package bus

import (
	"encoding/json"
	"errors"
	"net/http"
	"net/url"
	"strings"
	"time"

	"gitlab.com/NebulousLabs/encoding"
	"go.sia.tech/jape"
	"go.sia.tech/renterd/hostdb"
	"go.sia.tech/renterd/internal/consensus"
	"go.sia.tech/renterd/object"
	rhpv2 "go.sia.tech/renterd/rhp/v2"
	"go.sia.tech/renterd/wallet"
	"go.sia.tech/siad/types"
)

const (
	SettingRedundancy = "redundancy"
)

type (
	// A ChainManager manages blockchain state.
	ChainManager interface {
		AcceptBlock(types.Block) error
		Synced() bool
		TipState() consensus.State
	}

	// A Syncer can connect to other peers and synchronize the blockchain.
	Syncer interface {
		SyncerAddress() (string, error)
		Peers() []string
		Connect(addr string) error
		BroadcastTransaction(txn types.Transaction, dependsOn []types.Transaction)
	}

	// A TransactionPool can validate and relay unconfirmed transactions.
	TransactionPool interface {
		RecommendedFee() types.Currency
		Transactions() []types.Transaction
		AddTransactionSet(txns []types.Transaction) error
		UnconfirmedParents(txn types.Transaction) ([]types.Transaction, error)
	}

	// A Wallet can spend and receive siacoins.
	Wallet interface {
		Address() types.UnlockHash
		Balance() types.Currency
		FundTransaction(cs consensus.State, txn *types.Transaction, amount types.Currency, pool []types.Transaction) ([]types.OutputID, error)
		Redistribute(cs consensus.State, outputs int, amount, feePerByte types.Currency, pool []types.Transaction) (types.Transaction, []types.OutputID, error)
		ReleaseInputs(txn types.Transaction)
		SignTransaction(cs consensus.State, txn *types.Transaction, toSign []types.OutputID, cf types.CoveredFields) error
		Transactions(since time.Time, max int) ([]wallet.Transaction, error)
		UnspentOutputs() ([]wallet.SiacoinElement, error)
	}

	// A HostDB stores information about hosts.
	HostDB interface {
		Hosts(notSince time.Time, max int) ([]hostdb.Host, error)
		Host(hostKey consensus.PublicKey) (hostdb.Host, error)
		RecordInteraction(hostKey consensus.PublicKey, hi hostdb.Interaction) error
	}

	// A ContractStore stores contracts.
	ContractStore interface {
		AcquireContract(fcid types.FileContractID, duration time.Duration) (types.FileContractRevision, bool, error)
		ReleaseContract(fcid types.FileContractID) error
<<<<<<< HEAD
		Contracts() ([]renterd.Contract, error)
		Contract(id types.FileContractID) (renterd.Contract, error)
		AddContract(c rhpv2.ContractRevision, totalCost types.Currency, startHeight uint64) error
		AddRenewedContract(c rhpv2.ContractRevision, totalCost types.Currency, startHeight uint64, renewedFrom types.FileContractID) error
=======
		Contracts() ([]Contract, error)
		Contract(id types.FileContractID) (Contract, error)
		AddContract(c rhpv2.ContractRevision, totalCost types.Currency) error
		AddRenewedContract(c rhpv2.ContractRevision, totalCost types.Currency, renewedFrom types.FileContractID) error
>>>>>>> 965f04a6
		RemoveContract(id types.FileContractID) error
	}

	// A ContractSetStore stores contract sets.
	ContractSetStore interface {
		ContractSets() ([]string, error)
		ContractSet(name string) ([]types.FileContractID, error)
		SetContractSet(name string, contracts []types.FileContractID) error
	}

	// An ObjectStore stores objects.
	ObjectStore interface {
		Get(key string) (object.Object, error)
		List(key string) ([]string, error)
		Put(key string, o object.Object, usedContracts map[consensus.PublicKey]types.FileContractID) error
		Delete(key string) error
		SlabsForMigration(n int, failureCutoff time.Time, goodContracts []types.FileContractID) ([]object.Slab, error)
	}

	// A SettingStore stores settings.
	SettingStore interface {
		Settings() ([]string, error)
		Setting(key string) (string, error)
		UpdateSetting(key, value string) error
	}
)

type bus struct {
	s   Syncer
	cm  ChainManager
	tp  TransactionPool
	w   Wallet
	hdb HostDB
	cs  ContractStore
	css ContractSetStore
	os  ObjectStore
	ss  SettingStore
}

func (b *bus) consensusAcceptBlock(jc jape.Context) {
	var block types.Block
	if jc.Decode(&block) != nil {
		return
	}
	if jc.Check("failed to accept block", b.cm.AcceptBlock(block)) != nil {
		return
	}
}

func (b *bus) syncerAddrHandler(jc jape.Context) {
	addr, err := b.s.SyncerAddress()
	if jc.Check("failed to fetch syncer's address", err) != nil {
		return
	}
	jc.Encode(addr)
}

func (b *bus) syncerPeersHandler(jc jape.Context) {
	jc.Encode(b.s.Peers())
}

func (b *bus) syncerConnectHandler(jc jape.Context) {
	var addr string
	if jc.Decode(&addr) == nil {
		jc.Check("couldn't connect to peer", b.s.Connect(addr))
	}
}

func (b *bus) consensusStateHandler(jc jape.Context) {
	jc.Encode(ConsensusState{
		BlockHeight: b.cm.TipState().Index.Height,
		Synced:      b.cm.Synced(),
	})
}

func (b *bus) txpoolFeeHandler(jc jape.Context) {
	fee := b.tp.RecommendedFee()
	jc.Encode(fee)
}

func (b *bus) txpoolTransactionsHandler(jc jape.Context) {
	jc.Encode(b.tp.Transactions())
}

func (b *bus) txpoolBroadcastHandler(jc jape.Context) {
	var txnSet []types.Transaction
	if jc.Decode(&txnSet) == nil {
		jc.Check("couldn't broadcast transaction set", b.tp.AddTransactionSet(txnSet))
	}
}

func (b *bus) walletBalanceHandler(jc jape.Context) {
	jc.Encode(b.w.Balance())
}

func (b *bus) walletAddressHandler(jc jape.Context) {
	jc.Encode(b.w.Address())
}

func (b *bus) walletTransactionsHandler(jc jape.Context) {
	var since time.Time
	max := -1
	if jc.DecodeForm("since", (*paramTime)(&since)) != nil || jc.DecodeForm("max", &max) != nil {
		return
	}
	txns, err := b.w.Transactions(since, max)
	if jc.Check("couldn't load transactions", err) == nil {
		jc.Encode(txns)
	}
}

func (b *bus) walletOutputsHandler(jc jape.Context) {
	utxos, err := b.w.UnspentOutputs()
	if jc.Check("couldn't load outputs", err) == nil {
		jc.Encode(utxos)
	}
}

func (b *bus) walletFundHandler(jc jape.Context) {
	var wfr WalletFundRequest
	if jc.Decode(&wfr) != nil {
		return
	}
	txn := wfr.Transaction
	fee := b.tp.RecommendedFee().Mul64(uint64(len(encoding.Marshal(txn))))
	txn.MinerFees = []types.Currency{fee}
	toSign, err := b.w.FundTransaction(b.cm.TipState(), &txn, wfr.Amount.Add(txn.MinerFees[0]), b.tp.Transactions())
	if jc.Check("couldn't fund transaction", err) != nil {
		return
	}
	parents, err := b.tp.UnconfirmedParents(txn)
	if jc.Check("couldn't load transaction dependencies", err) != nil {
		b.w.ReleaseInputs(txn)
		return
	}
	jc.Encode(WalletFundResponse{
		Transaction: txn,
		ToSign:      toSign,
		DependsOn:   parents,
	})
}

func (b *bus) walletSignHandler(jc jape.Context) {
	var wsr WalletSignRequest
	if jc.Decode(&wsr) != nil {
		return
	}
	err := b.w.SignTransaction(b.cm.TipState(), &wsr.Transaction, wsr.ToSign, wsr.CoveredFields)
	if jc.Check("couldn't sign transaction", err) == nil {
		jc.Encode(wsr.Transaction)
	}
}

func (b *bus) walletRedistributeHandler(jc jape.Context) {
	var wfr WalletRedistributeRequest
	if jc.Decode(&wfr) != nil {
		return
	}
	if wfr.Outputs == 0 {
		jc.Error(errors.New("'outputs' has to be greater than zero"), http.StatusBadRequest)
		return
	}

	cs := b.cm.TipState()
	txn, toSign, err := b.w.Redistribute(cs, wfr.Outputs, wfr.Amount, b.tp.RecommendedFee(), b.tp.Transactions())
	if jc.Check("couldn't redistribute money in the wallet into the desired outputs", err) != nil {
		return
	}

	err = b.w.SignTransaction(cs, &txn, toSign, types.FullCoveredFields)
	if jc.Check("couldn't sign the transaction", err) != nil {
		return
	}

	jc.Encode(txn)
}

func (b *bus) walletDiscardHandler(jc jape.Context) {
	var txn types.Transaction
	if jc.Decode(&txn) == nil {
		b.w.ReleaseInputs(txn)
	}
}

func (b *bus) walletPrepareFormHandler(jc jape.Context) {
	var wpfr WalletPrepareFormRequest
	if jc.Decode(&wpfr) != nil {
		return
	}
	fc := rhpv2.PrepareContractFormation(wpfr.RenterKey, wpfr.HostKey, wpfr.RenterFunds, wpfr.HostCollateral, wpfr.EndHeight, wpfr.HostSettings, wpfr.RenterAddress)
	cost := rhpv2.ContractFormationCost(fc, wpfr.HostSettings.ContractPrice)
	txn := types.Transaction{
		FileContracts: []types.FileContract{fc},
	}
	txn.MinerFees = []types.Currency{b.tp.RecommendedFee().Mul64(uint64(len(encoding.Marshal(txn))))}
	toSign, err := b.w.FundTransaction(b.cm.TipState(), &txn, cost.Add(txn.MinerFees[0]), b.tp.Transactions())
	if jc.Check("couldn't fund transaction", err) != nil {
		return
	}
	cf := wallet.ExplicitCoveredFields(txn)
	err = b.w.SignTransaction(b.cm.TipState(), &txn, toSign, cf)
	if jc.Check("couldn't sign transaction", err) != nil {
		b.w.ReleaseInputs(txn)
		return
	}
	parents, err := b.tp.UnconfirmedParents(txn)
	if jc.Check("couldn't load transaction dependencies", err) != nil {
		b.w.ReleaseInputs(txn)
		return
	}
	jc.Encode(append(parents, txn))
}

func (b *bus) walletPrepareRenewHandler(jc jape.Context) {
	var wprr WalletPrepareRenewRequest
	if jc.Decode(&wprr) != nil {
		return
	}
	fc := rhpv2.PrepareContractRenewal(wprr.Contract, wprr.RenterKey, wprr.HostKey, wprr.RenterFunds, wprr.EndHeight, wprr.HostSettings, wprr.RenterAddress)
	cost := rhpv2.ContractRenewalCost(fc, wprr.HostSettings.ContractPrice)
	finalPayment := wprr.HostSettings.BaseRPCPrice
	if finalPayment.Cmp(wprr.Contract.ValidRenterPayout()) > 0 {
		finalPayment = wprr.Contract.ValidRenterPayout()
	}
	txn := types.Transaction{
		FileContracts: []types.FileContract{fc},
	}
	txn.MinerFees = []types.Currency{b.tp.RecommendedFee().Mul64(uint64(len(encoding.Marshal(txn))))}
	toSign, err := b.w.FundTransaction(b.cm.TipState(), &txn, cost.Add(txn.MinerFees[0]), b.tp.Transactions())
	if jc.Check("couldn't fund transaction", err) != nil {
		return
	}
	cf := wallet.ExplicitCoveredFields(txn)
	err = b.w.SignTransaction(b.cm.TipState(), &txn, toSign, cf)
	if jc.Check("couldn't sign transaction", err) != nil {
		b.w.ReleaseInputs(txn)
		return
	}
	parents, err := b.tp.UnconfirmedParents(txn)
	if jc.Check("couldn't load transaction dependencies", err) != nil {
		b.w.ReleaseInputs(txn)
		return
	}
	jc.Encode(WalletPrepareRenewResponse{
		TransactionSet: append(parents, txn),
		FinalPayment:   finalPayment,
	})
}

func (b *bus) walletPendingHandler(jc jape.Context) {
	isRelevant := func(txn types.Transaction) bool {
		addr := b.w.Address()
		for _, sci := range txn.SiacoinInputs {
			if sci.UnlockConditions.UnlockHash() == addr {
				return true
			}
		}
		for _, sco := range txn.SiacoinOutputs {
			if sco.UnlockHash == addr {
				return true
			}
		}
		return false
	}

	txns := b.tp.Transactions()
	relevant := txns[:0]
	for _, txn := range txns {
		if isRelevant(txn) {
			relevant = append(relevant, txn)
		}
	}
	jc.Encode(relevant)
}

func (b *bus) hostsHandler(jc jape.Context) {
	var notSince time.Time
	max := -1
	if jc.DecodeForm("notSince", (*paramTime)(&notSince)) != nil || jc.DecodeForm("max", &max) != nil {
		return
	}
	hosts, err := b.hdb.Hosts(notSince, max)
	if jc.Check("couldn't load hosts", err) == nil {
		jc.Encode(hosts)
	}
}

func (b *bus) hostsPubkeyHandlerGET(jc jape.Context) {
	var hostKey PublicKey
	if jc.DecodeParam("hostkey", &hostKey) != nil {
		return
	}
	host, err := b.hdb.Host(hostKey)
	if jc.Check("couldn't load host", err) == nil {
		jc.Encode(host)
	}
}

func (b *bus) hostsPubkeyHandlerPOST(jc jape.Context) {
	var hi hostdb.Interaction
	var hostKey PublicKey
	if jc.Decode(&hi) == nil && jc.DecodeParam("hostkey", &hostKey) == nil {
		jc.Check("couldn't record interaction", b.hdb.RecordInteraction(hostKey, hi))
	}
}

func (b *bus) contractsHandler(jc jape.Context) {
	cs, err := b.cs.Contracts()
	if jc.Check("couldn't load contracts", err) == nil {
		jc.Encode(cs)
	}
}

func (b *bus) contractsAcquireHandler(jc jape.Context) {
	var id types.FileContractID
	if jc.DecodeParam("id", &id) != nil {
		return
	}
	var req ContractAcquireRequest
	if jc.Decode(&req) != nil {
		return
	}
	rev, locked, err := b.cs.AcquireContract(id, req.Duration)
	if jc.Check("failed to acquire contract", err) != nil {
		return
	}
	jc.Encode(ContractAcquireResponse{
		Locked:   locked,
		Revision: rev,
	})
}

func (b *bus) contractsReleaseHandler(jc jape.Context) {
	var id types.FileContractID
	if jc.DecodeParam("id", &id) != nil {
		return
	}
	if jc.Check("failed to release contract", b.cs.ReleaseContract(id)) != nil {
		return
	}
}

func (b *bus) contractsIDHandlerGET(jc jape.Context) {
	var id types.FileContractID
	if jc.DecodeParam("id", &id) != nil {
		return
	}
	c, err := b.cs.Contract(id)
	if jc.Check("couldn't load contract", err) == nil {
		jc.Encode(c)
	}
}

func (b *bus) contractsIDNewHandlerPUT(jc jape.Context) {
	var id types.FileContractID
	var req ContractsIDAddRequest
	if jc.DecodeParam("id", &id) != nil || jc.Decode(&req) != nil {
		return
	}
	if req.Contract.ID() != id {
		http.Error(jc.ResponseWriter, "contract ID mismatch", http.StatusBadRequest)
		return
	}
	jc.Check("couldn't store contract", b.cs.AddContract(req.Contract, req.TotalCost, req.StartHeight))
}

func (b *bus) contractsIDRenewedHandlerPUT(jc jape.Context) {
	var id types.FileContractID
	var req ContractsIDRenewedRequest
	if jc.DecodeParam("id", &id) != nil || jc.Decode(&req) != nil {
		return
	}
	if req.Contract.ID() != id {
		http.Error(jc.ResponseWriter, "contract ID mismatch", http.StatusBadRequest)
		return
	}
	jc.Check("couldn't store contract", b.cs.AddRenewedContract(req.Contract, req.TotalCost, req.StartHeight, req.RenewedFrom))
}

func (b *bus) contractsIDHandlerDELETE(jc jape.Context) {
	var id types.FileContractID
	if jc.DecodeParam("id", &id) != nil {
		return
	}
	jc.Check("couldn't remove contract", b.cs.RemoveContract(id))
}

func (b *bus) contractSetHandler(jc jape.Context) {
	contractSets, err := b.css.ContractSets()
	if jc.Check("couldn't load contract sets", err) != nil {
		return
	}
	jc.Encode(contractSets)
}

func (b *bus) contractSetsNameHandlerGET(jc jape.Context) {
	hostSet, err := b.css.ContractSet(jc.PathParam("name"))
	if jc.Check("couldn't load host set", err) != nil {
		return
	}
	jc.Encode(hostSet)
}

func (b *bus) contractSetsNameHandlerPUT(jc jape.Context) {
	var contracts []types.FileContractID
	if jc.Decode(&contracts) != nil {
		return
	}
	jc.Check("couldn't store host set", b.css.SetContractSet(jc.PathParam("name"), contracts))
}

func (b *bus) contractSetContractsHandler(jc jape.Context) {
	setContracts, err := b.css.ContractSet(jc.PathParam("name"))
	if jc.Check("couldn't load host set", err) != nil {
		return
	}
	// TODO: This could be a b.cs.ContractSetContracts method which does a
	// smart query.
	all, err := b.cs.Contracts()
	if jc.Check("couldn't load contracts", err) != nil {
		return
	}
	allMap := make(map[types.FileContractID]Contract)
	for _, c := range all {
		allMap[c.ID()] = c
	}
	var contracts []Contract
	for _, fcid := range setContracts {
		c, exists := allMap[fcid]
		if exists {
			contracts = append(contracts, c)
		}
	}
	jc.Encode(contracts)
}

func (b *bus) objectsKeyHandlerGET(jc jape.Context) {
	if strings.HasSuffix(jc.PathParam("key"), "/") {
		keys, err := b.os.List(jc.PathParam("key"))
		if jc.Check("couldn't list objects", err) == nil {
			jc.Encode(ObjectsResponse{Entries: keys})
		}
		return
	}
	o, err := b.os.Get(jc.PathParam("key"))
	if jc.Check("couldn't load object", err) == nil {
		jc.Encode(ObjectsResponse{Object: &o})
	}
}

func (b *bus) objectsKeyHandlerPUT(jc jape.Context) {
	var aor AddObjectRequest
	if jc.Decode(&aor) == nil {
		jc.Check("couldn't store object", b.os.Put(jc.PathParam("key"), aor.Object, aor.UsedContracts))
	}
}

func (b *bus) objectsKeyHandlerDELETE(jc jape.Context) {
	jc.Check("couldn't delete object", b.os.Delete(jc.PathParam("key")))
}

func (b *bus) objectsMigrationSlabsHandlerGET(jc jape.Context) {
	var cutoff time.Time
	var limit int
	var goodContracts []types.FileContractID
	if jc.DecodeForm("cutoff", (*paramTime)(&cutoff)) != nil {
		return
	}
	if jc.DecodeForm("limit", &limit) != nil {
		return
	}
	if jc.DecodeForm("goodContracts", &goodContracts) != nil {
		return
	}
	slabs, err := b.os.SlabsForMigration(limit, time.Time(cutoff), goodContracts)
	if jc.Check("couldn't fetch slabs for migration", err) != nil {
		return
	}
	jc.Encode(slabs)
}

func (b *bus) settingsHandlerGET(jc jape.Context) {
	if settings, err := b.ss.Settings(); jc.Check("couldn't load settings", err) == nil {
		jc.Encode(settings)
	}
}

func (b *bus) settingKeyHandlerGET(jc jape.Context) {
	if key := jc.PathParam("key"); key == "" {
		jc.Error(errors.New("param 'key' can not be empty"), http.StatusBadRequest)
	} else if setting, err := b.ss.Setting(jc.PathParam("key")); isErrSettingsNotFound(err) {
		jc.Error(err, http.StatusNotFound)
	} else if err != nil {
		jc.Error(err, http.StatusInternalServerError)
	} else {
		jc.Encode(setting)
	}
}

func (b *bus) settingKeyHandlerPOST(jc jape.Context) {
	if key := jc.PathParam("key"); key == "" {
		jc.Error(errors.New("param 'key' can not be empty"), http.StatusBadRequest)
	} else if value := jc.PathParam("value"); value == "" {
		jc.Error(errors.New("param 'value' can not be empty"), http.StatusBadRequest)
	} else if value, err := url.QueryUnescape(value); err != nil {
		jc.Error(errors.New("could not unescape 'value'"), http.StatusBadRequest)
	} else {
		jc.Check("could not update setting", b.ss.UpdateSetting(key, value))
	}
}

func (b *bus) setRedundancySettings(rs RedundancySettings) error {
	if js, err := json.Marshal(rs); err != nil {
		return err
	} else {
		return b.ss.UpdateSetting(SettingRedundancy, string(js))
	}
}

// TODO: use simple err check against stores.ErrSettingNotFound as soon as the
// import-cycle is fixed
func isErrSettingsNotFound(err error) bool {
	return err != nil && strings.Contains(err.Error(), "setting not found")
}

// New returns a new Bus.
func New(s Syncer, cm ChainManager, tp TransactionPool, w Wallet, hdb HostDB, cs ContractStore, css ContractSetStore, os ObjectStore, ss SettingStore, rs RedundancySettings) (http.Handler, error) {
	b := &bus{
		s:   s,
		cm:  cm,
		tp:  tp,
		w:   w,
		hdb: hdb,
		cs:  cs,
		css: css,
		os:  os,
		ss:  ss,
	}

	if err := b.setRedundancySettings(rs); err != nil {
		return nil, err
	}

	return jape.Mux(map[string]jape.Handler{
		"GET    /syncer/address": b.syncerAddrHandler,
		"GET    /syncer/peers":   b.syncerPeersHandler,
		"POST   /syncer/connect": b.syncerConnectHandler,

		"POST   /consensus/acceptblock": b.consensusAcceptBlock,
		"GET    /consensus/state":       b.consensusStateHandler,

		"GET    /txpool/recommendedfee": b.txpoolFeeHandler,
		"GET    /txpool/transactions":   b.txpoolTransactionsHandler,
		"POST   /txpool/broadcast":      b.txpoolBroadcastHandler,

		"GET    /wallet/balance":       b.walletBalanceHandler,
		"GET    /wallet/address":       b.walletAddressHandler,
		"GET    /wallet/transactions":  b.walletTransactionsHandler,
		"GET    /wallet/outputs":       b.walletOutputsHandler,
		"POST   /wallet/fund":          b.walletFundHandler,
		"POST   /wallet/sign":          b.walletSignHandler,
		"POST   /wallet/redistribute":  b.walletRedistributeHandler,
		"POST   /wallet/discard":       b.walletDiscardHandler,
		"POST   /wallet/prepare/form":  b.walletPrepareFormHandler,
		"POST   /wallet/prepare/renew": b.walletPrepareRenewHandler,
		"GET    /wallet/pending":       b.walletPendingHandler,

		"GET    /hosts":          b.hostsHandler,
		"GET    /hosts/:hostkey": b.hostsPubkeyHandlerGET,
		"POST   /hosts/:hostkey": b.hostsPubkeyHandlerPOST,

		"GET    /contracts":             b.contractsHandler,
		"GET    /contracts/:id":         b.contractsIDHandlerGET,
		"PUT    /contracts/:id/new":     b.contractsIDNewHandlerPUT,
		"PUT    /contracts/:id/renewed": b.contractsIDRenewedHandlerPUT,
		"DELETE /contracts/:id":         b.contractsIDHandlerDELETE,
		"POST   /contracts/:id/acquire": b.contractsAcquireHandler,
		"POST   /contracts/:id/release": b.contractsReleaseHandler,

		"GET    /contractsets":                 b.contractSetHandler,
		"GET    /contractsets/:name":           b.contractSetsNameHandlerGET,
		"GET    /contractsets/:name/contracts": b.contractSetContractsHandler,
		"PUT    /contractsets/:name":           b.contractSetsNameHandlerPUT,

		"GET    /objects/*key":    b.objectsKeyHandlerGET,
		"PUT    /objects/*key":    b.objectsKeyHandlerPUT,
		"DELETE /objects/*key":    b.objectsKeyHandlerDELETE,
		"GET    /migration/slabs": b.objectsMigrationSlabsHandlerGET,

		"GET    /settings":            b.settingsHandlerGET,
		"GET    /setting/:key":        b.settingKeyHandlerGET,
		"POST   /setting/:key/:value": b.settingKeyHandlerPOST,
	}), nil
}<|MERGE_RESOLUTION|>--- conflicted
+++ resolved
@@ -69,17 +69,10 @@
 	ContractStore interface {
 		AcquireContract(fcid types.FileContractID, duration time.Duration) (types.FileContractRevision, bool, error)
 		ReleaseContract(fcid types.FileContractID) error
-<<<<<<< HEAD
-		Contracts() ([]renterd.Contract, error)
-		Contract(id types.FileContractID) (renterd.Contract, error)
+		Contracts() ([]Contract, error)
+		Contract(id types.FileContractID) (Contract, error)
 		AddContract(c rhpv2.ContractRevision, totalCost types.Currency, startHeight uint64) error
 		AddRenewedContract(c rhpv2.ContractRevision, totalCost types.Currency, startHeight uint64, renewedFrom types.FileContractID) error
-=======
-		Contracts() ([]Contract, error)
-		Contract(id types.FileContractID) (Contract, error)
-		AddContract(c rhpv2.ContractRevision, totalCost types.Currency) error
-		AddRenewedContract(c rhpv2.ContractRevision, totalCost types.Currency, renewedFrom types.FileContractID) error
->>>>>>> 965f04a6
 		RemoveContract(id types.FileContractID) error
 	}
 
