--- conflicted
+++ resolved
@@ -234,12 +234,8 @@
 		UpdateBucketPolicy(ctx context.Context, bucketName string, policy api.BucketPolicy) error
 
 		CopyObject(ctx context.Context, srcBucket, dstBucket, srcKey, dstKey, mimeType string, metadata api.ObjectUserMetadata) (api.ObjectMetadata, error)
-<<<<<<< HEAD
-=======
-		ListObjects(ctx context.Context, bucketName, prefix, substring, delim, sortBy, sortDir, marker string, limit int, slabEncryptionKey object.EncryptionKey) (api.ObjectsListResponse, error)
->>>>>>> d3277987
 		Object(ctx context.Context, bucketName, key string) (api.Object, error)
-		Objects(ctx context.Context, bucketName, prefix, substring, delim, sortBy, sortDir, marker string, limit int) (api.ObjectsResponse, error)
+		Objects(ctx context.Context, bucketName, prefix, substring, delim, sortBy, sortDir, marker string, limit int, slabEncryptionKey object.EncryptionKey) (api.ObjectsResponse, error)
 		ObjectMetadata(ctx context.Context, bucketName, key string) (api.Object, error)
 		ObjectsStats(ctx context.Context, opts api.ObjectsStatsOpts) (api.ObjectsStatsResponse, error)
 		RemoveObject(ctx context.Context, bucketName, key string) error
