package bus

import (
	"context"
	"encoding/json"
	"errors"
	"fmt"
	"net/http"
	"strings"
	"time"

	"gitlab.com/NebulousLabs/encoding"
	"go.sia.tech/core/consensus"
	rhpv2 "go.sia.tech/core/rhp/v2"
	rhpv3 "go.sia.tech/core/rhp/v3"
	"go.sia.tech/core/types"
	"go.sia.tech/jape"
	"go.sia.tech/renterd/api"
	"go.sia.tech/renterd/hostdb"
	"go.sia.tech/renterd/internal/tracing"
	"go.sia.tech/renterd/object"
	"go.sia.tech/renterd/wallet"
	"go.uber.org/zap"
)

const (
	SettingContractSet = "contract_set"
	SettingGouging     = "gouging"
	SettingRedundancy  = "redundancy"
)

type (
	// A ChainManager manages blockchain state.
	ChainManager interface {
		AcceptBlock(context.Context, types.Block) error
		Synced(ctx context.Context) bool
		TipState(ctx context.Context) consensus.State
	}

	// A Syncer can connect to other peers and synchronize the blockchain.
	Syncer interface {
		SyncerAddress(ctx context.Context) (string, error)
		Peers() []string
		Connect(addr string) error
		BroadcastTransaction(txn types.Transaction, dependsOn []types.Transaction)
	}

	// A TransactionPool can validate and relay unconfirmed transactions.
	TransactionPool interface {
		RecommendedFee() types.Currency
		Transactions() []types.Transaction
		AddTransactionSet(txns []types.Transaction) error
		UnconfirmedParents(txn types.Transaction) ([]types.Transaction, error)
	}

	// A Wallet can spend and receive siacoins.
	Wallet interface {
		Address() types.Address
		Balance() types.Currency
		FundTransaction(cs consensus.State, txn *types.Transaction, amount types.Currency, pool []types.Transaction) ([]types.Hash256, error)
		Redistribute(cs consensus.State, outputs int, amount, feePerByte types.Currency, pool []types.Transaction) (types.Transaction, []types.Hash256, error)
		ReleaseInputs(txn types.Transaction)
		SignTransaction(cs consensus.State, txn *types.Transaction, toSign []types.Hash256, cf types.CoveredFields) error
		Transactions(since time.Time, max int) ([]wallet.Transaction, error)
		UnspentOutputs() ([]wallet.SiacoinElement, error)
	}

	// A HostDB stores information about hosts.
	HostDB interface {
		Host(ctx context.Context, hostKey types.PublicKey) (hostdb.HostInfo, error)
		Hosts(ctx context.Context, offset, limit int) ([]hostdb.Host, error)
		SearchHosts(ctx context.Context, offset, limit int, filterMode, addressContains string, keyIn []types.PublicKey) ([]hostdb.Host, error)
		HostsForScanning(ctx context.Context, maxLastScan time.Time, offset, limit int) ([]hostdb.HostAddress, error)
		RecordInteractions(ctx context.Context, interactions []hostdb.Interaction) error
		RemoveOfflineHosts(ctx context.Context, minRecentScanFailures uint64, maxDowntime time.Duration) (uint64, error)

		HostAllowlist(ctx context.Context) ([]types.PublicKey, error)
		HostBlocklist(ctx context.Context) ([]string, error)
		UpdateHostAllowlistEntries(ctx context.Context, add, remove []types.PublicKey) error
		UpdateHostBlocklistEntries(ctx context.Context, add, remove []string) error
	}

	// A MetadataStore stores information about contracts and objects.
	MetadataStore interface {
		AddContract(ctx context.Context, c rhpv2.ContractRevision, totalCost types.Currency, startHeight uint64) (api.ContractMetadata, error)
		AddRenewedContract(ctx context.Context, c rhpv2.ContractRevision, totalCost types.Currency, startHeight uint64, renewedFrom types.FileContractID) (api.ContractMetadata, error)
		ActiveContracts(ctx context.Context) ([]api.ContractMetadata, error)
		AncestorContracts(ctx context.Context, fcid types.FileContractID, minStartHeight uint64) ([]api.ArchivedContract, error)
		Contract(ctx context.Context, id types.FileContractID) (api.ContractMetadata, error)
		Contracts(ctx context.Context, set string) ([]api.ContractMetadata, error)
		ContractSets(ctx context.Context) ([]string, error)
		RecordContractSpending(ctx context.Context, records []api.ContractSpendingRecord) error
		RemoveContract(ctx context.Context, id types.FileContractID) error
		SetContractSet(ctx context.Context, set string, contracts []types.FileContractID) error

		Object(ctx context.Context, path string) (object.Object, error)
		ObjectEntries(ctx context.Context, path, prefix string, offset, limit int) ([]string, error)
		SearchObjects(ctx context.Context, substring string, offset, limit int) ([]string, error)
		UpdateObject(ctx context.Context, path string, o object.Object, usedContracts map[types.PublicKey]types.FileContractID) error
		RemoveObject(ctx context.Context, path string) error

		UnhealthySlabs(ctx context.Context, healthCutoff float64, set string, limit int) ([]object.Slab, error)
		UpdateSlab(ctx context.Context, s object.Slab, usedContracts map[types.PublicKey]types.FileContractID) error
	}

	// A SettingStore stores settings.
	SettingStore interface {
		Setting(ctx context.Context, key string) (string, error)
		Settings(ctx context.Context) ([]string, error)
		UpdateSetting(ctx context.Context, key, value string) error
		UpdateSettings(ctx context.Context, settings map[string]string) error
	}

	// EphemeralAccountStore persists information about accounts. Since
	// accounts are rapidly updated and can be recovered, they are only
	// loaded upon startup and persisted upon shutdown.
	EphemeralAccountStore interface {
		Accounts(context.Context) ([]api.Account, error)
		SaveAccounts(context.Context, []api.Account) error
	}
)

type bus struct {
	s   Syncer
	cm  ChainManager
	tp  TransactionPool
	w   Wallet
	hdb HostDB
	ms  MetadataStore
	ss  SettingStore

	eas EphemeralAccountStore

	logger        *zap.SugaredLogger
	accounts      *accounts
	contractLocks *contractLocks
}

func (b *bus) consensusAcceptBlock(jc jape.Context) {
	var block types.Block
	if jc.Decode(&block) != nil {
		return
	}
	if jc.Check("failed to accept block", b.cm.AcceptBlock(jc.Request.Context(), block)) != nil {
		return
	}
}

func (b *bus) syncerAddrHandler(jc jape.Context) {
	addr, err := b.s.SyncerAddress(jc.Request.Context())
	if jc.Check("failed to fetch syncer's address", err) != nil {
		return
	}
	jc.Encode(addr)
}

func (b *bus) syncerPeersHandler(jc jape.Context) {
	jc.Encode(b.s.Peers())
}

func (b *bus) syncerConnectHandler(jc jape.Context) {
	var addr string
	if jc.Decode(&addr) == nil {
		jc.Check("couldn't connect to peer", b.s.Connect(addr))
	}
}

func (b *bus) consensusStateHandler(jc jape.Context) {
	jc.Encode(api.ConsensusState{
		BlockHeight: b.cm.TipState(jc.Request.Context()).Index.Height,
		Synced:      b.cm.Synced(jc.Request.Context()),
	})
}

func (b *bus) txpoolFeeHandler(jc jape.Context) {
	fee := b.tp.RecommendedFee()
	jc.Encode(fee)
}

func (b *bus) txpoolTransactionsHandler(jc jape.Context) {
	jc.Encode(b.tp.Transactions())
}

func (b *bus) txpoolBroadcastHandler(jc jape.Context) {
	var txnSet []types.Transaction
	if jc.Decode(&txnSet) == nil {
		jc.Check("couldn't broadcast transaction set", b.tp.AddTransactionSet(txnSet))
	}
}

func (b *bus) walletBalanceHandler(jc jape.Context) {
	jc.Encode(b.w.Balance())
}

func (b *bus) walletAddressHandler(jc jape.Context) {
	jc.Encode(b.w.Address())
}

func (b *bus) walletTransactionsHandler(jc jape.Context) {
	var since time.Time
	max := -1
	if jc.DecodeForm("since", (*api.ParamTime)(&since)) != nil || jc.DecodeForm("max", &max) != nil {
		return
	}
	txns, err := b.w.Transactions(since, max)
	if jc.Check("couldn't load transactions", err) == nil {
		jc.Encode(txns)
	}
}

func (b *bus) walletOutputsHandler(jc jape.Context) {
	utxos, err := b.w.UnspentOutputs()
	if jc.Check("couldn't load outputs", err) == nil {
		jc.Encode(utxos)
	}
}

func (b *bus) walletFundHandler(jc jape.Context) {
	var wfr api.WalletFundRequest
	if jc.Decode(&wfr) != nil {
		return
	}
	txn := wfr.Transaction
	fee := b.tp.RecommendedFee().Mul64(uint64(len(encoding.Marshal(txn))))
	txn.MinerFees = []types.Currency{fee}
	toSign, err := b.w.FundTransaction(b.cm.TipState(jc.Request.Context()), &txn, wfr.Amount.Add(txn.MinerFees[0]), b.tp.Transactions())
	if jc.Check("couldn't fund transaction", err) != nil {
		return
	}
	parents, err := b.tp.UnconfirmedParents(txn)
	if jc.Check("couldn't load transaction dependencies", err) != nil {
		b.w.ReleaseInputs(txn)
		return
	}
	jc.Encode(api.WalletFundResponse{
		Transaction: txn,
		ToSign:      toSign,
		DependsOn:   parents,
	})
}

func (b *bus) walletSignHandler(jc jape.Context) {
	var wsr api.WalletSignRequest
	if jc.Decode(&wsr) != nil {
		return
	}
	err := b.w.SignTransaction(b.cm.TipState(jc.Request.Context()), &wsr.Transaction, wsr.ToSign, wsr.CoveredFields)
	if jc.Check("couldn't sign transaction", err) == nil {
		jc.Encode(wsr.Transaction)
	}
}

func (b *bus) walletRedistributeHandler(jc jape.Context) {
	var wfr api.WalletRedistributeRequest
	if jc.Decode(&wfr) != nil {
		return
	}
	if wfr.Outputs == 0 {
		jc.Error(errors.New("'outputs' has to be greater than zero"), http.StatusBadRequest)
		return
	}

	cs := b.cm.TipState(jc.Request.Context())
	txn, toSign, err := b.w.Redistribute(cs, wfr.Outputs, wfr.Amount, b.tp.RecommendedFee(), b.tp.Transactions())
	if jc.Check("couldn't redistribute money in the wallet into the desired outputs", err) != nil {
		return
	}

	err = b.w.SignTransaction(cs, &txn, toSign, types.CoveredFields{WholeTransaction: true})
	if jc.Check("couldn't sign the transaction", err) != nil {
		return
	}

	if jc.Check("couldn't broadcast the transaction", b.tp.AddTransactionSet([]types.Transaction{txn})) != nil {
		b.w.ReleaseInputs(txn)
		return
	}

	jc.Encode(txn.ID())
}

func (b *bus) walletDiscardHandler(jc jape.Context) {
	var txn types.Transaction
	if jc.Decode(&txn) == nil {
		b.w.ReleaseInputs(txn)
	}
}

func (b *bus) walletPrepareFormHandler(jc jape.Context) {
	ctx := jc.Request.Context()
	var wpfr api.WalletPrepareFormRequest
	if jc.Decode(&wpfr) != nil {
		return
	}
	if wpfr.HostKey == (types.PublicKey{}) {
		jc.Error(errors.New("no host key provided"), http.StatusBadRequest)
		return
	}
	if wpfr.RenterKey == nil {
		jc.Error(errors.New("no renter key provided"), http.StatusBadRequest)
		return
	}

	fc := rhpv2.PrepareContractFormation(wpfr.RenterKey, wpfr.HostKey, wpfr.RenterFunds, wpfr.HostCollateral, wpfr.EndHeight, wpfr.HostSettings, wpfr.RenterAddress)
	cost := rhpv2.ContractFormationCost(fc, wpfr.HostSettings.ContractPrice)
	txn := types.Transaction{
		FileContracts: []types.FileContract{fc},
	}
	txn.MinerFees = []types.Currency{b.tp.RecommendedFee().Mul64(uint64(len(encoding.Marshal(txn))))}
	toSign, err := b.w.FundTransaction(b.cm.TipState(ctx), &txn, cost.Add(txn.MinerFees[0]), b.tp.Transactions())
	if jc.Check("couldn't fund transaction", err) != nil {
		return
	}
	cf := wallet.ExplicitCoveredFields(txn)
	err = b.w.SignTransaction(b.cm.TipState(ctx), &txn, toSign, cf)
	if jc.Check("couldn't sign transaction", err) != nil {
		b.w.ReleaseInputs(txn)
		return
	}
	parents, err := b.tp.UnconfirmedParents(txn)
	if jc.Check("couldn't load transaction dependencies", err) != nil {
		b.w.ReleaseInputs(txn)
		return
	}
	jc.Encode(append(parents, txn))
}

func (b *bus) walletPrepareRenewHandler(jc jape.Context) {
	var wprr api.WalletPrepareRenewRequest
	if jc.Decode(&wprr) != nil {
		return
	}
	if wprr.HostKey == (types.PublicKey{}) {
		jc.Error(errors.New("no host key provided"), http.StatusBadRequest)
		return
	}
	if wprr.RenterKey == nil {
		jc.Error(errors.New("no renter key provided"), http.StatusBadRequest)
		return
	}

	fc, basePrice := rhpv2.PrepareContractRenewal(wprr.Contract, wprr.RenterAddress, wprr.RenterKey, wprr.RenterFunds, wprr.NewCollateral, wprr.HostKey, wprr.HostSettings, wprr.EndHeight)
	finalPayment := wprr.HostSettings.BaseRPCPrice
	if finalPayment.Cmp(wprr.Contract.ValidRenterPayout()) > 0 {
		finalPayment = wprr.Contract.ValidRenterPayout()
	}
	txn := types.Transaction{
		FileContracts: []types.FileContract{fc},
	}
	txn.MinerFees = []types.Currency{b.tp.RecommendedFee().Mul64(uint64(len(encoding.Marshal(txn))))}
	cost := rhpv2.ContractRenewalCost(fc, wprr.HostSettings.ContractPrice, txn.MinerFees[0], basePrice)
	toSign, err := b.w.FundTransaction(b.cm.TipState(jc.Request.Context()), &txn, cost, b.tp.Transactions())
	if jc.Check("couldn't fund transaction", err) != nil {
		return
	}
	cf := wallet.ExplicitCoveredFields(txn)
	err = b.w.SignTransaction(b.cm.TipState(jc.Request.Context()), &txn, toSign, cf)
	if jc.Check("couldn't sign transaction", err) != nil {
		b.w.ReleaseInputs(txn)
		return
	}
	parents, err := b.tp.UnconfirmedParents(txn)
	if jc.Check("couldn't load transaction dependencies", err) != nil {
		b.w.ReleaseInputs(txn)
		return
	}
	jc.Encode(api.WalletPrepareRenewResponse{
		TransactionSet: append(parents, txn),
		FinalPayment:   finalPayment,
	})
}

func (b *bus) walletPendingHandler(jc jape.Context) {
	isRelevant := func(txn types.Transaction) bool {
		addr := b.w.Address()
		for _, sci := range txn.SiacoinInputs {
			if sci.UnlockConditions.UnlockHash() == addr {
				return true
			}
		}
		for _, sco := range txn.SiacoinOutputs {
			if sco.Address == addr {
				return true
			}
		}
		return false
	}

	txns := b.tp.Transactions()
	relevant := txns[:0]
	for _, txn := range txns {
		if isRelevant(txn) {
			relevant = append(relevant, txn)
		}
	}
	jc.Encode(relevant)
}

func (b *bus) hostsHandlerGET(jc jape.Context) {
	offset := 0
	limit := -1
	if jc.DecodeForm("offset", &offset) != nil || jc.DecodeForm("limit", &limit) != nil {
		return
	}
	hosts, err := b.hdb.Hosts(jc.Request.Context(), offset, limit)
	if jc.Check(fmt.Sprintf("couldn't fetch hosts %d-%d", offset, offset+limit), err) != nil {
		return
	}
	jc.Encode(hosts)
}

func (b *bus) searchHostsHandlerPOST(jc jape.Context) {
	var req api.SearchHostsRequest
	if jc.Decode(&req) != nil {
		return
	}
	hosts, err := b.hdb.SearchHosts(jc.Request.Context(), req.Offset, req.Limit, req.FilterMode, req.AddressContains, req.KeyIn)
	if jc.Check(fmt.Sprintf("couldn't fetch hosts %d-%d", req.Offset, req.Offset+req.Limit), err) != nil {
		return
	}
	jc.Encode(hosts)
}

func (b *bus) hostsRemoveHandlerPOST(jc jape.Context) {
	var hrr api.HostsRemoveRequest
	if jc.Decode(&hrr) != nil {
		return
	}
	if hrr.MaxDowntimeHours == 0 {
		jc.Error(errors.New("maxDowntime must be non-zero"), http.StatusBadRequest)
		return
	}
	removed, err := b.hdb.RemoveOfflineHosts(jc.Request.Context(), hrr.MinRecentScanFailures, time.Duration(hrr.MaxDowntimeHours))
	if jc.Check("couldn't remove offline hosts", err) != nil {
		return
	}
	jc.Encode(removed)
}

func (b *bus) hostsScanningHandlerGET(jc jape.Context) {
	offset := 0
	limit := -1
	maxLastScan := time.Now()
	if jc.DecodeForm("offset", &offset) != nil || jc.DecodeForm("limit", &limit) != nil || jc.DecodeForm("lastScan", (*api.ParamTime)(&maxLastScan)) != nil {
		return
	}
	hosts, err := b.hdb.HostsForScanning(jc.Request.Context(), maxLastScan, offset, limit)
	if jc.Check(fmt.Sprintf("couldn't fetch hosts %d-%d", offset, offset+limit), err) != nil {
		return
	}
	jc.Encode(hosts)
}

func (b *bus) hostsPubkeyHandlerGET(jc jape.Context) {
	var hostKey types.PublicKey
	if jc.DecodeParam("hostkey", &hostKey) != nil {
		return
	}
	host, err := b.hdb.Host(jc.Request.Context(), hostKey)
	if jc.Check("couldn't load host", err) == nil {
		jc.Encode(host)
	}
}

func (b *bus) hostsPubkeyHandlerPOST(jc jape.Context) {
	var interactions []hostdb.Interaction
	if jc.Decode(&interactions) != nil {
		return
	}
	if jc.Check("failed to record interactions", b.hdb.RecordInteractions(jc.Request.Context(), interactions)) != nil {
		return
	}
}

func (b *bus) contractsSpendingHandlerPOST(jc jape.Context) {
	var records []api.ContractSpendingRecord
	if jc.Decode(&records) != nil {
		return
	}
	if jc.Check("failed to record spending metrics for contract", b.ms.RecordContractSpending(jc.Request.Context(), records)) != nil {
		return
	}
}

func (b *bus) hostsAllowlistHandlerGET(jc jape.Context) {
	allowlist, err := b.hdb.HostAllowlist(jc.Request.Context())
	if jc.Check("couldn't load allowlist", err) == nil {
		jc.Encode(allowlist)
	}
}

func (b *bus) hostsAllowlistHandlerPUT(jc jape.Context) {
	ctx := jc.Request.Context()
	var req api.UpdateAllowlistRequest
	if jc.Decode(&req) == nil {
		if jc.Check("couldn't update allowlist entries", b.hdb.UpdateHostAllowlistEntries(ctx, req.Add, req.Remove)) != nil {
			return
		}
	}
}

func (b *bus) hostsBlocklistHandlerGET(jc jape.Context) {
	blocklist, err := b.hdb.HostBlocklist(jc.Request.Context())
	if jc.Check("couldn't load blocklist", err) == nil {
		jc.Encode(blocklist)
	}
}

func (b *bus) hostsBlocklistHandlerPUT(jc jape.Context) {
	ctx := jc.Request.Context()
	var req api.UpdateBlocklistRequest
	if jc.Decode(&req) == nil {
		if jc.Check("couldn't update blocklist entries", b.hdb.UpdateHostBlocklistEntries(ctx, req.Add, req.Remove)) != nil {
			return
		}
	}
}

func (b *bus) contractsActiveHandlerGET(jc jape.Context) {
	cs, err := b.ms.ActiveContracts(jc.Request.Context())
	if jc.Check("couldn't load contracts", err) == nil {
		jc.Encode(cs)
	}
}

func (b *bus) contractsSetHandlerGET(jc jape.Context) {
	cs, err := b.ms.Contracts(jc.Request.Context(), jc.PathParam("set"))
	if jc.Check("couldn't load contracts", err) == nil {
		jc.Encode(cs)
	}
}

func (b *bus) contractsSetsHandlerGET(jc jape.Context) {
	sets, err := b.ms.ContractSets(jc.Request.Context())
	if jc.Check("couldn't fetch contract sets", err) == nil {
		jc.Encode(sets)
	}
}

func (b *bus) contractsSetHandlerPUT(jc jape.Context) {
	var contractIds []types.FileContractID
	if set := jc.PathParam("set"); set == "" {
		jc.Error(errors.New("param 'set' can not be empty"), http.StatusBadRequest)
	} else if jc.Decode(&contractIds) == nil {
		jc.Check("could not add contracts to set", b.ms.SetContractSet(jc.Request.Context(), set, contractIds))
	}
}

func (b *bus) contractAcquireHandlerPOST(jc jape.Context) {
	var id types.FileContractID
	if jc.DecodeParam("id", &id) != nil {
		return
	}
	var req api.ContractAcquireRequest
	if jc.Decode(&req) != nil {
		return
	}

	lockID, err := b.contractLocks.Acquire(jc.Request.Context(), req.Priority, id, time.Duration(req.Duration))
	if jc.Check("failed to acquire contract", err) != nil {
		return
	}
	jc.Encode(api.ContractAcquireResponse{
		LockID: lockID,
	})
}

func (b *bus) contractReleaseHandlerPOST(jc jape.Context) {
	var id types.FileContractID
	if jc.DecodeParam("id", &id) != nil {
		return
	}
	var req api.ContractReleaseRequest
	if jc.Decode(&req) != nil {
		return
	}
	if jc.Check("failed to release contract", b.contractLocks.Release(id, req.LockID)) != nil {
		return
	}
}

func (b *bus) contractIDHandlerGET(jc jape.Context) {
	var id types.FileContractID
	if jc.DecodeParam("id", &id) != nil {
		return
	}
	c, err := b.ms.Contract(jc.Request.Context(), id)
	if jc.Check("couldn't load contract", err) == nil {
		jc.Encode(c)
	}
}

func (b *bus) contractIDHandlerPOST(jc jape.Context) {
	var id types.FileContractID
	var req api.ContractsIDAddRequest
	if jc.DecodeParam("id", &id) != nil || jc.Decode(&req) != nil {
		return
	}
	if req.Contract.ID() != id {
		http.Error(jc.ResponseWriter, "contract ID mismatch", http.StatusBadRequest)
		return
	}

	a, err := b.ms.AddContract(jc.Request.Context(), req.Contract, req.TotalCost, req.StartHeight)
	if jc.Check("couldn't store contract", err) == nil {
		jc.Encode(a)
	}
}

func (b *bus) contractIDRenewedHandlerPOST(jc jape.Context) {
	var id types.FileContractID
	var req api.ContractsIDRenewedRequest
	if jc.DecodeParam("id", &id) != nil || jc.Decode(&req) != nil {
		return
	}
	if req.Contract.ID() != id {
		http.Error(jc.ResponseWriter, "contract ID mismatch", http.StatusBadRequest)
		return
	}

	r, err := b.ms.AddRenewedContract(jc.Request.Context(), req.Contract, req.TotalCost, req.StartHeight, req.RenewedFrom)
	if jc.Check("couldn't store contract", err) == nil {
		jc.Encode(r)
	}
}

func (b *bus) contractIDHandlerDELETE(jc jape.Context) {
	var id types.FileContractID
	if jc.DecodeParam("id", &id) != nil {
		return
	}
	jc.Check("couldn't remove contract", b.ms.RemoveContract(jc.Request.Context(), id))
}

func (b *bus) searchObjectsHandlerGET(jc jape.Context) {
	offset := 0
	limit := -1
	var key string
	if jc.DecodeForm("offset", &offset) != nil || jc.DecodeForm("limit", &limit) != nil || jc.DecodeForm("key", &key) != nil {
		return
	}
	keys, err := b.ms.SearchObjects(jc.Request.Context(), key, offset, limit)
	if jc.Check("couldn't list objects", err) != nil {
		return
	}
	jc.Encode(keys)
}

func (b *bus) objectsHandlerGET(jc jape.Context) {
	path := jc.PathParam("path")
	if strings.HasSuffix(path, "/") {
		b.objectEntriesHandlerGET(jc, path)
		return
	}

	o, err := b.ms.Object(jc.Request.Context(), path)
	if errors.Is(err, api.ErrObjectNotFound) {
		jc.Error(err, http.StatusNotFound)
		return
	}
	if jc.Check("couldn't load object", err) != nil {
		return
	}
	jc.Encode(api.ObjectsResponse{Object: &o})
}

func (b *bus) objectEntriesHandlerGET(jc jape.Context, path string) {
	var offset int
	if jc.DecodeForm("offset", &offset) != nil {
		return
	}
	limit := -1
	if jc.DecodeForm("limit", &limit) != nil {
		return
	}
	var prefix string
	if jc.DecodeForm("prefix", &prefix) != nil {
		return
	}

	// look for object entries
	entries, err := b.ms.ObjectEntries(jc.Request.Context(), path, prefix, offset, limit)
	if jc.Check("couldn't list object entries", err) != nil {
		return
	}

<<<<<<< HEAD
	// return early if we have found entries or if a prefix was specified
	if len(entries) > 0 || prefix != "" {
		jc.Encode(api.ObjectsResponse{Entries: entries})
		return
	}

	// return a meaningful status code depending on whether the parent exists or not
	key := strings.TrimPrefix(path, "/")
	_, err = b.ms.Object(jc.Request.Context(), key)
	if errors.Is(err, api.ErrObjectNotFound) {
		jc.Error(err, http.StatusNotFound)
		return
	} else if err != nil {
		jc.Error(err, http.StatusInternalServerError)
		return
	} else {
		jc.Error(fmt.Errorf("object at '%v' is not a directory", key), http.StatusBadRequest)
		return
	}
=======
	// return a 404 if no entries were found
	if len(entries) == 0 {
		jc.Error(fmt.Errorf("no entries found for object at '%v'", path), http.StatusNotFound)
		return
	}

	jc.Encode(api.ObjectsResponse{Entries: entries})
>>>>>>> 23b18dd3
}

func (b *bus) objectsHandlerPUT(jc jape.Context) {
	var aor api.AddObjectRequest
	if jc.Decode(&aor) == nil {
		jc.Check("couldn't store object", b.ms.UpdateObject(jc.Request.Context(), jc.PathParam("path"), aor.Object, aor.UsedContracts))
	}
}

func (b *bus) objectsHandlerDELETE(jc jape.Context) {
	jc.Check("couldn't delete object", b.ms.RemoveObject(jc.Request.Context(), jc.PathParam("path")))
}

func (b *bus) slabHandlerPUT(jc jape.Context) {
	var usr api.UpdateSlabRequest
	if jc.Decode(&usr) == nil {
		jc.Check("couldn't update slab", b.ms.UpdateSlab(jc.Request.Context(), usr.Slab, usr.UsedContracts))
	}
}

func (b *bus) slabsMigrationHandlerPOST(jc jape.Context) {
	var msr api.MigrationSlabsRequest
	if jc.Decode(&msr) == nil {
		if slabs, err := b.ms.UnhealthySlabs(jc.Request.Context(), msr.HealthCutoff, msr.ContractSet, msr.Limit); jc.Check("couldn't fetch slabs for migration", err) == nil {
			jc.Encode(slabs)
		}
	}
}

func (b *bus) settingsHandlerGET(jc jape.Context) {
	if settings, err := b.ss.Settings(jc.Request.Context()); jc.Check("couldn't load settings", err) == nil {
		jc.Encode(settings)
	}
}

func (b *bus) settingsHandlerPUT(jc jape.Context) {
	var settings map[string]string
	if jc.Decode(&settings) == nil {
		jc.Check("couldn't update settings", b.ss.UpdateSettings(jc.Request.Context(), settings))
	}
}

func (b *bus) settingKeyHandlerGET(jc jape.Context) {
	if key := jc.PathParam("key"); key == "" {
		jc.Error(errors.New("param 'key' can not be empty"), http.StatusBadRequest)
	} else if setting, err := b.ss.Setting(jc.Request.Context(), jc.PathParam("key")); errors.Is(err, api.ErrSettingNotFound) {
		jc.Error(err, http.StatusNotFound)
	} else if err != nil {
		jc.Error(err, http.StatusInternalServerError)
	} else {
		jc.Encode(setting)
	}
}

func (b *bus) settingKeyHandlerPUT(jc jape.Context) {
	var value string
	if key := jc.PathParam("key"); key == "" {
		jc.Error(errors.New("param 'key' can not be empty"), http.StatusBadRequest)
	} else if jc.Decode(&value) == nil {
		jc.Check("could not update setting", b.ss.UpdateSetting(jc.Request.Context(), key, value))
	}
}

func (b *bus) contractIDAncestorsHandler(jc jape.Context) {
	var fcid types.FileContractID
	if jc.DecodeParam("id", &fcid) != nil {
		return
	}
	var minStartHeight uint64
	if jc.DecodeForm("startHeight", &minStartHeight) != nil {
		return
	}
	ancestors, err := b.ms.AncestorContracts(jc.Request.Context(), fcid, minStartHeight)
	if jc.Check("failed to fetch ancestor contracts", err) != nil {
		return
	}
	jc.Encode(ancestors)
}

func (b *bus) paramsHandlerDownloadGET(jc jape.Context) {
	gp, err := b.gougingParams(jc.Request.Context())
	if jc.Check("could not get gouging parameters", err) != nil {
		return
	}

	cs, err := b.ss.Setting(jc.Request.Context(), SettingContractSet)
	if jc.Check("could not get contract set setting", err) != nil {
		return
	}

	jc.Encode(api.DownloadParams{
		ContractSet:   cs,
		GougingParams: gp,
	})
}

func (b *bus) paramsHandlerUploadGET(jc jape.Context) {
	gp, err := b.gougingParams(jc.Request.Context())
	if jc.Check("could not get gouging parameters", err) != nil {
		return
	}

	cs, err := b.ss.Setting(jc.Request.Context(), SettingContractSet)
	if jc.Check("could not get contract set setting", err) != nil {
		return
	}

	jc.Encode(api.UploadParams{
		ContractSet:   cs,
		CurrentHeight: b.cm.TipState(jc.Request.Context()).Index.Height,
		GougingParams: gp,
	})
}

func (b *bus) paramsHandlerGougingGET(jc jape.Context) {
	gp, err := b.gougingParams(jc.Request.Context())
	if jc.Check("could not get gouging parameters", err) != nil {
		return
	}
	jc.Encode(gp)
}

func (b *bus) gougingParams(ctx context.Context) (api.GougingParams, error) {
	var gs api.GougingSettings
	if gss, err := b.ss.Setting(ctx, SettingGouging); err != nil {
		return api.GougingParams{}, err
	} else if err := json.Unmarshal([]byte(gss), &gs); err != nil {
		b.logger.Panicf("failed to unmarshal gouging settings '%s': %v", gss, err)
	}

	var rs api.RedundancySettings
	if rss, err := b.ss.Setting(ctx, SettingRedundancy); err != nil {
		return api.GougingParams{}, err
	} else if err := json.Unmarshal([]byte(rss), &rs); err != nil {
		b.logger.Panicf("failed to unmarshal redundancy settings '%s': %v", rss, err)
	}

	cs := api.ConsensusState{
		BlockHeight: b.cm.TipState(ctx).Index.Height,
		Synced:      b.cm.Synced(ctx),
	}

	return api.GougingParams{
		ConsensusState:     cs,
		GougingSettings:    gs,
		RedundancySettings: rs,
		TransactionFee:     b.tp.RecommendedFee(),
	}, nil
}

func (b *bus) accountsOwnerHandlerGET(jc jape.Context) {
	var owner api.ParamString
	if jc.DecodeParam("owner", &owner) != nil {
		return
	}
	jc.Encode(b.accounts.Accounts(owner.String()))
}

func (b *bus) accountsAddHandlerPOST(jc jape.Context) {
	var id rhpv3.Account
	if jc.DecodeParam("id", &id) != nil {
		return
	}
	var req api.AccountsAddBalanceRequest
	if jc.Decode(&req) != nil {
		return
	}
	if id == (rhpv3.Account{}) {
		jc.Error(errors.New("account id needs to be set"), http.StatusBadRequest)
		return
	}
	if req.Owner == "" {
		jc.Error(errors.New("owner needs to be set"), http.StatusBadRequest)
		return
	}
	if req.Host == (types.PublicKey{}) {
		jc.Error(errors.New("host needs to be set"), http.StatusBadRequest)
		return
	}
	b.accounts.AddAmount(id, string(req.Owner), req.Host, req.Amount)
}

func (b *bus) accountsResetDriftHandlerPOST(jc jape.Context) {
	var id rhpv3.Account
	if jc.DecodeParam("id", &id) != nil {
		return
	}
	if jc.Check("failed to reset drift", b.accounts.ResetDrift(id)) != nil {
		return
	}
}

func (b *bus) accountsUpdateHandlerPOST(jc jape.Context) {
	var id rhpv3.Account
	if jc.DecodeParam("id", &id) != nil {
		return
	}
	var req api.AccountsUpdateBalanceRequest
	if jc.Decode(&req) != nil {
		return
	}
	if id == (rhpv3.Account{}) {
		jc.Error(errors.New("account id needs to be set"), http.StatusBadRequest)
		return
	}
	if req.Owner == "" {
		jc.Error(errors.New("owner needs to be set"), http.StatusBadRequest)
		return
	}
	if req.Host == (types.PublicKey{}) {
		jc.Error(errors.New("host needs to be set"), http.StatusBadRequest)
		return
	}
	b.accounts.SetBalance(id, string(req.Owner), req.Host, req.Amount, req.Drift)
}

// New returns a new Bus.
func New(s Syncer, cm ChainManager, tp TransactionPool, w Wallet, hdb HostDB, ms MetadataStore, ss SettingStore, eas EphemeralAccountStore, l *zap.Logger) (*bus, error) {
	b := &bus{
		s:             s,
		cm:            cm,
		tp:            tp,
		w:             w,
		hdb:           hdb,
		ms:            ms,
		ss:            ss,
		eas:           eas,
		contractLocks: newContractLocks(),
		logger:        l.Sugar().Named("bus"),
	}
	ctx, span := tracing.Tracer.Start(context.Background(), "bus.New")
	defer span.End()

	// Load default settings if the setting is not already set.
	for key, value := range map[string]interface{}{
		SettingGouging:    api.DefaultGougingSettings,
		SettingRedundancy: api.DefaultRedundancySettings,
	} {
		if _, err := b.ss.Setting(ctx, key); errors.Is(err, api.ErrSettingNotFound) {
			if bytes, err := json.Marshal(value); err != nil {
				panic("failed to marshal default settings") // should never happen
			} else if err := b.ss.UpdateSetting(ctx, key, string(bytes)); err != nil {
				return nil, err
			}
		}
	}

	// Load the accounts into memory. They're saved when the bus is stopped.
	accounts, err := eas.Accounts(ctx)
	if err != nil {
		return nil, err
	}
	b.accounts = newAccounts(accounts)
	return b, nil
}

// Handler returns an HTTP handler that serves the bus API.
func (b *bus) Handler() http.Handler {
	return jape.Mux(tracing.TracedRoutes("bus", map[string]jape.Handler{
		"GET    /accounts/:owner":         b.accountsOwnerHandlerGET,
		"POST   /accounts/:id/add":        b.accountsAddHandlerPOST,
		"POST   /accounts/:id/update":     b.accountsUpdateHandlerPOST,
		"POST   /accounts/:id/resetdrift": b.accountsResetDriftHandlerPOST,

		"GET    /syncer/address": b.syncerAddrHandler,
		"GET    /syncer/peers":   b.syncerPeersHandler,
		"POST   /syncer/connect": b.syncerConnectHandler,

		"POST   /consensus/acceptblock": b.consensusAcceptBlock,
		"GET    /consensus/state":       b.consensusStateHandler,

		"GET    /txpool/recommendedfee": b.txpoolFeeHandler,
		"GET    /txpool/transactions":   b.txpoolTransactionsHandler,
		"POST   /txpool/broadcast":      b.txpoolBroadcastHandler,

		"GET    /wallet/balance":       b.walletBalanceHandler,
		"GET    /wallet/address":       b.walletAddressHandler,
		"GET    /wallet/transactions":  b.walletTransactionsHandler,
		"GET    /wallet/outputs":       b.walletOutputsHandler,
		"POST   /wallet/fund":          b.walletFundHandler,
		"POST   /wallet/sign":          b.walletSignHandler,
		"POST   /wallet/redistribute":  b.walletRedistributeHandler,
		"POST   /wallet/discard":       b.walletDiscardHandler,
		"POST   /wallet/prepare/form":  b.walletPrepareFormHandler,
		"POST   /wallet/prepare/renew": b.walletPrepareRenewHandler,
		"GET    /wallet/pending":       b.walletPendingHandler,

		"GET    /hosts":              b.hostsHandlerGET,
		"GET    /host/:hostkey":      b.hostsPubkeyHandlerGET,
		"POST   /hosts/interactions": b.hostsPubkeyHandlerPOST,
		"POST   /hosts/remove":       b.hostsRemoveHandlerPOST,
		"GET    /hosts/allowlist":    b.hostsAllowlistHandlerGET,
		"PUT    /hosts/allowlist":    b.hostsAllowlistHandlerPUT,
		"GET    /hosts/blocklist":    b.hostsBlocklistHandlerGET,
		"PUT    /hosts/blocklist":    b.hostsBlocklistHandlerPUT,
		"GET    /hosts/scanning":     b.hostsScanningHandlerGET,

		"GET    /contracts/active":       b.contractsActiveHandlerGET,
		"GET    /contracts/sets":         b.contractsSetsHandlerGET,
		"GET    /contracts/set/:set":     b.contractsSetHandlerGET,
		"PUT    /contracts/set/:set":     b.contractsSetHandlerPUT,
		"POST   /contracts/spending":     b.contractsSpendingHandlerPOST,
		"GET    /contract/:id":           b.contractIDHandlerGET,
		"POST   /contract/:id":           b.contractIDHandlerPOST,
		"GET    /contract/:id/ancestors": b.contractIDAncestorsHandler,
		"POST   /contract/:id/renewed":   b.contractIDRenewedHandlerPOST,
		"DELETE /contract/:id":           b.contractIDHandlerDELETE,
		"POST   /contract/:id/acquire":   b.contractAcquireHandlerPOST,
		"POST   /contract/:id/release":   b.contractReleaseHandlerPOST,

		"POST /search/hosts":  b.searchHostsHandlerPOST,
		"GET /search/objects": b.searchObjectsHandlerGET,

		"GET    /objects/*path": b.objectsHandlerGET,
		"PUT    /objects/*path": b.objectsHandlerPUT,
		"DELETE /objects/*path": b.objectsHandlerDELETE,

		"POST   /slabs/migration": b.slabsMigrationHandlerPOST,
		"PUT    /slab":            b.slabHandlerPUT,

		"GET    /settings":     b.settingsHandlerGET,
		"PUT    /settings":     b.settingsHandlerPUT,
		"GET    /setting/:key": b.settingKeyHandlerGET,
		"PUT    /setting/:key": b.settingKeyHandlerPUT,

		"GET    /params/download": b.paramsHandlerDownloadGET,
		"GET    /params/upload":   b.paramsHandlerUploadGET,
		"GET    /params/gouging":  b.paramsHandlerGougingGET,
	}))
}

// Shutdown shuts down the bus.
func (b *bus) Shutdown(ctx context.Context) error {
	return b.eas.SaveAccounts(ctx, b.accounts.ToPersist())
}<|MERGE_RESOLUTION|>--- conflicted
+++ resolved
@@ -684,27 +684,6 @@
 		return
 	}
 
-<<<<<<< HEAD
-	// return early if we have found entries or if a prefix was specified
-	if len(entries) > 0 || prefix != "" {
-		jc.Encode(api.ObjectsResponse{Entries: entries})
-		return
-	}
-
-	// return a meaningful status code depending on whether the parent exists or not
-	key := strings.TrimPrefix(path, "/")
-	_, err = b.ms.Object(jc.Request.Context(), key)
-	if errors.Is(err, api.ErrObjectNotFound) {
-		jc.Error(err, http.StatusNotFound)
-		return
-	} else if err != nil {
-		jc.Error(err, http.StatusInternalServerError)
-		return
-	} else {
-		jc.Error(fmt.Errorf("object at '%v' is not a directory", key), http.StatusBadRequest)
-		return
-	}
-=======
 	// return a 404 if no entries were found
 	if len(entries) == 0 {
 		jc.Error(fmt.Errorf("no entries found for object at '%v'", path), http.StatusNotFound)
@@ -712,7 +691,6 @@
 	}
 
 	jc.Encode(api.ObjectsResponse{Entries: entries})
->>>>>>> 23b18dd3
 }
 
 func (b *bus) objectsHandlerPUT(jc jape.Context) {
