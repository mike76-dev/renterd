package bus

// TODOs:
// - add UPNP support

import (
	"context"
	"encoding/json"
	"errors"
	"fmt"
	"math"
	"net"
	"net/http"
	"os"
	"reflect"
	"time"

	"go.sia.tech/core/consensus"
	"go.sia.tech/core/gateway"
	rhpv2 "go.sia.tech/core/rhp/v2"
	rhpv3 "go.sia.tech/core/rhp/v3"
	"go.sia.tech/core/types"
	"go.sia.tech/coreutils/chain"
	"go.sia.tech/coreutils/syncer"
	"go.sia.tech/coreutils/wallet"
	"go.sia.tech/jape"
	"go.sia.tech/renterd/alerts"
	"go.sia.tech/renterd/api"
	"go.sia.tech/renterd/bus/client"
	"go.sia.tech/renterd/config"
	ibus "go.sia.tech/renterd/internal/bus"
	"go.sia.tech/renterd/internal/gouging"
	"go.sia.tech/renterd/internal/rhp"
	rhp2 "go.sia.tech/renterd/internal/rhp/v2"
	rhp3 "go.sia.tech/renterd/internal/rhp/v3"
	rhp4 "go.sia.tech/renterd/internal/rhp/v4"
	"go.sia.tech/renterd/internal/utils"
	"go.sia.tech/renterd/object"
	"go.sia.tech/renterd/stores"
	"go.sia.tech/renterd/stores/sql"
	"go.sia.tech/renterd/webhooks"
	"go.uber.org/zap"
)

const (
	defaultWalletRecordMetricInterval = 5 * time.Minute
	defaultPinUpdateInterval          = 5 * time.Minute
	defaultPinRateWindow              = 6 * time.Hour

	lockingPriorityPruning   = 20
	lockingPriorityFunding   = 40
	lockingPriorityRenew     = 80
	lockingPriorityBroadcast = 100

	stdTxnSize = 1200 // bytes
)

// Client re-exports the client from the client package.
type Client struct {
	*client.Client
}

// NewClient returns a new bus client.
func NewClient(addr, password string) *Client {
	return &Client{
		client.New(
			addr,
			password,
		),
	}
}

type (
	AlertManager interface {
		alerts.Alerter
		RegisterWebhookBroadcaster(b webhooks.Broadcaster)
	}

	ChainManager interface {
		AddBlocks(blocks []types.Block) error
		AddPoolTransactions(txns []types.Transaction) (bool, error)
		AddV2PoolTransactions(basis types.ChainIndex, txns []types.V2Transaction) (known bool, err error)
		Block(id types.BlockID) (types.Block, bool)
		OnReorg(fn func(types.ChainIndex)) (cancel func())
		PoolTransaction(txid types.TransactionID) (types.Transaction, bool)
		PoolTransactions() []types.Transaction
		V2PoolTransactions() []types.V2Transaction
		RecommendedFee() types.Currency
		Tip() types.ChainIndex
		TipState() consensus.State
		UnconfirmedParents(txn types.Transaction) []types.Transaction
		UpdatesSince(index types.ChainIndex, max int) (rus []chain.RevertUpdate, aus []chain.ApplyUpdate, err error)
		V2TransactionSet(basis types.ChainIndex, txn types.V2Transaction) (types.ChainIndex, []types.V2Transaction, error)
	}

	ContractLocker interface {
		Acquire(ctx context.Context, priority int, id types.FileContractID, d time.Duration) (uint64, error)
		KeepAlive(id types.FileContractID, lockID uint64, d time.Duration) error
		Release(id types.FileContractID, lockID uint64) error
	}

	ChainSubscriber interface {
		ChainIndex(context.Context) (types.ChainIndex, error)
		Shutdown(context.Context) error
	}

	// A TransactionPool can validate and relay unconfirmed transactions.
	TransactionPool interface {
		AcceptTransactionSet(txns []types.Transaction) error
		Close() error
		RecommendedFee() types.Currency
		Transactions() []types.Transaction
		UnconfirmedParents(txn types.Transaction) ([]types.Transaction, error)
	}

	UploadingSectorsCache interface {
		AddSector(uID api.UploadID, fcid types.FileContractID, root types.Hash256) error
		FinishUpload(uID api.UploadID)
		HandleRenewal(fcid, renewedFrom types.FileContractID)
		Pending(fcid types.FileContractID) (size uint64)
		Sectors(fcid types.FileContractID) (roots []types.Hash256)
		StartUpload(uID api.UploadID) error
	}

	PinManager interface {
		Shutdown(context.Context) error
		TriggerUpdate()
	}

	Syncer interface {
		Addr() string
		BroadcastHeader(h gateway.BlockHeader)
		BroadcastV2BlockOutline(bo gateway.V2BlockOutline)
		BroadcastTransactionSet([]types.Transaction)
		BroadcastV2TransactionSet(index types.ChainIndex, txns []types.V2Transaction)
		Connect(ctx context.Context, addr string) (*syncer.Peer, error)
		Peers() []*syncer.Peer
	}

	Wallet interface {
		Address() types.Address
		Balance() (wallet.Balance, error)
		Close() error
		FundTransaction(txn *types.Transaction, amount types.Currency, useUnconfirmed bool) ([]types.Hash256, error)
		FundV2Transaction(txn *types.V2Transaction, amount types.Currency, useUnconfirmed bool) (types.ChainIndex, []int, error)
		Redistribute(outputs int, amount, feePerByte types.Currency) (txns []types.Transaction, toSign []types.Hash256, err error)
		RedistributeV2(outputs int, amount, feePerByte types.Currency) (txns []types.V2Transaction, toSign [][]int, err error)
		ReleaseInputs(txns []types.Transaction, v2txns []types.V2Transaction)
		SignTransaction(txn *types.Transaction, toSign []types.Hash256, cf types.CoveredFields)
		SignV2Inputs(txn *types.V2Transaction, toSign []int)
		SpendableOutputs() ([]types.SiacoinElement, error)
		Tip() types.ChainIndex
		UnconfirmedEvents() ([]wallet.Event, error)
		UpdateChainState(tx wallet.UpdateTx, reverted []chain.RevertUpdate, applied []chain.ApplyUpdate) error
		Events(offset, limit int) ([]wallet.Event, error)
	}

	WebhooksManager interface {
		webhooks.Broadcaster
		Delete(context.Context, webhooks.Webhook) error
		Info() ([]webhooks.Webhook, []webhooks.WebhookQueueInfo)
		Register(context.Context, webhooks.Webhook) error
		Shutdown(context.Context) error
	}

	// Store is a collection of stores used by the bus.
	Store interface {
		AccountStore
		AutopilotStore
		BackupStore
		ChainStore
		HostStore
		MetadataStore
		MetricsStore
		SettingStore
	}

	// AccountStore persists information about accounts. Since accounts
	// are rapidly updated and can be recovered, they are only loaded upon
	// startup and persisted upon shutdown.
	AccountStore interface {
		Accounts(context.Context, string) ([]api.Account, error)
		SaveAccounts(context.Context, []api.Account) error
	}

	// A AutopilotStore stores autopilot state.
	AutopilotStore interface {
		Autopilot(ctx context.Context) (api.Autopilot, error)
		InitAutopilot(ctx context.Context) error
		EnableAutopilot(ctx context.Context, enabled bool) error
		UpdateContractsConfig(ctx context.Context, cfg api.ContractsConfig) error
		UpdateHostsConfig(ctx context.Context, cfg api.HostsConfig) error
		UpdateCurrentPeriod(ctx context.Context, period uint64) error
	}

	// BackupStore is the interface of a store that can be backed up.
	BackupStore interface {
		Backup(ctx context.Context, dbID, dst string) error
	}

	// A ChainStore stores information about the chain.
	ChainStore interface {
		ChainIndex(ctx context.Context) (types.ChainIndex, error)
		ProcessChainUpdate(ctx context.Context, applyFn func(sql.ChainUpdateTx) error) error
	}

	// A HostStore stores information about hosts.
	HostStore interface {
		Host(ctx context.Context, hostKey types.PublicKey) (api.Host, error)
		HostAllowlist(ctx context.Context) ([]types.PublicKey, error)
		HostBlocklist(ctx context.Context) ([]string, error)
		Hosts(ctx context.Context, opts api.HostOptions) ([]api.Host, error)
		RecordHostScans(ctx context.Context, scans []api.HostScan) error
		RecordPriceTables(ctx context.Context, priceTableUpdate []api.HostPriceTableUpdate) error
		RemoveOfflineHosts(ctx context.Context, maxConsecutiveScanFailures uint64, maxDowntime time.Duration) (uint64, error)
		ResetLostSectors(ctx context.Context, hk types.PublicKey) error
		UpdateHostAllowlistEntries(ctx context.Context, add, remove []types.PublicKey, clear bool) error
		UpdateHostBlocklistEntries(ctx context.Context, add, remove []string, clear bool) error
<<<<<<< HEAD
		UpdateHostCheck(ctx context.Context, hk types.PublicKey, check api.HostChecks) error
=======
		UpdateHostCheck(ctx context.Context, autopilotID string, hk types.PublicKey, check api.HostCheck) error
		UsableHosts(ctx context.Context) ([]sql.HostInfo, error)
>>>>>>> 4b0f42a3
	}

	// A MetadataStore stores information about contracts and objects.
	MetadataStore interface {
		AddRenewal(ctx context.Context, c api.ContractMetadata) error
		AncestorContracts(ctx context.Context, fcid types.FileContractID, minStartHeight uint64) ([]api.ContractMetadata, error)
		ArchiveContract(ctx context.Context, id types.FileContractID, reason string) error
		ArchiveContracts(ctx context.Context, toArchive map[types.FileContractID]string) error
		ArchiveAllContracts(ctx context.Context, reason string) error
		Contract(ctx context.Context, id types.FileContractID) (api.ContractMetadata, error)
		Contracts(ctx context.Context, opts api.ContractsOpts) ([]api.ContractMetadata, error)
		ContractSets(ctx context.Context) ([]string, error)
		RecordContractSpending(ctx context.Context, records []api.ContractSpendingRecord) error
		RemoveContractSet(ctx context.Context, name string) error
		PutContract(ctx context.Context, c api.ContractMetadata) error
		RenewedContract(ctx context.Context, renewedFrom types.FileContractID) (api.ContractMetadata, error)
		UpdateContractSet(ctx context.Context, set string, toAdd, toRemove []types.FileContractID) error

		ContractRoots(ctx context.Context, id types.FileContractID) ([]types.Hash256, error)
		ContractSizes(ctx context.Context) (map[types.FileContractID]api.ContractSize, error)
		ContractSize(ctx context.Context, id types.FileContractID) (api.ContractSize, error)
		PrunableContractRoots(ctx context.Context, id types.FileContractID, roots []types.Hash256) ([]uint64, error)

		DeleteHostSector(ctx context.Context, hk types.PublicKey, root types.Hash256) (int, error)

		Bucket(_ context.Context, bucketName string) (api.Bucket, error)
		Buckets(_ context.Context) ([]api.Bucket, error)
		CreateBucket(_ context.Context, bucketName string, policy api.BucketPolicy) error
		DeleteBucket(_ context.Context, bucketName string) error
		UpdateBucketPolicy(ctx context.Context, bucketName string, policy api.BucketPolicy) error

		CopyObject(ctx context.Context, srcBucket, dstBucket, srcKey, dstKey, mimeType string, metadata api.ObjectUserMetadata) (api.ObjectMetadata, error)
		Object(ctx context.Context, bucketName, key string) (api.Object, error)
		Objects(ctx context.Context, bucketName, prefix, substring, delim, sortBy, sortDir, marker string, limit int, slabEncryptionKey object.EncryptionKey) (api.ObjectsResponse, error)
		ObjectMetadata(ctx context.Context, bucketName, key string) (api.Object, error)
		ObjectsStats(ctx context.Context, opts api.ObjectsStatsOpts) (api.ObjectsStatsResponse, error)
		RemoveObject(ctx context.Context, bucketName, key string) error
		RemoveObjects(ctx context.Context, bucketName, prefix string) error
		RenameObject(ctx context.Context, bucketName, from, to string, force bool) error
		RenameObjects(ctx context.Context, bucketName, from, to string, force bool) error
		UpdateObject(ctx context.Context, bucketName, key, contractSet, ETag, mimeType string, metadata api.ObjectUserMetadata, o object.Object) error

		AbortMultipartUpload(ctx context.Context, bucketName, key string, uploadID string) (err error)
		AddMultipartPart(ctx context.Context, bucketName, key, contractSet, eTag, uploadID string, partNumber int, slices []object.SlabSlice) (err error)
		CompleteMultipartUpload(ctx context.Context, bucketName, key, uploadID string, parts []api.MultipartCompletedPart, opts api.CompleteMultipartOptions) (_ api.MultipartCompleteResponse, err error)
		CreateMultipartUpload(ctx context.Context, bucketName, key string, ec object.EncryptionKey, mimeType string, metadata api.ObjectUserMetadata) (api.MultipartCreateResponse, error)
		MultipartUpload(ctx context.Context, uploadID string) (resp api.MultipartUpload, _ error)
		MultipartUploads(ctx context.Context, bucketName, prefix, keyMarker, uploadIDMarker string, maxUploads int) (resp api.MultipartListUploadsResponse, _ error)
		MultipartUploadParts(ctx context.Context, bucketName, object string, uploadID string, marker int, limit int64) (resp api.MultipartListPartsResponse, _ error)

		MarkPackedSlabsUploaded(ctx context.Context, slabs []api.UploadedPackedSlab) error
		PackedSlabsForUpload(ctx context.Context, lockingDuration time.Duration, minShards, totalShards uint8, set string, limit int) ([]api.PackedSlab, error)
		SlabBuffers(ctx context.Context) ([]api.SlabBuffer, error)

		AddPartialSlab(ctx context.Context, data []byte, minShards, totalShards uint8, contractSet string) (slabs []object.SlabSlice, bufferSize int64, err error)
		FetchPartialSlab(ctx context.Context, key object.EncryptionKey, offset, length uint32) ([]byte, error)
		Slab(ctx context.Context, key object.EncryptionKey) (object.Slab, error)
		RefreshHealth(ctx context.Context) error
		UnhealthySlabs(ctx context.Context, healthCutoff float64, set string, limit int) ([]api.UnhealthySlab, error)
		UpdateSlab(ctx context.Context, key object.EncryptionKey, sectors []api.UploadedSector) error
	}

	// A MetricsStore stores metrics.
	MetricsStore interface {
		ContractSetMetrics(ctx context.Context, start time.Time, n uint64, interval time.Duration, opts api.ContractSetMetricsQueryOpts) ([]api.ContractSetMetric, error)

		ContractPruneMetrics(ctx context.Context, start time.Time, n uint64, interval time.Duration, opts api.ContractPruneMetricsQueryOpts) ([]api.ContractPruneMetric, error)
		RecordContractPruneMetric(ctx context.Context, metrics ...api.ContractPruneMetric) error

		ContractMetrics(ctx context.Context, start time.Time, n uint64, interval time.Duration, opts api.ContractMetricsQueryOpts) ([]api.ContractMetric, error)
		RecordContractMetric(ctx context.Context, metrics ...api.ContractMetric) error

		PruneMetrics(ctx context.Context, metric string, cutoff time.Time) error
		ContractSetChurnMetrics(ctx context.Context, start time.Time, n uint64, interval time.Duration, opts api.ContractSetChurnMetricsQueryOpts) ([]api.ContractSetChurnMetric, error)
		RecordContractSetChurnMetric(ctx context.Context, metrics ...api.ContractSetChurnMetric) error

		WalletMetrics(ctx context.Context, start time.Time, n uint64, interval time.Duration, opts api.WalletMetricsQueryOpts) ([]api.WalletMetric, error)
		RecordWalletMetric(ctx context.Context, metrics ...api.WalletMetric) error
	}

	// A SettingStore stores settings.
	SettingStore interface {
		GougingSettings(ctx context.Context) (api.GougingSettings, error)
		UpdateGougingSettings(ctx context.Context, gs api.GougingSettings) error

		PinnedSettings(ctx context.Context) (api.PinnedSettings, error)
		UpdatePinnedSettings(ctx context.Context, ps api.PinnedSettings) error

		UploadSettings(ctx context.Context) (api.UploadSettings, error)
		UpdateUploadSettings(ctx context.Context, us api.UploadSettings) error

		S3Settings(ctx context.Context) (api.S3Settings, error)
		UpdateS3Settings(ctx context.Context, s3as api.S3Settings) error
	}

	WalletMetricsRecorder interface {
		Shutdown(context.Context) error
	}
)

type Bus struct {
	allowPrivateIPs bool
	startTime       time.Time
	masterKey       utils.MasterKey

	alerts      alerts.Alerter
	alertMgr    AlertManager
	pinMgr      PinManager
	webhooksMgr WebhooksManager
	cm          ChainManager
	cs          ChainSubscriber
	s           Syncer
	w           Wallet
	store       Store

	rhp2Client *rhp2.Client
	rhp3Client *rhp3.Client
	rhp4Client *rhp4.Client

	contractLocker        ContractLocker
	explorer              *ibus.Explorer
	sectors               UploadingSectorsCache
	walletMetricsRecorder WalletMetricsRecorder

	logger *zap.SugaredLogger
}

// New returns a new Bus
func New(ctx context.Context, cfg config.Bus, masterKey [32]byte, am AlertManager, wm WebhooksManager, cm ChainManager, s Syncer, w Wallet, store Store, explorerURL string, l *zap.Logger) (_ *Bus, err error) {
	l = l.Named("bus")
	dialer := rhp.NewFallbackDialer(store, net.Dialer{}, l)

	b := &Bus{
		allowPrivateIPs: cfg.AllowPrivateIPs,
		startTime:       time.Now(),
		masterKey:       masterKey,

		s:        s,
		cm:       cm,
		w:        w,
		explorer: ibus.NewExplorer(explorerURL),
		store:    store,

		alerts:      alerts.WithOrigin(am, "bus"),
		alertMgr:    am,
		webhooksMgr: wm,
		logger:      l.Sugar(),

		rhp2Client: rhp2.New(dialer, l),
		rhp3Client: rhp3.New(dialer, l),
		rhp4Client: rhp4.New(dialer),
	}

	// ensure autopilot state
	err = store.InitAutopilot(ctx)
	if err != nil {
		return nil, err
	}

	// create contract locker
	b.contractLocker = ibus.NewContractLocker()

	// create sectors cache
	b.sectors = ibus.NewSectorsCache()

	// create pin manager
	b.pinMgr = ibus.NewPinManager(b.alerts, wm, b.explorer, store, defaultPinUpdateInterval, defaultPinRateWindow, l)

	// create chain subscriber
	announcementMaxAge := time.Duration(cfg.AnnouncementMaxAgeHours) * time.Hour
	b.cs = ibus.NewChainSubscriber(wm, cm, store, w, announcementMaxAge, l)

	// create wallet metrics recorder
	b.walletMetricsRecorder = ibus.NewWalletMetricRecorder(store, w, defaultWalletRecordMetricInterval, l)

	return b, nil
}

// Handler returns an HTTP handler that serves the bus API.
func (b *Bus) Handler() http.Handler {
	return jape.Mux(map[string]jape.Handler{
		"GET    /accounts":      b.accountsHandlerGET,
		"POST   /accounts":      b.accountsHandlerPOST,
		"POST   /accounts/fund": b.accountsFundHandler,

		"GET    /alerts":          b.handleGETAlerts,
		"POST   /alerts/dismiss":  b.handlePOSTAlertsDismiss,
		"POST   /alerts/register": b.handlePOSTAlertsRegister,

		"GET    /autopilot":                  b.autopilotHandlerGET,
		"PUT    /autopilot/config/contracts": b.autopilotConfigContractsHandlerPUT,
		"PUT    /autopilot/config/hosts":     b.autopilotConfigHostsHandlerPUT,
		"PUT    /autopilot/enable":           b.autopilotEnableHandlerPUT,
		"PUT    /autopilot/period":           b.autopilotPeriodHandlerPUT,

		"GET    /buckets":             b.bucketsHandlerGET,
		"POST   /buckets":             b.bucketsHandlerPOST,
		"PUT    /bucket/:name/policy": b.bucketsHandlerPolicyPUT,
		"DELETE /bucket/:name":        b.bucketHandlerDELETE,
		"GET    /bucket/:name":        b.bucketHandlerGET,

		"POST   /consensus/acceptblock":        b.consensusAcceptBlock,
		"GET    /consensus/network":            b.consensusNetworkHandler,
		"GET    /consensus/siafundfee/:payout": b.contractTaxHandlerGET,
		"GET    /consensus/state":              b.consensusStateHandler,

		"PUT    /contracts":              b.contractsHandlerPUT,
		"GET    /contracts":              b.contractsHandlerGET,
		"DELETE /contracts/all":          b.contractsAllHandlerDELETE,
		"POST   /contracts/archive":      b.contractsArchiveHandlerPOST,
		"POST   /contracts/form":         b.contractsFormHandler,
		"GET    /contracts/prunable":     b.contractsPrunableDataHandlerGET,
		"GET    /contracts/renewed/:id":  b.contractsRenewedIDHandlerGET,
		"GET    /contracts/sets":         b.contractsSetsHandlerGET,
		"POST   /contracts/set/:set":     b.contractsSetHandlerPUT,
		"DELETE /contracts/set/:set":     b.contractsSetHandlerDELETE,
		"POST   /contracts/spending":     b.contractsSpendingHandlerPOST,
		"GET    /contract/:id":           b.contractIDHandlerGET,
		"DELETE /contract/:id":           b.contractIDHandlerDELETE,
		"POST   /contract/:id/acquire":   b.contractAcquireHandlerPOST,
		"GET    /contract/:id/ancestors": b.contractIDAncestorsHandler,
		"POST   /contract/:id/broadcast": b.contractIDBroadcastHandler,
		"POST   /contract/:id/keepalive": b.contractKeepaliveHandlerPOST,
		"GET    /contract/:id/revision":  b.contractLatestRevisionHandlerGET,
		"POST   /contract/:id/prune":     b.contractPruneHandlerPOST,
		"POST   /contract/:id/renew":     b.contractIDRenewHandlerPOST,
		"POST   /contract/:id/release":   b.contractReleaseHandlerPOST,
		"GET    /contract/:id/roots":     b.contractIDRootsHandlerGET,
		"GET    /contract/:id/size":      b.contractSizeHandlerGET,

		"GET    /hosts":                          b.hostsHandlerGET,
		"POST   /hosts":                          b.hostsHandlerPOST,
		"GET    /hosts/allowlist":                b.hostsAllowlistHandlerGET,
		"PUT    /hosts/allowlist":                b.hostsAllowlistHandlerPUT,
		"GET    /hosts/blocklist":                b.hostsBlocklistHandlerGET,
		"PUT    /hosts/blocklist":                b.hostsBlocklistHandlerPUT,
		"POST   /hosts/remove":                   b.hostsRemoveHandlerPOST,
		"GET    /host/:hostkey":                  b.hostsPubkeyHandlerGET,
		"PUT    /host/:hostkey/check":            b.hostsCheckHandlerPUT,
		"POST   /host/:hostkey/resetlostsectors": b.hostsResetLostSectorsPOST,
		"POST   /host/:hostkey/scan":             b.hostsScanHandlerPOST,

		"PUT    /metric/:key": b.metricsHandlerPUT,
		"GET    /metric/:key": b.metricsHandlerGET,
		"DELETE /metric/:key": b.metricsHandlerDELETE,

		"POST   /multipart/create":      b.multipartHandlerCreatePOST,
		"POST   /multipart/abort":       b.multipartHandlerAbortPOST,
		"POST   /multipart/complete":    b.multipartHandlerCompletePOST,
		"PUT    /multipart/part":        b.multipartHandlerUploadPartPUT,
		"GET    /multipart/upload/:id":  b.multipartHandlerUploadGET,
		"POST   /multipart/listuploads": b.multipartHandlerListUploadsPOST,
		"POST   /multipart/listparts":   b.multipartHandlerListPartsPOST,

		"GET    /object/*key":     b.objectHandlerGET,
		"PUT    /object/*key":     b.objectHandlerPUT,
		"DELETE /object/*key":     b.objectHandlerDELETE,
		"GET    /objects/*prefix": b.objectsHandlerGET,
		"POST   /objects/copy":    b.objectsCopyHandlerPOST,
		"POST   /objects/remove":  b.objectsRemoveHandlerPOST,
		"POST   /objects/rename":  b.objectsRenameHandlerPOST,

		"GET    /params/gouging": b.paramsHandlerGougingGET,
		"GET    /params/upload":  b.paramsHandlerUploadGET,

		"GET    /slabbuffers":      b.slabbuffersHandlerGET,
		"POST   /slabbuffer/done":  b.packedSlabsHandlerDonePOST,
		"POST   /slabbuffer/fetch": b.packedSlabsHandlerFetchPOST,

		"DELETE /sectors/:hk/:root": b.sectorsHostRootHandlerDELETE,

		"GET    /settings/gouging": b.settingsGougingHandlerGET,
		"PATCH  /settings/gouging": b.settingsGougingHandlerPATCH,
		"PUT    /settings/gouging": b.settingsGougingHandlerPUT,
		"GET    /settings/pinned":  b.settingsPinnedHandlerGET,
		"PATCH  /settings/pinned":  b.settingsPinnedHandlerPATCH,
		"PUT    /settings/pinned":  b.settingsPinnedHandlerPUT,
		"GET    /settings/s3":      b.settingsS3HandlerGET,
		"PATCH  /settings/s3":      b.settingsS3HandlerPATCH,
		"PUT    /settings/s3":      b.settingsS3HandlerPUT,
		"GET    /settings/upload":  b.settingsUploadHandlerGET,
		"PATCH  /settings/upload":  b.settingsUploadHandlerPATCH,
		"PUT    /settings/upload":  b.settingsUploadHandlerPUT,

		"POST   /slabs/migration":     b.slabsMigrationHandlerPOST,
		"GET    /slabs/partial/:key":  b.slabsPartialHandlerGET,
		"POST   /slabs/partial":       b.slabsPartialHandlerPOST,
		"POST   /slabs/refreshhealth": b.slabsRefreshHealthHandlerPOST,
		"GET    /slab/:key":           b.slabHandlerGET,
		"PUT    /slab/:key":           b.slabHandlerPUT,

		"GET    /state":         b.stateHandlerGET,
		"GET    /stats/objects": b.objectsStatshandlerGET,

		"GET    /syncer/address": b.syncerAddrHandler,
		"POST   /syncer/connect": b.syncerConnectHandler,
		"GET    /syncer/peers":   b.syncerPeersHandler,

		"POST /system/sqlite3/backup": b.postSystemSQLite3BackupHandler,

		"GET    /txpool/recommendedfee": b.txpoolFeeHandler,
		"GET    /txpool/transactions":   b.txpoolTransactionsHandler,
		"POST   /txpool/broadcast":      b.txpoolBroadcastHandler,

		"POST   /upload/:id":        b.uploadTrackHandlerPOST,
		"DELETE /upload/:id":        b.uploadFinishedHandlerDELETE,
		"POST   /upload/:id/sector": b.uploadAddSectorHandlerPOST,

		"GET  /wallet":              b.walletHandler,
		"GET  /wallet/events":       b.walletEventsHandler,
		"GET  /wallet/pending":      b.walletPendingHandler,
		"POST /wallet/redistribute": b.walletRedistributeHandler,
		"POST /wallet/send":         b.walletSendSiacoinsHandler,

		"GET    /webhooks":        b.webhookHandlerGet,
		"POST   /webhooks":        b.webhookHandlerPost,
		"POST   /webhooks/action": b.webhookActionHandlerPost,
		"POST   /webhook/delete":  b.webhookHandlerDelete,
	})
}

// Shutdown shuts down the bus.
func (b *Bus) Shutdown(ctx context.Context) error {
	return errors.Join(
		b.walletMetricsRecorder.Shutdown(ctx),
		b.webhooksMgr.Shutdown(ctx),
		b.pinMgr.Shutdown(ctx),
		b.cs.Shutdown(ctx),
	)
}

func (b *Bus) addContract(ctx context.Context, rev rhpv2.ContractRevision, contractPrice, initialRenterFunds types.Currency, startHeight uint64, state string) (api.ContractMetadata, error) {
	if err := b.store.PutContract(ctx, api.ContractMetadata{
		ID:                 rev.ID(),
		HostKey:            rev.HostKey(),
		StartHeight:        startHeight,
		State:              state,
		WindowStart:        rev.Revision.WindowStart,
		WindowEnd:          rev.Revision.WindowEnd,
		ContractPrice:      contractPrice,
		InitialRenterFunds: initialRenterFunds,
	}); err != nil {
		return api.ContractMetadata{}, err
	}

	added, err := b.store.Contract(ctx, rev.ID())
	if err != nil {
		return api.ContractMetadata{}, err
	}

	b.broadcastAction(webhooks.Event{
		Module: api.ModuleContract,
		Event:  api.EventAdd,
		Payload: api.EventContractAdd{
			Added:     added,
			Timestamp: time.Now().UTC(),
		},
	})

	return added, err
}

func (b *Bus) addRenewal(ctx context.Context, renewedFrom types.FileContractID, rev rhpv2.ContractRevision, contractPrice, initialRenterFunds types.Currency, startHeight uint64, state string) (api.ContractMetadata, error) {
	if err := b.store.AddRenewal(ctx, api.ContractMetadata{
		ID:                 rev.ID(),
		HostKey:            rev.HostKey(),
		RenewedFrom:        renewedFrom,
		StartHeight:        startHeight,
		State:              state,
		WindowStart:        rev.Revision.WindowStart,
		WindowEnd:          rev.Revision.WindowEnd,
		ContractPrice:      contractPrice,
		InitialRenterFunds: initialRenterFunds,
	}); err != nil {
		return api.ContractMetadata{}, fmt.Errorf("couldn't add renewal: %w", err)
	}

	renewal, err := b.store.Contract(ctx, rev.ID())
	if err != nil {
		return api.ContractMetadata{}, err
	}

	b.sectors.HandleRenewal(renewal.ID, renewal.RenewedFrom)
	b.broadcastAction(webhooks.Event{
		Module: api.ModuleContract,
		Event:  api.EventRenew,
		Payload: api.EventContractRenew{
			Renewal:   renewal,
			Timestamp: time.Now().UTC(),
		},
	})

	return renewal, err
}

func (b *Bus) broadcastContract(ctx context.Context, fcid types.FileContractID) (txnID types.TransactionID, _ error) {
	// acquire contract lock indefinitely and defer the release
	lockID, err := b.contractLocker.Acquire(ctx, lockingPriorityRenew, fcid, time.Duration(math.MaxInt64))
	if err != nil {
		return types.TransactionID{}, fmt.Errorf("couldn't acquire contract lock; %w", err)
	}
	defer func() {
		if err := b.contractLocker.Release(fcid, lockID); err != nil {
			b.logger.Error("failed to release contract lock", zap.Error(err))
		}
	}()

	// fetch contract
	c, err := b.store.Contract(ctx, fcid)
	if err != nil {
		return types.TransactionID{}, fmt.Errorf("couldn't fetch contract; %w", err)
	}

	// derive the renter key
	renterKey := b.masterKey.DeriveContractKey(c.HostKey)

	// fetch revision
	rev, err := b.rhp2Client.SignedRevision(ctx, c.HostIP, c.HostKey, renterKey, fcid, time.Minute)
	if err != nil {
		return types.TransactionID{}, fmt.Errorf("couldn't fetch revision; %w", err)
	}

	// send V2 transaction if we're passed the V2 hardfork allow height
	if b.isPassedV2AllowHeight() {
		panic("not implemented")
	} else {
		// create the transaction
		txn := types.Transaction{
			FileContractRevisions: []types.FileContractRevision{rev.Revision},
			Signatures:            rev.Signatures[:],
		}

		// fund the transaction (only the fee)
		toSign, err := b.w.FundTransaction(&txn, types.ZeroCurrency, true)
		if err != nil {
			return types.TransactionID{}, fmt.Errorf("couldn't fund transaction; %w", err)
		}
		// sign the transaction
		b.w.SignTransaction(&txn, toSign, types.CoveredFields{WholeTransaction: true})

		// verify the transaction and add it to the transaction pool
		txnset := append(b.cm.UnconfirmedParents(txn), txn)
		_, err = b.cm.AddPoolTransactions(txnset)
		if err != nil {
			b.w.ReleaseInputs([]types.Transaction{txn}, nil)
			return types.TransactionID{}, fmt.Errorf("couldn't add transaction set to the pool; %w", err)
		}

		// broadcast the transaction
		b.s.BroadcastTransactionSet(txnset)
		txnID = txn.ID()
	}

	return
}

func (b *Bus) fetchSetting(ctx context.Context, key string) (interface{}, error) {
	switch key {
	case stores.SettingGouging:
		gs, err := b.store.GougingSettings(ctx)
		if errors.Is(err, sql.ErrSettingNotFound) {
			return api.DefaultGougingSettings, nil
		} else if err != nil {
			return nil, err
		}
		return gs, nil
	case stores.SettingPinned:
		ps, err := b.store.PinnedSettings(ctx)
		if errors.Is(err, sql.ErrSettingNotFound) {
			ps = api.DefaultPinnedSettings
		} else if err != nil {
			return nil, err
		}
		return ps, nil
	case stores.SettingUpload:
		us, err := b.store.UploadSettings(ctx)
		if errors.Is(err, sql.ErrSettingNotFound) {
			return api.DefaultUploadSettings(b.cm.TipState().Network.Name), nil
		} else if err != nil {
			return nil, err
		}
		return us, nil
	case stores.SettingS3:
		s3s, err := b.store.S3Settings(ctx)
		if errors.Is(err, sql.ErrSettingNotFound) {
			return api.DefaultS3Settings, nil
		} else if err != nil {
			return nil, err
		}
		return s3s, nil
	default:
		panic("unknown setting") // developer error
	}
}

func (b *Bus) formContract(ctx context.Context, hostSettings rhpv2.HostSettings, renterAddress types.Address, renterFunds, hostCollateral types.Currency, hostKey types.PublicKey, hostIP string, endHeight uint64) (rhpv2.ContractRevision, error) {
	// derive the renter key
	renterKey := b.masterKey.DeriveContractKey(hostKey)

	// prepare the transaction
	cs := b.cm.TipState()
	fc := rhpv2.PrepareContractFormation(renterKey.PublicKey(), hostKey, renterFunds, hostCollateral, endHeight, hostSettings, renterAddress)
	txn := types.Transaction{FileContracts: []types.FileContract{fc}}

	// calculate the miner fee
	fee := b.cm.RecommendedFee().Mul64(cs.TransactionWeight(txn))
	txn.MinerFees = []types.Currency{fee}

	// fund the transaction
	cost := rhpv2.ContractFormationCost(cs, fc, hostSettings.ContractPrice).Add(fee)
	toSign, err := b.w.FundTransaction(&txn, cost, true)
	if err != nil {
		return rhpv2.ContractRevision{}, fmt.Errorf("couldn't fund transaction: %w", err)
	}

	// sign the transaction
	b.w.SignTransaction(&txn, toSign, wallet.ExplicitCoveredFields(txn))

	// form the contract
	contract, txnSet, err := b.rhp2Client.FormContract(ctx, hostKey, hostIP, renterKey, append(b.cm.UnconfirmedParents(txn), txn))
	if err != nil {
		b.w.ReleaseInputs([]types.Transaction{txn}, nil)
		return rhpv2.ContractRevision{}, err
	}

	// add transaction set to the pool
	_, err = b.cm.AddPoolTransactions(txnSet)
	if err != nil {
		b.w.ReleaseInputs([]types.Transaction{txn}, nil)
		return rhpv2.ContractRevision{}, fmt.Errorf("couldn't add transaction set to the pool: %w", err)
	}

	// broadcast the transaction set
	go b.s.BroadcastTransactionSet(txnSet)

	return contract, nil
}

func (b *Bus) isPassedV2AllowHeight() bool {
	cs := b.cm.TipState()
	return cs.Index.Height >= cs.Network.HardforkV2.AllowHeight
}

func (b *Bus) patchSetting(ctx context.Context, key string, patch map[string]any) (any, error) {
	var curr map[string]any

	// fetch current setting
	gs, err := b.fetchSetting(ctx, key)
	if err != nil {
		return nil, err
	}

	// turn it into a map
	buf, err := json.Marshal(gs)
	if err != nil {
		return nil, fmt.Errorf("failed to marshal %v settings: %w", key, err)
	} else if err := json.Unmarshal(buf, &curr); err != nil {
		return nil, fmt.Errorf("failed to unmarshal %v settings: %w", key, err)
	}

	// apply patch
	err = patchSettings(curr, patch)
	if err != nil {
		return nil, fmt.Errorf("failed to patch %v settings: %w", key, err)
	}

	// marshal the patched setting
	buf, err = json.Marshal(curr)
	if err != nil {
		return nil, fmt.Errorf("failed to marshal patched %v settings: %w", key, err)
	}

	// update the patched setting
	switch key {
	case stores.SettingGouging:
		var update api.GougingSettings
		if err := json.Unmarshal(buf, &update); err != nil {
			return nil, err
		} else if err := b.updateSetting(ctx, key, update); err != nil {
			return nil, err
		}
		return update, nil
	case stores.SettingPinned:
		var update api.PinnedSettings
		if err := json.Unmarshal(buf, &update); err != nil {
			return nil, err
		} else if err := b.updateSetting(ctx, key, update); err != nil {
			return nil, err
		}
		return update, nil
	case stores.SettingUpload:
		var update api.UploadSettings
		if err := json.Unmarshal(buf, &update); err != nil {
			return nil, err
		} else if err := b.updateSetting(ctx, key, update); err != nil {
			return nil, err
		}
		return update, nil
	case stores.SettingS3:
		var update api.S3Settings
		if err := json.Unmarshal(buf, &update); err != nil {
			return nil, err
		} else if err := b.updateSetting(ctx, key, update); err != nil {
			return nil, err
		}
		return update, nil
	default:
		panic("unknown setting") // developer error
	}
}

func (b *Bus) prepareRenew(cs consensus.State, revision types.FileContractRevision, hostAddress, renterAddress types.Address, renterFunds, minNewCollateral types.Currency, endHeight, expectedStorage uint64) rhp3.PrepareRenewFn {
	return func(pt rhpv3.HostPriceTable) ([]types.Hash256, []types.Transaction, types.Currency, rhp3.DiscardTxnFn, error) {
		// create the final revision from the provided revision
		finalRevision := revision
		finalRevision.MissedProofOutputs = finalRevision.ValidProofOutputs
		finalRevision.Filesize = 0
		finalRevision.FileMerkleRoot = types.Hash256{}
		finalRevision.RevisionNumber = math.MaxUint64

		// prepare the new contract
		fc, basePrice, err := rhpv3.PrepareContractRenewal(revision, hostAddress, renterAddress, renterFunds, minNewCollateral, pt, expectedStorage, endHeight)
		if err != nil {
			return nil, nil, types.ZeroCurrency, nil, fmt.Errorf("couldn't prepare contract renewal: %w", err)
		}

		// prepare the transaction
		txn := types.Transaction{
			FileContracts:         []types.FileContract{fc},
			FileContractRevisions: []types.FileContractRevision{finalRevision},
			MinerFees:             []types.Currency{pt.TxnFeeMaxRecommended.Mul64(4096)},
		}

		// compute how much renter funds to put into the new contract
		fundAmount := rhpv3.ContractRenewalCost(cs, pt, fc, txn.MinerFees[0], basePrice)

		// fund the transaction, we are not signing it yet since it's not
		// complete. The host still needs to complete it and the revision +
		// contract are signed with the renter key by the worker.
		toSign, err := b.w.FundTransaction(&txn, fundAmount, true)
		if err != nil {
			return nil, nil, types.ZeroCurrency, nil, fmt.Errorf("couldn't fund transaction: %w", err)
		}

		return toSign, append(b.cm.UnconfirmedParents(txn), txn), fundAmount, func(err *error) {
			if *err == nil {
				return
			}
			b.w.ReleaseInputs([]types.Transaction{txn}, nil)
		}, nil
	}
}

func (b *Bus) renewContract(ctx context.Context, cs consensus.State, gp api.GougingParams, c api.ContractMetadata, hs rhpv2.HostSettings, renterFunds, minNewCollateral types.Currency, endHeight, expectedNewStorage uint64) (rhpv2.ContractRevision, types.Currency, types.Currency, error) {
	// derive the renter key
	renterKey := b.masterKey.DeriveContractKey(c.HostKey)

	// acquire contract lock indefinitely and defer the release
	lockID, err := b.contractLocker.Acquire(ctx, lockingPriorityRenew, c.ID, time.Duration(math.MaxInt64))
	if err != nil {
		return rhpv2.ContractRevision{}, types.ZeroCurrency, types.ZeroCurrency, fmt.Errorf("couldn't acquire contract lock; %w", err)
	}
	defer func() {
		if err := b.contractLocker.Release(c.ID, lockID); err != nil {
			b.logger.Error("failed to release contract lock", zap.Error(err))
		}
	}()

	// fetch the revision
	rev, err := b.rhp3Client.Revision(ctx, c.ID, c.HostKey, c.SiamuxAddr)
	if err != nil {
		return rhpv2.ContractRevision{}, types.ZeroCurrency, types.ZeroCurrency, fmt.Errorf("couldn't fetch revision; %w", err)
	}

	// renew contract
	gc := gouging.NewChecker(gp.GougingSettings, gp.ConsensusState, nil, nil)
	prepareRenew := b.prepareRenew(cs, rev, hs.Address, b.w.Address(), renterFunds, minNewCollateral, endHeight, expectedNewStorage)
	newRevision, txnSet, contractPrice, fundAmount, err := b.rhp3Client.Renew(ctx, gc, rev, renterKey, c.HostKey, c.SiamuxAddr, prepareRenew, b.w.SignTransaction)
	if err != nil {
		return rhpv2.ContractRevision{}, types.ZeroCurrency, types.ZeroCurrency, fmt.Errorf("couldn't renew contract; %w", err)
	}

	// broadcast the transaction set
	b.s.BroadcastTransactionSet(txnSet)

	return newRevision, contractPrice, fundAmount, nil
}

func (b *Bus) scanHost(ctx context.Context, timeout time.Duration, hostKey types.PublicKey, hostIP string) (rhpv2.HostSettings, rhpv3.HostPriceTable, time.Duration, error) {
	logger := b.logger.With("host", hostKey).With("hostIP", hostIP).With("timeout", timeout)

	// prepare a helper to create a context for scanning
	timeoutCtx := func() (context.Context, context.CancelFunc) {
		if timeout > 0 {
			return context.WithTimeout(ctx, timeout)
		}
		return ctx, func() {}
	}

	// prepare a helper for scanning
	scan := func() (rhpv2.HostSettings, rhpv3.HostPriceTable, time.Duration, error) {
		// fetch the host settings
		start := time.Now()
		scanCtx, cancel := timeoutCtx()
		settings, err := b.rhp2Client.Settings(scanCtx, hostKey, hostIP)
		cancel()
		if err != nil {
			return settings, rhpv3.HostPriceTable{}, time.Since(start), err
		}

		// fetch the host pricetable
		scanCtx, cancel = timeoutCtx()
		pt, err := b.rhp3Client.PriceTableUnpaid(scanCtx, hostKey, settings.SiamuxAddr())
		cancel()
		if err != nil {
			return settings, rhpv3.HostPriceTable{}, time.Since(start), err
		}
		return settings, pt.HostPriceTable, time.Since(start), nil
	}

	// resolve host ip, don't scan if the host is on a private network or if it
	// resolves to more than two addresses of the same type, if it fails for
	// another reason the host scan won't have subnets
	resolvedAddresses, private, err := utils.ResolveHostIP(ctx, hostIP)
	if errors.Is(err, utils.ErrHostTooManyAddresses) {
		return rhpv2.HostSettings{}, rhpv3.HostPriceTable{}, 0, err
	} else if private && !b.allowPrivateIPs {
		return rhpv2.HostSettings{}, rhpv3.HostPriceTable{}, 0, api.ErrHostOnPrivateNetwork
	}

	// scan: first try
	settings, pt, duration, err := scan()
	if err != nil {
		logger = logger.With(zap.Error(err))

		// scan: second try
		select {
		case <-ctx.Done():
			return rhpv2.HostSettings{}, rhpv3.HostPriceTable{}, 0, context.Cause(ctx)
		case <-time.After(time.Second):
		}
		settings, pt, duration, err = scan()

		logger = logger.With("elapsed", duration).With(zap.Error(err))
		if err == nil {
			logger.Info("successfully scanned host on second try")
		} else if !isErrHostUnreachable(err) {
			logger.Infow("failed to scan host")
		}
	}

	// check if the scan failed due to a shutdown - shouldn't be necessary but
	// just in case since recording a failed scan might have serious
	// repercussions
	select {
	case <-ctx.Done():
		return rhpv2.HostSettings{}, rhpv3.HostPriceTable{}, 0, context.Cause(ctx)
	default:
	}

	// record host scan - make sure this is interrupted by the request ctx and
	// not the context with the timeout used to time out the scan itself.
	// Otherwise scans that time out won't be recorded.
	scanErr := b.store.RecordHostScans(ctx, []api.HostScan{
		{
			HostKey:           hostKey,
			PriceTable:        pt,
			ResolvedAddresses: resolvedAddresses,

			// NOTE: A scan is considered successful if both fetching the price
			// table and the settings succeeded. Right now scanning can't fail
			// due to a reason that is our fault unless we are offline. If that
			// changes, we should adjust this code to account for that.
			Success:   err == nil,
			Settings:  settings,
			Timestamp: time.Now(),
		},
	})
	if scanErr != nil {
		logger.Errorw("failed to record host scan", zap.Error(scanErr))
	}
	logger.With(zap.Error(err)).Debugw("scanned host", "success", err == nil)
	return settings, pt, duration, err
}

func (b *Bus) updateSetting(ctx context.Context, key string, value any) error {
	var payload interface{}
	var updatePinMgr bool

	switch key {
	case stores.SettingGouging:
		_, ok := value.(api.GougingSettings)
		if !ok {
			panic("invalid type") // developer error
		}
		gs := value.(api.GougingSettings)
		if err := b.store.UpdateGougingSettings(ctx, gs); err != nil {
			return fmt.Errorf("failed to update gouging settings: %w", err)
		}
		payload = api.EventSettingUpdate{
			GougingSettings: &gs,
			Timestamp:       time.Now().UTC(),
		}
		updatePinMgr = true
	case stores.SettingPinned:
		_, ok := value.(api.PinnedSettings)
		if !ok {
			panic("invalid type") // developer error
		}
		ps := value.(api.PinnedSettings)
		if err := b.store.UpdatePinnedSettings(ctx, ps); err != nil {
			return fmt.Errorf("failed to update pinned settings: %w", err)
		}
		payload = api.EventSettingUpdate{
			PinnedSettings: &ps,
			Timestamp:      time.Now().UTC(),
		}
		updatePinMgr = true
	case stores.SettingUpload:
		_, ok := value.(api.UploadSettings)
		if !ok {
			panic("invalid type") // developer error
		}
		us := value.(api.UploadSettings)
		if err := b.store.UpdateUploadSettings(ctx, us); err != nil {
			return fmt.Errorf("failed to update upload settings: %w", err)
		}
		payload = api.EventSettingUpdate{
			UploadSettings: &us,
			Timestamp:      time.Now().UTC(),
		}
	case stores.SettingS3:
		_, ok := value.(api.S3Settings)
		if !ok {
			panic("invalid type") // developer error
		}
		s3s := value.(api.S3Settings)
		if err := b.store.UpdateS3Settings(ctx, s3s); err != nil {
			return fmt.Errorf("failed to update S3 settings: %w", err)
		}
		payload = api.EventSettingUpdate{
			S3Settings: &s3s,
			Timestamp:  time.Now().UTC(),
		}
	default:
		panic("unknown setting") // developer error
	}

	// broadcast update
	b.broadcastAction(webhooks.Event{
		Module:  api.ModuleSetting,
		Event:   api.EventUpdate,
		Payload: payload,
	})

	// update pin manager if necessary
	if updatePinMgr {
		b.pinMgr.TriggerUpdate()
	}

	return nil
}

func isErrHostUnreachable(err error) bool {
	return utils.IsErr(err, os.ErrDeadlineExceeded) ||
		utils.IsErr(err, context.DeadlineExceeded) ||
		utils.IsErr(err, api.ErrHostOnPrivateNetwork) ||
		utils.IsErr(err, utils.ErrNoRouteToHost) ||
		utils.IsErr(err, utils.ErrNoSuchHost) ||
		utils.IsErr(err, utils.ErrConnectionRefused) ||
		utils.IsErr(err, errors.New("unknown port")) ||
		utils.IsErr(err, errors.New("cannot assign requested address"))
}

// patchSettings merges two settings maps. returns an error if the two maps are
// not compatible.
func patchSettings(a, b map[string]any) error {
	for k, vb := range b {
		va, ok := a[k]
		if !ok || va == nil {
			return fmt.Errorf("field '%q' not found in settings, %w", k, ErrSettingFieldNotFound)
		} else if vb != nil && reflect.TypeOf(va) != reflect.TypeOf(vb) {
			return fmt.Errorf("invalid type for setting %q: expected %T, got %T", k, va, vb)
		}

		switch vb := vb.(type) {
		case json.RawMessage:
			vaf, vbf := make(map[string]any), make(map[string]any)
			if err := json.Unmarshal(vb, &vbf); err != nil {
				return fmt.Errorf("failed to unmarshal fields %q: %w", k, err)
			} else if err := json.Unmarshal(va.(json.RawMessage), &vaf); err != nil {
				return fmt.Errorf("failed to unmarshal current fields %q: %w", k, err)
			}
			if err := patchSettings(vaf, vbf); err != nil {
				return fmt.Errorf("failed to patch fields %q: %w", k, err)
			}

			buf, err := json.Marshal(vaf)
			if err != nil {
				return fmt.Errorf("failed to marshal patched fields %q: %w", k, err)
			}
			a[k] = json.RawMessage(buf)
		case map[string]any:
			var err error
			err = patchSettings(a[k].(map[string]any), vb)
			if err != nil {
				return fmt.Errorf("invalid value for setting %q: %w", k, err)
			}
		default:
			a[k] = vb
		}
	}
	return nil
}<|MERGE_RESOLUTION|>--- conflicted
+++ resolved
@@ -216,12 +216,8 @@
 		ResetLostSectors(ctx context.Context, hk types.PublicKey) error
 		UpdateHostAllowlistEntries(ctx context.Context, add, remove []types.PublicKey, clear bool) error
 		UpdateHostBlocklistEntries(ctx context.Context, add, remove []string, clear bool) error
-<<<<<<< HEAD
 		UpdateHostCheck(ctx context.Context, hk types.PublicKey, check api.HostChecks) error
-=======
-		UpdateHostCheck(ctx context.Context, autopilotID string, hk types.PublicKey, check api.HostCheck) error
 		UsableHosts(ctx context.Context) ([]sql.HostInfo, error)
->>>>>>> 4b0f42a3
 	}
 
 	// A MetadataStore stores information about contracts and objects.
