--- conflicted
+++ resolved
@@ -216,9 +216,9 @@
 	WebhookManager interface {
 		webhooks.Broadcaster
 		Close() error
-		Delete(webhooks.Webhook) error
+		Delete(context.Context, webhooks.Webhook) error
 		Info() ([]webhooks.Webhook, []webhooks.WebhookQueueInfo)
-		Register(webhooks.Webhook) error
+		Register(context.Context, webhooks.Webhook) error
 	}
 )
 
@@ -2101,11 +2101,7 @@
 	if jc.Decode(&wh) != nil {
 		return
 	}
-<<<<<<< HEAD
-	err := b.webhooks.Delete(wh)
-=======
-	err := b.hooks.Delete(jc.Request.Context(), wh)
->>>>>>> 4945ce91
+	err := b.webhooks.Delete(jc.Request.Context(), wh)
 	if errors.Is(err, webhooks.ErrWebhookNotFound) {
 		jc.Error(fmt.Errorf("webhook for URL %v and event %v.%v not found", wh.URL, wh.Module, wh.Event), http.StatusNotFound)
 		return
@@ -2127,11 +2123,7 @@
 	if jc.Decode(&req) != nil {
 		return
 	}
-<<<<<<< HEAD
-	err := b.webhooks.Register(webhooks.Webhook{
-=======
-	err := b.hooks.Register(jc.Request.Context(), webhooks.Webhook{
->>>>>>> 4945ce91
+	err := b.webhooks.Register(jc.Request.Context(), webhooks.Webhook{
 		Event:  req.Event,
 		Module: req.Module,
 		URL:    req.URL,
