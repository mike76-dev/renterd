--- conflicted
+++ resolved
@@ -1420,20 +1420,6 @@
 // New returns a new Bus.
 func New(s Syncer, cm ChainManager, tp TransactionPool, w Wallet, hdb HostDB, as AutopilotStore, ms MetadataStore, ss SettingStore, eas EphemeralAccountStore, l *zap.Logger) (*bus, error) {
 	b := &bus{
-<<<<<<< HEAD
-		s:             s,
-		cm:            cm,
-		tp:            tp,
-		w:             w,
-		hdb:           hdb,
-		as:            as,
-		ms:            ms,
-		ss:            ss,
-		eas:           eas,
-		contractLocks: newContractLocks(),
-		logger:        l.Sugar().Named("bus"),
-=======
-		alerts:           alerts.NewManager(),
 		s:                s,
 		cm:               cm,
 		tp:               tp,
@@ -1446,7 +1432,6 @@
 		contractLocks:    newContractLocks(),
 		uploadingSectors: newUploadingSectorsCache(),
 		logger:           l.Sugar().Named("bus"),
->>>>>>> b8ba14d6
 	}
 	b.hooks = webhooks.New(b.logger)
 	b.alerts = alerts.NewManager(b.hooks)
