package bus

// TODOs:
// - add UPNP support

import (
	"context"
	"errors"
	"fmt"
	"math"
	"net"
	"net/http"
	"time"

	"go.sia.tech/core/consensus"
	"go.sia.tech/core/gateway"
	rhpv2 "go.sia.tech/core/rhp/v2"
	rhpv3 "go.sia.tech/core/rhp/v3"
	"go.sia.tech/core/types"
	"go.sia.tech/coreutils/chain"
	"go.sia.tech/coreutils/syncer"
	"go.sia.tech/coreutils/wallet"
	"go.sia.tech/jape"
	"go.sia.tech/renterd/alerts"
	"go.sia.tech/renterd/api"
	"go.sia.tech/renterd/bus/client"
	ibus "go.sia.tech/renterd/internal/bus"
	"go.sia.tech/renterd/internal/gouging"
	"go.sia.tech/renterd/internal/rhp"
	rhp2 "go.sia.tech/renterd/internal/rhp/v2"
	rhp3 "go.sia.tech/renterd/internal/rhp/v3"
	"go.sia.tech/renterd/internal/utils"
	"go.sia.tech/renterd/object"
	"go.sia.tech/renterd/stores/sql"
	"go.sia.tech/renterd/webhooks"
	"go.uber.org/zap"
)

const (
	defaultWalletRecordMetricInterval = 5 * time.Minute
	defaultPinUpdateInterval          = 5 * time.Minute
	defaultPinRateWindow              = 6 * time.Hour

	lockingPriorityPruning   = 20
	lockingPriorityFunding   = 40
	lockingPriorityRenew     = 80
	lockingPriorityBroadcast = 100

	stdTxnSize = 1200 // bytes
)

// Client re-exports the client from the client package.
type Client struct {
	*client.Client
}

// NewClient returns a new bus client.
func NewClient(addr, password string) *Client {
	return &Client{
		client.New(
			addr,
			password,
		),
	}
}

type (
	AlertManager interface {
		alerts.Alerter
		RegisterWebhookBroadcaster(b webhooks.Broadcaster)
	}

	ChainManager interface {
		AddBlocks(blocks []types.Block) error
		AddPoolTransactions(txns []types.Transaction) (bool, error)
		AddV2PoolTransactions(basis types.ChainIndex, txns []types.V2Transaction) (known bool, err error)
		Block(id types.BlockID) (types.Block, bool)
		OnReorg(fn func(types.ChainIndex)) (cancel func())
		PoolTransaction(txid types.TransactionID) (types.Transaction, bool)
		PoolTransactions() []types.Transaction
		V2PoolTransactions() []types.V2Transaction
		RecommendedFee() types.Currency
		Tip() types.ChainIndex
		TipState() consensus.State
		UnconfirmedParents(txn types.Transaction) []types.Transaction
		UpdatesSince(index types.ChainIndex, max int) (rus []chain.RevertUpdate, aus []chain.ApplyUpdate, err error)
		V2TransactionSet(basis types.ChainIndex, txn types.V2Transaction) (types.ChainIndex, []types.V2Transaction, error)
	}

	ContractLocker interface {
		Acquire(ctx context.Context, priority int, id types.FileContractID, d time.Duration) (uint64, error)
		KeepAlive(id types.FileContractID, lockID uint64, d time.Duration) error
		Release(id types.FileContractID, lockID uint64) error
	}

	ChainSubscriber interface {
		ChainIndex(context.Context) (types.ChainIndex, error)
		Shutdown(context.Context) error
	}

	// A TransactionPool can validate and relay unconfirmed transactions.
	TransactionPool interface {
		AcceptTransactionSet(txns []types.Transaction) error
		Close() error
		RecommendedFee() types.Currency
		Transactions() []types.Transaction
		UnconfirmedParents(txn types.Transaction) ([]types.Transaction, error)
	}

	UploadingSectorsCache interface {
		AddSector(uID api.UploadID, fcid types.FileContractID, root types.Hash256) error
		FinishUpload(uID api.UploadID)
		HandleRenewal(fcid, renewedFrom types.FileContractID)
		Pending(fcid types.FileContractID) (size uint64)
		Sectors(fcid types.FileContractID) (roots []types.Hash256)
		StartUpload(uID api.UploadID) error
	}

	PinManager interface {
		Shutdown(context.Context) error
		TriggerUpdate()
	}

	Syncer interface {
		Addr() string
		BroadcastHeader(h gateway.BlockHeader)
		BroadcastV2BlockOutline(bo gateway.V2BlockOutline)
		BroadcastTransactionSet([]types.Transaction)
		BroadcastV2TransactionSet(index types.ChainIndex, txns []types.V2Transaction)
		Connect(ctx context.Context, addr string) (*syncer.Peer, error)
		Peers() []*syncer.Peer
	}

	Wallet interface {
		Address() types.Address
		Balance() (wallet.Balance, error)
		Close() error
		FundTransaction(txn *types.Transaction, amount types.Currency, useUnconfirmed bool) ([]types.Hash256, error)
		FundV2Transaction(txn *types.V2Transaction, amount types.Currency, useUnconfirmed bool) (types.ChainIndex, []int, error)
		Redistribute(outputs int, amount, feePerByte types.Currency) (txns []types.Transaction, toSign []types.Hash256, err error)
		RedistributeV2(outputs int, amount, feePerByte types.Currency) (txns []types.V2Transaction, toSign [][]int, err error)
		ReleaseInputs(txns []types.Transaction, v2txns []types.V2Transaction)
		SignTransaction(txn *types.Transaction, toSign []types.Hash256, cf types.CoveredFields)
		SignV2Inputs(txn *types.V2Transaction, toSign []int)
		SpendableOutputs() ([]types.SiacoinElement, error)
		Tip() types.ChainIndex
		UnconfirmedEvents() ([]wallet.Event, error)
		UpdateChainState(tx wallet.UpdateTx, reverted []chain.RevertUpdate, applied []chain.ApplyUpdate) error
		Events(offset, limit int) ([]wallet.Event, error)
	}

	WebhooksManager interface {
		webhooks.Broadcaster
		Delete(context.Context, webhooks.Webhook) error
		Info() ([]webhooks.Webhook, []webhooks.WebhookQueueInfo)
		Register(context.Context, webhooks.Webhook) error
		Shutdown(context.Context) error
	}

	// Store is a collection of stores used by the bus.
	Store interface {
		AccountStore
		AutopilotStore
		ChainStore
		HostStore
		MetadataStore
		MetricsStore
		SettingStore
	}

	// AccountStore persists information about accounts. Since accounts
	// are rapidly updated and can be recovered, they are only loaded upon
	// startup and persisted upon shutdown.
	AccountStore interface {
		Accounts(context.Context, string) ([]api.Account, error)
		SaveAccounts(context.Context, []api.Account) error
	}

	// An AutopilotStore stores autopilots.
	AutopilotStore interface {
		Autopilot(ctx context.Context, id string) (api.Autopilot, error)
		Autopilots(ctx context.Context) ([]api.Autopilot, error)
		UpdateAutopilot(ctx context.Context, ap api.Autopilot) error
	}

	// A ChainStore stores information about the chain.
	ChainStore interface {
		ChainIndex(ctx context.Context) (types.ChainIndex, error)
		ProcessChainUpdate(ctx context.Context, applyFn func(sql.ChainUpdateTx) error) error
	}

	// A HostStore stores information about hosts.
	HostStore interface {
		Host(ctx context.Context, hostKey types.PublicKey) (api.Host, error)
		HostAllowlist(ctx context.Context) ([]types.PublicKey, error)
		HostBlocklist(ctx context.Context) ([]string, error)
		Hosts(ctx context.Context, opts api.HostOptions) ([]api.Host, error)
		RecordHostScans(ctx context.Context, scans []api.HostScan) error
		RecordPriceTables(ctx context.Context, priceTableUpdate []api.HostPriceTableUpdate) error
		RemoveOfflineHosts(ctx context.Context, maxConsecutiveScanFailures uint64, maxDowntime time.Duration) (uint64, error)
		ResetLostSectors(ctx context.Context, hk types.PublicKey) error
		UpdateHostAllowlistEntries(ctx context.Context, add, remove []types.PublicKey, clear bool) error
		UpdateHostBlocklistEntries(ctx context.Context, add, remove []string, clear bool) error
		UpdateHostCheck(ctx context.Context, autopilotID string, hk types.PublicKey, check api.HostCheck) error
	}

	// A MetadataStore stores information about contracts and objects.
	MetadataStore interface {
		AddRenewal(ctx context.Context, c api.ContractMetadata) error
		AncestorContracts(ctx context.Context, fcid types.FileContractID, minStartHeight uint64) ([]api.ContractMetadata, error)
		ArchiveContract(ctx context.Context, id types.FileContractID, reason string) error
		ArchiveContracts(ctx context.Context, toArchive map[types.FileContractID]string) error
		ArchiveAllContracts(ctx context.Context, reason string) error
		Contract(ctx context.Context, id types.FileContractID) (api.ContractMetadata, error)
		Contracts(ctx context.Context, opts api.ContractsOpts) ([]api.ContractMetadata, error)
		ContractSets(ctx context.Context) ([]string, error)
		RecordContractSpending(ctx context.Context, records []api.ContractSpendingRecord) error
		RemoveContractSet(ctx context.Context, name string) error
		PutContract(ctx context.Context, c api.ContractMetadata) error
		RenewedContract(ctx context.Context, renewedFrom types.FileContractID) (api.ContractMetadata, error)
		UpdateContractSet(ctx context.Context, set string, toAdd, toRemove []types.FileContractID) error

		ContractRoots(ctx context.Context, id types.FileContractID) ([]types.Hash256, error)
		ContractSizes(ctx context.Context) (map[types.FileContractID]api.ContractSize, error)
		ContractSize(ctx context.Context, id types.FileContractID) (api.ContractSize, error)
		PrunableContractRoots(ctx context.Context, id types.FileContractID, roots []types.Hash256) ([]uint64, error)

		DeleteHostSector(ctx context.Context, hk types.PublicKey, root types.Hash256) (int, error)

		Bucket(_ context.Context, bucketName string) (api.Bucket, error)
		Buckets(_ context.Context) ([]api.Bucket, error)
		CreateBucket(_ context.Context, bucketName string, policy api.BucketPolicy) error
		DeleteBucket(_ context.Context, bucketName string) error
		UpdateBucketPolicy(ctx context.Context, bucketName string, policy api.BucketPolicy) error

		CopyObject(ctx context.Context, srcBucket, dstBucket, srcKey, dstKey, mimeType string, metadata api.ObjectUserMetadata) (api.ObjectMetadata, error)
		Object(ctx context.Context, bucketName, key string) (api.Object, error)
		Objects(ctx context.Context, bucketName, prefix, substring, delim, sortBy, sortDir, marker string, limit int, slabEncryptionKey object.EncryptionKey) (api.ObjectsResponse, error)
		ObjectMetadata(ctx context.Context, bucketName, key string) (api.Object, error)
		ObjectsStats(ctx context.Context, opts api.ObjectsStatsOpts) (api.ObjectsStatsResponse, error)
		RemoveObject(ctx context.Context, bucketName, key string) error
		RemoveObjects(ctx context.Context, bucketName, prefix string) error
		RenameObject(ctx context.Context, bucketName, from, to string, force bool) error
		RenameObjects(ctx context.Context, bucketName, from, to string, force bool) error
		UpdateObject(ctx context.Context, bucketName, key, contractSet, ETag, mimeType string, metadata api.ObjectUserMetadata, o object.Object) error

		AbortMultipartUpload(ctx context.Context, bucketName, key string, uploadID string) (err error)
		AddMultipartPart(ctx context.Context, bucketName, key, contractSet, eTag, uploadID string, partNumber int, slices []object.SlabSlice) (err error)
		CompleteMultipartUpload(ctx context.Context, bucketName, key, uploadID string, parts []api.MultipartCompletedPart, opts api.CompleteMultipartOptions) (_ api.MultipartCompleteResponse, err error)
		CreateMultipartUpload(ctx context.Context, bucketName, key string, ec object.EncryptionKey, mimeType string, metadata api.ObjectUserMetadata) (api.MultipartCreateResponse, error)
		MultipartUpload(ctx context.Context, uploadID string) (resp api.MultipartUpload, _ error)
		MultipartUploads(ctx context.Context, bucketName, prefix, keyMarker, uploadIDMarker string, maxUploads int) (resp api.MultipartListUploadsResponse, _ error)
		MultipartUploadParts(ctx context.Context, bucketName, object string, uploadID string, marker int, limit int64) (resp api.MultipartListPartsResponse, _ error)

		MarkPackedSlabsUploaded(ctx context.Context, slabs []api.UploadedPackedSlab) error
		PackedSlabsForUpload(ctx context.Context, lockingDuration time.Duration, minShards, totalShards uint8, set string, limit int) ([]api.PackedSlab, error)
		SlabBuffers(ctx context.Context) ([]api.SlabBuffer, error)

		AddPartialSlab(ctx context.Context, data []byte, minShards, totalShards uint8, contractSet string) (slabs []object.SlabSlice, bufferSize int64, err error)
		FetchPartialSlab(ctx context.Context, key object.EncryptionKey, offset, length uint32) ([]byte, error)
		Slab(ctx context.Context, key object.EncryptionKey) (object.Slab, error)
		RefreshHealth(ctx context.Context) error
		UnhealthySlabs(ctx context.Context, healthCutoff float64, set string, limit int) ([]api.UnhealthySlab, error)
		UpdateSlab(ctx context.Context, s object.Slab, contractSet string) error
	}

	// A MetricsStore stores metrics.
	MetricsStore interface {
		ContractSetMetrics(ctx context.Context, start time.Time, n uint64, interval time.Duration, opts api.ContractSetMetricsQueryOpts) ([]api.ContractSetMetric, error)

		ContractPruneMetrics(ctx context.Context, start time.Time, n uint64, interval time.Duration, opts api.ContractPruneMetricsQueryOpts) ([]api.ContractPruneMetric, error)
		RecordContractPruneMetric(ctx context.Context, metrics ...api.ContractPruneMetric) error

		ContractMetrics(ctx context.Context, start time.Time, n uint64, interval time.Duration, opts api.ContractMetricsQueryOpts) ([]api.ContractMetric, error)
		RecordContractMetric(ctx context.Context, metrics ...api.ContractMetric) error

		PruneMetrics(ctx context.Context, metric string, cutoff time.Time) error
		ContractSetChurnMetrics(ctx context.Context, start time.Time, n uint64, interval time.Duration, opts api.ContractSetChurnMetricsQueryOpts) ([]api.ContractSetChurnMetric, error)
		RecordContractSetChurnMetric(ctx context.Context, metrics ...api.ContractSetChurnMetric) error

		WalletMetrics(ctx context.Context, start time.Time, n uint64, interval time.Duration, opts api.WalletMetricsQueryOpts) ([]api.WalletMetric, error)
		RecordWalletMetric(ctx context.Context, metrics ...api.WalletMetric) error
	}

	// A SettingStore stores settings.
	SettingStore interface {
		GougingSettings(ctx context.Context) (api.GougingSettings, error)
		UpdateGougingSettings(ctx context.Context, gs api.GougingSettings) error

		PinnedSettings(ctx context.Context) (api.PinnedSettings, error)
		UpdatePinnedSettings(ctx context.Context, ps api.PinnedSettings) error

		UploadSettings(ctx context.Context) (api.UploadSettings, error)
		UpdateUploadSettings(ctx context.Context, us api.UploadSettings) error

		S3Settings(ctx context.Context) (api.S3Settings, error)
		UpdateS3Settings(ctx context.Context, s3as api.S3Settings) error
	}

	WalletMetricsRecorder interface {
		Shutdown(context.Context) error
	}
)

type Bus struct {
	startTime time.Time
	masterKey utils.MasterKey

	alerts      alerts.Alerter
	alertMgr    AlertManager
	pinMgr      PinManager
	webhooksMgr WebhooksManager
	cm          ChainManager
	cs          ChainSubscriber
	s           Syncer
	w           Wallet

	accounts AccountStore
	as       AutopilotStore
	hs       HostStore
	ms       MetadataStore
	mtrcs    MetricsStore
	ss       SettingStore

	rhp2 *rhp2.Client
	rhp3 *rhp3.Client

	contractLocker        ContractLocker
	explorer              *ibus.Explorer
	sectors               UploadingSectorsCache
	walletMetricsRecorder WalletMetricsRecorder

	logger *zap.SugaredLogger
}

// New returns a new Bus
func New(ctx context.Context, masterKey [32]byte, am AlertManager, wm WebhooksManager, cm ChainManager, s Syncer, w Wallet, store Store, announcementMaxAge time.Duration, explorerURL string, l *zap.Logger) (_ *Bus, err error) {
	l = l.Named("bus")

	b := &Bus{
		startTime: time.Now(),
		masterKey: masterKey,

		accounts: store,
		explorer: ibus.NewExplorer(explorerURL),
		s:        s,
		cm:       cm,
		w:        w,
		hs:       store,
		as:       store,
		ms:       store,
		mtrcs:    store,
		ss:       store,

		alerts:      alerts.WithOrigin(am, "bus"),
		alertMgr:    am,
		webhooksMgr: wm,
		logger:      l.Sugar(),

		rhp2: rhp2.New(rhp.NewFallbackDialer(store, net.Dialer{}, l), l),
		rhp3: rhp3.New(rhp.NewFallbackDialer(store, net.Dialer{}, l), l),
	}

	// create contract locker
	b.contractLocker = ibus.NewContractLocker()

	// create sectors cache
	b.sectors = ibus.NewSectorsCache()

	// create pin manager
	b.pinMgr = ibus.NewPinManager(b.alerts, wm, b.explorer, store, defaultPinUpdateInterval, defaultPinRateWindow, l)

	// create chain subscriber
	b.cs = ibus.NewChainSubscriber(wm, cm, store, w, announcementMaxAge, l)

	// create wallet metrics recorder
	b.walletMetricsRecorder = ibus.NewWalletMetricRecorder(store, w, defaultWalletRecordMetricInterval, l)

	return b, nil
}

// Handler returns an HTTP handler that serves the bus API.
func (b *Bus) Handler() http.Handler {
	return jape.Mux(map[string]jape.Handler{
		"GET    /accounts":      b.accountsHandlerGET,
		"POST   /accounts":      b.accountsHandlerPOST,
		"POST   /accounts/fund": b.accountsFundHandler,

		"GET    /alerts":          b.handleGETAlerts,
		"POST   /alerts/dismiss":  b.handlePOSTAlertsDismiss,
		"POST   /alerts/register": b.handlePOSTAlertsRegister,

		"GET    /autopilots":    b.autopilotsListHandlerGET,
		"GET    /autopilot/:id": b.autopilotsHandlerGET,
		"PUT    /autopilot/:id": b.autopilotsHandlerPUT,

		"PUT    /autopilot/:id/host/:hostkey/check": b.autopilotHostCheckHandlerPUT,

		"GET    /buckets":             b.bucketsHandlerGET,
		"POST   /buckets":             b.bucketsHandlerPOST,
		"PUT    /bucket/:name/policy": b.bucketsHandlerPolicyPUT,
		"DELETE /bucket/:name":        b.bucketHandlerDELETE,
		"GET    /bucket/:name":        b.bucketHandlerGET,

		"POST   /consensus/acceptblock":        b.consensusAcceptBlock,
		"GET    /consensus/network":            b.consensusNetworkHandler,
		"GET    /consensus/siafundfee/:payout": b.contractTaxHandlerGET,
		"GET    /consensus/state":              b.consensusStateHandler,

		"PUT    /contracts":              b.contractsHandlerPUT,
		"GET    /contracts":              b.contractsHandlerGET,
		"DELETE /contracts/all":          b.contractsAllHandlerDELETE,
		"POST   /contracts/archive":      b.contractsArchiveHandlerPOST,
		"POST   /contracts/form":         b.contractsFormHandler,
		"GET    /contracts/prunable":     b.contractsPrunableDataHandlerGET,
		"GET    /contracts/renewed/:id":  b.contractsRenewedIDHandlerGET,
		"GET    /contracts/sets":         b.contractsSetsHandlerGET,
		"POST   /contracts/set/:set":     b.contractsSetHandlerPUT,
		"DELETE /contracts/set/:set":     b.contractsSetHandlerDELETE,
		"POST   /contracts/spending":     b.contractsSpendingHandlerPOST,
		"GET    /contract/:id":           b.contractIDHandlerGET,
		"DELETE /contract/:id":           b.contractIDHandlerDELETE,
		"POST   /contract/:id/acquire":   b.contractAcquireHandlerPOST,
		"GET    /contract/:id/ancestors": b.contractIDAncestorsHandler,
		"POST   /contract/:id/broadcast": b.contractIDBroadcastHandler,
		"POST   /contract/:id/keepalive": b.contractKeepaliveHandlerPOST,
		"POST   /contract/:id/prune":     b.contractPruneHandlerPOST,
		"POST   /contract/:id/renew":     b.contractIDRenewHandlerPOST,
		"POST   /contract/:id/release":   b.contractReleaseHandlerPOST,
		"GET    /contract/:id/roots":     b.contractIDRootsHandlerGET,
		"GET    /contract/:id/size":      b.contractSizeHandlerGET,

		"POST   /hosts":                          b.hostsHandlerPOST,
		"GET    /hosts/allowlist":                b.hostsAllowlistHandlerGET,
		"PUT    /hosts/allowlist":                b.hostsAllowlistHandlerPUT,
		"GET    /hosts/blocklist":                b.hostsBlocklistHandlerGET,
		"PUT    /hosts/blocklist":                b.hostsBlocklistHandlerPUT,
		"POST   /hosts/pricetables":              b.hostsPricetableHandlerPOST,
		"POST   /hosts/remove":                   b.hostsRemoveHandlerPOST,
		"POST   /hosts/scans":                    b.hostsScanHandlerPOST,
		"GET    /host/:hostkey":                  b.hostsPubkeyHandlerGET,
		"POST   /host/:hostkey/resetlostsectors": b.hostsResetLostSectorsPOST,

		"PUT    /metric/:key": b.metricsHandlerPUT,
		"GET    /metric/:key": b.metricsHandlerGET,
		"DELETE /metric/:key": b.metricsHandlerDELETE,

		"POST   /multipart/create":      b.multipartHandlerCreatePOST,
		"POST   /multipart/abort":       b.multipartHandlerAbortPOST,
		"POST   /multipart/complete":    b.multipartHandlerCompletePOST,
		"PUT    /multipart/part":        b.multipartHandlerUploadPartPUT,
		"GET    /multipart/upload/:id":  b.multipartHandlerUploadGET,
		"POST   /multipart/listuploads": b.multipartHandlerListUploadsPOST,
		"POST   /multipart/listparts":   b.multipartHandlerListPartsPOST,

		"GET    /object/*key":     b.objectHandlerGET,
		"PUT    /object/*key":     b.objectHandlerPUT,
		"DELETE /object/*key":     b.objectHandlerDELETE,
		"GET    /objects/*prefix": b.objectsHandlerGET,
		"POST   /objects/copy":    b.objectsCopyHandlerPOST,
		"POST   /objects/remove":  b.objectsRemoveHandlerPOST,
		"POST   /objects/rename":  b.objectsRenameHandlerPOST,

		"GET    /params/gouging": b.paramsHandlerGougingGET,
		"GET    /params/upload":  b.paramsHandlerUploadGET,

		"GET    /slabbuffers":      b.slabbuffersHandlerGET,
		"POST   /slabbuffer/done":  b.packedSlabsHandlerDonePOST,
		"POST   /slabbuffer/fetch": b.packedSlabsHandlerFetchPOST,

		"DELETE /sectors/:hk/:root": b.sectorsHostRootHandlerDELETE,

		"GET    /settings/gouging": b.settingsGougingHandlerGET,
		"PUT    /settings/gouging": b.settingsGougingHandlerPUT,
		"GET    /settings/pinned":  b.settingsPinnedHandlerGET,
		"PUT    /settings/pinned":  b.settingsPinnedHandlerPUT,
		"GET    /settings/s3":      b.settingsS3HandlerGET,
		"PUT    /settings/s3":      b.settingsS3HandlerPUT,
		"GET    /settings/upload":  b.settingsUploadHandlerGET,
		"PUT    /settings/upload":  b.settingsUploadHandlerPUT,

		"POST   /slabs/migration":     b.slabsMigrationHandlerPOST,
		"GET    /slabs/partial/:key":  b.slabsPartialHandlerGET,
		"POST   /slabs/partial":       b.slabsPartialHandlerPOST,
		"POST   /slabs/refreshhealth": b.slabsRefreshHealthHandlerPOST,
		"GET    /slab/:key":           b.slabHandlerGET,
		"PUT    /slab":                b.slabHandlerPUT,

		"GET    /state":         b.stateHandlerGET,
		"GET    /stats/objects": b.objectsStatshandlerGET,

		"GET    /syncer/address": b.syncerAddrHandler,
		"POST   /syncer/connect": b.syncerConnectHandler,
		"GET    /syncer/peers":   b.syncerPeersHandler,

		"GET    /txpool/recommendedfee": b.txpoolFeeHandler,
		"GET    /txpool/transactions":   b.txpoolTransactionsHandler,
		"POST   /txpool/broadcast":      b.txpoolBroadcastHandler,

		"POST   /upload/:id":        b.uploadTrackHandlerPOST,
		"DELETE /upload/:id":        b.uploadFinishedHandlerDELETE,
		"POST   /upload/:id/sector": b.uploadAddSectorHandlerPOST,

		"GET  /wallet":              b.walletHandler,
		"GET  /wallet/events":       b.walletEventsHandler,
		"GET  /wallet/pending":      b.walletPendingHandler,
		"POST /wallet/redistribute": b.walletRedistributeHandler,
		"POST /wallet/send":         b.walletSendSiacoinsHandler,

		"GET    /webhooks":        b.webhookHandlerGet,
		"POST   /webhooks":        b.webhookHandlerPost,
		"POST   /webhooks/action": b.webhookActionHandlerPost,
		"POST   /webhook/delete":  b.webhookHandlerDelete,
	})
}

// Shutdown shuts down the bus.
func (b *Bus) Shutdown(ctx context.Context) error {
	return errors.Join(
		b.walletMetricsRecorder.Shutdown(ctx),
		b.webhooksMgr.Shutdown(ctx),
		b.pinMgr.Shutdown(ctx),
		b.cs.Shutdown(ctx),
	)
}

func (b *Bus) addContract(ctx context.Context, rev rhpv2.ContractRevision, contractPrice, initialRenterFunds types.Currency, startHeight uint64, state string) (api.ContractMetadata, error) {
	if err := b.ms.PutContract(ctx, api.ContractMetadata{
		ID:                 rev.ID(),
		HostKey:            rev.HostKey(),
		StartHeight:        startHeight,
		State:              state,
		WindowStart:        rev.Revision.WindowStart,
		WindowEnd:          rev.Revision.WindowEnd,
		ContractPrice:      contractPrice,
		InitialRenterFunds: initialRenterFunds,
	}); err != nil {
		return api.ContractMetadata{}, err
	}

	added, err := b.ms.Contract(ctx, rev.ID())
	if err != nil {
		return api.ContractMetadata{}, err
	}

	b.broadcastAction(webhooks.Event{
		Module: api.ModuleContract,
		Event:  api.EventAdd,
		Payload: api.EventContractAdd{
			Added:     added,
			Timestamp: time.Now().UTC(),
		},
	})

	return added, err
}

func (b *Bus) addRenewal(ctx context.Context, renewedFrom types.FileContractID, rev rhpv2.ContractRevision, contractPrice, initialRenterFunds types.Currency, startHeight uint64, state string) (api.ContractMetadata, error) {
	if err := b.ms.AddRenewal(ctx, api.ContractMetadata{
		ID:                 rev.ID(),
		HostKey:            rev.HostKey(),
		RenewedFrom:        renewedFrom,
		StartHeight:        startHeight,
		State:              state,
		WindowStart:        rev.Revision.WindowStart,
		WindowEnd:          rev.Revision.WindowEnd,
		ContractPrice:      contractPrice,
		InitialRenterFunds: initialRenterFunds,
	}); err != nil {
		return api.ContractMetadata{}, fmt.Errorf("couldn't add renewal: %w", err)
	}

	renewal, err := b.ms.Contract(ctx, rev.ID())
	if err != nil {
		return api.ContractMetadata{}, err
	}

	b.sectors.HandleRenewal(renewal.ID, renewal.RenewedFrom)
	b.broadcastAction(webhooks.Event{
		Module: api.ModuleContract,
		Event:  api.EventRenew,
		Payload: api.EventContractRenew{
			Renewal:   renewal,
			Timestamp: time.Now().UTC(),
		},
	})

	return renewal, err
}

func (b *Bus) broadcastContract(ctx context.Context, fcid types.FileContractID) (txnID types.TransactionID, _ error) {
	// acquire contract lock indefinitely and defer the release
	lockID, err := b.contractLocker.Acquire(ctx, lockingPriorityRenew, fcid, time.Duration(math.MaxInt64))
	if err != nil {
		return types.TransactionID{}, fmt.Errorf("couldn't acquire contract lock; %w", err)
	}
	defer func() {
		if err := b.contractLocker.Release(fcid, lockID); err != nil {
			b.logger.Error("failed to release contract lock", zap.Error(err))
		}
	}()

	// fetch contract
	c, err := b.ms.Contract(ctx, fcid)
	if err != nil {
		return types.TransactionID{}, fmt.Errorf("couldn't fetch contract; %w", err)
	}

	// derive the renter key
	renterKey := b.masterKey.DeriveContractKey(c.HostKey)

	// fetch revision
	rev, err := b.rhp2.SignedRevision(ctx, c.HostIP, c.HostKey, renterKey, fcid, time.Minute)
	if err != nil {
		return types.TransactionID{}, fmt.Errorf("couldn't fetch revision; %w", err)
	}

	// send V2 transaction if we're passed the V2 hardfork allow height
	if b.isPassedV2AllowHeight() {
		panic("not implemented")
	} else {
		// create the transaction
		txn := types.Transaction{
			FileContractRevisions: []types.FileContractRevision{rev.Revision},
			Signatures:            rev.Signatures[:],
		}

		// fund the transaction (only the fee)
		toSign, err := b.w.FundTransaction(&txn, types.ZeroCurrency, true)
		if err != nil {
			return types.TransactionID{}, fmt.Errorf("couldn't fund transaction; %w", err)
		}
		// sign the transaction
		b.w.SignTransaction(&txn, toSign, types.CoveredFields{WholeTransaction: true})

		// verify the transaction and add it to the transaction pool
		txnset := append(b.cm.UnconfirmedParents(txn), txn)
		_, err = b.cm.AddPoolTransactions(txnset)
		if err != nil {
			b.w.ReleaseInputs([]types.Transaction{txn}, nil)
			return types.TransactionID{}, fmt.Errorf("couldn't add transaction set to the pool; %w", err)
		}

		// broadcast the transaction
		b.s.BroadcastTransactionSet(txnset)
		txnID = txn.ID()
	}

	return
}

func (b *Bus) formContract(ctx context.Context, hostSettings rhpv2.HostSettings, renterAddress types.Address, renterFunds, hostCollateral types.Currency, hostKey types.PublicKey, hostIP string, endHeight uint64) (rhpv2.ContractRevision, error) {
	// derive the renter key
	renterKey := b.masterKey.DeriveContractKey(hostKey)

	// prepare the transaction
	cs := b.cm.TipState()
	fc := rhpv2.PrepareContractFormation(renterKey.PublicKey(), hostKey, renterFunds, hostCollateral, endHeight, hostSettings, renterAddress)
	txn := types.Transaction{FileContracts: []types.FileContract{fc}}

	// calculate the miner fee
	fee := b.cm.RecommendedFee().Mul64(cs.TransactionWeight(txn))
	txn.MinerFees = []types.Currency{fee}

	// fund the transaction
	cost := rhpv2.ContractFormationCost(cs, fc, hostSettings.ContractPrice).Add(fee)
	toSign, err := b.w.FundTransaction(&txn, cost, true)
	if err != nil {
		return rhpv2.ContractRevision{}, fmt.Errorf("couldn't fund transaction: %w", err)
	}

	// sign the transaction
	b.w.SignTransaction(&txn, toSign, wallet.ExplicitCoveredFields(txn))

	// form the contract
	contract, txnSet, err := b.rhp2.FormContract(ctx, hostKey, hostIP, renterKey, append(b.cm.UnconfirmedParents(txn), txn))
	if err != nil {
		b.w.ReleaseInputs([]types.Transaction{txn}, nil)
		return rhpv2.ContractRevision{}, err
	}

	// add transaction set to the pool
	_, err = b.cm.AddPoolTransactions(txnSet)
	if err != nil {
		b.w.ReleaseInputs([]types.Transaction{txn}, nil)
		return rhpv2.ContractRevision{}, fmt.Errorf("couldn't add transaction set to the pool: %w", err)
	}

	// broadcast the transaction set
	go b.s.BroadcastTransactionSet(txnSet)

	return contract, nil
}

func (b *Bus) isPassedV2AllowHeight() bool {
	cs := b.cm.TipState()
	return cs.Index.Height >= cs.Network.HardforkV2.AllowHeight
}

func (b *Bus) prepareRenew(cs consensus.State, revision types.FileContractRevision, hostAddress, renterAddress types.Address, renterFunds, minNewCollateral, maxFundAmount types.Currency, endHeight, expectedStorage uint64) rhp3.PrepareRenewFn {
	return func(pt rhpv3.HostPriceTable) ([]types.Hash256, []types.Transaction, types.Currency, rhp3.DiscardTxnFn, error) {
		// create the final revision from the provided revision
		finalRevision := revision
		finalRevision.MissedProofOutputs = finalRevision.ValidProofOutputs
		finalRevision.Filesize = 0
		finalRevision.FileMerkleRoot = types.Hash256{}
		finalRevision.RevisionNumber = math.MaxUint64

		// prepare the new contract
		fc, basePrice, err := rhpv3.PrepareContractRenewal(revision, hostAddress, renterAddress, renterFunds, minNewCollateral, pt, expectedStorage, endHeight)
		if err != nil {
			return nil, nil, types.ZeroCurrency, nil, fmt.Errorf("couldn't prepare contract renewal: %w", err)
		}

		// prepare the transaction
		txn := types.Transaction{
			FileContracts:         []types.FileContract{fc},
			FileContractRevisions: []types.FileContractRevision{finalRevision},
			MinerFees:             []types.Currency{pt.TxnFeeMaxRecommended.Mul64(4096)},
		}

		// compute how much renter funds to put into the new contract
		fundAmount := rhpv3.ContractRenewalCost(cs, pt, fc, txn.MinerFees[0], basePrice)

		// make sure we don't exceed the max fund amount.
		if maxFundAmount.Cmp(fundAmount) < 0 {
			return nil, nil, types.ZeroCurrency, nil, fmt.Errorf("%w: %v > %v", api.ErrMaxFundAmountExceeded, fundAmount, maxFundAmount)
		}

		// fund the transaction, we are not signing it yet since it's not
		// complete. The host still needs to complete it and the revision +
		// contract are signed with the renter key by the worker.
		toSign, err := b.w.FundTransaction(&txn, fundAmount, true)
		if err != nil {
			return nil, nil, types.ZeroCurrency, nil, fmt.Errorf("couldn't fund transaction: %w", err)
		}

		return toSign, append(b.cm.UnconfirmedParents(txn), txn), fundAmount, func(err *error) {
			if *err == nil {
				return
			}
			b.w.ReleaseInputs([]types.Transaction{txn}, nil)
		}, nil
	}
}

func (b *Bus) renewContract(ctx context.Context, cs consensus.State, gp api.GougingParams, c api.ContractMetadata, hs rhpv2.HostSettings, renterFunds, minNewCollateral, maxFundAmount types.Currency, endHeight, expectedNewStorage uint64) (rhpv2.ContractRevision, types.Currency, types.Currency, error) {
	// derive the renter key
	renterKey := b.masterKey.DeriveContractKey(c.HostKey)

	// acquire contract lock indefinitely and defer the release
	lockID, err := b.contractLocker.Acquire(ctx, lockingPriorityRenew, c.ID, time.Duration(math.MaxInt64))
	if err != nil {
		return rhpv2.ContractRevision{}, types.ZeroCurrency, types.ZeroCurrency, fmt.Errorf("couldn't acquire contract lock; %w", err)
	}
	defer func() {
		if err := b.contractLocker.Release(c.ID, lockID); err != nil {
			b.logger.Error("failed to release contract lock", zap.Error(err))
		}
	}()

	// fetch the revision
	rev, err := b.rhp3.Revision(ctx, c.ID, c.HostKey, c.SiamuxAddr)
	if err != nil {
		return rhpv2.ContractRevision{}, types.ZeroCurrency, types.ZeroCurrency, fmt.Errorf("couldn't fetch revision; %w", err)
	}

	// renew contract
<<<<<<< HEAD
	gc := gouging.NewChecker(gp.GougingSettings, gp.ConsensusState, gp.TransactionFee, nil, nil)
=======
	gc := gouging.NewChecker(gp.GougingSettings, gp.ConsensusState, nil, nil)
	renterKey := b.deriveRenterKey(c.HostKey)
>>>>>>> fe965941
	prepareRenew := b.prepareRenew(cs, rev, hs.Address, b.w.Address(), renterFunds, minNewCollateral, maxFundAmount, endHeight, expectedNewStorage)
	newRevision, txnSet, contractPrice, fundAmount, err := b.rhp3.Renew(ctx, gc, rev, renterKey, c.HostKey, c.SiamuxAddr, prepareRenew, b.w.SignTransaction)
	if err != nil {
		return rhpv2.ContractRevision{}, types.ZeroCurrency, types.ZeroCurrency, fmt.Errorf("couldn't renew contract; %w", err)
	}

	// broadcast the transaction set
	b.s.BroadcastTransactionSet(txnSet)

	return newRevision, contractPrice, fundAmount, nil
}<|MERGE_RESOLUTION|>--- conflicted
+++ resolved
@@ -766,12 +766,7 @@
 	}
 
 	// renew contract
-<<<<<<< HEAD
-	gc := gouging.NewChecker(gp.GougingSettings, gp.ConsensusState, gp.TransactionFee, nil, nil)
-=======
 	gc := gouging.NewChecker(gp.GougingSettings, gp.ConsensusState, nil, nil)
-	renterKey := b.deriveRenterKey(c.HostKey)
->>>>>>> fe965941
 	prepareRenew := b.prepareRenew(cs, rev, hs.Address, b.w.Address(), renterFunds, minNewCollateral, maxFundAmount, endHeight, expectedNewStorage)
 	newRevision, txnSet, contractPrice, fundAmount, err := b.rhp3.Renew(ctx, gc, rev, renterKey, c.HostKey, c.SiamuxAddr, prepareRenew, b.w.SignTransaction)
 	if err != nil {
