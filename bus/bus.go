package bus

import (
	"context"
	"encoding/json"
	"errors"
	"fmt"
	"math"
	"net/http"
	"runtime"
	"sort"
	"strings"
	"time"

	"go.sia.tech/core/consensus"
	rhpv2 "go.sia.tech/core/rhp/v2"
	rhpv3 "go.sia.tech/core/rhp/v3"
	"go.sia.tech/core/types"
	"go.sia.tech/jape"
	"go.sia.tech/renterd/alerts"
	"go.sia.tech/renterd/api"
	"go.sia.tech/renterd/build"
	"go.sia.tech/renterd/hostdb"
	"go.sia.tech/renterd/object"
	"go.sia.tech/renterd/tracing"
	"go.sia.tech/renterd/wallet"
	"go.sia.tech/renterd/webhooks"
	"go.uber.org/zap"
)

type (
	// A ChainManager manages blockchain state.
	ChainManager interface {
		AcceptBlock(context.Context, types.Block) error
		LastBlockTime() time.Time
		Synced(ctx context.Context) bool
		TipState(ctx context.Context) consensus.State
	}

	// A Syncer can connect to other peers and synchronize the blockchain.
	Syncer interface {
		SyncerAddress(ctx context.Context) (string, error)
		Peers() []string
		Connect(addr string) error
		BroadcastTransaction(txn types.Transaction, dependsOn []types.Transaction)
	}

	// A TransactionPool can validate and relay unconfirmed transactions.
	TransactionPool interface {
		RecommendedFee() types.Currency
		Transactions() []types.Transaction
		AddTransactionSet(txns []types.Transaction) error
		UnconfirmedParents(txn types.Transaction) ([]types.Transaction, error)
	}

	// A Wallet can spend and receive siacoins.
	Wallet interface {
		Address() types.Address
		Balance() (spendable, confirmed, unconfirmed types.Currency, _ error)
		FundTransaction(cs consensus.State, txn *types.Transaction, amount types.Currency, pool []types.Transaction) ([]types.Hash256, error)
		Height() uint64
		Redistribute(cs consensus.State, outputs int, amount, feePerByte types.Currency, pool []types.Transaction) (types.Transaction, []types.Hash256, error)
		ReleaseInputs(txn types.Transaction)
		SignTransaction(cs consensus.State, txn *types.Transaction, toSign []types.Hash256, cf types.CoveredFields) error
		Transactions(before, since time.Time, offset, limit int) ([]wallet.Transaction, error)
		UnspentOutputs() ([]wallet.SiacoinElement, error)
	}

	// A HostDB stores information about hosts.
	HostDB interface {
		Host(ctx context.Context, hostKey types.PublicKey) (hostdb.HostInfo, error)
		Hosts(ctx context.Context, offset, limit int) ([]hostdb.Host, error)
		SearchHosts(ctx context.Context, filterMode, addressContains string, keyIn []types.PublicKey, offset, limit int) ([]hostdb.Host, error)
		HostsForScanning(ctx context.Context, maxLastScan time.Time, offset, limit int) ([]hostdb.HostAddress, error)
		RecordInteractions(ctx context.Context, interactions []hostdb.Interaction) error
		RemoveOfflineHosts(ctx context.Context, minRecentScanFailures uint64, maxDowntime time.Duration) (uint64, error)

		HostAllowlist(ctx context.Context) ([]types.PublicKey, error)
		HostBlocklist(ctx context.Context) ([]string, error)
		UpdateHostAllowlistEntries(ctx context.Context, add, remove []types.PublicKey, clear bool) error
		UpdateHostBlocklistEntries(ctx context.Context, add, remove []string, clear bool) error
	}

	// A MetadataStore stores information about contracts and objects.
	MetadataStore interface {
		AddContract(ctx context.Context, c rhpv2.ContractRevision, totalCost types.Currency, startHeight uint64) (api.ContractMetadata, error)
		AddRenewedContract(ctx context.Context, c rhpv2.ContractRevision, totalCost types.Currency, startHeight uint64, renewedFrom types.FileContractID) (api.ContractMetadata, error)
		AncestorContracts(ctx context.Context, fcid types.FileContractID, minStartHeight uint64) ([]api.ArchivedContract, error)
		ArchiveContract(ctx context.Context, id types.FileContractID, reason string) error
		ArchiveContracts(ctx context.Context, toArchive map[types.FileContractID]string) error
		ArchiveAllContracts(ctx context.Context, reason string) error
		Contract(ctx context.Context, id types.FileContractID) (api.ContractMetadata, error)
		Contracts(ctx context.Context) ([]api.ContractMetadata, error)
		ContractSetContracts(ctx context.Context, set string) ([]api.ContractMetadata, error)
		ContractSets(ctx context.Context) ([]string, error)
		RecordContractSpending(ctx context.Context, records []api.ContractSpendingRecord) error
		RemoveContractSet(ctx context.Context, name string) error
		RenewedContract(ctx context.Context, renewedFrom types.FileContractID) (api.ContractMetadata, error)
		SetContractSet(ctx context.Context, set string, contracts []types.FileContractID) error

		ContractRoots(ctx context.Context, id types.FileContractID) ([]types.Hash256, error)
		ContractSizes(ctx context.Context) (map[types.FileContractID]api.ContractSize, error)
		ContractSize(ctx context.Context, id types.FileContractID) (api.ContractSize, error)

		Object(ctx context.Context, path string) (api.Object, error)
		ObjectEntries(ctx context.Context, path, prefix string, offset, limit int) ([]api.ObjectMetadata, error)
		ObjectsBySlabKey(ctx context.Context, slabKey object.EncryptionKey) ([]api.ObjectMetadata, error)
		SearchObjects(ctx context.Context, substring string, offset, limit int) ([]api.ObjectMetadata, error)
		UpdateObject(ctx context.Context, path, contractSet string, o object.Object, usedContracts map[types.PublicKey]types.FileContractID) error
		RemoveObject(ctx context.Context, path string) error
		RemoveObjects(ctx context.Context, prefix string) error
		RenameObject(ctx context.Context, from, to string) error
		RenameObjects(ctx context.Context, from, to string) error

		MarkPackedSlabsUploaded(ctx context.Context, slabs []api.UploadedPackedSlab, usedContracts map[types.PublicKey]types.FileContractID) error
		PackedSlabsForUpload(ctx context.Context, lockingDuration time.Duration, minShards, totalShards uint8, set string, limit int) ([]api.PackedSlab, error)
		SlabBuffers(ctx context.Context) ([]api.SlabBuffer, error)

		ObjectsStats(ctx context.Context) (api.ObjectsStatsResponse, error)

		Slab(ctx context.Context, key object.EncryptionKey) (object.Slab, error)
		RefreshHealth(ctx context.Context) error
		UnhealthySlabs(ctx context.Context, healthCutoff float64, set string, limit int) ([]api.UnhealthySlab, error)
		UpdateSlab(ctx context.Context, s object.Slab, contractSet string, usedContracts map[types.PublicKey]types.FileContractID) error
	}

	// An AutopilotStore stores autopilots.
	AutopilotStore interface {
		Autopilots(ctx context.Context) ([]api.Autopilot, error)
		Autopilot(ctx context.Context, id string) (api.Autopilot, error)
		UpdateAutopilot(ctx context.Context, ap api.Autopilot) error
	}

	// A SettingStore stores settings.
	SettingStore interface {
		DeleteSetting(ctx context.Context, key string) error
		Setting(ctx context.Context, key string) (string, error)
		Settings(ctx context.Context) ([]string, error)
		UpdateSetting(ctx context.Context, key, value string) error
	}

	// EphemeralAccountStore persists information about accounts. Since
	// accounts are rapidly updated and can be recovered, they are only
	// loaded upon startup and persisted upon shutdown.
	EphemeralAccountStore interface {
		Accounts(context.Context) ([]api.Account, error)
		SaveAccounts(context.Context, []api.Account) error
	}
)

type bus struct {
<<<<<<< HEAD
	alerts *alerts.Manager
	hooks  *webhooks.Manager
	s      Syncer
	cm     ChainManager
	tp     TransactionPool
	w      Wallet
	hdb    HostDB
	as     AutopilotStore
	ms     MetadataStore
	ss     SettingStore
=======
	alerts   alerts.Alerter
	alertMgr *alerts.Manager
	s        Syncer
	cm       ChainManager
	tp       TransactionPool
	w        Wallet
	hdb      HostDB
	as       AutopilotStore
	ms       MetadataStore
	ss       SettingStore
>>>>>>> 9bb5aaeb

	eas EphemeralAccountStore

	logger           *zap.SugaredLogger
	accounts         *accounts
	contractLocks    *contractLocks
	uploadingSectors *uploadingSectorsCache

	startTime time.Time
}

func (b *bus) consensusAcceptBlock(jc jape.Context) {
	var block types.Block
	if jc.Decode(&block) != nil {
		return
	}
	if jc.Check("failed to accept block", b.cm.AcceptBlock(jc.Request.Context(), block)) != nil {
		return
	}
}

func (b *bus) syncerAddrHandler(jc jape.Context) {
	addr, err := b.s.SyncerAddress(jc.Request.Context())
	if jc.Check("failed to fetch syncer's address", err) != nil {
		return
	}
	jc.Encode(addr)
}

func (b *bus) syncerPeersHandler(jc jape.Context) {
	jc.Encode(b.s.Peers())
}

func (b *bus) syncerConnectHandler(jc jape.Context) {
	var addr string
	if jc.Decode(&addr) == nil {
		jc.Check("couldn't connect to peer", b.s.Connect(addr))
	}
}

func (b *bus) consensusStateHandler(jc jape.Context) {
	jc.Encode(b.consensusState(jc.Request.Context()))
}

func (b *bus) consensusNetworkHandler(jc jape.Context) {
	jc.Encode(api.ConsensusNetwork{
		Name: b.cm.TipState(jc.Request.Context()).Network.Name,
	})
}

func (b *bus) txpoolFeeHandler(jc jape.Context) {
	fee := b.tp.RecommendedFee()
	jc.Encode(fee)
}

func (b *bus) txpoolTransactionsHandler(jc jape.Context) {
	jc.Encode(b.tp.Transactions())
}

func (b *bus) txpoolBroadcastHandler(jc jape.Context) {
	var txnSet []types.Transaction
	if jc.Decode(&txnSet) == nil {
		jc.Check("couldn't broadcast transaction set", b.tp.AddTransactionSet(txnSet))
	}
}

func (b *bus) walletHandler(jc jape.Context) {
	address := b.w.Address()
	spendable, confirmed, unconfirmed, err := b.w.Balance()
	if jc.Check("couldn't fetch wallet balance", err) != nil {
		return
	}
	jc.Encode(api.WalletResponse{
		ScanHeight:  b.w.Height(),
		Address:     address,
		Confirmed:   confirmed,
		Spendable:   spendable,
		Unconfirmed: unconfirmed,
	})
}

func (b *bus) walletBalanceHandler(jc jape.Context) {
	_, balance, _, err := b.w.Balance()
	if jc.Check("couldn't fetch wallet balance", err) != nil {
		return
	}
	jc.Encode(balance)
}

func (b *bus) walletAddressHandler(jc jape.Context) {
	jc.Encode(b.w.Address())
}

func (b *bus) walletTransactionsHandler(jc jape.Context) {
	var before, since time.Time
	offset := 0
	limit := -1
	if jc.DecodeForm("before", (*api.ParamTime)(&before)) != nil ||
		jc.DecodeForm("since", (*api.ParamTime)(&since)) != nil ||
		jc.DecodeForm("offset", &offset) != nil ||
		jc.DecodeForm("limit", &limit) != nil {
		return
	}
	txns, err := b.w.Transactions(before, since, offset, limit)
	if jc.Check("couldn't load transactions", err) == nil {
		jc.Encode(txns)
	}
}

func (b *bus) walletOutputsHandler(jc jape.Context) {
	utxos, err := b.w.UnspentOutputs()
	if jc.Check("couldn't load outputs", err) == nil {
		jc.Encode(utxos)
	}
}

func (b *bus) walletFundHandler(jc jape.Context) {
	var wfr api.WalletFundRequest
	if jc.Decode(&wfr) != nil {
		return
	}
	txn := wfr.Transaction
	if len(txn.MinerFees) == 0 {
		// if no fees are specified, we add some
		fee := b.tp.RecommendedFee().Mul64(uint64(types.EncodedLen(txn)))
		txn.MinerFees = []types.Currency{fee}
	}
	toSign, err := b.w.FundTransaction(b.cm.TipState(jc.Request.Context()), &txn, wfr.Amount.Add(txn.MinerFees[0]), b.tp.Transactions())
	if jc.Check("couldn't fund transaction", err) != nil {
		return
	}
	parents, err := b.tp.UnconfirmedParents(txn)
	if jc.Check("couldn't load transaction dependencies", err) != nil {
		b.w.ReleaseInputs(txn)
		return
	}
	jc.Encode(api.WalletFundResponse{
		Transaction: txn,
		ToSign:      toSign,
		DependsOn:   parents,
	})
}

func (b *bus) walletSignHandler(jc jape.Context) {
	var wsr api.WalletSignRequest
	if jc.Decode(&wsr) != nil {
		return
	}
	err := b.w.SignTransaction(b.cm.TipState(jc.Request.Context()), &wsr.Transaction, wsr.ToSign, wsr.CoveredFields)
	if jc.Check("couldn't sign transaction", err) == nil {
		jc.Encode(wsr.Transaction)
	}
}

func (b *bus) walletRedistributeHandler(jc jape.Context) {
	var wfr api.WalletRedistributeRequest
	if jc.Decode(&wfr) != nil {
		return
	}
	if wfr.Outputs == 0 {
		jc.Error(errors.New("'outputs' has to be greater than zero"), http.StatusBadRequest)
		return
	}

	cs := b.cm.TipState(jc.Request.Context())
	txn, toSign, err := b.w.Redistribute(cs, wfr.Outputs, wfr.Amount, b.tp.RecommendedFee(), b.tp.Transactions())
	if jc.Check("couldn't redistribute money in the wallet into the desired outputs", err) != nil {
		return
	}

	err = b.w.SignTransaction(cs, &txn, toSign, types.CoveredFields{WholeTransaction: true})
	if jc.Check("couldn't sign the transaction", err) != nil {
		return
	}

	if jc.Check("couldn't broadcast the transaction", b.tp.AddTransactionSet([]types.Transaction{txn})) != nil {
		b.w.ReleaseInputs(txn)
		return
	}

	jc.Encode(txn.ID())
}

func (b *bus) walletDiscardHandler(jc jape.Context) {
	var txn types.Transaction
	if jc.Decode(&txn) == nil {
		b.w.ReleaseInputs(txn)
	}
}

func (b *bus) walletPrepareFormHandler(jc jape.Context) {
	ctx := jc.Request.Context()
	var wpfr api.WalletPrepareFormRequest
	if jc.Decode(&wpfr) != nil {
		return
	}
	if wpfr.HostKey == (types.PublicKey{}) {
		jc.Error(errors.New("no host key provided"), http.StatusBadRequest)
		return
	}
	if wpfr.RenterKey == (types.PublicKey{}) {
		jc.Error(errors.New("no renter key provided"), http.StatusBadRequest)
		return
	}
	cs := b.cm.TipState(ctx)

	fc := rhpv2.PrepareContractFormation(wpfr.RenterKey, wpfr.HostKey, wpfr.RenterFunds, wpfr.HostCollateral, wpfr.EndHeight, wpfr.HostSettings, wpfr.RenterAddress)
	cost := rhpv2.ContractFormationCost(cs, fc, wpfr.HostSettings.ContractPrice)
	txn := types.Transaction{
		FileContracts: []types.FileContract{fc},
	}
	txn.MinerFees = []types.Currency{b.tp.RecommendedFee().Mul64(uint64(types.EncodedLen(txn)))}
	toSign, err := b.w.FundTransaction(cs, &txn, cost.Add(txn.MinerFees[0]), b.tp.Transactions())
	if jc.Check("couldn't fund transaction", err) != nil {
		return
	}
	cf := wallet.ExplicitCoveredFields(txn)
	err = b.w.SignTransaction(cs, &txn, toSign, cf)
	if jc.Check("couldn't sign transaction", err) != nil {
		b.w.ReleaseInputs(txn)
		return
	}
	parents, err := b.tp.UnconfirmedParents(txn)
	if jc.Check("couldn't load transaction dependencies", err) != nil {
		b.w.ReleaseInputs(txn)
		return
	}
	jc.Encode(append(parents, txn))
}

func (b *bus) walletPrepareRenewHandler(jc jape.Context) {
	var wprr api.WalletPrepareRenewRequest
	if jc.Decode(&wprr) != nil {
		return
	}
	if wprr.HostKey == (types.PublicKey{}) {
		jc.Error(errors.New("no host key provided"), http.StatusBadRequest)
		return
	}
	if wprr.RenterKey == nil {
		jc.Error(errors.New("no renter key provided"), http.StatusBadRequest)
		return
	}
	cs := b.cm.TipState(jc.Request.Context())

	// Create the final revision from the provided revision.
	finalRevision := wprr.Revision
	finalRevision.MissedProofOutputs = finalRevision.ValidProofOutputs
	finalRevision.Filesize = 0
	finalRevision.FileMerkleRoot = types.Hash256{}
	finalRevision.RevisionNumber = math.MaxUint64

	// Prepare the new contract.
	fc, basePrice := rhpv3.PrepareContractRenewal(wprr.Revision, wprr.HostAddress, wprr.RenterAddress, wprr.RenterFunds, wprr.NewCollateral, wprr.HostKey, wprr.PriceTable, wprr.EndHeight)

	// Create the transaction containing both the final revision and new
	// contract.
	txn := types.Transaction{
		FileContracts:         []types.FileContract{fc},
		FileContractRevisions: []types.FileContractRevision{finalRevision},
		MinerFees:             []types.Currency{wprr.PriceTable.TxnFeeMaxRecommended.Mul64(4096)},
	}

	// Compute how much renter funds to put into the new contract.
	cost := rhpv3.ContractRenewalCost(cs, wprr.PriceTable, fc, txn.MinerFees[0], basePrice)

	// Fund the txn. We are not signing it yet since it's not complete. The host
	// still needs to complete it and the revision + contract are signed with
	// the renter key by the worker.
	toSign, err := b.w.FundTransaction(cs, &txn, cost, b.tp.Transactions())
	if jc.Check("couldn't fund transaction", err) != nil {
		return
	}

	// Add any required parents.
	parents, err := b.tp.UnconfirmedParents(txn)
	if jc.Check("couldn't load transaction dependencies", err) != nil {
		b.w.ReleaseInputs(txn)
		return
	}
	jc.Encode(api.WalletPrepareRenewResponse{
		ToSign:         toSign,
		TransactionSet: append(parents, txn),
	})
}

func (b *bus) walletPendingHandler(jc jape.Context) {
	isRelevant := func(txn types.Transaction) bool {
		addr := b.w.Address()
		for _, sci := range txn.SiacoinInputs {
			if sci.UnlockConditions.UnlockHash() == addr {
				return true
			}
		}
		for _, sco := range txn.SiacoinOutputs {
			if sco.Address == addr {
				return true
			}
		}
		return false
	}

	txns := b.tp.Transactions()
	relevant := txns[:0]
	for _, txn := range txns {
		if isRelevant(txn) {
			relevant = append(relevant, txn)
		}
	}
	jc.Encode(relevant)
}

func (b *bus) hostsHandlerGET(jc jape.Context) {
	offset := 0
	limit := -1
	if jc.DecodeForm("offset", &offset) != nil || jc.DecodeForm("limit", &limit) != nil {
		return
	}
	hosts, err := b.hdb.Hosts(jc.Request.Context(), offset, limit)
	if jc.Check(fmt.Sprintf("couldn't fetch hosts %d-%d", offset, offset+limit), err) != nil {
		return
	}
	jc.Encode(hosts)
}

func (b *bus) searchHostsHandlerPOST(jc jape.Context) {
	var req api.SearchHostsRequest
	if jc.Decode(&req) != nil {
		return
	}
	hosts, err := b.hdb.SearchHosts(jc.Request.Context(), req.FilterMode, req.AddressContains, req.KeyIn, req.Offset, req.Limit)
	if jc.Check(fmt.Sprintf("couldn't fetch hosts %d-%d", req.Offset, req.Offset+req.Limit), err) != nil {
		return
	}
	jc.Encode(hosts)
}

func (b *bus) hostsRemoveHandlerPOST(jc jape.Context) {
	var hrr api.HostsRemoveRequest
	if jc.Decode(&hrr) != nil {
		return
	}
	if hrr.MaxDowntimeHours == 0 {
		jc.Error(errors.New("maxDowntime must be non-zero"), http.StatusBadRequest)
		return
	}
	removed, err := b.hdb.RemoveOfflineHosts(jc.Request.Context(), hrr.MinRecentScanFailures, time.Duration(hrr.MaxDowntimeHours))
	if jc.Check("couldn't remove offline hosts", err) != nil {
		return
	}
	jc.Encode(removed)
}

func (b *bus) hostsScanningHandlerGET(jc jape.Context) {
	offset := 0
	limit := -1
	maxLastScan := time.Now()
	if jc.DecodeForm("offset", &offset) != nil || jc.DecodeForm("limit", &limit) != nil || jc.DecodeForm("lastScan", (*api.ParamTime)(&maxLastScan)) != nil {
		return
	}
	hosts, err := b.hdb.HostsForScanning(jc.Request.Context(), maxLastScan, offset, limit)
	if jc.Check(fmt.Sprintf("couldn't fetch hosts %d-%d", offset, offset+limit), err) != nil {
		return
	}
	jc.Encode(hosts)
}

func (b *bus) hostsPubkeyHandlerGET(jc jape.Context) {
	var hostKey types.PublicKey
	if jc.DecodeParam("hostkey", &hostKey) != nil {
		return
	}
	host, err := b.hdb.Host(jc.Request.Context(), hostKey)
	if jc.Check("couldn't load host", err) == nil {
		jc.Encode(host)
	}
}

func (b *bus) hostsPubkeyHandlerPOST(jc jape.Context) {
	var interactions []hostdb.Interaction
	if jc.Decode(&interactions) != nil {
		return
	}
	if jc.Check("failed to record interactions", b.hdb.RecordInteractions(jc.Request.Context(), interactions)) != nil {
		return
	}
}

func (b *bus) contractsSpendingHandlerPOST(jc jape.Context) {
	var records []api.ContractSpendingRecord
	if jc.Decode(&records) != nil {
		return
	}
	if jc.Check("failed to record spending metrics for contract", b.ms.RecordContractSpending(jc.Request.Context(), records)) != nil {
		return
	}
}

func (b *bus) hostsAllowlistHandlerGET(jc jape.Context) {
	allowlist, err := b.hdb.HostAllowlist(jc.Request.Context())
	if jc.Check("couldn't load allowlist", err) == nil {
		jc.Encode(allowlist)
	}
}

func (b *bus) hostsAllowlistHandlerPUT(jc jape.Context) {
	ctx := jc.Request.Context()
	var req api.UpdateAllowlistRequest
	if jc.Decode(&req) == nil {
		if len(req.Add)+len(req.Remove) > 0 && req.Clear {
			jc.Error(errors.New("cannot add or remove entries while clearing the allowlist"), http.StatusBadRequest)
			return
		} else if jc.Check("couldn't update allowlist entries", b.hdb.UpdateHostAllowlistEntries(ctx, req.Add, req.Remove, req.Clear)) != nil {
			return
		}
	}
}

func (b *bus) hostsBlocklistHandlerGET(jc jape.Context) {
	blocklist, err := b.hdb.HostBlocklist(jc.Request.Context())
	if jc.Check("couldn't load blocklist", err) == nil {
		jc.Encode(blocklist)
	}
}

func (b *bus) hostsBlocklistHandlerPUT(jc jape.Context) {
	ctx := jc.Request.Context()
	var req api.UpdateBlocklistRequest
	if jc.Decode(&req) == nil {
		if len(req.Add)+len(req.Remove) > 0 && req.Clear {
			jc.Error(errors.New("cannot add or remove entries while clearing the blocklist"), http.StatusBadRequest)
			return
		} else if jc.Check("couldn't update blocklist entries", b.hdb.UpdateHostBlocklistEntries(ctx, req.Add, req.Remove, req.Clear)) != nil {
			return
		}
	}
}

func (b *bus) contractsHandlerGET(jc jape.Context) {
	cs, err := b.ms.Contracts(jc.Request.Context())
	if jc.Check("couldn't load contracts", err) == nil {
		jc.Encode(cs)
	}
}

func (b *bus) contractsRenewedIDHandlerGET(jc jape.Context) {
	var id types.FileContractID
	if jc.DecodeParam("id", &id) != nil {
		return
	}

	md, err := b.ms.RenewedContract(jc.Request.Context(), id)
	if jc.Check("faild to fetch renewed contract", err) == nil {
		jc.Encode(md)
	}
}

func (b *bus) contractsArchiveHandlerPOST(jc jape.Context) {
	var toArchive api.ArchiveContractsRequest
	if jc.Decode(&toArchive) != nil {
		return
	}

	jc.Check("failed to archive contracts", b.ms.ArchiveContracts(jc.Request.Context(), toArchive))
}

func (b *bus) contractsSetHandlerGET(jc jape.Context) {
	cs, err := b.ms.ContractSetContracts(jc.Request.Context(), jc.PathParam("set"))
	if jc.Check("couldn't load contracts", err) == nil {
		jc.Encode(cs)
	}
}

func (b *bus) contractsSetsHandlerGET(jc jape.Context) {
	sets, err := b.ms.ContractSets(jc.Request.Context())
	if jc.Check("couldn't fetch contract sets", err) == nil {
		jc.Encode(sets)
	}
}

func (b *bus) contractsSetHandlerPUT(jc jape.Context) {
	var contractIds []types.FileContractID
	if set := jc.PathParam("set"); set == "" {
		jc.Error(errors.New("param 'set' can not be empty"), http.StatusBadRequest)
	} else if jc.Decode(&contractIds) == nil {
		jc.Check("could not add contracts to set", b.ms.SetContractSet(jc.Request.Context(), set, contractIds))
	}
}

func (b *bus) contractsSetHandlerDELETE(jc jape.Context) {
	if set := jc.PathParam("set"); set != "" {
		jc.Check("could not remove contract set", b.ms.RemoveContractSet(jc.Request.Context(), set))
	}
}

func (b *bus) contractAcquireHandlerPOST(jc jape.Context) {
	var id types.FileContractID
	if jc.DecodeParam("id", &id) != nil {
		return
	}
	var req api.ContractAcquireRequest
	if jc.Decode(&req) != nil {
		return
	}

	lockID, err := b.contractLocks.Acquire(jc.Request.Context(), req.Priority, id, time.Duration(req.Duration))
	if jc.Check("failed to acquire contract", err) != nil {
		return
	}
	jc.Encode(api.ContractAcquireResponse{
		LockID: lockID,
	})
}

func (b *bus) contractKeepaliveHandlerPOST(jc jape.Context) {
	var id types.FileContractID
	if jc.DecodeParam("id", &id) != nil {
		return
	}
	var req api.ContractKeepaliveRequest
	if jc.Decode(&req) != nil {
		return
	}

	err := b.contractLocks.KeepAlive(id, req.LockID, time.Duration(req.Duration))
	if jc.Check("failed to extend lock duration", err) != nil {
		return
	}
}

func (b *bus) contractsPrunableDataHandlerGET(jc jape.Context) {
	sizes, err := b.ms.ContractSizes(jc.Request.Context())
	if jc.Check("failed to fetch contract sizes", err) != nil {
		return
	}

	// prepare the response
	res := api.ContractsPrunableDataResponse{
		Contracts:     make([]api.ContractPrunableData, len(sizes)),
		TotalPrunable: 0,
		TotalSize:     0,
	}

	// build the response
	for fcid, size := range sizes {
		res.Contracts = append(res.Contracts, api.ContractPrunableData{
			ID:           fcid,
			ContractSize: size,
		})
		res.TotalPrunable += size.Prunable
		res.TotalSize += size.Size
	}

	// sort contracts by the amount of prunable data
	sort.Slice(res.Contracts, func(i, j int) bool {
		return res.Contracts[i].Prunable > res.Contracts[j].Prunable
	})

	jc.Encode(res)
}

func (b *bus) contractSizeHandlerGET(jc jape.Context) {
	var id types.FileContractID
	if jc.DecodeParam("id", &id) != nil {
		return
	}

	size, err := b.ms.ContractSize(jc.Request.Context(), id)
	if errors.Is(err, api.ErrContractNotFound) {
		jc.Error(err, http.StatusNotFound)
		return
	}
	if jc.Check("failed to fetch contract size", err) == nil {
		jc.Encode(size)
	}
}

func (b *bus) contractReleaseHandlerPOST(jc jape.Context) {
	var id types.FileContractID
	if jc.DecodeParam("id", &id) != nil {
		return
	}
	var req api.ContractReleaseRequest
	if jc.Decode(&req) != nil {
		return
	}
	if jc.Check("failed to release contract", b.contractLocks.Release(id, req.LockID)) != nil {
		return
	}
}

func (b *bus) contractIDHandlerGET(jc jape.Context) {
	var id types.FileContractID
	if jc.DecodeParam("id", &id) != nil {
		return
	}
	c, err := b.ms.Contract(jc.Request.Context(), id)
	if jc.Check("couldn't load contract", err) == nil {
		jc.Encode(c)
	}
}

func (b *bus) contractIDHandlerPOST(jc jape.Context) {
	var id types.FileContractID
	var req api.ContractsIDAddRequest
	if jc.DecodeParam("id", &id) != nil || jc.Decode(&req) != nil {
		return
	}
	if req.Contract.ID() != id {
		http.Error(jc.ResponseWriter, "contract ID mismatch", http.StatusBadRequest)
		return
	}

	a, err := b.ms.AddContract(jc.Request.Context(), req.Contract, req.TotalCost, req.StartHeight)
	if jc.Check("couldn't store contract", err) == nil {
		jc.Encode(a)
	}
}

func (b *bus) contractIDRenewedHandlerPOST(jc jape.Context) {
	var id types.FileContractID
	var req api.ContractsIDRenewedRequest
	if jc.DecodeParam("id", &id) != nil || jc.Decode(&req) != nil {
		return
	}
	if req.Contract.ID() != id {
		http.Error(jc.ResponseWriter, "contract ID mismatch", http.StatusBadRequest)
		return
	}

	r, err := b.ms.AddRenewedContract(jc.Request.Context(), req.Contract, req.TotalCost, req.StartHeight, req.RenewedFrom)
	if jc.Check("couldn't store contract", err) == nil {
		jc.Encode(r)
	}
}

func (b *bus) contractIDRootsHandlerGET(jc jape.Context) {
	var id types.FileContractID
	if jc.DecodeParam("id", &id) != nil {
		return
	}

	roots, err := b.ms.ContractRoots(jc.Request.Context(), id)
	if jc.Check("couldn't fetch contract sectors", err) == nil {
		jc.Encode(api.ContractRootsResponse{
			Roots:     roots,
			Uploading: b.uploadingSectors.sectors(id),
		})
	}
}

func (b *bus) contractIDHandlerDELETE(jc jape.Context) {
	var id types.FileContractID
	if jc.DecodeParam("id", &id) != nil {
		return
	}
	jc.Check("couldn't remove contract", b.ms.ArchiveContract(jc.Request.Context(), id, api.ContractArchivalReasonRemoved))
}

func (b *bus) contractsAllHandlerDELETE(jc jape.Context) {
	jc.Check("couldn't remove contracts", b.ms.ArchiveAllContracts(jc.Request.Context(), api.ContractArchivalReasonRemoved))
}

func (b *bus) searchObjectsHandlerGET(jc jape.Context) {
	offset := 0
	limit := -1
	var key string
	if jc.DecodeForm("offset", &offset) != nil || jc.DecodeForm("limit", &limit) != nil || jc.DecodeForm("key", &key) != nil {
		return
	}
	keys, err := b.ms.SearchObjects(jc.Request.Context(), key, offset, limit)
	if jc.Check("couldn't list objects", err) != nil {
		return
	}
	jc.Encode(keys)
}

func (b *bus) objectsHandlerGET(jc jape.Context) {
	path := jc.PathParam("path")
	if strings.HasSuffix(path, "/") {
		b.objectEntriesHandlerGET(jc, path)
		return
	}

	o, err := b.ms.Object(jc.Request.Context(), path)
	if errors.Is(err, api.ErrObjectNotFound) {
		jc.Error(err, http.StatusNotFound)
		return
	}
	if jc.Check("couldn't load object", err) != nil {
		return
	}
	jc.Encode(api.ObjectsResponse{Object: &o})
}

func (b *bus) objectEntriesHandlerGET(jc jape.Context, path string) {
	var offset int
	if jc.DecodeForm("offset", &offset) != nil {
		return
	}
	limit := -1
	if jc.DecodeForm("limit", &limit) != nil {
		return
	}
	var prefix string
	if jc.DecodeForm("prefix", &prefix) != nil {
		return
	}

	// look for object entries
	entries, err := b.ms.ObjectEntries(jc.Request.Context(), path, prefix, offset, limit)
	if jc.Check("couldn't list object entries", err) != nil {
		return
	}

	jc.Encode(api.ObjectsResponse{Entries: entries})
}

func (b *bus) objectsHandlerPUT(jc jape.Context) {
	var aor api.ObjectAddRequest
	if jc.Decode(&aor) == nil {
		jc.Check("couldn't store object", b.ms.UpdateObject(jc.Request.Context(), jc.PathParam("path"), aor.ContractSet, aor.Object, aor.UsedContracts)) // TODO
	}
}

func (b *bus) objectsRenameHandlerPOST(jc jape.Context) {
	var orr api.ObjectsRenameRequest
	if jc.Decode(&orr) != nil {
		return
	}
	if orr.Mode == api.ObjectsRenameModeSingle {
		// Single object rename.
		if strings.HasSuffix(orr.From, "/") || strings.HasSuffix(orr.To, "/") {
			jc.Error(fmt.Errorf("can't rename dirs with mode %v", orr.Mode), http.StatusBadRequest)
			return
		}
		jc.Check("couldn't rename object", b.ms.RenameObject(jc.Request.Context(), orr.From, orr.To))
		return
	} else if orr.Mode == api.ObjectsRenameModeMulti {
		// Multi object rename.
		if !strings.HasSuffix(orr.From, "/") || !strings.HasSuffix(orr.To, "/") {
			jc.Error(fmt.Errorf("can't rename file with mode %v", orr.Mode), http.StatusBadRequest)
			return
		}
		jc.Check("couldn't rename objects", b.ms.RenameObjects(jc.Request.Context(), orr.From, orr.To))
		return
	} else {
		// Invalid mode.
		jc.Error(fmt.Errorf("invalid mode: %v", orr.Mode), http.StatusBadRequest)
		return
	}
}

func (b *bus) objectsHandlerDELETE(jc jape.Context) {
	var batch bool
	if jc.DecodeForm("batch", &batch) != nil {
		return
	}
	var err error
	if batch {
		err = b.ms.RemoveObjects(jc.Request.Context(), jc.PathParam("path"))
	} else {
		err = b.ms.RemoveObject(jc.Request.Context(), jc.PathParam("path"))
	}
	if errors.Is(err, api.ErrObjectNotFound) {
		jc.Error(err, http.StatusNotFound)
		return
	}
	jc.Check("couldn't delete object", err)
}

func (b *bus) slabbuffersHandlerGET(jc jape.Context) {
	buffers, err := b.ms.SlabBuffers(jc.Request.Context())
	if jc.Check("couldn't get slab buffers info", err) != nil {
		return
	}
	jc.Encode(buffers)
}

func (b *bus) objectsStatshandlerGET(jc jape.Context) {
	info, err := b.ms.ObjectsStats(jc.Request.Context())
	if jc.Check("couldn't get objects stats", err) != nil {
		return
	}
	jc.Encode(info)
}

func (b *bus) packedSlabsHandlerFetchPOST(jc jape.Context) {
	var psrg api.PackedSlabsRequestGET
	if jc.Decode(&psrg) != nil {
		return
	}
	if psrg.MinShards == 0 || psrg.TotalShards == 0 {
		jc.Error(fmt.Errorf("min_shards and total_shards must be non-zero"), http.StatusBadRequest)
		return
	}
	if psrg.LockingDuration == 0 {
		jc.Error(fmt.Errorf("locking_duration must be non-zero"), http.StatusBadRequest)
		return
	}
	if psrg.ContractSet == "" {
		jc.Error(fmt.Errorf("contract_set must be non-empty"), http.StatusBadRequest)
		return
	}
	slabs, err := b.ms.PackedSlabsForUpload(jc.Request.Context(), time.Duration(psrg.LockingDuration), psrg.MinShards, psrg.TotalShards, psrg.ContractSet, psrg.Limit)
	if jc.Check("couldn't get packed slabs", err) != nil {
		return
	}
	jc.Encode(slabs)
}

func (b *bus) packedSlabsHandlerDonePOST(jc jape.Context) {
	var psrp api.PackedSlabsRequestPOST
	if jc.Decode(&psrp) != nil {
		return
	}
	jc.Check("failed to mark packed slab(s) as uploaded", b.ms.MarkPackedSlabsUploaded(jc.Request.Context(), psrp.Slabs, psrp.UsedContracts))
}

func (b *bus) slabObjectsHandlerGET(jc jape.Context) {
	var key object.EncryptionKey
	if jc.DecodeParam("key", &key) != nil {
		return
	}
	objects, err := b.ms.ObjectsBySlabKey(jc.Request.Context(), key)
	if jc.Check("failed to retrieve objects by slab", err) != nil {
		return
	}
	jc.Encode(objects)
}

func (b *bus) slabHandlerGET(jc jape.Context) {
	var key object.EncryptionKey
	if jc.DecodeParam("key", &key) != nil {
		return
	}
	slab, err := b.ms.Slab(jc.Request.Context(), key)
	if errors.Is(err, api.ErrObjectNotFound) {
		jc.Error(err, http.StatusNotFound)
		return
	} else if err != nil {
		jc.Error(err, http.StatusInternalServerError)
		return
	}
	jc.Encode(slab)
}

func (b *bus) slabHandlerPUT(jc jape.Context) {
	var usr api.UpdateSlabRequest
	if jc.Decode(&usr) == nil {
		jc.Check("couldn't update slab", b.ms.UpdateSlab(jc.Request.Context(), usr.Slab, usr.ContractSet, usr.UsedContracts))
	}
}

func (b *bus) slabsRefreshHealthHandlerPOST(jc jape.Context) {
	jc.Check("failed to recompute health", b.ms.RefreshHealth(jc.Request.Context()))
}

func (b *bus) slabsMigrationHandlerPOST(jc jape.Context) {
	var msr api.MigrationSlabsRequest
	if jc.Decode(&msr) == nil {
		if slabs, err := b.ms.UnhealthySlabs(jc.Request.Context(), msr.HealthCutoff, msr.ContractSet, msr.Limit); jc.Check("couldn't fetch slabs for migration", err) == nil {
			jc.Encode(api.UnhealthySlabsResponse{
				Slabs: slabs,
			})
		}
	}
}

func (b *bus) settingsHandlerGET(jc jape.Context) {
	if settings, err := b.ss.Settings(jc.Request.Context()); jc.Check("couldn't load settings", err) == nil {
		jc.Encode(settings)
	}
}

func (b *bus) settingKeyHandlerGET(jc jape.Context) {
	key := jc.PathParam("key")
	if key == "" {
		jc.Error(errors.New("param 'key' can not be empty"), http.StatusBadRequest)
		return
	}

	setting, err := b.ss.Setting(jc.Request.Context(), jc.PathParam("key"))
	if errors.Is(err, api.ErrSettingNotFound) {
		jc.Error(err, http.StatusNotFound)
		return
	}
	if err != nil {
		jc.Error(err, http.StatusInternalServerError)
		return
	}

	var resp interface{}
	err = json.Unmarshal([]byte(setting), &resp)
	if err != nil {
		jc.Error(fmt.Errorf("couldn't unmarshal the setting, error: %v", err), http.StatusInternalServerError)
		return
	}

	jc.Encode(resp)
}

func (b *bus) settingKeyHandlerPUT(jc jape.Context) {
	key := jc.PathParam("key")
	if key == "" {
		jc.Error(errors.New("param 'key' can not be empty"), http.StatusBadRequest)
		return
	}

	var value interface{}
	if jc.Decode(&value) != nil {
		return
	}

	data, err := json.Marshal(value)
	if err != nil {
		jc.Error(fmt.Errorf("couldn't marshal the given value, error: %v", err), http.StatusBadRequest)
		return
	}

	switch key {
	case api.SettingGouging:
		var gs api.GougingSettings
		if err := json.Unmarshal(data, &gs); err != nil {
			jc.Error(fmt.Errorf("couldn't update gouging settings, invalid request body, %t", value), http.StatusBadRequest)
			return
		} else if err := gs.Validate(); err != nil {
			jc.Error(fmt.Errorf("couldn't update gouging settings, error: %v", err), http.StatusBadRequest)
			return
		}
	case api.SettingRedundancy:
		var rs api.RedundancySettings
		if err := json.Unmarshal(data, &rs); err != nil {
			jc.Error(fmt.Errorf("couldn't update redundancy settings, invalid request body"), http.StatusBadRequest)
			return
		} else if err := rs.Validate(); err != nil {
			jc.Error(fmt.Errorf("couldn't update redundancy settings, error: %v", err), http.StatusBadRequest)
			return
		}
	}

	jc.Check("could not update setting", b.ss.UpdateSetting(jc.Request.Context(), key, string(data)))
}

func (b *bus) settingKeyHandlerDELETE(jc jape.Context) {
	key := jc.PathParam("key")
	if key == "" {
		jc.Error(errors.New("param 'key' can not be empty"), http.StatusBadRequest)
		return
	}
	jc.Check("could not delete setting", b.ss.DeleteSetting(jc.Request.Context(), key))
}

func (b *bus) contractIDAncestorsHandler(jc jape.Context) {
	var fcid types.FileContractID
	if jc.DecodeParam("id", &fcid) != nil {
		return
	}
	var minStartHeight uint64
	if jc.DecodeForm("startHeight", &minStartHeight) != nil {
		return
	}
	ancestors, err := b.ms.AncestorContracts(jc.Request.Context(), fcid, minStartHeight)
	if jc.Check("failed to fetch ancestor contracts", err) != nil {
		return
	}
	jc.Encode(ancestors)
}

func (b *bus) paramsHandlerUploadGET(jc jape.Context) {
	gp, err := b.gougingParams(jc.Request.Context())
	if jc.Check("could not get gouging parameters", err) != nil {
		return
	}

	var contractSet string
	var css api.ContractSetSetting
	if err := b.fetchSetting(jc.Request.Context(), api.SettingContractSet, &css); err != nil && !errors.Is(err, api.ErrSettingNotFound) {
		jc.Error(fmt.Errorf("could not get contract set settings: %w", err), http.StatusInternalServerError)
		return
	} else if err == nil {
		contractSet = css.Default
	}

	var uploadPacking bool
	var pus api.UploadPackingSettings
	if err := b.fetchSetting(jc.Request.Context(), api.SettingUploadPacking, &pus); err != nil && !errors.Is(err, api.ErrSettingNotFound) {
		jc.Error(fmt.Errorf("could not get upload packing settings: %w", err), http.StatusInternalServerError)
		return
	} else if err == nil {
		uploadPacking = pus.Enabled
	}

	jc.Encode(api.UploadParams{
		ContractSet:   contractSet,
		CurrentHeight: b.cm.TipState(jc.Request.Context()).Index.Height,
		GougingParams: gp,
		UploadPacking: uploadPacking,
	})
}

func (b *bus) consensusState(ctx context.Context) api.ConsensusState {
	return api.ConsensusState{
		BlockHeight:   b.cm.TipState(ctx).Index.Height,
		LastBlockTime: b.cm.LastBlockTime(),
		Synced:        b.cm.Synced(ctx),
	}
}

func (b *bus) paramsHandlerGougingGET(jc jape.Context) {
	gp, err := b.gougingParams(jc.Request.Context())
	if jc.Check("could not get gouging parameters", err) != nil {
		return
	}
	jc.Encode(gp)
}

func (b *bus) gougingParams(ctx context.Context) (api.GougingParams, error) {
	var gs api.GougingSettings
	if gss, err := b.ss.Setting(ctx, api.SettingGouging); err != nil {
		return api.GougingParams{}, err
	} else if err := json.Unmarshal([]byte(gss), &gs); err != nil {
		b.logger.Panicf("failed to unmarshal gouging settings '%s': %v", gss, err)
	}

	var rs api.RedundancySettings
	if rss, err := b.ss.Setting(ctx, api.SettingRedundancy); err != nil {
		return api.GougingParams{}, err
	} else if err := json.Unmarshal([]byte(rss), &rs); err != nil {
		b.logger.Panicf("failed to unmarshal redundancy settings '%s': %v", rss, err)
	}

	cs := b.consensusState(ctx)

	return api.GougingParams{
		ConsensusState:     cs,
		GougingSettings:    gs,
		RedundancySettings: rs,
		TransactionFee:     b.tp.RecommendedFee(),
	}, nil
}

<<<<<<< HEAD
func (b *bus) handleGETAlerts(jc jape.Context) {
	jc.Encode(b.alerts.Active())
=======
func (b *bus) handleGETAlerts(c jape.Context) {
	c.Encode(b.alertMgr.Active())
>>>>>>> 9bb5aaeb
}

func (b *bus) handlePOSTAlertsDismiss(jc jape.Context) {
	var ids []types.Hash256
	if jc.Decode(&ids) != nil {
		return
<<<<<<< HEAD
	} else if len(ids) == 0 {
		jc.Error(errors.New("no alerts to dismiss"), http.StatusBadRequest)
		return
	}
	b.alerts.Dismiss(jc.Request.Context(), ids...)
=======
	}
	jc.Check("failed to dismiss alerts", b.alertMgr.DismissAlerts(jc.Request.Context(), ids...))
}

func (b *bus) handlePOSTAlertsRegister(jc jape.Context) {
	var alert alerts.Alert
	if jc.Decode(&alert) != nil {
		return
	}
	jc.Check("failed to register alert", b.alertMgr.RegisterAlert(jc.Request.Context(), alert))
>>>>>>> 9bb5aaeb
}

func (b *bus) accountsHandlerGET(jc jape.Context) {
	jc.Encode(b.accounts.Accounts())
}

func (b *bus) accountHandlerGET(jc jape.Context) {
	var id rhpv3.Account
	if jc.DecodeParam("id", &id) != nil {
		return
	}
	var req api.AccountHandlerPOST
	if jc.Decode(&req) != nil {
		return
	}
	acc, err := b.accounts.Account(id, req.HostKey)
	if jc.Check("failed to fetch account", err) != nil {
		return
	}
	jc.Encode(acc)
}

func (b *bus) accountsAddHandlerPOST(jc jape.Context) {
	var id rhpv3.Account
	if jc.DecodeParam("id", &id) != nil {
		return
	}
	var req api.AccountsAddBalanceRequest
	if jc.Decode(&req) != nil {
		return
	}
	if id == (rhpv3.Account{}) {
		jc.Error(errors.New("account id needs to be set"), http.StatusBadRequest)
		return
	}
	if req.HostKey == (types.PublicKey{}) {
		jc.Error(errors.New("host needs to be set"), http.StatusBadRequest)
		return
	}
	b.accounts.AddAmount(id, req.HostKey, req.Amount)
}

func (b *bus) accountsResetDriftHandlerPOST(jc jape.Context) {
	var id rhpv3.Account
	if jc.DecodeParam("id", &id) != nil {
		return
	}
	err := b.accounts.ResetDrift(id)
	if errors.Is(err, errAccountsNotFound) {
		jc.Error(err, http.StatusNotFound)
		return
	}
	if jc.Check("failed to reset drift", err) != nil {
		return
	}
}

func (b *bus) accountsUpdateHandlerPOST(jc jape.Context) {
	var id rhpv3.Account
	if jc.DecodeParam("id", &id) != nil {
		return
	}
	var req api.AccountsUpdateBalanceRequest
	if jc.Decode(&req) != nil {
		return
	}
	if id == (rhpv3.Account{}) {
		jc.Error(errors.New("account id needs to be set"), http.StatusBadRequest)
		return
	}
	if req.HostKey == (types.PublicKey{}) {
		jc.Error(errors.New("host needs to be set"), http.StatusBadRequest)
		return
	}
	b.accounts.SetBalance(id, req.HostKey, req.Amount)
}

func (b *bus) accountsRequiresSyncHandlerPOST(jc jape.Context) {
	var id rhpv3.Account
	if jc.DecodeParam("id", &id) != nil {
		return
	}
	var req api.AccountsRequiresSyncRequest
	if jc.Decode(&req) != nil {
		return
	}
	if id == (rhpv3.Account{}) {
		jc.Error(errors.New("account id needs to be set"), http.StatusBadRequest)
		return
	}
	if req.HostKey == (types.PublicKey{}) {
		jc.Error(errors.New("host needs to be set"), http.StatusBadRequest)
		return
	}
	err := b.accounts.ScheduleSync(id, req.HostKey)
	if errors.Is(err, errAccountsNotFound) {
		jc.Error(err, http.StatusNotFound)
		return
	}
	if jc.Check("failed to set requiresSync flag on account", err) != nil {
		return
	}
}

func (b *bus) accountsLockHandlerPOST(jc jape.Context) {
	var id rhpv3.Account
	if jc.DecodeParam("id", &id) != nil {
		return
	}
	var req api.AccountsLockHandlerRequest
	if jc.Decode(&req) != nil {
		return
	}

	acc, lockID := b.accounts.LockAccount(jc.Request.Context(), id, req.HostKey, req.Exclusive, time.Duration(req.Duration))
	jc.Encode(api.AccountsLockHandlerResponse{
		Account: acc,
		LockID:  lockID,
	})
}

func (b *bus) accountsUnlockHandlerPOST(jc jape.Context) {
	var id rhpv3.Account
	if jc.DecodeParam("id", &id) != nil {
		return
	}
	var req api.AccountsUnlockHandlerRequest
	if jc.Decode(&req) != nil {
		return
	}

	err := b.accounts.UnlockAccount(id, req.LockID)
	if jc.Check("failed to unlock account", err) != nil {
		return
	}
}

func (b *bus) autopilotsListHandlerGET(jc jape.Context) {
	if autopilots, err := b.as.Autopilots(jc.Request.Context()); jc.Check("failed to fetch autopilots", err) == nil {
		jc.Encode(autopilots)
	}
}

func (b *bus) autopilotsHandlerGET(jc jape.Context) {
	var id string
	if jc.DecodeParam("id", &id) != nil {
		return
	}
	ap, err := b.as.Autopilot(jc.Request.Context(), id)
	if errors.Is(err, api.ErrAutopilotNotFound) {
		jc.Error(err, http.StatusNotFound)
		return
	}
	if jc.Check("couldn't load object", err) != nil {
		return
	}

	jc.Encode(ap)
}

func (b *bus) autopilotsHandlerPUT(jc jape.Context) {
	var id string
	if jc.DecodeParam("id", &id) != nil {
		return
	}

	var ap api.Autopilot
	if jc.Decode(&ap) != nil {
		return
	}

	if ap.ID != id {
		jc.Error(errors.New("id in path and body don't match"), http.StatusBadRequest)
		return
	}

	jc.Check("failed to update autopilot", b.as.UpdateAutopilot(jc.Request.Context(), ap))
}

func (b *bus) contractTaxHandlerGET(jc jape.Context) {
	var payout types.Currency
	if jc.DecodeParam("payout", (*api.ParamCurrency)(&payout)) != nil {
		return
	}
	cs := b.cm.TipState(jc.Request.Context())
	jc.Encode(cs.FileContractTax(types.FileContract{Payout: payout}))
}

func (b *bus) stateHandlerGET(jc jape.Context) {
	jc.Encode(api.BusStateResponse{
		StartTime: b.startTime,
		BuildState: api.BuildState{
			Network:   build.NetworkName(),
			Version:   build.Version(),
			Commit:    build.Commit(),
			OS:        runtime.GOOS,
			BuildTime: build.BuildTime(),
		},
	})
}

func (b *bus) uploadTrackHandlerPOST(jc jape.Context) {
	var id api.UploadID
	if jc.DecodeParam("id", &id) == nil {
		jc.Check("failed to track upload", b.uploadingSectors.trackUpload(id))
	}
}

func (b *bus) uploadAddSectorHandlerPOST(jc jape.Context) {
	var id api.UploadID
	if jc.DecodeParam("id", &id) != nil {
		return
	}
	var req api.UploadSectorRequest
	if jc.Decode(&req) != nil {
		return
	}
	jc.Check("failed to add sector", b.uploadingSectors.addUploadingSector(id, req.ContractID, req.Root))
}

func (b *bus) uploadFinishedHandlerDELETE(jc jape.Context) {
	var id api.UploadID
	if jc.DecodeParam("id", &id) == nil {
		b.uploadingSectors.finishUpload(id)
	}
}

func (b *bus) webhookActionHandlerPost(jc jape.Context) {
	var action webhooks.Action
	if jc.Check("failed to decode action", jc.Decode(&action)) != nil {
		return
	}
	b.hooks.BroadcastAction(jc.Request.Context(), action)
}

func (b *bus) webhookHandlerDelete(jc jape.Context) {
	var wh webhooks.Webhook
	if jc.Decode(&wh) != nil {
		return
	}
	if !b.hooks.Delete(wh) {
		jc.Error(fmt.Errorf("webhook for URL %v and event %v.%v not found", wh.URL, wh.Module, wh.Event), http.StatusNotFound)
		return
	}
}

func (b *bus) webhookHandlerGet(jc jape.Context) {
	webhooks, queueInfos := b.hooks.Info()
	jc.Encode(api.WebHookResponse{
		Queues:   queueInfos,
		Webhooks: webhooks,
	})
}

func (b *bus) webhookHandlerPost(jc jape.Context) {
	var req webhooks.Webhook
	if jc.Decode(&req) != nil {
		return
	}
	err := b.hooks.Register(webhooks.Webhook{
		Event:  req.Event,
		Module: req.Module,
		URL:    req.URL,
	})
	if err != nil {
		jc.Error(fmt.Errorf("failed to add Webhook: %w", err), http.StatusInternalServerError)
		return
	}
}

// New returns a new Bus.
func New(s Syncer, cm ChainManager, tp TransactionPool, w Wallet, hdb HostDB, as AutopilotStore, ms MetadataStore, ss SettingStore, eas EphemeralAccountStore, l *zap.Logger) (*bus, error) {
	alertMgr := alerts.NewManager()
	b := &bus{
<<<<<<< HEAD
=======
		alerts:           alerts.WithOrigin(alertMgr, "bus"),
		alertMgr:         alertMgr,
>>>>>>> 9bb5aaeb
		s:                s,
		cm:               cm,
		tp:               tp,
		w:                w,
		hdb:              hdb,
		as:               as,
		ms:               ms,
		ss:               ss,
		eas:              eas,
		contractLocks:    newContractLocks(),
		uploadingSectors: newUploadingSectorsCache(),
		logger:           l.Sugar().Named("bus"),

		startTime: time.Now(),
	}
	b.hooks = webhooks.NewManager(b.logger)
	b.alerts = alerts.NewManager(b.hooks)
	ctx, span := tracing.Tracer.Start(context.Background(), "bus.New")
	defer span.End()

	// Load default settings if the setting is not already set.
	for key, value := range map[string]interface{}{
		api.SettingGouging:       build.DefaultGougingSettings,
		api.SettingRedundancy:    build.DefaultRedundancySettings,
		api.SettingUploadPacking: build.DefaultUploadPackingSettings,
	} {
		if _, err := b.ss.Setting(ctx, key); errors.Is(err, api.ErrSettingNotFound) {
			if bytes, err := json.Marshal(value); err != nil {
				panic("failed to marshal default settings") // should never happen
			} else if err := b.ss.UpdateSetting(ctx, key, string(bytes)); err != nil {
				return nil, err
			}
		}
	}

	// Check redundancy settings for validity
	var rs api.RedundancySettings
	if rss, err := b.ss.Setting(ctx, api.SettingRedundancy); err != nil {
		return nil, err
	} else if err := json.Unmarshal([]byte(rss), &rs); err != nil {
		return nil, err
	} else if err := rs.Validate(); err != nil {
		l.Warn(fmt.Sprintf("invalid redundancy setting found '%v', overwriting the redundancy settings with the default settings", rss))
		bytes, _ := json.Marshal(build.DefaultRedundancySettings)
		if err := b.ss.UpdateSetting(ctx, api.SettingRedundancy, string(bytes)); err != nil {
			return nil, err
		}
	}

	// Check gouging settings for validity
	var gs api.GougingSettings
	if gss, err := b.ss.Setting(ctx, api.SettingGouging); err != nil {
		return nil, err
	} else if err := json.Unmarshal([]byte(gss), &gs); err != nil {
		return nil, err
	} else if err := gs.Validate(); err != nil {
		// compat: apply default EA gouging settings
		gs.MinMaxEphemeralAccountBalance = build.DefaultGougingSettings.MinMaxEphemeralAccountBalance
		gs.MinPriceTableValidity = build.DefaultGougingSettings.MinPriceTableValidity
		gs.MinAccountExpiry = build.DefaultGougingSettings.MinAccountExpiry
		if err := gs.Validate(); err == nil {
			l.Info(fmt.Sprintf("updating gouging settings with default EA settings: %+v", gs))
			bytes, _ := json.Marshal(gs)
			if err := b.ss.UpdateSetting(ctx, api.SettingGouging, string(bytes)); err != nil {
				return nil, err
			}
		} else {
			// compat: apply default host block leeway settings
			gs.HostBlockHeightLeeway = build.DefaultGougingSettings.HostBlockHeightLeeway
			if err := gs.Validate(); err == nil {
				l.Info(fmt.Sprintf("updating gouging settings with default HostBlockHeightLeeway settings: %v", gs))
				bytes, _ := json.Marshal(gs)
				if err := b.ss.UpdateSetting(ctx, api.SettingGouging, string(bytes)); err != nil {
					return nil, err
				}
			} else {
				l.Warn(fmt.Sprintf("invalid gouging setting found '%v', overwriting the gouging settings with the default settings", gss))
				bytes, _ := json.Marshal(build.DefaultGougingSettings)
				if err := b.ss.UpdateSetting(ctx, api.SettingGouging, string(bytes)); err != nil {
					return nil, err
				}
			}
		}
	}

	// Load the accounts into memory. They're saved when the bus is stopped.
	accounts, err := eas.Accounts(ctx)
	if err != nil {
		return nil, err
	}
	b.accounts = newAccounts(accounts, b.logger)
	return b, nil
}

// Handler returns an HTTP handler that serves the bus API.
func (b *bus) Handler() http.Handler {
	return jape.Mux(tracing.TracedRoutes("bus", map[string]jape.Handler{
<<<<<<< HEAD
		"GET    /alerts":         b.handleGETAlerts,
		"POST   /alerts/dismiss": b.handlePOSTAlertsDismiss,

=======
		"GET    /alerts":                    b.handleGETAlerts,
		"POST   /alerts/dismiss":            b.handlePOSTAlertsDismiss,
		"POST   /alerts/register":           b.handlePOSTAlertsRegister,
>>>>>>> 9bb5aaeb
		"GET    /accounts":                  b.accountsHandlerGET,
		"POST   /accounts/:id":              b.accountHandlerGET,
		"POST   /accounts/:id/lock":         b.accountsLockHandlerPOST,
		"POST   /accounts/:id/unlock":       b.accountsUnlockHandlerPOST,
		"POST   /accounts/:id/add":          b.accountsAddHandlerPOST,
		"POST   /accounts/:id/update":       b.accountsUpdateHandlerPOST,
		"POST   /accounts/:id/requiressync": b.accountsRequiresSyncHandlerPOST,
		"POST   /accounts/:id/resetdrift":   b.accountsResetDriftHandlerPOST,

		"GET    /autopilots":     b.autopilotsListHandlerGET,
		"GET    /autopilots/:id": b.autopilotsHandlerGET,
		"PUT    /autopilots/:id": b.autopilotsHandlerPUT,

		"GET    /syncer/address": b.syncerAddrHandler,
		"GET    /syncer/peers":   b.syncerPeersHandler,
		"POST   /syncer/connect": b.syncerConnectHandler,

		"POST   /consensus/acceptblock":        b.consensusAcceptBlock,
		"GET    /consensus/state":              b.consensusStateHandler,
		"GET    /consensus/network":            b.consensusNetworkHandler,
		"GET    /consensus/siafundfee/:payout": b.contractTaxHandlerGET,

		"GET    /txpool/recommendedfee": b.txpoolFeeHandler,
		"GET    /txpool/transactions":   b.txpoolTransactionsHandler,
		"POST   /txpool/broadcast":      b.txpoolBroadcastHandler,

		"GET    /wallet":               b.walletHandler,
		"GET    /wallet/balance":       b.walletBalanceHandler, // deprecated
		"GET    /wallet/address":       b.walletAddressHandler, // deprecated
		"GET    /wallet/transactions":  b.walletTransactionsHandler,
		"GET    /wallet/outputs":       b.walletOutputsHandler,
		"POST   /wallet/fund":          b.walletFundHandler,
		"POST   /wallet/sign":          b.walletSignHandler,
		"POST   /wallet/redistribute":  b.walletRedistributeHandler,
		"POST   /wallet/discard":       b.walletDiscardHandler,
		"POST   /wallet/prepare/form":  b.walletPrepareFormHandler,
		"POST   /wallet/prepare/renew": b.walletPrepareRenewHandler,
		"GET    /wallet/pending":       b.walletPendingHandler,

		"GET    /hosts":              b.hostsHandlerGET,
		"GET    /host/:hostkey":      b.hostsPubkeyHandlerGET,
		"POST   /hosts/interactions": b.hostsPubkeyHandlerPOST,
		"POST   /hosts/remove":       b.hostsRemoveHandlerPOST,
		"GET    /hosts/allowlist":    b.hostsAllowlistHandlerGET,
		"PUT    /hosts/allowlist":    b.hostsAllowlistHandlerPUT,
		"GET    /hosts/blocklist":    b.hostsBlocklistHandlerGET,
		"PUT    /hosts/blocklist":    b.hostsBlocklistHandlerPUT,
		"GET    /hosts/scanning":     b.hostsScanningHandlerGET,

		"GET    /contracts":              b.contractsHandlerGET,
		"DELETE /contracts/all":          b.contractsAllHandlerDELETE,
		"POST   /contracts/archive":      b.contractsArchiveHandlerPOST,
		"GET    /contracts/prunable":     b.contractsPrunableDataHandlerGET,
		"GET    /contracts/renewed/:id":  b.contractsRenewedIDHandlerGET,
		"GET    /contracts/sets":         b.contractsSetsHandlerGET,
		"GET    /contracts/set/:set":     b.contractsSetHandlerGET,
		"PUT    /contracts/set/:set":     b.contractsSetHandlerPUT,
		"DELETE /contracts/set/:set":     b.contractsSetHandlerDELETE,
		"POST   /contracts/spending":     b.contractsSpendingHandlerPOST,
		"GET    /contract/:id":           b.contractIDHandlerGET,
		"POST   /contract/:id":           b.contractIDHandlerPOST,
		"GET    /contract/:id/ancestors": b.contractIDAncestorsHandler,
		"POST   /contract/:id/renewed":   b.contractIDRenewedHandlerPOST,
		"POST   /contract/:id/acquire":   b.contractAcquireHandlerPOST,
		"POST   /contract/:id/keepalive": b.contractKeepaliveHandlerPOST,
		"POST   /contract/:id/release":   b.contractReleaseHandlerPOST,
		"GET    /contract/:id/roots":     b.contractIDRootsHandlerGET,
		"GET    /contract/:id/size":      b.contractSizeHandlerGET,
		"DELETE /contract/:id":           b.contractIDHandlerDELETE,

		"GET    /objects/*path":  b.objectsHandlerGET,
		"PUT    /objects/*path":  b.objectsHandlerPUT,
		"DELETE /objects/*path":  b.objectsHandlerDELETE,
		"POST   /objects/rename": b.objectsRenameHandlerPOST,

		"GET    /params/upload":  b.paramsHandlerUploadGET,
		"GET    /params/gouging": b.paramsHandlerGougingGET,

		"GET    /slabbuffers":      b.slabbuffersHandlerGET,
		"POST   /slabbuffer/fetch": b.packedSlabsHandlerFetchPOST,
		"POST   /slabbuffer/done":  b.packedSlabsHandlerDonePOST,

		"POST   /slabs/migration":     b.slabsMigrationHandlerPOST,
		"POST   /slabs/refreshhealth": b.slabsRefreshHealthHandlerPOST,
		"GET    /slab/:key":           b.slabHandlerGET,
		"GET    /slab/:key/objects":   b.slabObjectsHandlerGET,
		"PUT    /slab":                b.slabHandlerPUT,

		"POST /search/hosts":   b.searchHostsHandlerPOST,
		"GET  /search/objects": b.searchObjectsHandlerGET,

		"GET    /stats/objects": b.objectsStatshandlerGET,

		"GET    /settings":     b.settingsHandlerGET,
		"GET    /setting/:key": b.settingKeyHandlerGET,
		"PUT    /setting/:key": b.settingKeyHandlerPUT,
		"DELETE /setting/:key": b.settingKeyHandlerDELETE,

		"GET    /state": b.stateHandlerGET,

		"POST   /upload/:id":        b.uploadTrackHandlerPOST,
		"POST   /upload/:id/sector": b.uploadAddSectorHandlerPOST,
		"DELETE /upload/:id":        b.uploadFinishedHandlerDELETE,

		"GET    /webhooks":        b.webhookHandlerGet,
		"POST   /webhooks":        b.webhookHandlerPost,
		"POST   /webhooks/action": b.webhookActionHandlerPost,
		"POST   /webhook/delete":  b.webhookHandlerDelete,
	}))
}

// Shutdown shuts down the bus.
func (b *bus) Shutdown(ctx context.Context) error {
	b.hooks.Close()
	return b.eas.SaveAccounts(ctx, b.accounts.ToPersist())
}

func (b *bus) fetchSetting(ctx context.Context, key string, value interface{}) error {
	if val, err := b.ss.Setting(ctx, key); err != nil {
		return fmt.Errorf("could not get contract set settings: %w", err)
	} else if err := json.Unmarshal([]byte(val), &value); err != nil {
		b.logger.Panicf("failed to unmarshal %v settings '%s': %v", key, val, err)
	}
	return nil
}<|MERGE_RESOLUTION|>--- conflicted
+++ resolved
@@ -149,20 +149,9 @@
 )
 
 type bus struct {
-<<<<<<< HEAD
-	alerts *alerts.Manager
-	hooks  *webhooks.Manager
-	s      Syncer
-	cm     ChainManager
-	tp     TransactionPool
-	w      Wallet
-	hdb    HostDB
-	as     AutopilotStore
-	ms     MetadataStore
-	ss     SettingStore
-=======
 	alerts   alerts.Alerter
 	alertMgr *alerts.Manager
+	hooks    *webhooks.Manager
 	s        Syncer
 	cm       ChainManager
 	tp       TransactionPool
@@ -171,7 +160,6 @@
 	as       AutopilotStore
 	ms       MetadataStore
 	ss       SettingStore
->>>>>>> 9bb5aaeb
 
 	eas EphemeralAccountStore
 
@@ -1214,26 +1202,14 @@
 	}, nil
 }
 
-<<<<<<< HEAD
-func (b *bus) handleGETAlerts(jc jape.Context) {
-	jc.Encode(b.alerts.Active())
-=======
 func (b *bus) handleGETAlerts(c jape.Context) {
 	c.Encode(b.alertMgr.Active())
->>>>>>> 9bb5aaeb
 }
 
 func (b *bus) handlePOSTAlertsDismiss(jc jape.Context) {
 	var ids []types.Hash256
 	if jc.Decode(&ids) != nil {
 		return
-<<<<<<< HEAD
-	} else if len(ids) == 0 {
-		jc.Error(errors.New("no alerts to dismiss"), http.StatusBadRequest)
-		return
-	}
-	b.alerts.Dismiss(jc.Request.Context(), ids...)
-=======
 	}
 	jc.Check("failed to dismiss alerts", b.alertMgr.DismissAlerts(jc.Request.Context(), ids...))
 }
@@ -1244,7 +1220,6 @@
 		return
 	}
 	jc.Check("failed to register alert", b.alertMgr.RegisterAlert(jc.Request.Context(), alert))
->>>>>>> 9bb5aaeb
 }
 
 func (b *bus) accountsHandlerGET(jc jape.Context) {
@@ -1517,13 +1492,7 @@
 
 // New returns a new Bus.
 func New(s Syncer, cm ChainManager, tp TransactionPool, w Wallet, hdb HostDB, as AutopilotStore, ms MetadataStore, ss SettingStore, eas EphemeralAccountStore, l *zap.Logger) (*bus, error) {
-	alertMgr := alerts.NewManager()
 	b := &bus{
-<<<<<<< HEAD
-=======
-		alerts:           alerts.WithOrigin(alertMgr, "bus"),
-		alertMgr:         alertMgr,
->>>>>>> 9bb5aaeb
 		s:                s,
 		cm:               cm,
 		tp:               tp,
@@ -1540,7 +1509,8 @@
 		startTime: time.Now(),
 	}
 	b.hooks = webhooks.NewManager(b.logger)
-	b.alerts = alerts.NewManager(b.hooks)
+	b.alertMgr = alerts.NewManager(b.hooks)
+	b.alerts = alerts.WithOrigin(b.alertMgr, "bus")
 	ctx, span := tracing.Tracer.Start(context.Background(), "bus.New")
 	defer span.End()
 
@@ -1621,15 +1591,9 @@
 // Handler returns an HTTP handler that serves the bus API.
 func (b *bus) Handler() http.Handler {
 	return jape.Mux(tracing.TracedRoutes("bus", map[string]jape.Handler{
-<<<<<<< HEAD
-		"GET    /alerts":         b.handleGETAlerts,
-		"POST   /alerts/dismiss": b.handlePOSTAlertsDismiss,
-
-=======
 		"GET    /alerts":                    b.handleGETAlerts,
 		"POST   /alerts/dismiss":            b.handlePOSTAlertsDismiss,
 		"POST   /alerts/register":           b.handlePOSTAlertsRegister,
->>>>>>> 9bb5aaeb
 		"GET    /accounts":                  b.accountsHandlerGET,
 		"POST   /accounts/:id":              b.accountHandlerGET,
 		"POST   /accounts/:id/lock":         b.accountsLockHandlerPOST,
