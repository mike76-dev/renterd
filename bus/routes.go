--- conflicted
+++ resolved
@@ -1367,22 +1367,22 @@
 }
 
 func (b *Bus) settingsPinnedHandlerGET(jc jape.Context) {
-	pps, err := b.ss.PinnedSettings(jc.Request.Context())
+	ps, err := b.ss.PinnedSettings(jc.Request.Context())
 	if jc.Check("failed to get pinned settings", err) == nil {
 		// populate the Autopilots map with the current autopilots
 		aps, err := b.as.Autopilots(jc.Request.Context())
 		if jc.Check("failed to fetch autopilots", err) != nil {
 			return
 		}
-		if pps.Autopilots == nil {
-			pps.Autopilots = make(map[string]api.AutopilotPins)
+		if ps.Autopilots == nil {
+			ps.Autopilots = make(map[string]api.AutopilotPins)
 		}
 		for _, ap := range aps {
-			if _, exists := pps.Autopilots[ap.ID]; !exists {
-				pps.Autopilots[ap.ID] = api.AutopilotPins{}
+			if _, exists := ps.Autopilots[ap.ID]; !exists {
+				ps.Autopilots[ap.ID] = api.AutopilotPins{}
 			}
 		}
-		jc.Encode(pps)
+		jc.Encode(ps)
 	}
 }
 
@@ -1393,7 +1393,7 @@
 	} else if err := ps.Validate(); err != nil {
 		jc.Error(fmt.Errorf("couldn't update pinned settings, error: %v", err), http.StatusBadRequest)
 		return
-	} else if ps.Enabled && !b.e.Enabled() {
+	} else if ps.Enabled() && !b.explorer.Enabled() {
 		jc.Error(fmt.Errorf("can't enable price pinning, %w", api.ErrExplorerDisabled), http.StatusBadRequest)
 		return
 	}
@@ -1607,157 +1607,6 @@
 	})
 }
 
-<<<<<<< HEAD
-=======
-func (b *Bus) settingsHandlerGET(jc jape.Context) {
-	if settings, err := b.ss.Settings(jc.Request.Context()); jc.Check("couldn't load settings", err) == nil {
-		jc.Encode(settings)
-	}
-}
-
-func (b *Bus) settingKeyHandlerGET(jc jape.Context) {
-	jc.Custom(nil, (any)(nil))
-
-	key := jc.PathParam("key")
-	if key == "" {
-		jc.Error(errors.New("path parameter 'key' can not be empty"), http.StatusBadRequest)
-		return
-	}
-
-	setting, err := b.ss.Setting(jc.Request.Context(), jc.PathParam("key"))
-	if errors.Is(err, api.ErrSettingNotFound) {
-		jc.Error(err, http.StatusNotFound)
-		return
-	} else if err != nil {
-		jc.Error(err, http.StatusInternalServerError)
-		return
-	}
-	resp := []byte(setting)
-
-	// populate autopilots of price pinning settings with defaults for better DX
-	if key == api.SettingPricePinning {
-		var pps api.PricePinSettings
-		err = json.Unmarshal([]byte(setting), &pps)
-		if jc.Check("failed to unmarshal price pinning settings", err) != nil {
-			return
-		} else if pps.Autopilots == nil {
-			pps.Autopilots = make(map[string]api.AutopilotPins)
-		}
-		// populate the Autopilots map with the current autopilots
-		aps, err := b.as.Autopilots(jc.Request.Context())
-		if jc.Check("failed to fetch autopilots", err) != nil {
-			return
-		}
-		for _, ap := range aps {
-			if _, exists := pps.Autopilots[ap.ID]; !exists {
-				pps.Autopilots[ap.ID] = api.AutopilotPins{}
-			}
-		}
-		// encode the settings back
-		resp, err = json.Marshal(pps)
-		if jc.Check("failed to marshal price pinning settings", err) != nil {
-			return
-		}
-	}
-	jc.ResponseWriter.Header().Set("Content-Type", "application/json")
-	jc.ResponseWriter.Write(resp)
-}
-
-func (b *Bus) settingKeyHandlerPUT(jc jape.Context) {
-	key := jc.PathParam("key")
-	if key == "" {
-		jc.Error(errors.New("path parameter 'key' can not be empty"), http.StatusBadRequest)
-		return
-	}
-
-	var value interface{}
-	if jc.Decode(&value) != nil {
-		return
-	}
-
-	data, err := json.Marshal(value)
-	if err != nil {
-		jc.Error(fmt.Errorf("couldn't marshal the given value, error: %v", err), http.StatusBadRequest)
-		return
-	}
-
-	switch key {
-	case api.SettingGouging:
-		var gs api.GougingSettings
-		if err := json.Unmarshal(data, &gs); err != nil {
-			jc.Error(fmt.Errorf("couldn't update gouging settings, invalid request body, %t", value), http.StatusBadRequest)
-			return
-		} else if err := gs.Validate(); err != nil {
-			jc.Error(fmt.Errorf("couldn't update gouging settings, error: %v", err), http.StatusBadRequest)
-			return
-		}
-		b.pinMgr.TriggerUpdate()
-	case api.SettingRedundancy:
-		var rs api.RedundancySettings
-		if err := json.Unmarshal(data, &rs); err != nil {
-			jc.Error(fmt.Errorf("couldn't update redundancy settings, invalid request body"), http.StatusBadRequest)
-			return
-		} else if err := rs.Validate(); err != nil {
-			jc.Error(fmt.Errorf("couldn't update redundancy settings, error: %v", err), http.StatusBadRequest)
-			return
-		}
-	case api.SettingS3Authentication:
-		var s3as api.S3AuthenticationSettings
-		if err := json.Unmarshal(data, &s3as); err != nil {
-			jc.Error(fmt.Errorf("couldn't update s3 authentication settings, invalid request body"), http.StatusBadRequest)
-			return
-		} else if err := s3as.Validate(); err != nil {
-			jc.Error(fmt.Errorf("couldn't update s3 authentication settings, error: %v", err), http.StatusBadRequest)
-			return
-		}
-	case api.SettingPricePinning:
-		var pps api.PricePinSettings
-		if err := json.Unmarshal(data, &pps); err != nil {
-			jc.Error(fmt.Errorf("couldn't update price pinning settings, invalid request body"), http.StatusBadRequest)
-			return
-		} else if err := pps.Validate(); err != nil {
-			jc.Error(fmt.Errorf("couldn't update price pinning settings, invalid settings, error: %v", err), http.StatusBadRequest)
-			return
-		} else if pps.Enabled() && !b.explorer.Enabled() {
-			jc.Error(fmt.Errorf("pinning can not be enabled, %w", api.ErrExplorerDisabled), http.StatusBadRequest)
-			return
-		}
-		b.pinMgr.TriggerUpdate()
-	}
-
-	if jc.Check("could not update setting", b.ss.UpdateSetting(jc.Request.Context(), key, string(data))) == nil {
-		b.broadcastAction(webhooks.Event{
-			Module: api.ModuleSetting,
-			Event:  api.EventUpdate,
-			Payload: api.EventSettingUpdate{
-				Key:       key,
-				Update:    value,
-				Timestamp: time.Now().UTC(),
-			},
-		})
-	}
-}
-
-func (b *Bus) settingKeyHandlerDELETE(jc jape.Context) {
-	key := jc.PathParam("key")
-	if key == "" {
-		jc.Error(errors.New("path parameter 'key' can not be empty"), http.StatusBadRequest)
-		return
-	}
-
-	if jc.Check("could not delete setting", b.ss.DeleteSetting(jc.Request.Context(), key)) == nil {
-		b.broadcastAction(webhooks.Event{
-			Module: api.ModuleSetting,
-			Event:  api.EventDelete,
-			Payload: api.EventSettingDelete{
-				Key:       key,
-				Timestamp: time.Now().UTC(),
-			},
-		})
-	}
-}
-
->>>>>>> 49d01078
 func (b *Bus) contractIDAncestorsHandler(jc jape.Context) {
 	var fcid types.FileContractID
 	if jc.DecodeParam("id", &fcid) != nil {
