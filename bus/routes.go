package bus

import (
	"context"
	"encoding/json"
	"errors"
	"fmt"
	"io"
	"math"
	"net/http"
	"runtime"
	"sort"
	"strings"
	"time"

	rhpv2 "go.sia.tech/core/rhp/v2"

	"go.sia.tech/renterd/internal/prometheus"
	rhp3 "go.sia.tech/renterd/internal/rhp/v3"
	"go.sia.tech/renterd/stores/sql"

	"go.sia.tech/renterd/internal/gouging"
	rhp2 "go.sia.tech/renterd/internal/rhp/v2"

	"go.sia.tech/core/gateway"
	"go.sia.tech/core/types"
	"go.sia.tech/gofakes3"
	"go.sia.tech/jape"
	"go.sia.tech/renterd/alerts"
	"go.sia.tech/renterd/api"
	"go.sia.tech/renterd/build"
	"go.sia.tech/renterd/internal/utils"
	"go.sia.tech/renterd/object"
	"go.sia.tech/renterd/webhooks"
	"go.uber.org/zap"
)

func (b *Bus) accountsFundHandler(jc jape.Context) {
	var req api.AccountsFundRequest
	if jc.Decode(&req) != nil {
		return
	}

	// contract metadata
	cm, err := b.store.Contract(jc.Request.Context(), req.ContractID)
	if jc.Check("failed to fetch contract metadata", err) != nil {
		return
	}

	rk := b.masterKey.DeriveContractKey(cm.HostKey)

	// acquire contract
	lockID, err := b.contractLocker.Acquire(jc.Request.Context(), lockingPriorityFunding, req.ContractID, math.MaxInt64)
	if jc.Check("failed to acquire lock", err) != nil {
		return
	}
	defer b.contractLocker.Release(req.ContractID, lockID)

	// latest revision
	rev, err := b.rhp3Client.Revision(jc.Request.Context(), req.ContractID, cm.HostKey, cm.SiamuxAddr)
	if jc.Check("failed to fetch contract revision", err) != nil {
		return
	}

	// ensure we have at least 2H in the contract to cover the costs
	if types.NewCurrency64(2).Cmp(rev.ValidRenterPayout()) >= 0 {
		jc.Error(fmt.Errorf("insufficient funds to fund account: %v <= %v", rev.ValidRenterPayout(), types.NewCurrency64(2)), http.StatusBadRequest)
		return
	}

	// price table
	pt, err := b.rhp3Client.PriceTable(jc.Request.Context(), cm.HostKey, cm.SiamuxAddr, rhp3.PreparePriceTableContractPayment(&rev, req.AccountID, rk))
	if jc.Check("failed to fetch price table", err) != nil {
		return
	}

	// check only the FundAccountCost
	if types.NewCurrency64(1).Cmp(pt.FundAccountCost) < 0 {
		jc.Error(fmt.Errorf("%w: host is gouging on FundAccountCost", gouging.ErrPriceTableGouging), http.StatusServiceUnavailable)
		return
	}

	// cap the deposit by what's left in the contract
	deposit := req.Amount
	cost := pt.FundAccountCost
	availableFunds := rev.ValidRenterPayout().Sub(cost)
	if deposit.Cmp(availableFunds) > 0 {
		deposit = availableFunds
	}

	// fund the account
	err = b.rhp3Client.FundAccount(jc.Request.Context(), &rev, cm.HostKey, cm.SiamuxAddr, deposit, req.AccountID, pt.HostPriceTable, rk)
	if jc.Check("failed to fund account", err) != nil {
		return
	}

	// record spending
	err = b.store.RecordContractSpending(jc.Request.Context(), []api.ContractSpendingRecord{
		{
			ContractSpending: api.ContractSpending{
				FundAccount: deposit.Add(cost),
			},
			ContractID:     rev.ParentID,
			RevisionNumber: rev.RevisionNumber,
			Size:           rev.Filesize,

			MissedHostPayout:  rev.MissedHostPayout(),
			ValidRenterPayout: rev.ValidRenterPayout(),
		},
	})
	if err != nil {
		b.logger.Error("failed to record contract spending", zap.Error(err))
	}
	jc.Encode(api.AccountsFundResponse{
		Deposit: deposit,
	})
}

func (b *Bus) consensusAcceptBlock(jc jape.Context) {
	var block types.Block
	if jc.Decode(&block) != nil {
		return
	}

	if jc.Check("failed to accept block", b.cm.AddBlocks([]types.Block{block})) != nil {
		return
	}

	if block.V2 == nil {
		b.s.BroadcastHeader(gateway.BlockHeader{
			ParentID:   block.ParentID,
			Nonce:      block.Nonce,
			Timestamp:  block.Timestamp,
			MerkleRoot: block.MerkleRoot(),
		})
	} else {
		b.s.BroadcastV2BlockOutline(gateway.OutlineBlock(block, b.cm.PoolTransactions(), b.cm.V2PoolTransactions()))
	}
}

func (b *Bus) syncerAddrHandler(jc jape.Context) {
	api.WriteResponse(jc, api.SyncerAddrResp(b.s.Addr()))
}

func (b *Bus) syncerPeersHandler(jc jape.Context) {
	var peers []string
	for _, p := range b.s.Peers() {
		peers = append(peers, p.String())
	}
	api.WriteResponse(jc, api.SyncerPeersResp(peers))
}

func (b *Bus) syncerConnectHandler(jc jape.Context) {
	var addr string
	if jc.Decode(&addr) == nil {
		_, err := b.s.Connect(jc.Request.Context(), addr)
		jc.Check("couldn't connect to peer", err)
	}
}

func (b *Bus) consensusStateHandler(jc jape.Context) {
	cs, err := b.consensusState(jc.Request.Context())
	if jc.Check("couldn't fetch consensus state", err) != nil {
		return
	}
	api.WriteResponse(jc, cs)
}

func (b *Bus) consensusNetworkHandler(jc jape.Context) {
	jc.Encode(*b.cm.TipState().Network)
}

func (b *Bus) postSystemSQLite3BackupHandler(jc jape.Context) {
	var req api.BackupRequest
	if jc.Decode(&req) != nil {
		return
	}
	switch req.Database {
	case "main", "metrics":
	default:
		jc.Error(fmt.Errorf("%w: valid values are 'main' and 'metrics'", api.ErrInvalidDatabase), http.StatusBadRequest)
		return
	}
	err := b.store.Backup(jc.Request.Context(), req.Database, req.Path)
	if errors.Is(err, api.ErrBackupNotSupported) {
		jc.Error(err, http.StatusNotFound)
		return
	} else if jc.Check("failed to backup", err) != nil {
		return
	}
}

func (b *Bus) txpoolFeeHandler(jc jape.Context) {
	api.WriteResponse(jc, api.TxPoolFeeResp{Currency: b.cm.RecommendedFee()})
}

func (b *Bus) txpoolTransactionsHandler(jc jape.Context) {
	api.WriteResponse(jc, api.TxPoolTxResp(b.cm.PoolTransactions()))
}

func (b *Bus) txpoolBroadcastHandler(jc jape.Context) {
	var txnSet []types.Transaction
	if jc.Decode(&txnSet) != nil {
		return
	}

	_, err := b.cm.AddPoolTransactions(txnSet)
	if jc.Check("couldn't broadcast transaction set", err) != nil {
		return
	}

	b.s.BroadcastTransactionSet(txnSet)
}

func (b *Bus) bucketsHandlerGET(jc jape.Context) {
	resp, err := b.store.Buckets(jc.Request.Context())
	if jc.Check("couldn't list buckets", err) != nil {
		return
	}
	api.WriteResponse(jc, prometheus.Slice(resp))
}

func (b *Bus) bucketsHandlerPOST(jc jape.Context) {
	var bucket api.BucketCreateRequest
	if jc.Decode(&bucket) != nil {
		return
	} else if bucket.Name == "" {
		jc.Error(errors.New("no name provided"), http.StatusBadRequest)
		return
	} else if jc.Check("failed to create bucket", b.store.CreateBucket(jc.Request.Context(), bucket.Name, bucket.Policy)) != nil {
		return
	}
}

func (b *Bus) bucketsHandlerPolicyPUT(jc jape.Context) {
	var req api.BucketUpdatePolicyRequest
	if jc.Decode(&req) != nil {
		return
	} else if bucket := jc.PathParam("name"); bucket == "" {
		jc.Error(errors.New("no bucket name provided"), http.StatusBadRequest)
		return
	} else if jc.Check("failed to create bucket", b.store.UpdateBucketPolicy(jc.Request.Context(), bucket, req.Policy)) != nil {
		return
	}
}

func (b *Bus) bucketHandlerDELETE(jc jape.Context) {
	var name string
	if jc.DecodeParam("name", &name) != nil {
		return
	} else if name == "" {
		jc.Error(errors.New("no name provided"), http.StatusBadRequest)
		return
	} else if jc.Check("failed to delete bucket", b.store.DeleteBucket(jc.Request.Context(), name)) != nil {
		return
	}
}

func (b *Bus) bucketHandlerGET(jc jape.Context) {
	var name string
	if jc.DecodeParam("name", &name) != nil {
		return
	} else if name == "" {
		jc.Error(errors.New("parameter 'name' is required"), http.StatusBadRequest)
		return
	}
	bucket, err := b.store.Bucket(jc.Request.Context(), name)
	if errors.Is(err, api.ErrBucketNotFound) {
		jc.Error(err, http.StatusNotFound)
		return
	} else if jc.Check("failed to fetch bucket", err) != nil {
		return
	}
	jc.Encode(bucket)
}

func (b *Bus) walletHandler(jc jape.Context) {
	address := b.w.Address()
	balance, err := b.w.Balance()
	if jc.Check("couldn't fetch wallet balance", err) != nil {
		return
	}

	api.WriteResponse(jc, api.WalletResponse{
		Balance:    balance,
		Address:    address,
		ScanHeight: b.w.Tip().Height,
	})
}

func (b *Bus) walletEventsHandler(jc jape.Context) {
	var offset int
	if jc.DecodeForm("offset", &offset) != nil {
		return
	} else if offset < 0 {
		jc.Error(api.ErrInvalidOffset, http.StatusBadRequest)
		return
	}

	limit := -1
	if jc.DecodeForm("limit", &limit) != nil {
		return
	} else if limit < -1 {
		jc.Error(api.ErrInvalidLimit, http.StatusBadRequest)
		return
	}

	events, err := b.w.Events(offset, limit)
	if jc.Check("couldn't load events", err) != nil {
		return
	}
	relevant := []types.Address{b.w.Address()}
	for i := range events {
		// NOTE: add the wallet's address to every event. Theoretically,
		// this information should be persisted next to the event but
		// using a SingleAddress the address should always be set because
		// only relevant events are persisted and because the wallet only
		// has one address.
		events[i].Relevant = relevant
	}
	jc.Encode(events)
}

func (b *Bus) walletSendSiacoinsHandler(jc jape.Context) {
	var req api.WalletSendRequest
	if jc.Decode(&req) != nil {
		return
	} else if req.Address == types.VoidAddress {
		jc.Error(errors.New("cannot send to void address"), http.StatusBadRequest)
		return
	}

	// estimate miner fee
	feePerByte := b.cm.RecommendedFee()
	minerFee := feePerByte.Mul64(stdTxnSize)
	if req.SubtractMinerFee {
		var underflow bool
		req.Amount, underflow = req.Amount.SubWithUnderflow(minerFee)
		if underflow {
			jc.Error(fmt.Errorf("amount must be greater than miner fee: %s", minerFee), http.StatusBadRequest)
			return
		}
	}

	// send V2 transaction if we're passed the V2 hardfork allow height
	if b.isPassedV2AllowHeight() {
		txn := types.V2Transaction{
			MinerFee: minerFee,
			SiacoinOutputs: []types.SiacoinOutput{
				{Address: req.Address, Value: req.Amount},
			},
		}
		// fund and sign transaction
		basis, toSign, err := b.w.FundV2Transaction(&txn, req.Amount.Add(minerFee), req.UseUnconfirmed)
		if jc.Check("failed to fund transaction", err) != nil {
			return
		}
		b.w.SignV2Inputs(&txn, toSign)
		basis, txnset, err := b.cm.V2TransactionSet(basis, txn)
		if jc.Check("failed to get parents for funded transaction", err) != nil {
			b.w.ReleaseInputs(nil, []types.V2Transaction{txn})
			return
		}
		// verify the transaction and add it to the transaction pool
		if _, err := b.cm.AddV2PoolTransactions(basis, txnset); jc.Check("failed to add v2 transaction set", err) != nil {
			b.w.ReleaseInputs(nil, []types.V2Transaction{txn})
			return
		}
		// broadcast the transaction
		b.s.BroadcastV2TransactionSet(basis, txnset)
		jc.Encode(txn.ID())
	} else {
		// build transaction
		txn := types.Transaction{
			MinerFees: []types.Currency{minerFee},
			SiacoinOutputs: []types.SiacoinOutput{
				{Address: req.Address, Value: req.Amount},
			},
		}
		toSign, err := b.w.FundTransaction(&txn, req.Amount.Add(minerFee), req.UseUnconfirmed)
		if jc.Check("failed to fund transaction", err) != nil {
			return
		}
		b.w.SignTransaction(&txn, toSign, types.CoveredFields{WholeTransaction: true})
		// shouldn't be necessary to get parents since the transaction is
		// not using unconfirmed outputs, but good practice
		txnset := append(b.cm.UnconfirmedParents(txn), txn)
		// verify the transaction and add it to the transaction pool
		if _, err := b.cm.AddPoolTransactions(txnset); jc.Check("failed to add transaction set", err) != nil {
			b.w.ReleaseInputs([]types.Transaction{txn}, nil)
			return
		}
		// broadcast the transaction
		b.s.BroadcastTransactionSet(txnset)
		jc.Encode(txn.ID())
	}
}

func (b *Bus) walletRedistributeHandler(jc jape.Context) {
	var wfr api.WalletRedistributeRequest
	if jc.Decode(&wfr) != nil {
		return
	}
	if wfr.Outputs == 0 {
		jc.Error(errors.New("'outputs' has to be greater than zero"), http.StatusBadRequest)
		return
	}

	spendableOutputs, err := b.w.SpendableOutputs()
	if jc.Check("couldn't fetch spendable outputs", err) != nil {
		return
	}
	var available int
	for _, so := range spendableOutputs {
		if so.SiacoinOutput.Value.Cmp(wfr.Amount) >= 0 {
			available++
		}
	}
	if available >= wfr.Outputs {
		b.logger.Debugf("no wallet maintenance needed, plenty of outputs available (%v>=%v)", available, wfr.Outputs)
		jc.Encode([]types.TransactionID{})
		return
	}
	wantedOutputs := wfr.Outputs - available

	var ids []types.TransactionID
	if state := b.cm.TipState(); state.Index.Height < state.Network.HardforkV2.AllowHeight {
		// v1 redistribution
		txns, toSign, err := b.w.Redistribute(wantedOutputs, wfr.Amount, b.cm.RecommendedFee())
		if jc.Check("couldn't redistribute money in the wallet into the desired outputs", err) != nil {
			return
		}

		if len(txns) == 0 {
			jc.Encode(ids)
			return
		}

		for i := 0; i < len(txns); i++ {
			b.w.SignTransaction(&txns[i], toSign, types.CoveredFields{WholeTransaction: true})
			ids = append(ids, txns[i].ID())
		}

		_, err = b.cm.AddPoolTransactions(txns)
		if jc.Check("couldn't broadcast the transaction", err) != nil {
			b.w.ReleaseInputs(txns, nil)
			return
		}
	} else {
		// v2 redistribution
		txns, toSign, err := b.w.RedistributeV2(wantedOutputs, wfr.Amount, b.cm.RecommendedFee())
		if jc.Check("couldn't redistribute money in the wallet into the desired outputs", err) != nil {
			return
		}

		if len(txns) == 0 {
			jc.Encode(ids)
			return
		}

		for i := 0; i < len(txns); i++ {
			b.w.SignV2Inputs(&txns[i], toSign[i])
			ids = append(ids, txns[i].ID())
		}

		_, err = b.cm.AddV2PoolTransactions(state.Index, txns)
		if jc.Check("couldn't broadcast the transaction", err) != nil {
			b.w.ReleaseInputs(nil, txns)
			return
		}
	}

	jc.Encode(ids)
}

func (b *Bus) walletPendingHandler(jc jape.Context) {
	events, err := b.w.UnconfirmedEvents()
	if jc.Check("couldn't fetch unconfirmed events", err) != nil {
		return
	}
	jc.Encode(events)
}

func (b *Bus) hostsHandlerGET(jc jape.Context) {
	hosts, err := b.store.UsableHosts(jc.Request.Context())
	if jc.Check("couldn't fetch hosts", err) != nil {
		return
	}

	gp, err := b.gougingParams(jc.Request.Context())
	if jc.Check("could not get gouging parameters", err) != nil {
		return
	}
	gc := gouging.NewChecker(gp.GougingSettings, gp.ConsensusState, nil, nil)

	var infos []api.HostInfo
	for _, h := range hosts {
		if !gc.Check(&h.HS, &h.PT).Gouging() {
			infos = append(infos, h.HostInfo)
		}
	}
	jc.Encode(infos)
}

func (b *Bus) hostsHandlerPOST(jc jape.Context) {
	var req api.HostsRequest
	if jc.Decode(&req) != nil {
		return
	}

	// validate the usability mode
	switch req.UsabilityMode {
	case api.UsabilityFilterModeUsable:
	case api.UsabilityFilterModeUnusable:
	case api.UsabilityFilterModeAll:
	case "":
		req.UsabilityMode = api.UsabilityFilterModeAll
	default:
		jc.Error(fmt.Errorf("invalid usability mode: '%v', options are 'usable', 'unusable' or an empty string for no filter", req.UsabilityMode), http.StatusBadRequest)
		return
	}

	// validate the filter mode
	switch req.FilterMode {
	case api.HostFilterModeAllowed:
	case api.HostFilterModeBlocked:
	case api.HostFilterModeAll:
	case "":
		req.FilterMode = api.HostFilterModeAllowed
	default:
		jc.Error(fmt.Errorf("invalid filter mode: '%v', options are 'allowed', 'blocked' or an empty string for 'allowed' filter", req.FilterMode), http.StatusBadRequest)
		return
	}

	// validate the offset and limit
	if req.Offset < 0 {
		jc.Error(errors.New("offset must be non-negative"), http.StatusBadRequest)
		return
	}
	if req.Limit < 0 && req.Limit != -1 {
		jc.Error(errors.New("limit must be non-negative or equal to -1 to indicate no limit"), http.StatusBadRequest)
		return
	} else if req.Limit == 0 {
		req.Limit = -1
	}

	hosts, err := b.store.Hosts(jc.Request.Context(), api.HostOptions{
		FilterMode:      req.FilterMode,
		UsabilityMode:   req.UsabilityMode,
		AddressContains: req.AddressContains,
		KeyIn:           req.KeyIn,
		Offset:          req.Offset,
		Limit:           req.Limit,
		MaxLastScan:     req.MaxLastScan,
	})
	if jc.Check(fmt.Sprintf("couldn't fetch hosts %d-%d", req.Offset, req.Offset+req.Limit), err) != nil {
		return
	}
	api.WriteResponse(jc, prometheus.Slice(hosts))
}

func (b *Bus) hostsRemoveHandlerPOST(jc jape.Context) {
	var hrr api.HostsRemoveRequest
	if jc.Decode(&hrr) != nil {
		return
	}
	if hrr.MaxDowntimeHours == 0 {
		jc.Error(errors.New("maxDowntime must be non-zero"), http.StatusBadRequest)
		return
	}
	if hrr.MaxConsecutiveScanFailures == 0 {
		jc.Error(errors.New("maxConsecutiveScanFailures must be non-zero"), http.StatusBadRequest)
		return
	}
	removed, err := b.store.RemoveOfflineHosts(jc.Request.Context(), hrr.MaxConsecutiveScanFailures, time.Duration(hrr.MaxDowntimeHours))
	if jc.Check("couldn't remove offline hosts", err) != nil {
		return
	}
	jc.Encode(removed)
}

func (b *Bus) hostsPubkeyHandlerGET(jc jape.Context) {
	var hostKey types.PublicKey
	if jc.DecodeParam("hostkey", &hostKey) != nil {
		return
	}
	host, err := b.store.Host(jc.Request.Context(), hostKey)
	if errors.Is(err, api.ErrHostNotFound) {
		jc.Error(err, http.StatusNotFound)
		return
	} else if jc.Check("couldn't load host", err) == nil {
		jc.Encode(host)
	}
}

func (b *Bus) hostsScanHandlerPOST(jc jape.Context) {
	// only scan hosts if we are online
	if len(b.s.Peers()) == 0 {
		jc.Error(errors.New("not connected to the internet"), http.StatusServiceUnavailable)
		return
	}

	// decode the request
	var hk types.PublicKey
	if jc.DecodeParam("hostkey", &hk) != nil {
		return
	}
	var rsr api.HostScanRequest
	if jc.Decode(&rsr) != nil {
		return
	}

	// fetch host
	h, err := b.store.Host(jc.Request.Context(), hk)
	if jc.Check("failed to fetch host", err) != nil {
		return
	}

	// scan host
	var errStr string
	settings, priceTable, elapsed, err := b.scanHost(jc.Request.Context(), time.Duration(rsr.Timeout), hk, h.NetAddress)
	if err != nil {
		errStr = err.Error()
	}

	jc.Encode(api.HostScanResponse{
		Ping:       api.DurationMS(elapsed),
		PriceTable: priceTable,
		ScanError:  errStr,
		Settings:   settings,
	})
}

func (b *Bus) hostsResetLostSectorsPOST(jc jape.Context) {
	var hostKey types.PublicKey
	if jc.DecodeParam("hostkey", &hostKey) != nil {
		return
	}
	err := b.store.ResetLostSectors(jc.Request.Context(), hostKey)
	if jc.Check("couldn't reset lost sectors", err) != nil {
		return
	}
}

func (b *Bus) contractsSpendingHandlerPOST(jc jape.Context) {
	var records []api.ContractSpendingRecord
	if jc.Decode(&records) != nil {
		return
	}
	if jc.Check("failed to record spending metrics for contract", b.store.RecordContractSpending(jc.Request.Context(), records)) != nil {
		return
	}
}

func (b *Bus) hostsAllowlistHandlerGET(jc jape.Context) {
	allowlist, err := b.store.HostAllowlist(jc.Request.Context())
	if jc.Check("couldn't load allowlist", err) == nil {
		api.WriteResponse(jc, api.AllowListResp(allowlist))
	}
}

func (b *Bus) hostsAllowlistHandlerPUT(jc jape.Context) {
	ctx := jc.Request.Context()
	var req api.UpdateAllowlistRequest
	if jc.Decode(&req) == nil {
		if len(req.Add)+len(req.Remove) > 0 && req.Clear {
			jc.Error(errors.New("cannot add or remove entries while clearing the allowlist"), http.StatusBadRequest)
			return
		} else if jc.Check("couldn't update allowlist entries", b.store.UpdateHostAllowlistEntries(ctx, req.Add, req.Remove, req.Clear)) != nil {
			return
		}
	}
}

func (b *Bus) hostsBlocklistHandlerGET(jc jape.Context) {
	blocklist, err := b.store.HostBlocklist(jc.Request.Context())
	if jc.Check("couldn't load blocklist", err) == nil {
		api.WriteResponse(jc, api.BlockListResp(blocklist))
	}
}

func (b *Bus) hostsBlocklistHandlerPUT(jc jape.Context) {
	ctx := jc.Request.Context()
	var req api.UpdateBlocklistRequest
	if jc.Decode(&req) == nil {
		if len(req.Add)+len(req.Remove) > 0 && req.Clear {
			jc.Error(errors.New("cannot add or remove entries while clearing the blocklist"), http.StatusBadRequest)
			return
		} else if jc.Check("couldn't update blocklist entries", b.store.UpdateHostBlocklistEntries(ctx, req.Add, req.Remove, req.Clear)) != nil {
			return
		}
	}
}

func (b *Bus) contractsHandlerGET(jc jape.Context) {
	filterMode := api.ContractFilterModeActive
	if jc.DecodeForm("filtermode", &filterMode) != nil {
		return
	}

	switch filterMode {
	case api.ContractFilterModeAll:
	case api.ContractFilterModeActive:
	case api.ContractFilterModeArchived:
	case api.ContractFilterModeGood:
	default:
		jc.Error(fmt.Errorf("invalid filter mode: '%v'", filterMode), http.StatusBadRequest)
		return
	}

	contracts, err := b.store.Contracts(jc.Request.Context(), api.ContractsOpts{
		FilterMode: filterMode,
	})
	if jc.Check("couldn't load contracts", err) == nil {
		api.WriteResponse(jc, prometheus.Slice(contracts))
	}
}

func (b *Bus) contractsRenewedIDHandlerGET(jc jape.Context) {
	var id types.FileContractID
	if jc.DecodeParam("id", &id) != nil {
		return
	}

	md, err := b.store.RenewedContract(jc.Request.Context(), id)
	if jc.Check("faild to fetch renewed contract", err) == nil {
		jc.Encode(md)
	}
}

func (b *Bus) contractsArchiveHandlerPOST(jc jape.Context) {
	var toArchive api.ContractsArchiveRequest
	if jc.Decode(&toArchive) != nil {
		return
	}

	jc.Check("failed to archive contracts", b.store.ArchiveContracts(jc.Request.Context(), toArchive))
}

<<<<<<< HEAD
=======
func (b *Bus) contractsSetsHandlerGET(jc jape.Context) {
	sets, err := b.store.ContractSets(jc.Request.Context())
	if jc.Check("couldn't fetch contract sets", err) == nil {
		jc.Encode(sets)
	}
}

func (b *Bus) contractsSetHandlerPUT(jc jape.Context) {
	var req api.ContractSetUpdateRequest
	if set := jc.PathParam("set"); set == "" {
		jc.Error(errors.New("path parameter 'set' can not be empty"), http.StatusBadRequest)
		return
	} else if jc.Decode(&req) != nil {
		return
	} else if jc.Check("could not add contracts to set", b.store.UpdateContractSet(jc.Request.Context(), set, req.ToAdd, req.ToRemove)) != nil {
		return
	}
}

func (b *Bus) contractsSetHandlerDELETE(jc jape.Context) {
	if set := jc.PathParam("set"); set != "" {
		jc.Check("could not remove contract set", b.store.RemoveContractSet(jc.Request.Context(), set))
	}
}

>>>>>>> f06e5ef2
func (b *Bus) contractAcquireHandlerPOST(jc jape.Context) {
	var id types.FileContractID
	if jc.DecodeParam("id", &id) != nil {
		return
	}
	var req api.ContractAcquireRequest
	if jc.Decode(&req) != nil {
		return
	}

	lockID, err := b.contractLocker.Acquire(jc.Request.Context(), req.Priority, id, time.Duration(req.Duration))
	if jc.Check("failed to acquire contract", err) != nil {
		return
	}
	jc.Encode(api.ContractAcquireResponse{
		LockID: lockID,
	})
}

func (b *Bus) contractKeepaliveHandlerPOST(jc jape.Context) {
	var id types.FileContractID
	if jc.DecodeParam("id", &id) != nil {
		return
	}
	var req api.ContractKeepaliveRequest
	if jc.Decode(&req) != nil {
		return
	}

	err := b.contractLocker.KeepAlive(id, req.LockID, time.Duration(req.Duration))
	if jc.Check("failed to extend lock duration", err) != nil {
		return
	}
}

func (b *Bus) contractLatestRevisionHandlerGET(jc jape.Context) {
	var fcid types.FileContractID
	if jc.DecodeParam("id", &fcid) != nil {
		return
	}
	contract, err := b.store.Contract(jc.Request.Context(), fcid)
	if errors.Is(err, api.ErrContractNotFound) {
		jc.Error(err, http.StatusNotFound)
		return
	} else if jc.Check("failed to fetch contract", err) != nil {
		return
	}

	if b.isPassedV2AllowHeight() {
		panic("not implemented")
	} else {
		revision, err := b.rhp3Client.Revision(jc.Request.Context(), fcid, contract.HostKey, contract.SiamuxAddr)
		if jc.Check("failed to fetch revision", err) != nil {
			return
		}
		jc.Encode(api.Revision{
			ContractID: revision.ParentID,
			V2FileContract: types.V2FileContract{
				Capacity:         revision.Filesize, // same as size for v1
				Filesize:         revision.Filesize,
				FileMerkleRoot:   revision.FileMerkleRoot,
				ProofHeight:      revision.WindowStart,
				ExpirationHeight: revision.WindowEnd,
				RenterOutput:     revision.ValidRenterOutput(),
				HostOutput:       revision.ValidHostOutput(),
				MissedHostValue:  revision.MissedHostPayout(),
				TotalCollateral:  types.ZeroCurrency, // unknown in v1
				RenterPublicKey:  types.PublicKey(revision.UnlockConditions.PublicKeys[0].Key),
				HostPublicKey:    types.PublicKey(revision.UnlockConditions.PublicKeys[1].Key),
				RevisionNumber:   revision.RevisionNumber,

				RenterSignature: types.Signature{}, // unavailable in v1
				HostSignature:   types.Signature{}, // unavailable in v1
			},
		})
	}
}

func (b *Bus) contractPruneHandlerPOST(jc jape.Context) {
	ctx := jc.Request.Context()

	// decode fcid
	var fcid types.FileContractID
	if jc.DecodeParam("id", &fcid) != nil {
		return
	}

	// decode timeout
	var req api.ContractPruneRequest
	if jc.Decode(&req) != nil {
		return
	}

	// create gouging checker
	gp, err := b.gougingParams(ctx)
	if jc.Check("couldn't fetch gouging parameters", err) != nil {
		return
	}
	gc := gouging.NewChecker(gp.GougingSettings, gp.ConsensusState, nil, nil)

	// apply timeout
	pruneCtx := ctx
	if req.Timeout > 0 {
		var cancel context.CancelFunc
		pruneCtx, cancel = context.WithTimeout(ctx, time.Duration(req.Timeout))
		defer cancel()
	}

	// acquire contract lock indefinitely and defer the release
	lockID, err := b.contractLocker.Acquire(pruneCtx, lockingPriorityPruning, fcid, time.Duration(math.MaxInt64))
	if jc.Check("couldn't acquire contract lock", err) != nil {
		return
	}
	defer func() {
		if err := b.contractLocker.Release(fcid, lockID); err != nil {
			b.logger.Error("failed to release contract lock", zap.Error(err))
		}
	}()

	// fetch the contract from the bus
	c, err := b.store.Contract(ctx, fcid)
	if errors.Is(err, api.ErrContractNotFound) {
		jc.Error(err, http.StatusNotFound)
		return
	} else if jc.Check("couldn't fetch contract", err) != nil {
		return
	}

	// build map of uploading sectors
	pending := make(map[types.Hash256]struct{})
	for _, root := range b.sectors.Sectors() {
		pending[root] = struct{}{}
	}

	// prune the contract
	rk := b.masterKey.DeriveContractKey(c.HostKey)
	rev, spending, pruned, remaining, err := b.rhp2Client.PruneContract(pruneCtx, rk, gc, c.HostIP, c.HostKey, fcid, c.RevisionNumber, func(fcid types.FileContractID, roots []types.Hash256) ([]uint64, error) {
		indices, err := b.store.PrunableContractRoots(ctx, fcid, roots)
		if err != nil {
			return nil, err
		} else if len(indices) > len(roots) {
			return nil, fmt.Errorf("selected %d prunable roots but only %d were provided", len(indices), len(roots))
		}

		filtered := indices[:0]
		for _, index := range indices {
			_, ok := pending[roots[index]]
			if !ok {
				filtered = append(filtered, index)
			}
		}
		indices = filtered
		return indices, nil
	})

	if errors.Is(err, rhp2.ErrNoSectorsToPrune) {
		err = nil // ignore error
	} else if !errors.Is(err, context.Canceled) {
		if jc.Check("couldn't prune contract", err) != nil {
			return
		}
	}

	// record spending
	if !spending.Total().IsZero() {
		b.store.RecordContractSpending(jc.Request.Context(), []api.ContractSpendingRecord{
			{
				ContractSpending: spending,
				ContractID:       fcid,
				RevisionNumber:   rev.RevisionNumber,
				Size:             rev.Filesize,

				MissedHostPayout:  rev.MissedHostPayout(),
				ValidRenterPayout: rev.ValidRenterPayout(),
			},
		})
	}

	// return response
	res := api.ContractPruneResponse{
		ContractSize: rev.Filesize,
		Pruned:       pruned,
		Remaining:    remaining,
	}
	if err != nil {
		res.Error = err.Error()
	}
	jc.Encode(res)
}

func (b *Bus) contractsPrunableDataHandlerGET(jc jape.Context) {
	sizes, err := b.store.ContractSizes(jc.Request.Context())
	if jc.Check("failed to fetch contract sizes", err) != nil {
		return
	}

	// prepare the response
	var contracts []api.ContractPrunableData
	var totalPrunable, totalSize uint64

	// build the response
	for fcid, size := range sizes {
		contracts = append(contracts, api.ContractPrunableData{
			ID:           fcid,
			ContractSize: size,
		})
		totalPrunable += size.Prunable
		totalSize += size.Size
	}

	// sort contracts by the amount of prunable data
	sort.Slice(contracts, func(i, j int) bool {
		if contracts[i].Prunable == contracts[j].Prunable {
			return contracts[i].Size > contracts[j].Size
		}
		return contracts[i].Prunable > contracts[j].Prunable
	})

	api.WriteResponse(jc, api.ContractsPrunableDataResponse{
		Contracts:     contracts,
		TotalPrunable: totalPrunable,
		TotalSize:     totalSize,
	})
}

func (b *Bus) contractSizeHandlerGET(jc jape.Context) {
	var id types.FileContractID
	if jc.DecodeParam("id", &id) != nil {
		return
	}

	size, err := b.store.ContractSize(jc.Request.Context(), id)
	if errors.Is(err, api.ErrContractNotFound) {
		jc.Error(err, http.StatusNotFound)
		return
	} else if jc.Check("failed to fetch contract size", err) != nil {
		return
	}
	jc.Encode(size)
}

func (b *Bus) contractUsabilityHandlerPUT(jc jape.Context) {
	var id types.FileContractID
	if jc.DecodeParam("id", &id) != nil {
		return
	}

	var usability string
	if jc.Decode(&usability) != nil {
		return
	}

	err := b.store.UpdateContractUsability(jc.Request.Context(), id, usability)
	if errors.Is(err, api.ErrContractNotFound) {
		jc.Error(err, http.StatusNotFound)
		return
	} else if errors.Is(err, sql.ErrInvalidContractUsability) {
		jc.Error(err, http.StatusBadRequest)
		return
	}

	jc.Check("failed to update contract usability", err)
}

func (b *Bus) contractReleaseHandlerPOST(jc jape.Context) {
	var id types.FileContractID
	if jc.DecodeParam("id", &id) != nil {
		return
	}
	var req api.ContractReleaseRequest
	if jc.Decode(&req) != nil {
		return
	}
	if jc.Check("failed to release contract", b.contractLocker.Release(id, req.LockID)) != nil {
		return
	}
}

func (b *Bus) contractIDHandlerGET(jc jape.Context) {
	var id types.FileContractID
	if jc.DecodeParam("id", &id) != nil {
		return
	}
	c, err := b.store.Contract(jc.Request.Context(), id)
	if jc.Check("couldn't load contract", err) == nil {
		jc.Encode(c)
	}
}

func (b *Bus) contractsHandlerPUT(jc jape.Context) {
	// decode request
	var c api.ContractMetadata
	if jc.Decode(&c) != nil {
		return
	}

	// upsert the contract
	jc.Check("failed to add contract", b.store.PutContract(jc.Request.Context(), c))
}

func (b *Bus) contractIDRenewHandlerPOST(jc jape.Context) {
	// apply pessimistic timeout
	ctx, cancel := context.WithTimeout(jc.Request.Context(), 15*time.Minute)
	defer cancel()

	// decode contract id
	var fcid types.FileContractID
	if jc.DecodeParam("id", &fcid) != nil {
		return
	}

	// decode request
	var rrr api.ContractRenewRequest
	if jc.Decode(&rrr) != nil {
		return
	}

	// validate the request
	if rrr.EndHeight == 0 {
		http.Error(jc.ResponseWriter, "EndHeight can not be zero", http.StatusBadRequest)
		return
	} else if rrr.ExpectedNewStorage == 0 {
		http.Error(jc.ResponseWriter, "ExpectedNewStorage can not be zero", http.StatusBadRequest)
		return
	} else if rrr.RenterFunds.IsZero() {
		http.Error(jc.ResponseWriter, "RenterFunds can not be zero", http.StatusBadRequest)
		return
	}

	// fetch the contract
	c, err := b.store.Contract(ctx, fcid)
	if errors.Is(err, api.ErrContractNotFound) {
		jc.Error(err, http.StatusNotFound)
		return
	} else if jc.Check("couldn't fetch contract", err) != nil {
		return
	}

	// fetch the host
	h, err := b.store.Host(ctx, c.HostKey)
	if jc.Check("couldn't fetch host", err) != nil {
		return
	}

	// fetch consensus state
	cs := b.cm.TipState()

	// fetch gouging parameters
	gp, err := b.gougingParams(ctx)
	if jc.Check("could not get gouging parameters", err) != nil {
		return
	}

	// send V2 transaction if we're passed the V2 hardfork allow height
	var newRevision rhpv2.ContractRevision
	var contractPrice, initialRenterFunds types.Currency
	if b.isPassedV2AllowHeight() {
		panic("not implemented")
	} else {
		newRevision, contractPrice, initialRenterFunds, err = b.renewContract(ctx, cs, gp, c, h.Settings, rrr.RenterFunds, rrr.MinNewCollateral, rrr.EndHeight, rrr.ExpectedNewStorage)
		if errors.Is(err, api.ErrMaxFundAmountExceeded) {
			jc.Error(err, http.StatusBadRequest)
			return
		} else if jc.Check("couldn't renew contract", err) != nil {
			return
		}
	}

	// add the renewal
	metadata, err := b.addRenewal(ctx, fcid, newRevision, contractPrice, initialRenterFunds, cs.Index.Height, api.ContractStatePending)
	if jc.Check("couldn't add renewal", err) == nil {
		jc.Encode(metadata)
	}
}

func (b *Bus) contractIDRootsHandlerGET(jc jape.Context) {
	var id types.FileContractID
	if jc.DecodeParam("id", &id) != nil {
		return
	}

	roots, err := b.store.ContractRoots(jc.Request.Context(), id)
	if jc.Check("couldn't fetch contract sectors", err) == nil {
		jc.Encode(roots)
	}
}

func (b *Bus) contractIDHandlerDELETE(jc jape.Context) {
	var id types.FileContractID
	if jc.DecodeParam("id", &id) != nil {
		return
	}
	jc.Check("couldn't remove contract", b.store.ArchiveContract(jc.Request.Context(), id, api.ContractArchivalReasonRemoved))
}

func (b *Bus) contractsAllHandlerDELETE(jc jape.Context) {
	jc.Check("couldn't remove contracts", b.store.ArchiveAllContracts(jc.Request.Context(), api.ContractArchivalReasonRemoved))
}

func (b *Bus) objectHandlerGET(jc jape.Context) {
	key := jc.PathParam("key")
	var bucket string
	if jc.DecodeForm("bucket", &bucket) != nil {
		return
	} else if bucket == "" {
		jc.Error(api.ErrBucketMissing, http.StatusBadRequest)
		return
	}

	var onlymetadata bool
	if jc.DecodeForm("onlymetadata", &onlymetadata) != nil {
		return
	}

	var o api.Object
	var err error

	if onlymetadata {
		o, err = b.store.ObjectMetadata(jc.Request.Context(), bucket, key)
	} else {
		o, err = b.store.Object(jc.Request.Context(), bucket, key)
	}
	if errors.Is(err, api.ErrObjectNotFound) {
		jc.Error(err, http.StatusNotFound)
		return
	} else if jc.Check("couldn't load object", err) != nil {
		return
	}
	jc.Encode(o)
}

func (b *Bus) objectsHandlerGET(jc jape.Context) {
	var bucket, marker, delim, sortBy, sortDir, substring string
	if jc.DecodeForm("bucket", &bucket) != nil {
		return
	}

	if jc.DecodeForm("delimiter", &delim) != nil {
		return
	}
	limit := -1
	if jc.DecodeForm("limit", &limit) != nil {
		return
	}
	if jc.DecodeForm("marker", &marker) != nil {
		return
	}
	if jc.DecodeForm("sortby", &sortBy) != nil {
		return
	}
	if jc.DecodeForm("sortdir", &sortDir) != nil {
		return
	}
	if jc.DecodeForm("substring", &substring) != nil {
		return
	}
	var slabEncryptionKey object.EncryptionKey
	if jc.DecodeForm("slabencryptionkey", &slabEncryptionKey) != nil {
		return
	}

	resp, err := b.store.Objects(jc.Request.Context(), bucket, jc.PathParam("prefix"), substring, delim, sortBy, sortDir, marker, limit, slabEncryptionKey)
	if errors.Is(err, api.ErrUnsupportedDelimiter) {
		jc.Error(err, http.StatusBadRequest)
		return
	} else if jc.Check("failed to query objects", err) != nil {
		return
	}
	api.WriteResponse(jc, resp)
}

func (b *Bus) objectHandlerPUT(jc jape.Context) {
	var aor api.AddObjectRequest
	if jc.Decode(&aor) != nil {
		return
	} else if aor.Bucket == "" {
		jc.Error(api.ErrBucketMissing, http.StatusBadRequest)
		return
	}
	jc.Check("couldn't store object", b.store.UpdateObject(jc.Request.Context(), aor.Bucket, jc.PathParam("key"), aor.ETag, aor.MimeType, aor.Metadata, aor.Object))
}

func (b *Bus) objectsCopyHandlerPOST(jc jape.Context) {
	var orr api.CopyObjectsRequest
	if jc.Decode(&orr) != nil {
		return
	}
	om, err := b.store.CopyObject(jc.Request.Context(), orr.SourceBucket, orr.DestinationBucket, orr.SourceKey, orr.DestinationKey, orr.MimeType, orr.Metadata)
	if jc.Check("couldn't copy object", err) != nil {
		return
	}

	jc.ResponseWriter.Header().Set("Last-Modified", om.ModTime.Std().Format(http.TimeFormat))
	jc.ResponseWriter.Header().Set("ETag", api.FormatETag(om.ETag))
	jc.Encode(om)
}

func (b *Bus) objectsRemoveHandlerPOST(jc jape.Context) {
	var orr api.ObjectsRemoveRequest
	if jc.Decode(&orr) != nil {
		return
	} else if orr.Bucket == "" {
		jc.Error(api.ErrBucketMissing, http.StatusBadRequest)
		return
	}

	if orr.Prefix == "" {
		jc.Error(errors.New("prefix cannot be empty"), http.StatusBadRequest)
		return
	}

	jc.Check("failed to remove objects", b.store.RemoveObjects(jc.Request.Context(), orr.Bucket, orr.Prefix))
}

func (b *Bus) objectsRenameHandlerPOST(jc jape.Context) {
	var orr api.ObjectsRenameRequest
	if jc.Decode(&orr) != nil {
		return
	} else if orr.Bucket == "" {
		jc.Error(api.ErrBucketMissing, http.StatusBadRequest)
		return
	}
	if orr.Mode == api.ObjectsRenameModeSingle {
		// Single object rename.
		if strings.HasSuffix(orr.From, "/") || strings.HasSuffix(orr.To, "/") {
			jc.Error(fmt.Errorf("can't rename dirs with mode %v", orr.Mode), http.StatusBadRequest)
			return
		}
		jc.Check("couldn't rename object", b.store.RenameObject(jc.Request.Context(), orr.Bucket, orr.From, orr.To, orr.Force))
		return
	} else if orr.Mode == api.ObjectsRenameModeMulti {
		// Multi object rename.
		if !strings.HasSuffix(orr.From, "/") || !strings.HasSuffix(orr.To, "/") {
			jc.Error(fmt.Errorf("can't rename file with mode %v", orr.Mode), http.StatusBadRequest)
			return
		}
		jc.Check("couldn't rename objects", b.store.RenameObjects(jc.Request.Context(), orr.Bucket, orr.From, orr.To, orr.Force))
		return
	} else {
		// Invalid mode.
		jc.Error(fmt.Errorf("invalid mode: %v", orr.Mode), http.StatusBadRequest)
		return
	}
}

func (b *Bus) objectHandlerDELETE(jc jape.Context) {
	var bucket string
	if jc.DecodeForm("bucket", &bucket) != nil {
		return
	} else if bucket == "" {
		jc.Error(api.ErrBucketMissing, http.StatusBadRequest)
		return
	}
	err := b.store.RemoveObject(jc.Request.Context(), bucket, jc.PathParam("key"))
	if errors.Is(err, api.ErrObjectNotFound) {
		jc.Error(err, http.StatusNotFound)
		return
	}
	jc.Check("couldn't delete object", err)
}

func (b *Bus) slabbuffersHandlerGET(jc jape.Context) {
	buffers, err := b.store.SlabBuffers(jc.Request.Context())
	if jc.Check("couldn't get slab buffers info", err) != nil {
		return
	}
	api.WriteResponse(jc, api.SlabBuffersResp(buffers))
}

func (b *Bus) objectsStatshandlerGET(jc jape.Context) {
	opts := api.ObjectsStatsOpts{}
	if jc.DecodeForm("bucket", &opts.Bucket) != nil {
		return
	}
	info, err := b.store.ObjectsStats(jc.Request.Context(), opts)
	if jc.Check("couldn't get objects stats", err) != nil {
		return
	}
	jc.Encode(info)
}

func (b *Bus) packedSlabsHandlerFetchPOST(jc jape.Context) {
	var psrg api.PackedSlabsRequestGET
	if jc.Decode(&psrg) != nil {
		return
	}
	if psrg.MinShards == 0 || psrg.TotalShards == 0 {
		jc.Error(fmt.Errorf("min_shards and total_shards must be non-zero"), http.StatusBadRequest)
		return
	}
	if psrg.LockingDuration == 0 {
		jc.Error(fmt.Errorf("locking_duration must be non-zero"), http.StatusBadRequest)
		return
	}
	slabs, err := b.store.PackedSlabsForUpload(jc.Request.Context(), time.Duration(psrg.LockingDuration), psrg.MinShards, psrg.TotalShards, psrg.Limit)
	if jc.Check("couldn't get packed slabs", err) != nil {
		return
	}
	jc.Encode(slabs)
}

func (b *Bus) packedSlabsHandlerDonePOST(jc jape.Context) {
	var psrp api.PackedSlabsRequestPOST
	if jc.Decode(&psrp) != nil {
		return
	}
	jc.Check("failed to mark packed slab(s) as uploaded", b.store.MarkPackedSlabsUploaded(jc.Request.Context(), psrp.Slabs))
}

func (b *Bus) settingsGougingHandlerGET(jc jape.Context) {
	gs, err := b.store.GougingSettings(jc.Request.Context())
	if errors.Is(err, sql.ErrSettingNotFound) {
		gs = api.DefaultGougingSettings
	} else if err != nil {
		jc.Error(err, http.StatusInternalServerError)
		return
	}
	jc.Encode(gs)
}

func (b *Bus) settingsGougingHandlerPUT(jc jape.Context) {
	var gs api.GougingSettings
	if jc.Decode(&gs) != nil {
		return
	}
	if err := gs.Validate(); err != nil {
		jc.Error(fmt.Errorf("couldn't update gouging settings, error: %v", err), http.StatusBadRequest)
		return
	}

	if jc.Check("failed to update gouging settings", b.store.UpdateGougingSettings(jc.Request.Context(), gs)) == nil {
		b.pinMgr.TriggerUpdate()
	}
}

func (b *Bus) settingsPinnedHandlerGET(jc jape.Context) {
	ps, err := b.store.PinnedSettings(jc.Request.Context())
	if errors.Is(err, sql.ErrSettingNotFound) {
		ps = api.DefaultPinnedSettings
	} else if err != nil {
		jc.Error(err, http.StatusInternalServerError)
		return
	}
	jc.Encode(ps)
}

func (b *Bus) settingsPinnedHandlerPUT(jc jape.Context) {
	var ps api.PinnedSettings
	if jc.Decode(&ps) != nil {
		return
	}
	if err := ps.Validate(); err != nil {
		jc.Error(fmt.Errorf("couldn't update pinned settings, error: %v", err), http.StatusBadRequest)
		return
	} else if ps.Enabled() && !b.explorer.Enabled() {
		jc.Error(fmt.Errorf("can't enable price pinning, %w", api.ErrExplorerDisabled), http.StatusBadRequest)
		return
	}

	if jc.Check("failed to update pinned settings", b.store.UpdatePinnedSettings(jc.Request.Context(), ps)) == nil {
		b.pinMgr.TriggerUpdate()
	}
}

func (b *Bus) settingsUploadHandlerGET(jc jape.Context) {
	us, err := b.store.UploadSettings(jc.Request.Context())
	if errors.Is(err, sql.ErrSettingNotFound) {
		us = api.DefaultUploadSettings(b.cm.TipState().Network.Name)
	} else if err != nil {
		jc.Error(err, http.StatusInternalServerError)
		return
	}
	jc.Encode(us)
}

func (b *Bus) settingsUploadHandlerPUT(jc jape.Context) {
	var us api.UploadSettings
	if jc.Decode(&us) != nil {
		return
	}
	if err := us.Validate(); err != nil {
		jc.Error(fmt.Errorf("couldn't update upload settings, error: %v", err), http.StatusBadRequest)
		return
	}

	jc.Check("failed to update upload settings", b.store.UpdateUploadSettings(jc.Request.Context(), us))
}

func (b *Bus) settingsS3HandlerGET(jc jape.Context) {
	s3s, err := b.store.S3Settings(jc.Request.Context())
	if errors.Is(err, sql.ErrSettingNotFound) {
		s3s = api.DefaultS3Settings
	} else if err != nil {
		jc.Error(err, http.StatusInternalServerError)
		return
	}
	jc.Encode(s3s)
}

func (b *Bus) settingsS3HandlerPUT(jc jape.Context) {
	var s3s api.S3Settings
	if jc.Decode(&s3s) != nil {
		return
	}
	if err := s3s.Validate(); err != nil {
		jc.Error(fmt.Errorf("couldn't update S3 settings, error: %v", err), http.StatusBadRequest)
		return
	}

	jc.Check("failed to update S3 settings", b.store.UpdateS3Settings(jc.Request.Context(), s3s))
}

func (b *Bus) sectorsHostRootHandlerDELETE(jc jape.Context) {
	var hk types.PublicKey
	var root types.Hash256
	if jc.DecodeParam("hk", &hk) != nil {
		return
	} else if jc.DecodeParam("root", &root) != nil {
		return
	}
	n, err := b.store.DeleteHostSector(jc.Request.Context(), hk, root)
	if jc.Check("failed to mark sector as lost", err) != nil {
		return
	} else if n > 0 {
		b.logger.Infow("successfully marked sector as lost", "hk", hk, "root", root)
	}
}

func (b *Bus) slabHandlerGET(jc jape.Context) {
	var key object.EncryptionKey
	if jc.DecodeParam("key", &key) != nil {
		return
	}
	slab, err := b.store.Slab(jc.Request.Context(), key)
	if errors.Is(err, api.ErrSlabNotFound) {
		jc.Error(err, http.StatusNotFound)
		return
	} else if err != nil {
		jc.Error(err, http.StatusInternalServerError)
		return
	}
	jc.Encode(slab)
}

func (b *Bus) slabHandlerPUT(jc jape.Context) {
	var key object.EncryptionKey
	if jc.DecodeParam("key", &key) != nil {
		return
	}

	var sectors []api.UploadedSector
	if jc.Decode(&sectors) != nil {
		return
	}

	// validate the sectors
	for _, s := range sectors {
		if s.Root == (types.Hash256{}) {
			jc.Error(errors.New("root can not be empty"), http.StatusBadRequest)
			return
		} else if s.ContractID == (types.FileContractID{}) {
			jc.Error(errors.New("contractID can not be empty"), http.StatusBadRequest)
			return
		}
	}

	err := b.store.UpdateSlab(jc.Request.Context(), key, sectors)
	if errors.Is(err, api.ErrSlabNotFound) {
		jc.Error(err, http.StatusNotFound)
		return
	} else if errors.Is(err, api.ErrUnknownSector) {
		jc.Error(err, http.StatusBadRequest)
		return
	} else if errors.Is(err, api.ErrContractNotFound) {
		jc.Error(err, http.StatusBadRequest)
		return
	} else if err != nil {
		jc.Error(fmt.Errorf("%v: %w", "couldn't update slab", err), http.StatusInternalServerError)
		return
	}
}

func (b *Bus) slabsRefreshHealthHandlerPOST(jc jape.Context) {
	jc.Check("failed to recompute health", b.store.RefreshHealth(jc.Request.Context()))
}

func (b *Bus) slabsMigrationHandlerPOST(jc jape.Context) {
	var msr api.MigrationSlabsRequest
	if jc.Decode(&msr) == nil {
		if slabs, err := b.store.UnhealthySlabs(jc.Request.Context(), msr.HealthCutoff, msr.Limit); jc.Check("couldn't fetch slabs for migration", err) == nil {
			jc.Encode(api.UnhealthySlabsResponse{
				Slabs: slabs,
			})
		}
	}
}

func (b *Bus) slabsPartialHandlerGET(jc jape.Context) {
	jc.Custom(nil, []byte{})

	var key object.EncryptionKey
	if jc.DecodeParam("key", &key) != nil {
		return
	}

	var offset int
	if jc.DecodeForm("offset", &offset) != nil {
		return
	} else if offset < 0 {
		jc.Error(api.ErrInvalidOffset, http.StatusBadRequest)
		return
	}

	var length int
	if jc.DecodeForm("length", &length) != nil {
		return
	} else if length <= 0 {
		jc.Error(api.ErrInvalidLength, http.StatusBadRequest)
		return
	}

	data, err := b.store.FetchPartialSlab(jc.Request.Context(), key, uint32(offset), uint32(length))
	if errors.Is(err, api.ErrObjectNotFound) {
		jc.Error(err, http.StatusNotFound)
		return
	} else if err != nil {
		jc.Error(err, http.StatusInternalServerError)
		return
	}
	jc.ResponseWriter.Write(data)
}

func (b *Bus) slabsPartialHandlerPOST(jc jape.Context) {
	var minShards int
	if jc.DecodeForm("minshards", &minShards) != nil {
		return
	}
	var totalShards int
	if jc.DecodeForm("totalshards", &totalShards) != nil {
		return
	}
	if minShards <= 0 || totalShards <= minShards {
		jc.Error(errors.New("minShards must be positive and totalShards must be greater than minShards"), http.StatusBadRequest)
		return
	}
	if totalShards > math.MaxUint8 {
		jc.Error(fmt.Errorf("totalShards must be less than or equal to %d", math.MaxUint8), http.StatusBadRequest)
		return
	}
	data, err := io.ReadAll(jc.Request.Body)
	if jc.Check("failed to read request body", err) != nil {
		return
	}
	slabs, bufferSize, err := b.store.AddPartialSlab(jc.Request.Context(), data, uint8(minShards), uint8(totalShards))
	if jc.Check("failed to add partial slab", err) != nil {
		return
	}
	us, err := b.store.UploadSettings(jc.Request.Context())
	if err != nil {
		jc.Error(fmt.Errorf("could not get upload packing settings: %w", err), http.StatusInternalServerError)
		return
	}
	jc.Encode(api.AddPartialSlabResponse{
		Slabs:                        slabs,
		SlabBufferMaxSizeSoftReached: bufferSize >= us.Packing.SlabBufferMaxSizeSoft,
	})
}

func (b *Bus) autopilotHandlerGET(jc jape.Context) {
	ap, err := b.store.AutopilotConfig(jc.Request.Context())
	if jc.Check("failed to fetch autopilot config", err) != nil {
		return
	}
	jc.Encode(ap)
}

func (b *Bus) autopilotHandlerPUT(jc jape.Context) {
	// decode request
	var req api.UpdateAutopilotRequest
	if jc.Decode(&req) != nil {
		return
	} else if req == (api.UpdateAutopilotRequest{}) {
		jc.Error(errors.New("request body is empty"), http.StatusBadRequest)
		return
	}

	// fetch current config
	cfg, err := b.store.AutopilotConfig(jc.Request.Context())
	if jc.Check("failed to fetch current configuration", err) != nil {
		return
	}

	// update the contracts config
	if req.Contracts != nil {
		if err := req.Contracts.Validate(); err != nil {
			jc.Error(fmt.Errorf("failed to update autopilot, contracts config is invalid: %w", err), http.StatusBadRequest)
			return
		}
		cfg.Contracts = *req.Contracts
	}

	// update the hosts config
	if req.Hosts != nil {
		if err := req.Hosts.Validate(); err != nil {
			jc.Error(fmt.Errorf("failed to update autopilot, hosts config is invalid: %w", err), http.StatusBadRequest)
			return
		}
		cfg.Hosts = *req.Hosts
	}

	// enable/disable the autopilot
	if req.Enabled != nil {
		cfg.Enabled = *req.Enabled
	}

	jc.Check("failed to update autopilot config", b.store.UpdateAutopilotConfig(jc.Request.Context(), cfg))
}

func (b *Bus) contractIDAncestorsHandler(jc jape.Context) {
	var fcid types.FileContractID
	if jc.DecodeParam("id", &fcid) != nil {
		return
	}
	var minStartHeight uint64
	if jc.DecodeForm("minstartheight", &minStartHeight) != nil {
		return
	}
	ancestors, err := b.store.AncestorContracts(jc.Request.Context(), fcid, uint64(minStartHeight))
	if jc.Check("failed to fetch ancestor contracts", err) != nil {
		return
	}
	jc.Encode(ancestors)
}

func (b *Bus) contractIDBroadcastHandler(jc jape.Context) {
	var fcid types.FileContractID
	if jc.DecodeParam("id", &fcid) != nil {
		return
	}

	txnID, err := b.broadcastContract(jc.Request.Context(), fcid)
	if jc.Check("failed to broadcast contract revision", err) == nil {
		jc.Encode(txnID)
	}
}

func (b *Bus) paramsHandlerUploadGET(jc jape.Context) {
	gp, err := b.gougingParams(jc.Request.Context())
	if jc.Check("could not get gouging parameters", err) != nil {
		return
	}

	var uploadPacking bool
	us, err := b.store.UploadSettings(jc.Request.Context())
	if jc.Check("could not get upload settings", err) == nil {
		uploadPacking = us.Packing.Enabled
	}

	api.WriteResponse(jc, api.UploadParams{
		CurrentHeight: b.cm.TipState().Index.Height,
		GougingParams: gp,
		UploadPacking: uploadPacking,
	})
}

func (b *Bus) consensusState(ctx context.Context) (api.ConsensusState, error) {
	index, err := b.cs.ChainIndex(ctx)
	if err != nil {
		return api.ConsensusState{}, err
	}

	var synced bool
	block, found := b.cm.Block(index.ID)
	if found {
		synced = utils.IsSynced(block)
	}

	return api.ConsensusState{
		BlockHeight:   index.Height,
		LastBlockTime: api.TimeRFC3339(block.Timestamp),
		Synced:        synced,
	}, nil
}

func (b *Bus) paramsHandlerGougingGET(jc jape.Context) {
	gp, err := b.gougingParams(jc.Request.Context())
	if jc.Check("could not get gouging parameters", err) != nil {
		return
	}
	api.WriteResponse(jc, gp)
}

func (b *Bus) gougingParams(ctx context.Context) (api.GougingParams, error) {
	gs, err := b.store.GougingSettings(ctx)
	if errors.Is(err, sql.ErrSettingNotFound) {
		gs = api.DefaultGougingSettings
	} else if err != nil {
		return api.GougingParams{}, err
	}

	us, err := b.store.UploadSettings(ctx)
	if errors.Is(err, sql.ErrSettingNotFound) {
		us = api.DefaultUploadSettings(b.cm.TipState().Network.Name)
	} else if err != nil {
		return api.GougingParams{}, err
	}

	cs, err := b.consensusState(ctx)
	if err != nil {
		return api.GougingParams{}, err
	}

	return api.GougingParams{
		ConsensusState:     cs,
		GougingSettings:    gs,
		RedundancySettings: us.Redundancy,
	}, nil
}

func (b *Bus) handleGETAlerts(jc jape.Context) {
	var severity alerts.Severity
	if jc.DecodeForm("severity", &severity) != nil {
		return
	}

	var offset int
	if jc.DecodeForm("offset", &offset) != nil {
		return
	} else if offset < 0 {
		jc.Error(api.ErrInvalidOffset, http.StatusBadRequest)
		return
	}

	limit := -1
	if jc.DecodeForm("limit", &limit) != nil {
		return
	} else if limit < -1 {
		jc.Error(api.ErrInvalidLimit, http.StatusBadRequest)
		return
	}

	ar, err := b.alertMgr.Alerts(jc.Request.Context(), alerts.AlertsOpts{
		Offset:   offset,
		Limit:    limit,
		Severity: severity,
	})
	if jc.Check("failed to fetch alerts", err) != nil {
		return
	}
	api.WriteResponse(jc, ar)
}

func (b *Bus) handlePOSTAlertsDismiss(jc jape.Context) {
	var ids []types.Hash256
	if jc.Decode(&ids) != nil {
		return
	}
	jc.Check("failed to dismiss alerts", b.alertMgr.DismissAlerts(jc.Request.Context(), ids...))
}

func (b *Bus) handlePOSTAlertsRegister(jc jape.Context) {
	var alert alerts.Alert
	if jc.Decode(&alert) != nil {
		return
	}
	jc.Check("failed to register alert", b.alertMgr.RegisterAlert(jc.Request.Context(), alert))
}

func (b *Bus) accountsHandlerGET(jc jape.Context) {
	var owner string
	if jc.DecodeForm("owner", &owner) != nil {
		return
	}
	accounts, err := b.store.Accounts(jc.Request.Context(), owner)
	if err != nil {
		jc.Error(err, http.StatusInternalServerError)
		return
	}
	jc.Encode(accounts)
}

func (b *Bus) accountsHandlerPOST(jc jape.Context) {
	var req api.AccountsSaveRequest
	if jc.Decode(&req) != nil {
		return
	}
	for _, acc := range req.Accounts {
		if acc.Owner == "" {
			jc.Error(errors.New("acocunts need to have a valid 'Owner'"), http.StatusBadRequest)
			return
		}
	}
	if b.store.SaveAccounts(jc.Request.Context(), req.Accounts) != nil {
		return
	}
}

func (b *Bus) hostsCheckHandlerPUT(jc jape.Context) {
	var hk types.PublicKey
	if jc.DecodeParam("hostkey", &hk) != nil {
		return
	}
	var hc api.HostChecks
	if jc.Check("failed to decode host check", jc.Decode(&hc)) != nil {
		return
	}

	err := b.store.UpdateHostCheck(jc.Request.Context(), hk, hc)
	if jc.Check("failed to update host check", err) != nil {
		return
	}
}

func (b *Bus) broadcastAction(e webhooks.Event) {
	log := b.logger.With("event", e.Event).With("module", e.Module)
	err := b.webhooksMgr.BroadcastAction(context.Background(), e)
	if err != nil {
		log.With(zap.Error(err)).Error("failed to broadcast action")
	} else {
		log.Debug("successfully broadcast action")
	}
}

func (b *Bus) contractTaxHandlerGET(jc jape.Context) {
	var payout types.Currency
	if jc.DecodeParam("payout", (*api.ParamCurrency)(&payout)) != nil {
		return
	}
	cs := b.cm.TipState()
	jc.Encode(cs.FileContractTax(types.FileContract{Payout: payout}))
}

func (b *Bus) stateHandlerGET(jc jape.Context) {
	api.WriteResponse(jc, api.BusStateResponse{
		StartTime: api.TimeRFC3339(b.startTime),
		BuildState: api.BuildState{
			Version:   build.Version(),
			Commit:    build.Commit(),
			OS:        runtime.GOOS,
			BuildTime: api.TimeRFC3339(build.BuildTime()),
		},
		Explorer: api.ExplorerState{
			Enabled: b.explorer.Enabled(),
			URL:     b.explorer.BaseURL(),
		},
		Network: b.cm.TipState().Network.Name,
	})
}

func (b *Bus) uploadTrackHandlerPOST(jc jape.Context) {
	var id api.UploadID
	if jc.DecodeParam("id", &id) == nil {
		jc.Check("failed to track upload", b.sectors.StartUpload(id))
	}
}

func (b *Bus) uploadAddSectorHandlerPOST(jc jape.Context) {
	var id api.UploadID
	if jc.DecodeParam("id", &id) != nil {
		return
	}
	var roots []types.Hash256
	if jc.Decode(&roots) != nil {
		return
	}
	jc.Check("failed to add sectors", b.sectors.AddSectors(id, roots...))
}

func (b *Bus) uploadFinishedHandlerDELETE(jc jape.Context) {
	var id api.UploadID
	if jc.DecodeParam("id", &id) == nil {
		b.sectors.FinishUpload(id)
	}
}

func (b *Bus) webhookActionHandlerPost(jc jape.Context) {
	var action webhooks.Event
	if jc.Check("failed to decode action", jc.Decode(&action)) != nil {
		return
	}
	b.broadcastAction(action)
}

func (b *Bus) webhookHandlerDelete(jc jape.Context) {
	var wh webhooks.Webhook
	if jc.Decode(&wh) != nil {
		return
	}
	err := b.webhooksMgr.Delete(jc.Request.Context(), wh)
	if errors.Is(err, webhooks.ErrWebhookNotFound) {
		jc.Error(fmt.Errorf("webhook for URL %v and event %v.%v not found", wh.URL, wh.Module, wh.Event), http.StatusNotFound)
		return
	} else if jc.Check("failed to delete webhook", err) != nil {
		return
	}
}

func (b *Bus) webhookHandlerGet(jc jape.Context) {
	webhooks, queueInfos := b.webhooksMgr.Info()
	jc.Encode(api.WebhookResponse{
		Queues:   queueInfos,
		Webhooks: webhooks,
	})
}

func (b *Bus) webhookHandlerPost(jc jape.Context) {
	var req webhooks.Webhook
	if jc.Decode(&req) != nil {
		return
	}

	err := b.webhooksMgr.Register(jc.Request.Context(), webhooks.Webhook{
		Event:   req.Event,
		Module:  req.Module,
		URL:     req.URL,
		Headers: req.Headers,
	})
	if err != nil {
		jc.Error(fmt.Errorf("failed to add Webhook: %w", err), http.StatusInternalServerError)
		return
	}
}

func (b *Bus) metricsHandlerDELETE(jc jape.Context) {
	metric := jc.PathParam("key")
	if metric == "" {
		jc.Error(errors.New("parameter 'metric' is required"), http.StatusBadRequest)
		return
	}

	var cutoff time.Time
	if jc.DecodeForm("cutoff", (*api.TimeRFC3339)(&cutoff)) != nil {
		return
	} else if cutoff.IsZero() {
		jc.Error(errors.New("parameter 'cutoff' is required"), http.StatusBadRequest)
		return
	}

	err := b.store.PruneMetrics(jc.Request.Context(), metric, cutoff)
	if jc.Check("failed to prune metrics", err) != nil {
		return
	}
}

func (b *Bus) metricsHandlerPUT(jc jape.Context) {
	jc.Custom((*interface{})(nil), nil)

	key := jc.PathParam("key")
	if key != api.MetricContractPrune {
		jc.Error(fmt.Errorf("unknown metric key '%s'", key), http.StatusBadRequest)
		return
	}

	// TODO: jape hack - remove once jape can handle decoding multiple different request types
	var req api.ContractPruneMetricRequestPUT
	if err := json.NewDecoder(jc.Request.Body).Decode(&req); err != nil {
		jc.Error(fmt.Errorf("couldn't decode request type (%T): %w", req, err), http.StatusBadRequest)
		return
	}

	jc.Check("failed to record contract prune metric", b.store.RecordContractPruneMetric(jc.Request.Context(), req.Metrics...))
}

func (b *Bus) metricsHandlerGET(jc jape.Context) {
	// parse mandatory query parameters
	var start time.Time
	if jc.DecodeForm("start", (*api.TimeRFC3339)(&start)) != nil {
		return
	} else if start.IsZero() {
		jc.Error(errors.New("parameter 'start' is required"), http.StatusBadRequest)
		return
	}

	var n uint64
	if jc.DecodeForm("n", &n) != nil {
		return
	} else if n == 0 {
		if jc.Request.FormValue("n") == "" {
			jc.Error(errors.New("parameter 'n' is required"), http.StatusBadRequest)
		} else {
			jc.Error(errors.New("'n' has to be greater than zero"), http.StatusBadRequest)
		}
		return
	}

	var interval time.Duration
	if jc.DecodeForm("interval", (*api.DurationMS)(&interval)) != nil {
		return
	} else if interval == 0 {
		jc.Error(errors.New("parameter 'interval' is required"), http.StatusBadRequest)
		return
	}

	// parse optional query parameters
	var metrics interface{}
	var err error
	key := jc.PathParam("key")
	switch key {
	case api.MetricContract:
		var opts api.ContractMetricsQueryOpts
		if jc.DecodeForm("contractid", &opts.ContractID) != nil {
			return
		} else if jc.DecodeForm("hostkey", &opts.HostKey) != nil {
			return
		}
		metrics, err = b.metrics(jc.Request.Context(), key, start, n, interval, opts)
	case api.MetricContractPrune:
		var opts api.ContractPruneMetricsQueryOpts
		if jc.DecodeForm("contractid", &opts.ContractID) != nil {
			return
		} else if jc.DecodeForm("hostkey", &opts.HostKey) != nil {
			return
		} else if jc.DecodeForm("hostversion", &opts.HostVersion) != nil {
			return
		}
		metrics, err = b.metrics(jc.Request.Context(), key, start, n, interval, opts)
	case api.MetricWallet:
		var opts api.WalletMetricsQueryOpts
		metrics, err = b.metrics(jc.Request.Context(), key, start, n, interval, opts)
	default:
		jc.Error(fmt.Errorf("unknown metric '%s'", key), http.StatusBadRequest)
		return
	}
	if errors.Is(err, api.ErrMaxIntervalsExceeded) {
		jc.Error(err, http.StatusBadRequest)
		return
	} else if jc.Check(fmt.Sprintf("failed to fetch '%s' metrics", key), err) != nil {
		return
	}
	jc.Encode(metrics)
}

func (b *Bus) metrics(ctx context.Context, key string, start time.Time, n uint64, interval time.Duration, opts interface{}) (interface{}, error) {
	switch key {
	case api.MetricContract:
		return b.store.ContractMetrics(ctx, start, n, interval, opts.(api.ContractMetricsQueryOpts))
	case api.MetricContractPrune:
		return b.store.ContractPruneMetrics(ctx, start, n, interval, opts.(api.ContractPruneMetricsQueryOpts))
	case api.MetricWallet:
		return b.store.WalletMetrics(ctx, start, n, interval, opts.(api.WalletMetricsQueryOpts))
	}
	return nil, fmt.Errorf("unknown metric '%s'", key)
}

func (b *Bus) multipartHandlerCreatePOST(jc jape.Context) {
	var req api.MultipartCreateRequest
	if jc.Decode(&req) != nil {
		return
	}

	var key object.EncryptionKey
	if req.DisableClientSideEncryption {
		key = object.NoOpKey
	} else {
		key = object.GenerateEncryptionKey(object.EncryptionKeyTypeSalted)
	}

	resp, err := b.store.CreateMultipartUpload(jc.Request.Context(), req.Bucket, req.Key, key, req.MimeType, req.Metadata)
	if jc.Check("failed to create multipart upload", err) != nil {
		return
	}
	jc.Encode(resp)
}

func (b *Bus) multipartHandlerAbortPOST(jc jape.Context) {
	var req api.MultipartAbortRequest
	if jc.Decode(&req) != nil {
		return
	}
	err := b.store.AbortMultipartUpload(jc.Request.Context(), req.Bucket, req.Key, req.UploadID)
	if jc.Check("failed to abort multipart upload", err) != nil {
		return
	}
}

func (b *Bus) multipartHandlerCompletePOST(jc jape.Context) {
	var req api.MultipartCompleteRequest
	if jc.Decode(&req) != nil {
		return
	}
	resp, err := b.store.CompleteMultipartUpload(jc.Request.Context(), req.Bucket, req.Key, req.UploadID, req.Parts, api.CompleteMultipartOptions{
		Metadata: req.Metadata,
	})
	if jc.Check("failed to complete multipart upload", err) != nil {
		return
	}
	jc.Encode(resp)
}

func (b *Bus) multipartHandlerUploadPartPUT(jc jape.Context) {
	var req api.MultipartAddPartRequest
	if jc.Decode(&req) != nil {
		return
	}
	if req.Bucket == "" {
		jc.Error(api.ErrBucketMissing, http.StatusBadRequest)
		return
	} else if req.ETag == "" {
		jc.Error(errors.New("etag must be non-empty"), http.StatusBadRequest)
		return
	} else if req.PartNumber <= 0 || req.PartNumber > gofakes3.MaxUploadPartNumber {
		jc.Error(fmt.Errorf("part_number must be between 1 and %d", gofakes3.MaxUploadPartNumber), http.StatusBadRequest)
		return
	} else if req.UploadID == "" {
		jc.Error(errors.New("upload_id must be non-empty"), http.StatusBadRequest)
		return
	}
	err := b.store.AddMultipartPart(jc.Request.Context(), req.Bucket, req.Key, req.ETag, req.UploadID, req.PartNumber, req.Slices)
	if jc.Check("failed to upload part", err) != nil {
		return
	}
}

func (b *Bus) multipartHandlerUploadGET(jc jape.Context) {
	resp, err := b.store.MultipartUpload(jc.Request.Context(), jc.PathParam("id"))
	if jc.Check("failed to get multipart upload", err) != nil {
		return
	}
	jc.Encode(resp)
}

func (b *Bus) multipartHandlerListUploadsPOST(jc jape.Context) {
	var req api.MultipartListUploadsRequest
	if jc.Decode(&req) != nil {
		return
	}
	resp, err := b.store.MultipartUploads(jc.Request.Context(), req.Bucket, req.Prefix, req.KeyMarker, req.UploadIDMarker, req.Limit)
	if jc.Check("failed to list multipart uploads", err) != nil {
		return
	}
	jc.Encode(resp)
}

func (b *Bus) multipartHandlerListPartsPOST(jc jape.Context) {
	var req api.MultipartListPartsRequest
	if jc.Decode(&req) != nil {
		return
	}
	resp, err := b.store.MultipartUploadParts(jc.Request.Context(), req.Bucket, req.Key, req.UploadID, req.PartNumberMarker, int64(req.Limit))
	if jc.Check("failed to list multipart upload parts", err) != nil {
		return
	}
	jc.Encode(resp)
}

func (b *Bus) contractsFormHandler(jc jape.Context) {
	// apply pessimistic timeout
	ctx, cancel := context.WithTimeout(jc.Request.Context(), 15*time.Minute)
	defer cancel()

	// decode the request
	var rfr api.ContractFormRequest
	if jc.Decode(&rfr) != nil {
		return
	}

	// validate the request
	if rfr.EndHeight == 0 {
		http.Error(jc.ResponseWriter, "EndHeight can not be zero", http.StatusBadRequest)
		return
	} else if rfr.HostKey == (types.PublicKey{}) {
		http.Error(jc.ResponseWriter, "HostKey must be provided", http.StatusBadRequest)
		return
	} else if rfr.HostCollateral.IsZero() {
		http.Error(jc.ResponseWriter, "HostCollateral can not be zero", http.StatusBadRequest)
		return
	} else if rfr.HostIP == "" {
		http.Error(jc.ResponseWriter, "HostIP must be provided", http.StatusBadRequest)
		return
	} else if rfr.RenterFunds.IsZero() {
		http.Error(jc.ResponseWriter, "RenterFunds can not be zero", http.StatusBadRequest)
		return
	} else if rfr.RenterAddress == (types.Address{}) {
		http.Error(jc.ResponseWriter, "RenterAddress must be provided", http.StatusBadRequest)
		return
	}

	// fetch gouging parameters
	gp, err := b.gougingParams(ctx)
	if jc.Check("could not get gouging parameters", err) != nil {
		return
	}
	gc := gouging.NewChecker(gp.GougingSettings, gp.ConsensusState, nil, nil)

	// fetch host settings
	settings, err := b.rhp2Client.Settings(ctx, rfr.HostKey, rfr.HostIP)
	if jc.Check("couldn't fetch host settings", err) != nil {
		return
	}

	// check gouging
	breakdown := gc.CheckSettings(settings)
	if breakdown.Gouging() {
		jc.Error(fmt.Errorf("failed to form contract, gouging check failed: %v", breakdown), http.StatusBadRequest)
		return
	}

	// send V2 transaction if we're passed the V2 hardfork allow height
	var rev rhpv2.ContractRevision
	if b.isPassedV2AllowHeight() {
		panic("not implemented")
	} else {
		rev, err = b.formContract(
			ctx,
			settings,
			rfr.RenterAddress,
			rfr.RenterFunds,
			rfr.HostCollateral,
			rfr.HostKey,
			rfr.HostIP,
			rfr.EndHeight,
		)
		if jc.Check("couldn't form contract", err) != nil {
			return
		}
	}

	// add the contract
	metadata, err := b.addContract(
		ctx,
		rev,
		rev.Revision.MissedHostPayout().Sub(rfr.HostCollateral),
		rfr.RenterFunds,
		b.cm.Tip().Height,
		api.ContractStatePending,
	)
	if jc.Check("couldn't add contract", err) != nil {
		return
	}

	// return the contract
	jc.Encode(metadata)
}<|MERGE_RESOLUTION|>--- conflicted
+++ resolved
@@ -737,34 +737,6 @@
 	jc.Check("failed to archive contracts", b.store.ArchiveContracts(jc.Request.Context(), toArchive))
 }
 
-<<<<<<< HEAD
-=======
-func (b *Bus) contractsSetsHandlerGET(jc jape.Context) {
-	sets, err := b.store.ContractSets(jc.Request.Context())
-	if jc.Check("couldn't fetch contract sets", err) == nil {
-		jc.Encode(sets)
-	}
-}
-
-func (b *Bus) contractsSetHandlerPUT(jc jape.Context) {
-	var req api.ContractSetUpdateRequest
-	if set := jc.PathParam("set"); set == "" {
-		jc.Error(errors.New("path parameter 'set' can not be empty"), http.StatusBadRequest)
-		return
-	} else if jc.Decode(&req) != nil {
-		return
-	} else if jc.Check("could not add contracts to set", b.store.UpdateContractSet(jc.Request.Context(), set, req.ToAdd, req.ToRemove)) != nil {
-		return
-	}
-}
-
-func (b *Bus) contractsSetHandlerDELETE(jc jape.Context) {
-	if set := jc.PathParam("set"); set != "" {
-		jc.Check("could not remove contract set", b.store.RemoveContractSet(jc.Request.Context(), set))
-	}
-}
-
->>>>>>> f06e5ef2
 func (b *Bus) contractAcquireHandlerPOST(jc jape.Context) {
 	var id types.FileContractID
 	if jc.DecodeParam("id", &id) != nil {
