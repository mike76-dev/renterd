package bus

import (
	"context"
	"encoding/json"
	"errors"
	"fmt"
	"io"
	"math"
	"net/http"
	"runtime"
	"sort"
	"strings"
	"time"

	rhpv2 "go.sia.tech/core/rhp/v2"
	rhpv3 "go.sia.tech/core/rhp/v3"
	rhpv4 "go.sia.tech/core/rhp/v4"

	rhp4utils "go.sia.tech/coreutils/rhp/v4"
	ibus "go.sia.tech/renterd/internal/bus"
	"go.sia.tech/renterd/internal/prometheus"
	rhp3 "go.sia.tech/renterd/internal/rhp/v3"
	rhp4 "go.sia.tech/renterd/internal/rhp/v4"
	"go.sia.tech/renterd/stores/sql"

	"go.sia.tech/renterd/internal/gouging"
	rhp2 "go.sia.tech/renterd/internal/rhp/v2"

	"go.sia.tech/core/gateway"
	"go.sia.tech/core/types"
	"go.sia.tech/gofakes3"
	"go.sia.tech/jape"
	"go.sia.tech/renterd/alerts"
	"go.sia.tech/renterd/api"
	"go.sia.tech/renterd/build"
	"go.sia.tech/renterd/internal/utils"
	"go.sia.tech/renterd/object"
	"go.sia.tech/renterd/webhooks"
	"go.uber.org/zap"
)

func (b *Bus) accountsFundHandler(jc jape.Context) {
	var req api.AccountsFundRequest
	if jc.Decode(&req) != nil {
		return
	}

	// contract metadata
	cm, err := b.store.Contract(jc.Request.Context(), req.ContractID)
	if jc.Check("failed to fetch contract metadata", err) != nil {
		return
	}

	// host
	host, err := b.store.Host(jc.Request.Context(), cm.HostKey)
	if jc.Check("failed to fetch host for contract", err) != nil {
		return
	}

	rk := b.masterKey.DeriveContractKey(cm.HostKey)

	// acquire contract
	lockID, err := b.contractLocker.Acquire(jc.Request.Context(), lockingPriorityFunding, req.ContractID, math.MaxInt64)
	if jc.Check("failed to acquire lock", err) != nil {
		return
	}
	defer b.contractLocker.Release(req.ContractID, lockID)

	var deposit types.Currency
	var spending api.ContractSpendingRecord
	if b.isPassedV2AllowHeight() {
		// latest revision
		rev, err := b.rhp4Client.LatestRevision(jc.Request.Context(), cm.HostKey, host.V2SiamuxAddr(), req.ContractID)
		if jc.Check("failed to fetch contract revision", err) != nil {
			return
		}
		// cap the deposit by what's left in the contract
		renterFunds := rev.RenterOutput.Value
		if renterFunds.IsZero() {
			jc.Error(errors.New("contract is out of funds"), http.StatusBadRequest)
			return
		} else if req.Amount.Cmp(renterFunds) > 0 {
			req.Amount = renterFunds
		}
		deposit = req.Amount
		// fund the account
		signer := ibus.NewFormContractSigner(b.w, rk)
		err = b.rhp4Client.FundAccounts(jc.Request.Context(), host.PublicKey, host.V2SiamuxAddr(), b.cm.TipState(), signer, rhp4utils.ContractRevision{ID: req.ContractID, Revision: rev}, []rhpv4.AccountDeposit{
			{
				Account: rhpv4.Account(req.AccountID),
				Amount:  deposit,
			},
		})
		if jc.Check("failed to fund v2 account", err) != nil {
			return
		}
		spending = api.ContractSpendingRecord{
			ContractSpending: api.ContractSpending{
				FundAccount: deposit,
			},
			ContractID:     req.ContractID,
			RevisionNumber: rev.RevisionNumber,
			Size:           rev.Filesize,

			MissedHostPayout:  rev.MissedHostValue,
			ValidRenterPayout: rev.RenterOutput.Value,
		}
	} else {
		// latest revision
<<<<<<< HEAD
		rev, err := b.rhp3Client.Revision(jc.Request.Context(), req.ContractID, cm.HostKey, host.NetAddress)
=======
		rev, err := b.rhp3Client.Revision(jc.Request.Context(), req.ContractID, cm.HostKey, host.Settings.SiamuxAddr())
>>>>>>> e7d1abaa
		if jc.Check("failed to fetch contract revision", err) != nil {
			return
		}

		// ensure we have at least 2H in the contract to cover the costs
		if types.NewCurrency64(2).Cmp(rev.ValidRenterPayout()) >= 0 {
			jc.Error(fmt.Errorf("insufficient funds to fund account: %v <= %v", rev.ValidRenterPayout(), types.NewCurrency64(2)), http.StatusBadRequest)
			return
		}

		// price table
<<<<<<< HEAD
		pt, err := b.rhp3Client.PriceTable(jc.Request.Context(), cm.HostKey, host.NetAddress, rhp3.PreparePriceTableContractPayment(&rev, req.AccountID, rk))
=======
		pt, err := b.rhp3Client.PriceTable(jc.Request.Context(), cm.HostKey, host.Settings.SiamuxAddr(), rhp3.PreparePriceTableContractPayment(&rev, req.AccountID, rk))
>>>>>>> e7d1abaa
		if jc.Check("failed to fetch price table", err) != nil {
			return
		}

		// check only the FundAccountCost
		if types.NewCurrency64(1).Cmp(pt.FundAccountCost) < 0 {
			jc.Error(fmt.Errorf("%w: host is gouging on FundAccountCost", gouging.ErrPriceTableGouging), http.StatusServiceUnavailable)
			return
		}

		// cap the deposit by what's left in the contract
		deposit = req.Amount
		cost := pt.FundAccountCost
		availableFunds := rev.ValidRenterPayout().Sub(cost)
		if deposit.Cmp(availableFunds) > 0 {
			deposit = availableFunds
		}

		// fund the account
<<<<<<< HEAD
		err = b.rhp3Client.FundAccount(jc.Request.Context(), &rev, cm.HostKey, host.NetAddress, deposit, req.AccountID, pt.HostPriceTable, rk)
=======
		err = b.rhp3Client.FundAccount(jc.Request.Context(), &rev, cm.HostKey, host.Settings.SiamuxAddr(), deposit, req.AccountID, pt.HostPriceTable, rk)
>>>>>>> e7d1abaa
		if jc.Check("failed to fund account", err) != nil {
			return
		}
		spending = api.ContractSpendingRecord{
			ContractSpending: api.ContractSpending{
				FundAccount: deposit.Add(cost),
			},
			ContractID:     rev.ParentID,
			RevisionNumber: rev.RevisionNumber,
			Size:           rev.Filesize,

			MissedHostPayout:  rev.MissedHostPayout(),
			ValidRenterPayout: rev.ValidRenterPayout(),
		}
	}

	// record spending
	err = b.store.RecordContractSpending(jc.Request.Context(), []api.ContractSpendingRecord{
		spending,
	})
	if err != nil {
		b.logger.Error("failed to record contract spending", zap.Error(err))
	}
	jc.Encode(api.AccountsFundResponse{
		Deposit: deposit,
	})
}

func (b *Bus) consensusAcceptBlock(jc jape.Context) {
	var block types.Block
	if jc.Decode(&block) != nil {
		return
	}

	if jc.Check("failed to accept block", b.cm.AddBlocks([]types.Block{block})) != nil {
		return
	}

	if block.V2 == nil {
		b.s.BroadcastHeader(block.Header())
	} else {
		b.s.BroadcastV2BlockOutline(gateway.OutlineBlock(block, b.cm.PoolTransactions(), b.cm.V2PoolTransactions()))
	}
}

func (b *Bus) syncerAddrHandler(jc jape.Context) {
	api.WriteResponse(jc, api.SyncerAddrResp(b.s.Addr()))
}

func (b *Bus) syncerPeersHandler(jc jape.Context) {
	var peers []string
	for _, p := range b.s.Peers() {
		peers = append(peers, p.String())
	}
	api.WriteResponse(jc, api.SyncerPeersResp(peers))
}

func (b *Bus) syncerConnectHandler(jc jape.Context) {
	var addr string
	if jc.Decode(&addr) == nil {
		_, err := b.s.Connect(jc.Request.Context(), addr)
		jc.Check("couldn't connect to peer", err)
	}
}

func (b *Bus) consensusStateHandler(jc jape.Context) {
	cs, err := b.consensusState(jc.Request.Context())
	if jc.Check("couldn't fetch consensus state", err) != nil {
		return
	}
	api.WriteResponse(jc, cs)
}

func (b *Bus) consensusNetworkHandler(jc jape.Context) {
	jc.Encode(*b.cm.TipState().Network)
}

func (b *Bus) postSystemSQLite3BackupHandler(jc jape.Context) {
	var req api.BackupRequest
	if jc.Decode(&req) != nil {
		return
	}
	switch req.Database {
	case "main", "metrics":
	default:
		jc.Error(fmt.Errorf("%w: valid values are 'main' and 'metrics'", api.ErrInvalidDatabase), http.StatusBadRequest)
		return
	}
	err := b.store.Backup(jc.Request.Context(), req.Database, req.Path)
	if errors.Is(err, api.ErrBackupNotSupported) {
		jc.Error(err, http.StatusNotFound)
		return
	} else if jc.Check("failed to backup", err) != nil {
		return
	}
}

func (b *Bus) txpoolFeeHandler(jc jape.Context) {
	api.WriteResponse(jc, api.TxPoolFeeResp{Currency: b.cm.RecommendedFee()})
}

func (b *Bus) txpoolTransactionsHandler(jc jape.Context) {
	api.WriteResponse(jc, api.TxPoolTxResp(b.cm.PoolTransactions()))
}

func (b *Bus) txpoolBroadcastHandler(jc jape.Context) {
	var txnSet []types.Transaction
	if jc.Decode(&txnSet) != nil {
		return
	}

	_, err := b.cm.AddPoolTransactions(txnSet)
	if jc.Check("couldn't broadcast transaction set", err) != nil {
		return
	}

	b.s.BroadcastTransactionSet(txnSet)
}

func (b *Bus) bucketsHandlerGET(jc jape.Context) {
	resp, err := b.store.Buckets(jc.Request.Context())
	if jc.Check("couldn't list buckets", err) != nil {
		return
	}
	api.WriteResponse(jc, prometheus.Slice(resp))
}

func (b *Bus) bucketsHandlerPOST(jc jape.Context) {
	var bucket api.BucketCreateRequest
	if jc.Decode(&bucket) != nil {
		return
	} else if bucket.Name == "" {
		jc.Error(errors.New("no name provided"), http.StatusBadRequest)
		return
	} else if jc.Check("failed to create bucket", b.store.CreateBucket(jc.Request.Context(), bucket.Name, bucket.Policy)) != nil {
		return
	}
}

func (b *Bus) bucketsHandlerPolicyPUT(jc jape.Context) {
	var req api.BucketUpdatePolicyRequest
	if jc.Decode(&req) != nil {
		return
	} else if bucket := jc.PathParam("name"); bucket == "" {
		jc.Error(errors.New("no bucket name provided"), http.StatusBadRequest)
		return
	} else if jc.Check("failed to create bucket", b.store.UpdateBucketPolicy(jc.Request.Context(), bucket, req.Policy)) != nil {
		return
	}
}

func (b *Bus) bucketHandlerDELETE(jc jape.Context) {
	var name string
	if jc.DecodeParam("name", &name) != nil {
		return
	} else if name == "" {
		jc.Error(errors.New("no name provided"), http.StatusBadRequest)
		return
	} else if jc.Check("failed to delete bucket", b.store.DeleteBucket(jc.Request.Context(), name)) != nil {
		return
	}
}

func (b *Bus) bucketHandlerGET(jc jape.Context) {
	var name string
	if jc.DecodeParam("name", &name) != nil {
		return
	} else if name == "" {
		jc.Error(errors.New("parameter 'name' is required"), http.StatusBadRequest)
		return
	}
	bucket, err := b.store.Bucket(jc.Request.Context(), name)
	if errors.Is(err, api.ErrBucketNotFound) {
		jc.Error(err, http.StatusNotFound)
		return
	} else if jc.Check("failed to fetch bucket", err) != nil {
		return
	}
	jc.Encode(bucket)
}

func (b *Bus) walletHandler(jc jape.Context) {
	address := b.w.Address()
	balance, err := b.w.Balance()
	if jc.Check("couldn't fetch wallet balance", err) != nil {
		return
	}

	api.WriteResponse(jc, api.WalletResponse{
		Balance:    balance,
		Address:    address,
		ScanHeight: b.w.Tip().Height,
	})
}

func (b *Bus) walletEventsHandler(jc jape.Context) {
	var offset int
	if jc.DecodeForm("offset", &offset) != nil {
		return
	} else if offset < 0 {
		jc.Error(api.ErrInvalidOffset, http.StatusBadRequest)
		return
	}

	limit := -1
	if jc.DecodeForm("limit", &limit) != nil {
		return
	} else if limit < -1 {
		jc.Error(api.ErrInvalidLimit, http.StatusBadRequest)
		return
	}

	events, err := b.w.Events(offset, limit)
	if jc.Check("couldn't load events", err) != nil {
		return
	}
	relevant := []types.Address{b.w.Address()}
	for i := range events {
		// NOTE: add the wallet's address to every event. Theoretically,
		// this information should be persisted next to the event but
		// using a SingleAddress the address should always be set because
		// only relevant events are persisted and because the wallet only
		// has one address.
		events[i].Relevant = relevant
	}
	jc.Encode(events)
}

func (b *Bus) walletSendSiacoinsHandler(jc jape.Context) {
	var req api.WalletSendRequest
	if jc.Decode(&req) != nil {
		return
	} else if req.Address == types.VoidAddress {
		jc.Error(errors.New("cannot send to void address"), http.StatusBadRequest)
		return
	}

	// estimate miner fee
	feePerByte := b.cm.RecommendedFee()
	minerFee := feePerByte.Mul64(stdTxnSize)
	if req.SubtractMinerFee {
		var underflow bool
		req.Amount, underflow = req.Amount.SubWithUnderflow(minerFee)
		if underflow {
			jc.Error(fmt.Errorf("amount must be greater than miner fee: %s", minerFee), http.StatusBadRequest)
			return
		}
	}

	// send V2 transaction if we're passed the V2 hardfork allow height
	if b.isPassedV2AllowHeight() {
		txn := types.V2Transaction{
			MinerFee: minerFee,
			SiacoinOutputs: []types.SiacoinOutput{
				{Address: req.Address, Value: req.Amount},
			},
		}
		// fund and sign transaction
		basis, toSign, err := b.w.FundV2Transaction(&txn, req.Amount.Add(minerFee), req.UseUnconfirmed)
		if jc.Check("failed to fund transaction", err) != nil {
			return
		}
		b.w.SignV2Inputs(&txn, toSign)
		basis, txnset, err := b.cm.V2TransactionSet(basis, txn)
		if jc.Check("failed to get parents for funded transaction", err) != nil {
			b.w.ReleaseInputs(nil, []types.V2Transaction{txn})
			return
		}
		// verify the transaction and add it to the transaction pool
		if _, err := b.cm.AddV2PoolTransactions(basis, txnset); jc.Check("failed to add v2 transaction set", err) != nil {
			b.w.ReleaseInputs(nil, []types.V2Transaction{txn})
			return
		}
		// broadcast the transaction
		b.s.BroadcastV2TransactionSet(basis, txnset)
		jc.Encode(txn.ID())
	} else {
		// build transaction
		txn := types.Transaction{
			MinerFees: []types.Currency{minerFee},
			SiacoinOutputs: []types.SiacoinOutput{
				{Address: req.Address, Value: req.Amount},
			},
		}
		toSign, err := b.w.FundTransaction(&txn, req.Amount.Add(minerFee), req.UseUnconfirmed)
		if jc.Check("failed to fund transaction", err) != nil {
			return
		}
		b.w.SignTransaction(&txn, toSign, types.CoveredFields{WholeTransaction: true})
		// shouldn't be necessary to get parents since the transaction is
		// not using unconfirmed outputs, but good practice
		txnset := append(b.cm.UnconfirmedParents(txn), txn)
		// verify the transaction and add it to the transaction pool
		if _, err := b.cm.AddPoolTransactions(txnset); jc.Check("failed to add transaction set", err) != nil {
			b.w.ReleaseInputs([]types.Transaction{txn}, nil)
			return
		}
		// broadcast the transaction
		b.s.BroadcastTransactionSet(txnset)
		jc.Encode(txn.ID())
	}
}

func (b *Bus) walletRedistributeHandler(jc jape.Context) {
	var wfr api.WalletRedistributeRequest
	if jc.Decode(&wfr) != nil {
		return
	}
	if wfr.Outputs == 0 {
		jc.Error(errors.New("'outputs' has to be greater than zero"), http.StatusBadRequest)
		return
	}

	spendableOutputs, err := b.w.SpendableOutputs()
	if jc.Check("couldn't fetch spendable outputs", err) != nil {
		return
	}
	var available int
	for _, so := range spendableOutputs {
		if so.SiacoinOutput.Value.Cmp(wfr.Amount) >= 0 {
			available++
		}
	}
	if available >= wfr.Outputs {
		b.logger.Debugf("no wallet maintenance needed, plenty of outputs available (%v>=%v)", available, wfr.Outputs)
		jc.Encode([]types.TransactionID{})
		return
	}
	wantedOutputs := wfr.Outputs - available

	var ids []types.TransactionID
	if state := b.cm.TipState(); state.Index.Height < state.Network.HardforkV2.AllowHeight {
		// v1 redistribution
		txns, toSign, err := b.w.Redistribute(wantedOutputs, wfr.Amount, b.cm.RecommendedFee())
		if jc.Check("couldn't redistribute money in the wallet into the desired outputs", err) != nil {
			return
		}

		if len(txns) == 0 {
			jc.Encode(ids)
			return
		}

		for i := 0; i < len(txns); i++ {
			b.w.SignTransaction(&txns[i], toSign, types.CoveredFields{WholeTransaction: true})
			ids = append(ids, txns[i].ID())
		}

		_, err = b.cm.AddPoolTransactions(txns)
		if jc.Check("couldn't broadcast the transaction", err) != nil {
			b.w.ReleaseInputs(txns, nil)
			return
		}
	} else {
		// v2 redistribution
		txns, toSign, err := b.w.RedistributeV2(wantedOutputs, wfr.Amount, b.cm.RecommendedFee())
		if jc.Check("couldn't redistribute money in the wallet into the desired outputs", err) != nil {
			return
		}

		if len(txns) == 0 {
			jc.Encode(ids)
			return
		}

		for i := 0; i < len(txns); i++ {
			b.w.SignV2Inputs(&txns[i], toSign[i])
			ids = append(ids, txns[i].ID())
		}

		_, err = b.cm.AddV2PoolTransactions(state.Index, txns)
		if jc.Check("couldn't broadcast the transaction", err) != nil {
			b.w.ReleaseInputs(nil, txns)
			return
		}
	}

	jc.Encode(ids)
}

func (b *Bus) walletPendingHandler(jc jape.Context) {
	events, err := b.w.UnconfirmedEvents()
	if jc.Check("couldn't fetch unconfirmed events", err) != nil {
		return
	}
	jc.Encode(events)
}

func (b *Bus) hostsHandlerGET(jc jape.Context) {
	hosts, err := b.store.UsableHosts(jc.Request.Context())
	if jc.Check("couldn't fetch hosts", err) != nil {
		return
	}

	gp, err := b.gougingParams(jc.Request.Context())
	if jc.Check("could not get gouging parameters", err) != nil {
		return
	}
	gc := gouging.NewChecker(gp.GougingSettings, gp.ConsensusState)

	var infos []api.HostInfo
	for _, h := range hosts {
		if (len(h.V2SiamuxAddresses) > 0 && !gc.CheckV2(h.V2HS).Gouging()) ||
			(len(h.V2SiamuxAddresses) == 0 && !gc.CheckV1(&h.HS, &h.PT).Gouging()) {
			infos = append(infos, h.HostInfo)
		}
	}
	jc.Encode(infos)
}

func (b *Bus) hostsHandlerPOST(jc jape.Context) {
	var req api.HostsRequest
	if jc.Decode(&req) != nil {
		return
	}

	// validate the usability mode
	switch req.UsabilityMode {
	case api.UsabilityFilterModeUsable:
	case api.UsabilityFilterModeUnusable:
	case api.UsabilityFilterModeAll:
	case "":
		req.UsabilityMode = api.UsabilityFilterModeAll
	default:
		jc.Error(fmt.Errorf("invalid usability mode: '%v', options are 'usable', 'unusable' or an empty string for no filter", req.UsabilityMode), http.StatusBadRequest)
		return
	}

	// validate the filter mode
	switch req.FilterMode {
	case api.HostFilterModeAllowed:
	case api.HostFilterModeBlocked:
	case api.HostFilterModeAll:
	case "":
		req.FilterMode = api.HostFilterModeAllowed
	default:
		jc.Error(fmt.Errorf("invalid filter mode: '%v', options are 'allowed', 'blocked' or an empty string for 'allowed' filter", req.FilterMode), http.StatusBadRequest)
		return
	}

	// validate the offset and limit
	if req.Offset < 0 {
		jc.Error(errors.New("offset must be non-negative"), http.StatusBadRequest)
		return
	}
	if req.Limit < 0 && req.Limit != -1 {
		jc.Error(errors.New("limit must be non-negative or equal to -1 to indicate no limit"), http.StatusBadRequest)
		return
	} else if req.Limit == 0 {
		req.Limit = -1
	}

	hosts, err := b.store.Hosts(jc.Request.Context(), api.HostOptions{
		FilterMode:      req.FilterMode,
		UsabilityMode:   req.UsabilityMode,
		AddressContains: req.AddressContains,
		KeyIn:           req.KeyIn,
		Offset:          req.Offset,
		Limit:           req.Limit,
		MaxLastScan:     req.MaxLastScan,
	})
	if jc.Check(fmt.Sprintf("couldn't fetch hosts %d-%d", req.Offset, req.Offset+req.Limit), err) != nil {
		return
	}
	api.WriteResponse(jc, prometheus.Slice(hosts))
}

func (b *Bus) hostsRemoveHandlerPOST(jc jape.Context) {
	var hrr api.HostsRemoveRequest
	if jc.Decode(&hrr) != nil {
		return
	}
	if hrr.MaxDowntimeHours == 0 {
		jc.Error(errors.New("maxDowntime must be non-zero"), http.StatusBadRequest)
		return
	}
	if hrr.MaxConsecutiveScanFailures == 0 {
		jc.Error(errors.New("maxConsecutiveScanFailures must be non-zero"), http.StatusBadRequest)
		return
	}
	removed, err := b.store.RemoveOfflineHosts(jc.Request.Context(), hrr.MaxConsecutiveScanFailures, time.Duration(hrr.MaxDowntimeHours))
	if jc.Check("couldn't remove offline hosts", err) != nil {
		return
	}
	jc.Encode(removed)
}

func (b *Bus) hostsPubkeyHandlerGET(jc jape.Context) {
	var hostKey types.PublicKey
	if jc.DecodeParam("hostkey", &hostKey) != nil {
		return
	}
	host, err := b.store.Host(jc.Request.Context(), hostKey)
	if errors.Is(err, api.ErrHostNotFound) {
		jc.Error(err, http.StatusNotFound)
		return
	} else if jc.Check("couldn't load host", err) == nil {
		jc.Encode(host)
	}
}

func (b *Bus) hostsScanHandlerPOST(jc jape.Context) {
	// only scan hosts if we are online
	if len(b.s.Peers()) == 0 {
		jc.Error(errors.New("not connected to the internet"), http.StatusServiceUnavailable)
		return
	}

	// decode the request
	var hk types.PublicKey
	if jc.DecodeParam("hostkey", &hk) != nil {
		return
	}
	var rsr api.HostScanRequest
	if jc.Decode(&rsr) != nil {
		return
	}

	// fetch host
	h, err := b.store.Host(jc.Request.Context(), hk)
	if jc.Check("failed to fetch host", err) != nil {
		return
	}

	// scan host, prefer v2
	var pt rhpv3.HostPriceTable
	var settings rhpv2.HostSettings
	var ping time.Duration
	var v2Settings rhp4.HostSettings
	if h.V2SiamuxAddr() != "" {
		v2Settings, ping, err = b.scanHostV2(jc.Request.Context(), time.Duration(rsr.Timeout), hk, h.V2SiamuxAddr())
	} else {
		settings, pt, ping, err = b.scanHostV1(jc.Request.Context(), time.Duration(rsr.Timeout), hk, h.NetAddress)
	}
	var errStr string
	if err != nil {
		errStr = err.Error()
	}

	jc.Encode(api.HostScanResponse{
		Ping:       api.DurationMS(ping),
		PriceTable: pt,
		ScanError:  errStr,
		Settings:   settings,
		V2Settings: v2Settings,
	})
}

func (b *Bus) hostsResetLostSectorsPOST(jc jape.Context) {
	var hostKey types.PublicKey
	if jc.DecodeParam("hostkey", &hostKey) != nil {
		return
	}
	err := b.store.ResetLostSectors(jc.Request.Context(), hostKey)
	if jc.Check("couldn't reset lost sectors", err) != nil {
		return
	}
}

func (b *Bus) contractsSpendingHandlerPOST(jc jape.Context) {
	var records []api.ContractSpendingRecord
	if jc.Decode(&records) != nil {
		return
	}
	if jc.Check("failed to record spending metrics for contract", b.store.RecordContractSpending(jc.Request.Context(), records)) != nil {
		return
	}
}

func (b *Bus) hostsAllowlistHandlerGET(jc jape.Context) {
	allowlist, err := b.store.HostAllowlist(jc.Request.Context())
	if jc.Check("couldn't load allowlist", err) == nil {
		api.WriteResponse(jc, api.AllowListResp(allowlist))
	}
}

func (b *Bus) hostsAllowlistHandlerPUT(jc jape.Context) {
	ctx := jc.Request.Context()
	var req api.UpdateAllowlistRequest
	if jc.Decode(&req) == nil {
		if len(req.Add)+len(req.Remove) > 0 && req.Clear {
			jc.Error(errors.New("cannot add or remove entries while clearing the allowlist"), http.StatusBadRequest)
			return
		} else if jc.Check("couldn't update allowlist entries", b.store.UpdateHostAllowlistEntries(ctx, req.Add, req.Remove, req.Clear)) != nil {
			return
		}
	}
}

func (b *Bus) hostsBlocklistHandlerGET(jc jape.Context) {
	blocklist, err := b.store.HostBlocklist(jc.Request.Context())
	if jc.Check("couldn't load blocklist", err) == nil {
		api.WriteResponse(jc, api.BlockListResp(blocklist))
	}
}

func (b *Bus) hostsBlocklistHandlerPUT(jc jape.Context) {
	ctx := jc.Request.Context()
	var req api.UpdateBlocklistRequest
	if jc.Decode(&req) == nil {
		if len(req.Add)+len(req.Remove) > 0 && req.Clear {
			jc.Error(errors.New("cannot add or remove entries while clearing the blocklist"), http.StatusBadRequest)
			return
		} else if jc.Check("couldn't update blocklist entries", b.store.UpdateHostBlocklistEntries(ctx, req.Add, req.Remove, req.Clear)) != nil {
			return
		}
	}
}

func (b *Bus) contractsHandlerGET(jc jape.Context) {
	filterMode := api.ContractFilterModeActive
	if jc.DecodeForm("filtermode", &filterMode) != nil {
		return
	}

	switch filterMode {
	case api.ContractFilterModeAll:
	case api.ContractFilterModeActive:
	case api.ContractFilterModeArchived:
	case api.ContractFilterModeGood:
	default:
		jc.Error(fmt.Errorf("invalid filter mode: '%v'", filterMode), http.StatusBadRequest)
		return
	}

	contracts, err := b.store.Contracts(jc.Request.Context(), api.ContractsOpts{
		FilterMode: filterMode,
	})
	if jc.Check("couldn't load contracts", err) == nil {
		api.WriteResponse(jc, prometheus.Slice(contracts))
	}
}

func (b *Bus) contractsRenewedIDHandlerGET(jc jape.Context) {
	var id types.FileContractID
	if jc.DecodeParam("id", &id) != nil {
		return
	}

	md, err := b.store.RenewedContract(jc.Request.Context(), id)
	if jc.Check("faild to fetch renewed contract", err) == nil {
		jc.Encode(md)
	}
}

func (b *Bus) contractsArchiveHandlerPOST(jc jape.Context) {
	var toArchive api.ContractsArchiveRequest
	if jc.Decode(&toArchive) != nil {
		return
	}

	jc.Check("failed to archive contracts", b.store.ArchiveContracts(jc.Request.Context(), toArchive))
}

func (b *Bus) contractAcquireHandlerPOST(jc jape.Context) {
	var id types.FileContractID
	if jc.DecodeParam("id", &id) != nil {
		return
	}
	var req api.ContractAcquireRequest
	if jc.Decode(&req) != nil {
		return
	}

	lockID, err := b.contractLocker.Acquire(jc.Request.Context(), req.Priority, id, time.Duration(req.Duration))
	if jc.Check("failed to acquire contract", err) != nil {
		return
	}
	jc.Encode(api.ContractAcquireResponse{
		LockID: lockID,
	})
}

func (b *Bus) contractKeepaliveHandlerPOST(jc jape.Context) {
	var id types.FileContractID
	if jc.DecodeParam("id", &id) != nil {
		return
	}
	var req api.ContractKeepaliveRequest
	if jc.Decode(&req) != nil {
		return
	}

	err := b.contractLocker.KeepAlive(id, req.LockID, time.Duration(req.Duration))
	if jc.Check("failed to extend lock duration", err) != nil {
		return
	}
}

func (b *Bus) contractLatestRevisionHandlerGET(jc jape.Context) {
	var fcid types.FileContractID
	if jc.DecodeParam("id", &fcid) != nil {
		return
	}
	contract, err := b.store.Contract(jc.Request.Context(), fcid)
	if errors.Is(err, api.ErrContractNotFound) {
		jc.Error(err, http.StatusNotFound)
		return
	} else if jc.Check("failed to fetch contract", err) != nil {
		return
	}
	host, err := b.store.Host(jc.Request.Context(), contract.HostKey)
	if jc.Check("failed to fetch host for contract", err) != nil {
		return
	}

	if host.IsV2() {
		revision, err := b.rhp4Client.LatestRevision(jc.Request.Context(), contract.HostKey, host.V2SiamuxAddr(), fcid)
		if jc.Check("failed to fetch revision", err) != nil {
			return
		}
		jc.Encode(api.Revision{
			ContractID:      fcid,
			MissedHostValue: revision.MissedHostValue,
			RenterFunds:     revision.RenterOutput.Value,
			RevisionNumber:  revision.RevisionNumber,
			Size:            revision.Filesize,
		})
	} else {
<<<<<<< HEAD
		revision, err := b.rhp3Client.Revision(jc.Request.Context(), fcid, contract.HostKey, host.NetAddress)
=======
		revision, err := b.rhp3Client.Revision(jc.Request.Context(), fcid, contract.HostKey, host.Settings.SiamuxAddr())
>>>>>>> e7d1abaa
		if jc.Check("failed to fetch revision", err) != nil {
			return
		}
		jc.Encode(api.Revision{
			ContractID:      fcid,
			MissedHostValue: revision.MissedHostPayout(),
			RenterFunds:     revision.ValidRenterPayout(),
			RevisionNumber:  revision.RevisionNumber,
			Size:            revision.Filesize,
		})
	}
}

func (b *Bus) contractPruneHandlerPOST(jc jape.Context) {
	ctx := jc.Request.Context()

	// decode fcid
	var fcid types.FileContractID
	if jc.DecodeParam("id", &fcid) != nil {
		return
	}

	// decode timeout
	var req api.ContractPruneRequest
	if jc.Decode(&req) != nil {
		return
	}

	// create gouging checker
	gp, err := b.gougingParams(ctx)
	if jc.Check("couldn't fetch gouging parameters", err) != nil {
		return
	}
	gc := gouging.NewChecker(gp.GougingSettings, gp.ConsensusState)

	// apply timeout
	pruneCtx := ctx
	if req.Timeout > 0 {
		var cancel context.CancelFunc
		pruneCtx, cancel = context.WithTimeout(ctx, time.Duration(req.Timeout))
		defer cancel()
	}

	// acquire contract lock indefinitely and defer the release
	lockID, err := b.contractLocker.Acquire(pruneCtx, lockingPriorityPruning, fcid, time.Duration(math.MaxInt64))
	if jc.Check("couldn't acquire contract lock", err) != nil {
		return
	}
	defer func() {
		if err := b.contractLocker.Release(fcid, lockID); err != nil {
			b.logger.Error("failed to release contract lock", zap.Error(err))
		}
	}()

	// fetch the contract from the bus
	c, err := b.store.Contract(ctx, fcid)
	if errors.Is(err, api.ErrContractNotFound) {
		jc.Error(err, http.StatusNotFound)
		return
	} else if jc.Check("couldn't fetch contract", err) != nil {
		return
	}
	// host
	host, err := b.store.Host(jc.Request.Context(), c.HostKey)
	if jc.Check("failed to fetch host for contract", err) != nil {
		return
	}

	// fetch the host from the bus
	host, err := b.store.Host(jc.Request.Context(), c.HostKey)
	if jc.Check("failed to fetch host for contract", err) != nil {
		return
	}

	// build map of uploading sectors
	pending := make(map[types.Hash256]struct{})
	for _, root := range b.sectors.Sectors() {
		pending[root] = struct{}{}
	}

	// prune the contract
	rk := b.masterKey.DeriveContractKey(c.HostKey)
	rev, spending, pruned, remaining, err := b.rhp2Client.PruneContract(pruneCtx, rk, gc, host.NetAddress, c.HostKey, fcid, c.RevisionNumber, func(fcid types.FileContractID, roots []types.Hash256) ([]uint64, error) {
		indices, err := b.store.PrunableContractRoots(ctx, fcid, roots)
		if err != nil {
			return nil, err
		} else if len(indices) > len(roots) {
			return nil, fmt.Errorf("selected %d prunable roots but only %d were provided", len(indices), len(roots))
		}

		filtered := indices[:0]
		for _, index := range indices {
			_, ok := pending[roots[index]]
			if !ok {
				filtered = append(filtered, index)
			}
		}
		indices = filtered
		return indices, nil
	})

	if errors.Is(err, rhp2.ErrNoSectorsToPrune) {
		err = nil // ignore error
	} else if !errors.Is(err, context.Canceled) {
		if jc.Check("couldn't prune contract", err) != nil {
			return
		}
	}

	// record spending
	if !spending.Total().IsZero() {
		b.store.RecordContractSpending(jc.Request.Context(), []api.ContractSpendingRecord{
			{
				ContractSpending: spending,
				ContractID:       fcid,
				RevisionNumber:   rev.RevisionNumber,
				Size:             rev.Filesize,

				MissedHostPayout:  rev.MissedHostPayout(),
				ValidRenterPayout: rev.ValidRenterPayout(),
			},
		})
	}

	// return response
	res := api.ContractPruneResponse{
		ContractSize: rev.Filesize,
		Pruned:       pruned,
		Remaining:    remaining,
	}
	if err != nil {
		res.Error = err.Error()
	}
	jc.Encode(res)
}

func (b *Bus) contractsPrunableDataHandlerGET(jc jape.Context) {
	sizes, err := b.store.ContractSizes(jc.Request.Context())
	if jc.Check("failed to fetch contract sizes", err) != nil {
		return
	}

	// prepare the response
	var contracts []api.ContractPrunableData
	var totalPrunable, totalSize uint64

	// build the response
	for fcid, size := range sizes {
		contracts = append(contracts, api.ContractPrunableData{
			ID:           fcid,
			ContractSize: size,
		})
		totalPrunable += size.Prunable
		totalSize += size.Size
	}

	// sort contracts by the amount of prunable data
	sort.Slice(contracts, func(i, j int) bool {
		if contracts[i].Prunable == contracts[j].Prunable {
			return contracts[i].Size > contracts[j].Size
		}
		return contracts[i].Prunable > contracts[j].Prunable
	})

	api.WriteResponse(jc, api.ContractsPrunableDataResponse{
		Contracts:     contracts,
		TotalPrunable: totalPrunable,
		TotalSize:     totalSize,
	})
}

func (b *Bus) contractSizeHandlerGET(jc jape.Context) {
	var id types.FileContractID
	if jc.DecodeParam("id", &id) != nil {
		return
	}

	size, err := b.store.ContractSize(jc.Request.Context(), id)
	if errors.Is(err, api.ErrContractNotFound) {
		jc.Error(err, http.StatusNotFound)
		return
	} else if jc.Check("failed to fetch contract size", err) != nil {
		return
	}
	jc.Encode(size)
}

func (b *Bus) contractUsabilityHandlerPUT(jc jape.Context) {
	var id types.FileContractID
	if jc.DecodeParam("id", &id) != nil {
		return
	}

	var usability string
	if jc.Decode(&usability) != nil {
		return
	}

	err := b.store.UpdateContractUsability(jc.Request.Context(), id, usability)
	if errors.Is(err, api.ErrContractNotFound) {
		jc.Error(err, http.StatusNotFound)
		return
	} else if errors.Is(err, sql.ErrInvalidContractUsability) {
		jc.Error(err, http.StatusBadRequest)
		return
	}

	jc.Check("failed to update contract usability", err)
}

func (b *Bus) contractReleaseHandlerPOST(jc jape.Context) {
	var id types.FileContractID
	if jc.DecodeParam("id", &id) != nil {
		return
	}
	var req api.ContractReleaseRequest
	if jc.Decode(&req) != nil {
		return
	}
	if jc.Check("failed to release contract", b.contractLocker.Release(id, req.LockID)) != nil {
		return
	}
}

func (b *Bus) contractIDHandlerGET(jc jape.Context) {
	var id types.FileContractID
	if jc.DecodeParam("id", &id) != nil {
		return
	}
	c, err := b.store.Contract(jc.Request.Context(), id)
	if jc.Check("couldn't load contract", err) == nil {
		jc.Encode(c)
	}
}

func (b *Bus) contractsHandlerPUT(jc jape.Context) {
	// decode request
	var c api.ContractMetadata
	if jc.Decode(&c) != nil {
		return
	}

	// upsert the contract
	jc.Check("failed to add contract", b.store.PutContract(jc.Request.Context(), c))
}

func (b *Bus) contractIDRenewHandlerPOST(jc jape.Context) {
	// apply pessimistic timeout
	ctx, cancel := context.WithTimeout(jc.Request.Context(), 15*time.Minute)
	defer cancel()

	// decode contract id
	var fcid types.FileContractID
	if jc.DecodeParam("id", &fcid) != nil {
		return
	}

	// decode request
	var rrr api.ContractRenewRequest
	if jc.Decode(&rrr) != nil {
		return
	}

	// validate the request
	if rrr.EndHeight == 0 {
		http.Error(jc.ResponseWriter, "EndHeight can not be zero", http.StatusBadRequest)
		return
	} else if rrr.ExpectedNewStorage == 0 {
		http.Error(jc.ResponseWriter, "ExpectedNewStorage can not be zero", http.StatusBadRequest)
		return
	} else if rrr.RenterFunds.IsZero() {
		http.Error(jc.ResponseWriter, "RenterFunds can not be zero", http.StatusBadRequest)
		return
	}

	// fetch the contract
	c, err := b.store.Contract(ctx, fcid)
	if errors.Is(err, api.ErrContractNotFound) {
		jc.Error(err, http.StatusNotFound)
		return
	} else if jc.Check("couldn't fetch contract", err) != nil {
		return
	}

	// fetch the host
	h, err := b.store.Host(ctx, c.HostKey)
	if jc.Check("couldn't fetch host", err) != nil {
		return
	}

	// fetch consensus state
	cs := b.cm.TipState()

	// fetch gouging parameters
	gp, err := b.gougingParams(ctx)
	if jc.Check("could not get gouging parameters", err) != nil {
		return
	}

	// acquire contract lock indefinitely and defer the release
	lockID, err := b.contractLocker.Acquire(ctx, lockingPriorityRenew, c.ID, time.Duration(math.MaxInt64))
	if jc.Check("failed to acquire contract for renewal", err) != nil {
		return
	}
	defer func() {
		if err := b.contractLocker.Release(c.ID, lockID); err != nil {
			b.logger.Error("failed to release contract lock", zap.Error(err))
		}
	}()

	// use RHP4 if we're passed the V2 hardfork allow height
	var contract api.ContractMetadata
	if b.isPassedV2AllowHeight() {
		contract, err = b.renewContractV2(ctx, cs, h, gp, c, rrr.RenterFunds, rrr.MinNewCollateral, rrr.EndHeight, rrr.ExpectedNewStorage)
	} else {
		contract, err = b.renewContractV1(ctx, cs, gp, h.NetAddress, c, h.Settings, rrr.RenterFunds, rrr.MinNewCollateral, rrr.EndHeight, rrr.ExpectedNewStorage)
		if errors.Is(err, api.ErrMaxFundAmountExceeded) {
			jc.Error(err, http.StatusBadRequest)
			return
		}
	}
	if jc.Check("couldn't renew/refresh contract", err) != nil {
		return
	}

	// add the renewal
	metadata, err := b.addRenewal(ctx, contract)
	if jc.Check("couldn't add renewal", err) == nil {
		jc.Encode(metadata)
	}
}

func (b *Bus) contractIDRootsHandlerGET(jc jape.Context) {
	var id types.FileContractID
	if jc.DecodeParam("id", &id) != nil {
		return
	}

	roots, err := b.store.ContractRoots(jc.Request.Context(), id)
	if jc.Check("couldn't fetch contract sectors", err) == nil {
		jc.Encode(roots)
	}
}

func (b *Bus) contractIDHandlerDELETE(jc jape.Context) {
	var id types.FileContractID
	if jc.DecodeParam("id", &id) != nil {
		return
	}
	jc.Check("couldn't remove contract", b.store.ArchiveContract(jc.Request.Context(), id, api.ContractArchivalReasonRemoved))
}

func (b *Bus) contractsAllHandlerDELETE(jc jape.Context) {
	jc.Check("couldn't remove contracts", b.store.ArchiveAllContracts(jc.Request.Context(), api.ContractArchivalReasonRemoved))
}

func (b *Bus) objectHandlerGET(jc jape.Context) {
	key := jc.PathParam("key")
	var bucket string
	if jc.DecodeForm("bucket", &bucket) != nil {
		return
	} else if bucket == "" {
		jc.Error(api.ErrBucketMissing, http.StatusBadRequest)
		return
	}

	var onlymetadata bool
	if jc.DecodeForm("onlymetadata", &onlymetadata) != nil {
		return
	}

	var o api.Object
	var err error

	if onlymetadata {
		o, err = b.store.ObjectMetadata(jc.Request.Context(), bucket, key)
	} else {
		o, err = b.store.Object(jc.Request.Context(), bucket, key)
	}
	if errors.Is(err, api.ErrObjectNotFound) {
		jc.Error(err, http.StatusNotFound)
		return
	} else if jc.Check("couldn't load object", err) != nil {
		return
	}
	jc.Encode(o)
}

func (b *Bus) objectsHandlerGET(jc jape.Context) {
	var bucket, marker, delim, sortBy, sortDir, substring string
	if jc.DecodeForm("bucket", &bucket) != nil {
		return
	}

	if jc.DecodeForm("delimiter", &delim) != nil {
		return
	}
	limit := -1
	if jc.DecodeForm("limit", &limit) != nil {
		return
	}
	if jc.DecodeForm("marker", &marker) != nil {
		return
	}
	if jc.DecodeForm("sortby", &sortBy) != nil {
		return
	}
	if jc.DecodeForm("sortdir", &sortDir) != nil {
		return
	}
	if jc.DecodeForm("substring", &substring) != nil {
		return
	}
	var slabEncryptionKey object.EncryptionKey
	if jc.DecodeForm("slabencryptionkey", &slabEncryptionKey) != nil {
		return
	}

	resp, err := b.store.Objects(jc.Request.Context(), bucket, jc.PathParam("prefix"), substring, delim, sortBy, sortDir, marker, limit, slabEncryptionKey)
	if errors.Is(err, api.ErrUnsupportedDelimiter) {
		jc.Error(err, http.StatusBadRequest)
		return
	} else if jc.Check("failed to query objects", err) != nil {
		return
	}
	api.WriteResponse(jc, resp)
}

func (b *Bus) objectHandlerPUT(jc jape.Context) {
	var aor api.AddObjectRequest
	if jc.Decode(&aor) != nil {
		return
	} else if aor.Bucket == "" {
		jc.Error(api.ErrBucketMissing, http.StatusBadRequest)
		return
	}
	jc.Check("couldn't store object", b.store.UpdateObject(jc.Request.Context(), aor.Bucket, jc.PathParam("key"), aor.ETag, aor.MimeType, aor.Metadata, aor.Object))
}

func (b *Bus) objectsCopyHandlerPOST(jc jape.Context) {
	var orr api.CopyObjectsRequest
	if jc.Decode(&orr) != nil {
		return
	}
	om, err := b.store.CopyObject(jc.Request.Context(), orr.SourceBucket, orr.DestinationBucket, orr.SourceKey, orr.DestinationKey, orr.MimeType, orr.Metadata)
	if jc.Check("couldn't copy object", err) != nil {
		return
	}

	jc.ResponseWriter.Header().Set("Last-Modified", om.ModTime.Std().Format(http.TimeFormat))
	jc.ResponseWriter.Header().Set("ETag", api.FormatETag(om.ETag))
	jc.Encode(om)
}

func (b *Bus) objectsRemoveHandlerPOST(jc jape.Context) {
	var orr api.ObjectsRemoveRequest
	if jc.Decode(&orr) != nil {
		return
	} else if orr.Bucket == "" {
		jc.Error(api.ErrBucketMissing, http.StatusBadRequest)
		return
	}

	if orr.Prefix == "" {
		jc.Error(errors.New("prefix cannot be empty"), http.StatusBadRequest)
		return
	}

	jc.Check("failed to remove objects", b.store.RemoveObjects(jc.Request.Context(), orr.Bucket, orr.Prefix))
}

func (b *Bus) objectsRenameHandlerPOST(jc jape.Context) {
	var orr api.ObjectsRenameRequest
	if jc.Decode(&orr) != nil {
		return
	} else if orr.Bucket == "" {
		jc.Error(api.ErrBucketMissing, http.StatusBadRequest)
		return
	}
	if orr.Mode == api.ObjectsRenameModeSingle {
		// Single object rename.
		if strings.HasSuffix(orr.From, "/") || strings.HasSuffix(orr.To, "/") {
			jc.Error(fmt.Errorf("can't rename dirs with mode %v", orr.Mode), http.StatusBadRequest)
			return
		}
		jc.Check("couldn't rename object", b.store.RenameObject(jc.Request.Context(), orr.Bucket, orr.From, orr.To, orr.Force))
		return
	} else if orr.Mode == api.ObjectsRenameModeMulti {
		// Multi object rename.
		if !strings.HasSuffix(orr.From, "/") || !strings.HasSuffix(orr.To, "/") {
			jc.Error(fmt.Errorf("can't rename file with mode %v", orr.Mode), http.StatusBadRequest)
			return
		}
		jc.Check("couldn't rename objects", b.store.RenameObjects(jc.Request.Context(), orr.Bucket, orr.From, orr.To, orr.Force))
		return
	} else {
		// Invalid mode.
		jc.Error(fmt.Errorf("invalid mode: %v", orr.Mode), http.StatusBadRequest)
		return
	}
}

func (b *Bus) objectHandlerDELETE(jc jape.Context) {
	var bucket string
	if jc.DecodeForm("bucket", &bucket) != nil {
		return
	} else if bucket == "" {
		jc.Error(api.ErrBucketMissing, http.StatusBadRequest)
		return
	}
	err := b.store.RemoveObject(jc.Request.Context(), bucket, jc.PathParam("key"))
	if errors.Is(err, api.ErrObjectNotFound) {
		jc.Error(err, http.StatusNotFound)
		return
	}
	jc.Check("couldn't delete object", err)
}

func (b *Bus) slabbuffersHandlerGET(jc jape.Context) {
	buffers, err := b.store.SlabBuffers(jc.Request.Context())
	if jc.Check("couldn't get slab buffers info", err) != nil {
		return
	}
	api.WriteResponse(jc, api.SlabBuffersResp(buffers))
}

func (b *Bus) objectsStatshandlerGET(jc jape.Context) {
	opts := api.ObjectsStatsOpts{}
	if jc.DecodeForm("bucket", &opts.Bucket) != nil {
		return
	}
	info, err := b.store.ObjectsStats(jc.Request.Context(), opts)
	if jc.Check("couldn't get objects stats", err) != nil {
		return
	}
	jc.Encode(info)
}

func (b *Bus) packedSlabsHandlerFetchPOST(jc jape.Context) {
	var psrg api.PackedSlabsRequestGET
	if jc.Decode(&psrg) != nil {
		return
	}
	if psrg.MinShards == 0 || psrg.TotalShards == 0 {
		jc.Error(fmt.Errorf("min_shards and total_shards must be non-zero"), http.StatusBadRequest)
		return
	}
	if psrg.LockingDuration == 0 {
		jc.Error(fmt.Errorf("locking_duration must be non-zero"), http.StatusBadRequest)
		return
	}
	slabs, err := b.store.PackedSlabsForUpload(jc.Request.Context(), time.Duration(psrg.LockingDuration), psrg.MinShards, psrg.TotalShards, psrg.Limit)
	if jc.Check("couldn't get packed slabs", err) != nil {
		return
	}
	jc.Encode(slabs)
}

func (b *Bus) packedSlabsHandlerDonePOST(jc jape.Context) {
	var psrp api.PackedSlabsRequestPOST
	if jc.Decode(&psrp) != nil {
		return
	}
	jc.Check("failed to mark packed slab(s) as uploaded", b.store.MarkPackedSlabsUploaded(jc.Request.Context(), psrp.Slabs))
}

func (b *Bus) settingsGougingHandlerGET(jc jape.Context) {
	gs, err := b.store.GougingSettings(jc.Request.Context())
	if errors.Is(err, sql.ErrSettingNotFound) {
		gs = api.DefaultGougingSettings
	} else if err != nil {
		jc.Error(err, http.StatusInternalServerError)
		return
	}
	jc.Encode(gs)
}

func (b *Bus) settingsGougingHandlerPUT(jc jape.Context) {
	var gs api.GougingSettings
	if jc.Decode(&gs) != nil {
		return
	}
	if err := gs.Validate(); err != nil {
		jc.Error(fmt.Errorf("couldn't update gouging settings, error: %v", err), http.StatusBadRequest)
		return
	}

	if jc.Check("failed to update gouging settings", b.store.UpdateGougingSettings(jc.Request.Context(), gs)) == nil {
		b.pinMgr.TriggerUpdate()
	}
}

func (b *Bus) settingsPinnedHandlerGET(jc jape.Context) {
	ps, err := b.store.PinnedSettings(jc.Request.Context())
	if errors.Is(err, sql.ErrSettingNotFound) {
		ps = api.DefaultPinnedSettings
	} else if err != nil {
		jc.Error(err, http.StatusInternalServerError)
		return
	}
	jc.Encode(ps)
}

func (b *Bus) settingsPinnedHandlerPUT(jc jape.Context) {
	var ps api.PinnedSettings
	if jc.Decode(&ps) != nil {
		return
	}
	if err := ps.Validate(); err != nil {
		jc.Error(fmt.Errorf("couldn't update pinned settings, error: %v", err), http.StatusBadRequest)
		return
	} else if ps.Enabled() && !b.explorer.Enabled() {
		jc.Error(fmt.Errorf("can't enable price pinning, %w", api.ErrExplorerDisabled), http.StatusBadRequest)
		return
	}

	if jc.Check("failed to update pinned settings", b.store.UpdatePinnedSettings(jc.Request.Context(), ps)) == nil {
		b.pinMgr.TriggerUpdate()
	}
}

func (b *Bus) settingsUploadHandlerGET(jc jape.Context) {
	us, err := b.store.UploadSettings(jc.Request.Context())
	if errors.Is(err, sql.ErrSettingNotFound) {
		us = api.DefaultUploadSettings(b.cm.TipState().Network.Name)
	} else if err != nil {
		jc.Error(err, http.StatusInternalServerError)
		return
	}
	jc.Encode(us)
}

func (b *Bus) settingsUploadHandlerPUT(jc jape.Context) {
	var us api.UploadSettings
	if jc.Decode(&us) != nil {
		return
	}
	if err := us.Validate(); err != nil {
		jc.Error(fmt.Errorf("couldn't update upload settings, error: %v", err), http.StatusBadRequest)
		return
	}

	jc.Check("failed to update upload settings", b.store.UpdateUploadSettings(jc.Request.Context(), us))
}

func (b *Bus) settingsS3HandlerGET(jc jape.Context) {
	s3s, err := b.store.S3Settings(jc.Request.Context())
	if errors.Is(err, sql.ErrSettingNotFound) {
		s3s = api.DefaultS3Settings
	} else if err != nil {
		jc.Error(err, http.StatusInternalServerError)
		return
	}
	jc.Encode(s3s)
}

func (b *Bus) settingsS3HandlerPUT(jc jape.Context) {
	var s3s api.S3Settings
	if jc.Decode(&s3s) != nil {
		return
	}
	if err := s3s.Validate(); err != nil {
		jc.Error(fmt.Errorf("couldn't update S3 settings, error: %v", err), http.StatusBadRequest)
		return
	}

	jc.Check("failed to update S3 settings", b.store.UpdateS3Settings(jc.Request.Context(), s3s))
}

func (b *Bus) sectorsHostRootHandlerDELETE(jc jape.Context) {
	var hk types.PublicKey
	var root types.Hash256
	if jc.DecodeParam("hk", &hk) != nil {
		return
	} else if jc.DecodeParam("root", &root) != nil {
		return
	}
	n, err := b.store.DeleteHostSector(jc.Request.Context(), hk, root)
	if jc.Check("failed to mark sector as lost", err) != nil {
		return
	} else if n > 0 {
		b.logger.Infow("successfully marked sector as lost", "hk", hk, "root", root)
	}
}

func (b *Bus) slabHandlerGET(jc jape.Context) {
	var key object.EncryptionKey
	if jc.DecodeParam("key", &key) != nil {
		return
	}
	slab, err := b.store.Slab(jc.Request.Context(), key)
	if errors.Is(err, api.ErrSlabNotFound) {
		jc.Error(err, http.StatusNotFound)
		return
	} else if err != nil {
		jc.Error(err, http.StatusInternalServerError)
		return
	}
	jc.Encode(slab)
}

func (b *Bus) slabHandlerPUT(jc jape.Context) {
	var key object.EncryptionKey
	if jc.DecodeParam("key", &key) != nil {
		return
	}

	var sectors []api.UploadedSector
	if jc.Decode(&sectors) != nil {
		return
	}

	// validate the sectors
	for _, s := range sectors {
		if s.Root == (types.Hash256{}) {
			jc.Error(errors.New("root can not be empty"), http.StatusBadRequest)
			return
		} else if s.ContractID == (types.FileContractID{}) {
			jc.Error(errors.New("contractID can not be empty"), http.StatusBadRequest)
			return
		}
	}

	err := b.store.UpdateSlab(jc.Request.Context(), key, sectors)
	if errors.Is(err, api.ErrSlabNotFound) {
		jc.Error(err, http.StatusNotFound)
		return
	} else if errors.Is(err, api.ErrUnknownSector) {
		jc.Error(err, http.StatusBadRequest)
		return
	} else if errors.Is(err, api.ErrContractNotFound) {
		jc.Error(err, http.StatusBadRequest)
		return
	} else if err != nil {
		jc.Error(fmt.Errorf("%v: %w", "couldn't update slab", err), http.StatusInternalServerError)
		return
	}
}

func (b *Bus) slabsRefreshHealthHandlerPOST(jc jape.Context) {
	jc.Check("failed to recompute health", b.store.RefreshHealth(jc.Request.Context()))
}

func (b *Bus) slabsMigrationHandlerPOST(jc jape.Context) {
	var msr api.MigrationSlabsRequest
	if jc.Decode(&msr) == nil {
		if slabs, err := b.store.UnhealthySlabs(jc.Request.Context(), msr.HealthCutoff, msr.Limit); jc.Check("couldn't fetch slabs for migration", err) == nil {
			jc.Encode(api.UnhealthySlabsResponse{
				Slabs: slabs,
			})
		}
	}
}

func (b *Bus) slabsPartialHandlerGET(jc jape.Context) {
	jc.Custom(nil, []byte{})

	var key object.EncryptionKey
	if jc.DecodeParam("key", &key) != nil {
		return
	}

	var offset int
	if jc.DecodeForm("offset", &offset) != nil {
		return
	} else if offset < 0 {
		jc.Error(api.ErrInvalidOffset, http.StatusBadRequest)
		return
	}

	var length int
	if jc.DecodeForm("length", &length) != nil {
		return
	} else if length <= 0 {
		jc.Error(api.ErrInvalidLength, http.StatusBadRequest)
		return
	}

	data, err := b.store.FetchPartialSlab(jc.Request.Context(), key, uint32(offset), uint32(length))
	if errors.Is(err, api.ErrObjectNotFound) {
		jc.Error(err, http.StatusNotFound)
		return
	} else if err != nil {
		jc.Error(err, http.StatusInternalServerError)
		return
	}
	jc.ResponseWriter.Write(data)
}

func (b *Bus) slabsPartialHandlerPOST(jc jape.Context) {
	var minShards int
	if jc.DecodeForm("minshards", &minShards) != nil {
		return
	}
	var totalShards int
	if jc.DecodeForm("totalshards", &totalShards) != nil {
		return
	}
	if minShards <= 0 || totalShards <= minShards {
		jc.Error(errors.New("minShards must be positive and totalShards must be greater than minShards"), http.StatusBadRequest)
		return
	}
	if totalShards > math.MaxUint8 {
		jc.Error(fmt.Errorf("totalShards must be less than or equal to %d", math.MaxUint8), http.StatusBadRequest)
		return
	}
	data, err := io.ReadAll(jc.Request.Body)
	if jc.Check("failed to read request body", err) != nil {
		return
	}
	slabs, bufferSize, err := b.store.AddPartialSlab(jc.Request.Context(), data, uint8(minShards), uint8(totalShards))
	if jc.Check("failed to add partial slab", err) != nil {
		return
	}
	us, err := b.store.UploadSettings(jc.Request.Context())
	if err != nil {
		jc.Error(fmt.Errorf("could not get upload packing settings: %w", err), http.StatusInternalServerError)
		return
	}
	jc.Encode(api.AddPartialSlabResponse{
		Slabs:                        slabs,
		SlabBufferMaxSizeSoftReached: bufferSize >= us.Packing.SlabBufferMaxSizeSoft,
	})
}

func (b *Bus) autopilotHandlerGET(jc jape.Context) {
	ap, err := b.store.AutopilotConfig(jc.Request.Context())
	if jc.Check("failed to fetch autopilot config", err) != nil {
		return
	}
	jc.Encode(ap)
}

func (b *Bus) autopilotHandlerPUT(jc jape.Context) {
	// decode request
	var req api.UpdateAutopilotRequest
	if jc.Decode(&req) != nil {
		return
	} else if req == (api.UpdateAutopilotRequest{}) {
		jc.Error(errors.New("request body is empty"), http.StatusBadRequest)
		return
	}

	// fetch current config
	cfg, err := b.store.AutopilotConfig(jc.Request.Context())
	if jc.Check("failed to fetch current configuration", err) != nil {
		return
	}

	// update the contracts config
	if req.Contracts != nil {
		if err := req.Contracts.Validate(); err != nil {
			jc.Error(fmt.Errorf("failed to update autopilot, contracts config is invalid: %w", err), http.StatusBadRequest)
			return
		}
		cfg.Contracts = *req.Contracts
	}

	// update the hosts config
	if req.Hosts != nil {
		if err := req.Hosts.Validate(); err != nil {
			jc.Error(fmt.Errorf("failed to update autopilot, hosts config is invalid: %w", err), http.StatusBadRequest)
			return
		}
		cfg.Hosts = *req.Hosts
	}

	// enable/disable the autopilot
	if req.Enabled != nil {
		cfg.Enabled = *req.Enabled
	}

	jc.Check("failed to update autopilot config", b.store.UpdateAutopilotConfig(jc.Request.Context(), cfg))
}

func (b *Bus) contractIDAncestorsHandler(jc jape.Context) {
	var fcid types.FileContractID
	if jc.DecodeParam("id", &fcid) != nil {
		return
	}
	var minStartHeight uint64
	if jc.DecodeForm("minstartheight", &minStartHeight) != nil {
		return
	}
	ancestors, err := b.store.AncestorContracts(jc.Request.Context(), fcid, uint64(minStartHeight))
	if jc.Check("failed to fetch ancestor contracts", err) != nil {
		return
	}
	jc.Encode(ancestors)
}

func (b *Bus) contractIDBroadcastHandler(jc jape.Context) {
	var fcid types.FileContractID
	if jc.DecodeParam("id", &fcid) != nil {
		return
	}

	txnID, err := b.broadcastContract(jc.Request.Context(), fcid)
	if jc.Check("failed to broadcast contract revision", err) == nil {
		jc.Encode(txnID)
	}
}

func (b *Bus) paramsHandlerUploadGET(jc jape.Context) {
	gp, err := b.gougingParams(jc.Request.Context())
	if jc.Check("could not get gouging parameters", err) != nil {
		return
	}

	var uploadPacking bool
	us, err := b.store.UploadSettings(jc.Request.Context())
	if jc.Check("could not get upload settings", err) == nil {
		uploadPacking = us.Packing.Enabled
	}

	api.WriteResponse(jc, api.UploadParams{
		CurrentHeight: b.cm.TipState().Index.Height,
		GougingParams: gp,
		UploadPacking: uploadPacking,
	})
}

func (b *Bus) consensusState(ctx context.Context) (api.ConsensusState, error) {
	index, err := b.cs.ChainIndex(ctx)
	if err != nil {
		return api.ConsensusState{}, err
	}

	var synced bool
	block, found := b.cm.Block(index.ID)
	if found {
		synced = utils.IsSynced(block)
	}

	return api.ConsensusState{
		BlockHeight:   index.Height,
		LastBlockTime: api.TimeRFC3339(block.Timestamp),
		Synced:        synced,
	}, nil
}

func (b *Bus) paramsHandlerGougingGET(jc jape.Context) {
	gp, err := b.gougingParams(jc.Request.Context())
	if jc.Check("could not get gouging parameters", err) != nil {
		return
	}
	api.WriteResponse(jc, gp)
}

func (b *Bus) gougingParams(ctx context.Context) (api.GougingParams, error) {
	gs, err := b.store.GougingSettings(ctx)
	if errors.Is(err, sql.ErrSettingNotFound) {
		gs = api.DefaultGougingSettings
	} else if err != nil {
		return api.GougingParams{}, err
	}

	us, err := b.store.UploadSettings(ctx)
	if errors.Is(err, sql.ErrSettingNotFound) {
		us = api.DefaultUploadSettings(b.cm.TipState().Network.Name)
	} else if err != nil {
		return api.GougingParams{}, err
	}

	cs, err := b.consensusState(ctx)
	if err != nil {
		return api.GougingParams{}, err
	}

	return api.GougingParams{
		ConsensusState:     cs,
		GougingSettings:    gs,
		RedundancySettings: us.Redundancy,
	}, nil
}

func (b *Bus) handleGETAlerts(jc jape.Context) {
	var severity alerts.Severity
	if jc.DecodeForm("severity", &severity) != nil {
		return
	}

	var offset int
	if jc.DecodeForm("offset", &offset) != nil {
		return
	} else if offset < 0 {
		jc.Error(api.ErrInvalidOffset, http.StatusBadRequest)
		return
	}

	limit := -1
	if jc.DecodeForm("limit", &limit) != nil {
		return
	} else if limit < -1 {
		jc.Error(api.ErrInvalidLimit, http.StatusBadRequest)
		return
	}

	ar, err := b.alertMgr.Alerts(jc.Request.Context(), alerts.AlertsOpts{
		Offset:   offset,
		Limit:    limit,
		Severity: severity,
	})
	if jc.Check("failed to fetch alerts", err) != nil {
		return
	}
	api.WriteResponse(jc, ar)
}

func (b *Bus) handlePOSTAlertsDismiss(jc jape.Context) {
	var ids []types.Hash256
	if jc.Decode(&ids) != nil {
		return
	}
	jc.Check("failed to dismiss alerts", b.alertMgr.DismissAlerts(jc.Request.Context(), ids...))
}

func (b *Bus) handlePOSTAlertsRegister(jc jape.Context) {
	var alert alerts.Alert
	if jc.Decode(&alert) != nil {
		return
	}
	jc.Check("failed to register alert", b.alertMgr.RegisterAlert(jc.Request.Context(), alert))
}

func (b *Bus) accountsHandlerGET(jc jape.Context) {
	var owner string
	if jc.DecodeForm("owner", &owner) != nil {
		return
	}
	accounts, err := b.store.Accounts(jc.Request.Context(), owner)
	if err != nil {
		jc.Error(err, http.StatusInternalServerError)
		return
	}
	jc.Encode(accounts)
}

func (b *Bus) accountsHandlerPOST(jc jape.Context) {
	var req api.AccountsSaveRequest
	if jc.Decode(&req) != nil {
		return
	}
	for _, acc := range req.Accounts {
		if acc.Owner == "" {
			jc.Error(errors.New("acocunts need to have a valid 'Owner'"), http.StatusBadRequest)
			return
		}
	}
	if b.store.SaveAccounts(jc.Request.Context(), req.Accounts) != nil {
		return
	}
}

func (b *Bus) hostsCheckHandlerPUT(jc jape.Context) {
	var hk types.PublicKey
	if jc.DecodeParam("hostkey", &hk) != nil {
		return
	}
	var hc api.HostChecks
	if jc.Check("failed to decode host check", jc.Decode(&hc)) != nil {
		return
	}

	err := b.store.UpdateHostCheck(jc.Request.Context(), hk, hc)
	if jc.Check("failed to update host check", err) != nil {
		return
	}
}

func (b *Bus) broadcastAction(e webhooks.Event) {
	log := b.logger.With("event", e.Event).With("module", e.Module)
	err := b.webhooksMgr.BroadcastAction(context.Background(), e)
	if err != nil {
		log.With(zap.Error(err)).Error("failed to broadcast action")
	} else {
		log.Debug("successfully broadcast action")
	}
}

func (b *Bus) contractTaxHandlerGET(jc jape.Context) {
	var payout types.Currency
	if jc.DecodeParam("payout", (*api.ParamCurrency)(&payout)) != nil {
		return
	}
	cs := b.cm.TipState()
	jc.Encode(cs.FileContractTax(types.FileContract{Payout: payout}))
}

func (b *Bus) stateHandlerGET(jc jape.Context) {
	api.WriteResponse(jc, api.BusStateResponse{
		StartTime: api.TimeRFC3339(b.startTime),
		BuildState: api.BuildState{
			Version:   build.Version(),
			Commit:    build.Commit(),
			OS:        runtime.GOOS,
			BuildTime: api.TimeRFC3339(build.BuildTime()),
		},
		Explorer: api.ExplorerState{
			Enabled: b.explorer.Enabled(),
			URL:     b.explorer.BaseURL(),
		},
		Network: b.cm.TipState().Network.Name,
	})
}

func (b *Bus) uploadTrackHandlerPOST(jc jape.Context) {
	var id api.UploadID
	if jc.DecodeParam("id", &id) == nil {
		jc.Check("failed to track upload", b.sectors.StartUpload(id))
	}
}

func (b *Bus) uploadAddSectorHandlerPOST(jc jape.Context) {
	var id api.UploadID
	if jc.DecodeParam("id", &id) != nil {
		return
	}
	var roots []types.Hash256
	if jc.Decode(&roots) != nil {
		return
	}
	jc.Check("failed to add sectors", b.sectors.AddSectors(id, roots...))
}

func (b *Bus) uploadFinishedHandlerDELETE(jc jape.Context) {
	var id api.UploadID
	if jc.DecodeParam("id", &id) == nil {
		b.sectors.FinishUpload(id)
	}
}

func (b *Bus) webhookActionHandlerPost(jc jape.Context) {
	var action webhooks.Event
	if jc.Check("failed to decode action", jc.Decode(&action)) != nil {
		return
	}
	b.broadcastAction(action)
}

func (b *Bus) webhookHandlerDelete(jc jape.Context) {
	var wh webhooks.Webhook
	if jc.Decode(&wh) != nil {
		return
	}
	err := b.webhooksMgr.Delete(jc.Request.Context(), wh)
	if errors.Is(err, webhooks.ErrWebhookNotFound) {
		jc.Error(fmt.Errorf("webhook for URL %v and event %v.%v not found", wh.URL, wh.Module, wh.Event), http.StatusNotFound)
		return
	} else if jc.Check("failed to delete webhook", err) != nil {
		return
	}
}

func (b *Bus) webhookHandlerGet(jc jape.Context) {
	webhooks, queueInfos := b.webhooksMgr.Info()
	jc.Encode(api.WebhookResponse{
		Queues:   queueInfos,
		Webhooks: webhooks,
	})
}

func (b *Bus) webhookHandlerPost(jc jape.Context) {
	var req webhooks.Webhook
	if jc.Decode(&req) != nil {
		return
	}

	err := b.webhooksMgr.Register(jc.Request.Context(), webhooks.Webhook{
		Event:   req.Event,
		Module:  req.Module,
		URL:     req.URL,
		Headers: req.Headers,
	})
	if err != nil {
		jc.Error(fmt.Errorf("failed to add Webhook: %w", err), http.StatusInternalServerError)
		return
	}
}

func (b *Bus) metricsHandlerDELETE(jc jape.Context) {
	metric := jc.PathParam("key")
	if metric == "" {
		jc.Error(errors.New("parameter 'metric' is required"), http.StatusBadRequest)
		return
	}

	var cutoff time.Time
	if jc.DecodeForm("cutoff", (*api.TimeRFC3339)(&cutoff)) != nil {
		return
	} else if cutoff.IsZero() {
		jc.Error(errors.New("parameter 'cutoff' is required"), http.StatusBadRequest)
		return
	}

	err := b.store.PruneMetrics(jc.Request.Context(), metric, cutoff)
	if jc.Check("failed to prune metrics", err) != nil {
		return
	}
}

func (b *Bus) metricsHandlerPUT(jc jape.Context) {
	jc.Custom((*interface{})(nil), nil)

	key := jc.PathParam("key")
	if key != api.MetricContractPrune {
		jc.Error(fmt.Errorf("unknown metric key '%s'", key), http.StatusBadRequest)
		return
	}

	// TODO: jape hack - remove once jape can handle decoding multiple different request types
	var req api.ContractPruneMetricRequestPUT
	if err := json.NewDecoder(jc.Request.Body).Decode(&req); err != nil {
		jc.Error(fmt.Errorf("couldn't decode request type (%T): %w", req, err), http.StatusBadRequest)
		return
	}

	jc.Check("failed to record contract prune metric", b.store.RecordContractPruneMetric(jc.Request.Context(), req.Metrics...))
}

func (b *Bus) metricsHandlerGET(jc jape.Context) {
	// parse mandatory query parameters
	var start time.Time
	if jc.DecodeForm("start", (*api.TimeRFC3339)(&start)) != nil {
		return
	} else if start.IsZero() {
		jc.Error(errors.New("parameter 'start' is required"), http.StatusBadRequest)
		return
	}

	var n uint64
	if jc.DecodeForm("n", &n) != nil {
		return
	} else if n == 0 {
		if jc.Request.FormValue("n") == "" {
			jc.Error(errors.New("parameter 'n' is required"), http.StatusBadRequest)
		} else {
			jc.Error(errors.New("'n' has to be greater than zero"), http.StatusBadRequest)
		}
		return
	}

	var interval time.Duration
	if jc.DecodeForm("interval", (*api.DurationMS)(&interval)) != nil {
		return
	} else if interval == 0 {
		jc.Error(errors.New("parameter 'interval' is required"), http.StatusBadRequest)
		return
	}

	// parse optional query parameters
	var metrics interface{}
	var err error
	key := jc.PathParam("key")
	switch key {
	case api.MetricContract:
		var opts api.ContractMetricsQueryOpts
		if jc.DecodeForm("contractid", &opts.ContractID) != nil {
			return
		} else if jc.DecodeForm("hostkey", &opts.HostKey) != nil {
			return
		}
		metrics, err = b.metrics(jc.Request.Context(), key, start, n, interval, opts)
	case api.MetricContractPrune:
		var opts api.ContractPruneMetricsQueryOpts
		if jc.DecodeForm("contractid", &opts.ContractID) != nil {
			return
		} else if jc.DecodeForm("hostkey", &opts.HostKey) != nil {
			return
		} else if jc.DecodeForm("hostversion", &opts.HostVersion) != nil {
			return
		}
		metrics, err = b.metrics(jc.Request.Context(), key, start, n, interval, opts)
	case api.MetricWallet:
		var opts api.WalletMetricsQueryOpts
		metrics, err = b.metrics(jc.Request.Context(), key, start, n, interval, opts)
	default:
		jc.Error(fmt.Errorf("unknown metric '%s'", key), http.StatusBadRequest)
		return
	}
	if errors.Is(err, api.ErrMaxIntervalsExceeded) {
		jc.Error(err, http.StatusBadRequest)
		return
	} else if jc.Check(fmt.Sprintf("failed to fetch '%s' metrics", key), err) != nil {
		return
	}
	jc.Encode(metrics)
}

func (b *Bus) metrics(ctx context.Context, key string, start time.Time, n uint64, interval time.Duration, opts interface{}) (interface{}, error) {
	switch key {
	case api.MetricContract:
		return b.store.ContractMetrics(ctx, start, n, interval, opts.(api.ContractMetricsQueryOpts))
	case api.MetricContractPrune:
		return b.store.ContractPruneMetrics(ctx, start, n, interval, opts.(api.ContractPruneMetricsQueryOpts))
	case api.MetricWallet:
		return b.store.WalletMetrics(ctx, start, n, interval, opts.(api.WalletMetricsQueryOpts))
	}
	return nil, fmt.Errorf("unknown metric '%s'", key)
}

func (b *Bus) multipartHandlerCreatePOST(jc jape.Context) {
	var req api.MultipartCreateRequest
	if jc.Decode(&req) != nil {
		return
	}

	var key object.EncryptionKey
	if req.DisableClientSideEncryption {
		key = object.NoOpKey
	} else {
		key = object.GenerateEncryptionKey(object.EncryptionKeyTypeSalted)
	}

	resp, err := b.store.CreateMultipartUpload(jc.Request.Context(), req.Bucket, req.Key, key, req.MimeType, req.Metadata)
	if jc.Check("failed to create multipart upload", err) != nil {
		return
	}
	jc.Encode(resp)
}

func (b *Bus) multipartHandlerAbortPOST(jc jape.Context) {
	var req api.MultipartAbortRequest
	if jc.Decode(&req) != nil {
		return
	}
	err := b.store.AbortMultipartUpload(jc.Request.Context(), req.Bucket, req.Key, req.UploadID)
	if jc.Check("failed to abort multipart upload", err) != nil {
		return
	}
}

func (b *Bus) multipartHandlerCompletePOST(jc jape.Context) {
	var req api.MultipartCompleteRequest
	if jc.Decode(&req) != nil {
		return
	}
	resp, err := b.store.CompleteMultipartUpload(jc.Request.Context(), req.Bucket, req.Key, req.UploadID, req.Parts, api.CompleteMultipartOptions{
		Metadata: req.Metadata,
	})
	if jc.Check("failed to complete multipart upload", err) != nil {
		return
	}
	jc.Encode(resp)
}

func (b *Bus) multipartHandlerUploadPartPUT(jc jape.Context) {
	var req api.MultipartAddPartRequest
	if jc.Decode(&req) != nil {
		return
	}
	if req.Bucket == "" {
		jc.Error(api.ErrBucketMissing, http.StatusBadRequest)
		return
	} else if req.ETag == "" {
		jc.Error(errors.New("etag must be non-empty"), http.StatusBadRequest)
		return
	} else if req.PartNumber <= 0 || req.PartNumber > gofakes3.MaxUploadPartNumber {
		jc.Error(fmt.Errorf("part_number must be between 1 and %d", gofakes3.MaxUploadPartNumber), http.StatusBadRequest)
		return
	} else if req.UploadID == "" {
		jc.Error(errors.New("upload_id must be non-empty"), http.StatusBadRequest)
		return
	}
	err := b.store.AddMultipartPart(jc.Request.Context(), req.Bucket, req.Key, req.ETag, req.UploadID, req.PartNumber, req.Slices)
	if jc.Check("failed to upload part", err) != nil {
		return
	}
}

func (b *Bus) multipartHandlerUploadGET(jc jape.Context) {
	resp, err := b.store.MultipartUpload(jc.Request.Context(), jc.PathParam("id"))
	if jc.Check("failed to get multipart upload", err) != nil {
		return
	}
	jc.Encode(resp)
}

func (b *Bus) multipartHandlerListUploadsPOST(jc jape.Context) {
	var req api.MultipartListUploadsRequest
	if jc.Decode(&req) != nil {
		return
	}
	resp, err := b.store.MultipartUploads(jc.Request.Context(), req.Bucket, req.Prefix, req.KeyMarker, req.UploadIDMarker, req.Limit)
	if jc.Check("failed to list multipart uploads", err) != nil {
		return
	}
	jc.Encode(resp)
}

func (b *Bus) multipartHandlerListPartsPOST(jc jape.Context) {
	var req api.MultipartListPartsRequest
	if jc.Decode(&req) != nil {
		return
	}
	resp, err := b.store.MultipartUploadParts(jc.Request.Context(), req.Bucket, req.Key, req.UploadID, req.PartNumberMarker, int64(req.Limit))
	if jc.Check("failed to list multipart upload parts", err) != nil {
		return
	}
	jc.Encode(resp)
}

func (b *Bus) contractsFormHandler(jc jape.Context) {
	// apply pessimistic timeout
	ctx, cancel := context.WithTimeout(jc.Request.Context(), 15*time.Minute)
	defer cancel()

	// decode the request
	var rfr api.ContractFormRequest
	if jc.Decode(&rfr) != nil {
		return
	}

	// validate the request
	if rfr.EndHeight == 0 {
		http.Error(jc.ResponseWriter, "EndHeight can not be zero", http.StatusBadRequest)
		return
	} else if rfr.HostKey == (types.PublicKey{}) {
		http.Error(jc.ResponseWriter, "HostKey must be provided", http.StatusBadRequest)
		return
	} else if rfr.HostCollateral.IsZero() {
		http.Error(jc.ResponseWriter, "HostCollateral can not be zero", http.StatusBadRequest)
		return
	} else if rfr.RenterFunds.IsZero() {
		http.Error(jc.ResponseWriter, "RenterFunds can not be zero", http.StatusBadRequest)
		return
	} else if rfr.RenterAddress == (types.Address{}) {
		http.Error(jc.ResponseWriter, "RenterAddress must be provided", http.StatusBadRequest)
		return
	}

	// fetch host to form a contract with to get its netaddress
	h, err := b.store.Host(jc.Request.Context(), rfr.HostKey)
	if errors.Is(err, api.ErrHostNotFound) {
		jc.Error(err, http.StatusNotFound)
		return
	} else if jc.Check("failed to fetch host for contract formation", err) != nil {
		return
	}

	// fetch gouging parameters
	gp, err := b.gougingParams(ctx)
	if jc.Check("could not get gouging parameters", err) != nil {
		return
	}
	gc := gouging.NewChecker(gp.GougingSettings, gp.ConsensusState)

	// use RHP4 if we're passed the V2 hardfork allow height
	var contract api.ContractMetadata
	if b.isPassedV2AllowHeight() {
		// fetch host settings
		settings, err := b.rhp4Client.Settings(ctx, rfr.HostKey, h.V2SiamuxAddr())
		if jc.Check("couldn't fetch host settings", err) != nil {
			return
		}

		// check gouging
		breakdown := gc.CheckV2(settings)
		if breakdown.Gouging() {
			jc.Error(fmt.Errorf("failed to form v2 contract, gouging check failed: %v", breakdown), http.StatusBadRequest)
			return
		}
		contract, err = b.formContractV2(
			ctx,
			rfr.HostKey,
			h.V2SiamuxAddr(),
			settings.WalletAddress,
			rfr.RenterAddress,
			settings.Prices,
			rfr.RenterFunds,
			rfr.HostCollateral,
			rfr.EndHeight,
		)
		if jc.Check("couldn't form v2 contract", err) != nil {
			return
		}
	} else {
		// fetch host settings
		settings, err := b.rhp2Client.Settings(ctx, rfr.HostKey, h.NetAddress)
		if jc.Check("couldn't fetch host settings", err) != nil {
			return
		}

		// check gouging
		breakdown := gc.CheckSettings(settings)
		if breakdown.Gouging() {
			jc.Error(fmt.Errorf("failed to form contract, gouging check failed: %v", breakdown), http.StatusBadRequest)
			return
		}

		// form contract
		contract, err = b.formContract(
			ctx,
			settings,
			rfr.RenterAddress,
			rfr.RenterFunds,
			rfr.HostCollateral,
			rfr.HostKey,
			h.NetAddress,
			rfr.EndHeight,
		)
		if jc.Check("couldn't form contract", err) != nil {
			return
		}
	}

	// add the contract
	metadata, err := b.addContract(ctx, contract)
	if jc.Check("couldn't add contract", err) != nil {
		return
	}

	// return the contract
	jc.Encode(metadata)
}<|MERGE_RESOLUTION|>--- conflicted
+++ resolved
@@ -108,11 +108,7 @@
 		}
 	} else {
 		// latest revision
-<<<<<<< HEAD
-		rev, err := b.rhp3Client.Revision(jc.Request.Context(), req.ContractID, cm.HostKey, host.NetAddress)
-=======
 		rev, err := b.rhp3Client.Revision(jc.Request.Context(), req.ContractID, cm.HostKey, host.Settings.SiamuxAddr())
->>>>>>> e7d1abaa
 		if jc.Check("failed to fetch contract revision", err) != nil {
 			return
 		}
@@ -124,11 +120,7 @@
 		}
 
 		// price table
-<<<<<<< HEAD
-		pt, err := b.rhp3Client.PriceTable(jc.Request.Context(), cm.HostKey, host.NetAddress, rhp3.PreparePriceTableContractPayment(&rev, req.AccountID, rk))
-=======
 		pt, err := b.rhp3Client.PriceTable(jc.Request.Context(), cm.HostKey, host.Settings.SiamuxAddr(), rhp3.PreparePriceTableContractPayment(&rev, req.AccountID, rk))
->>>>>>> e7d1abaa
 		if jc.Check("failed to fetch price table", err) != nil {
 			return
 		}
@@ -148,11 +140,7 @@
 		}
 
 		// fund the account
-<<<<<<< HEAD
-		err = b.rhp3Client.FundAccount(jc.Request.Context(), &rev, cm.HostKey, host.NetAddress, deposit, req.AccountID, pt.HostPriceTable, rk)
-=======
 		err = b.rhp3Client.FundAccount(jc.Request.Context(), &rev, cm.HostKey, host.Settings.SiamuxAddr(), deposit, req.AccountID, pt.HostPriceTable, rk)
->>>>>>> e7d1abaa
 		if jc.Check("failed to fund account", err) != nil {
 			return
 		}
@@ -872,11 +860,7 @@
 			Size:            revision.Filesize,
 		})
 	} else {
-<<<<<<< HEAD
-		revision, err := b.rhp3Client.Revision(jc.Request.Context(), fcid, contract.HostKey, host.NetAddress)
-=======
 		revision, err := b.rhp3Client.Revision(jc.Request.Context(), fcid, contract.HostKey, host.Settings.SiamuxAddr())
->>>>>>> e7d1abaa
 		if jc.Check("failed to fetch revision", err) != nil {
 			return
 		}
@@ -937,11 +921,6 @@
 		jc.Error(err, http.StatusNotFound)
 		return
 	} else if jc.Check("couldn't fetch contract", err) != nil {
-		return
-	}
-	// host
-	host, err := b.store.Host(jc.Request.Context(), c.HostKey)
-	if jc.Check("failed to fetch host for contract", err) != nil {
 		return
 	}
 
@@ -1192,7 +1171,7 @@
 	if b.isPassedV2AllowHeight() {
 		contract, err = b.renewContractV2(ctx, cs, h, gp, c, rrr.RenterFunds, rrr.MinNewCollateral, rrr.EndHeight, rrr.ExpectedNewStorage)
 	} else {
-		contract, err = b.renewContractV1(ctx, cs, gp, h.NetAddress, c, h.Settings, rrr.RenterFunds, rrr.MinNewCollateral, rrr.EndHeight, rrr.ExpectedNewStorage)
+		contract, err = b.renewContractV1(ctx, cs, gp, c, h.Settings, rrr.RenterFunds, rrr.MinNewCollateral, rrr.EndHeight, rrr.ExpectedNewStorage)
 		if errors.Is(err, api.ErrMaxFundAmountExceeded) {
 			jc.Error(err, http.StatusBadRequest)
 			return
