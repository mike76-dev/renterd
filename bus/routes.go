package bus

import (
	"context"
	"encoding/json"
	"errors"
	"fmt"
	"io"
	"math"
	"net/http"
	"runtime"
	"sort"
	"strings"
	"time"

	rhpv2 "go.sia.tech/core/rhp/v2"

	"go.sia.tech/renterd/internal/prometheus"
	rhp3 "go.sia.tech/renterd/internal/rhp/v3"
	"go.sia.tech/renterd/stores"
	"go.sia.tech/renterd/stores/sql"

	"go.sia.tech/renterd/internal/gouging"
	rhp2 "go.sia.tech/renterd/internal/rhp/v2"

	"go.sia.tech/core/gateway"
	"go.sia.tech/core/types"
	"go.sia.tech/gofakes3"
	"go.sia.tech/jape"
	"go.sia.tech/renterd/alerts"
	"go.sia.tech/renterd/api"
	"go.sia.tech/renterd/build"
	"go.sia.tech/renterd/internal/utils"
	"go.sia.tech/renterd/object"
	"go.sia.tech/renterd/webhooks"
	"go.uber.org/zap"
)

var ErrSettingFieldNotFound = errors.New("setting field not found")

func (b *Bus) accountsFundHandler(jc jape.Context) {
	var req api.AccountsFundRequest
	if jc.Decode(&req) != nil {
		return
	}

	// contract metadata
	cm, err := b.store.Contract(jc.Request.Context(), req.ContractID)
	if jc.Check("failed to fetch contract metadata", err) != nil {
		return
	}

	rk := b.masterKey.DeriveContractKey(cm.HostKey)

	// acquire contract
	lockID, err := b.contractLocker.Acquire(jc.Request.Context(), lockingPriorityFunding, req.ContractID, math.MaxInt64)
	if jc.Check("failed to acquire lock", err) != nil {
		return
	}
	defer b.contractLocker.Release(req.ContractID, lockID)

	// latest revision
	rev, err := b.rhp3Client.Revision(jc.Request.Context(), req.ContractID, cm.HostKey, cm.SiamuxAddr)
	if jc.Check("failed to fetch contract revision", err) != nil {
		return
	}

	// ensure we have at least 2H in the contract to cover the costs
	if types.NewCurrency64(2).Cmp(rev.ValidRenterPayout()) >= 0 {
		jc.Error(fmt.Errorf("insufficient funds to fund account: %v <= %v", rev.ValidRenterPayout(), types.NewCurrency64(2)), http.StatusBadRequest)
		return
	}

	// price table
	pt, err := b.rhp3Client.PriceTable(jc.Request.Context(), cm.HostKey, cm.SiamuxAddr, rhp3.PreparePriceTableContractPayment(&rev, req.AccountID, rk))
	if jc.Check("failed to fetch price table", err) != nil {
		return
	}

	// check only the FundAccountCost
	if types.NewCurrency64(1).Cmp(pt.FundAccountCost) < 0 {
		jc.Error(fmt.Errorf("%w: host is gouging on FundAccountCost", gouging.ErrPriceTableGouging), http.StatusServiceUnavailable)
		return
	}

	// cap the deposit by what's left in the contract
	deposit := req.Amount
	cost := pt.FundAccountCost
	availableFunds := rev.ValidRenterPayout().Sub(cost)
	if deposit.Cmp(availableFunds) > 0 {
		deposit = availableFunds
	}

	// fund the account
	err = b.rhp3Client.FundAccount(jc.Request.Context(), &rev, cm.HostKey, cm.SiamuxAddr, deposit, req.AccountID, pt.HostPriceTable, rk)
	if jc.Check("failed to fund account", err) != nil {
		return
	}

	// record spending
	err = b.store.RecordContractSpending(jc.Request.Context(), []api.ContractSpendingRecord{
		{
			ContractSpending: api.ContractSpending{
				FundAccount: deposit.Add(cost),
			},
			ContractID:     rev.ParentID,
			RevisionNumber: rev.RevisionNumber,
			Size:           rev.Filesize,

			MissedHostPayout:  rev.MissedHostPayout(),
			ValidRenterPayout: rev.ValidRenterPayout(),
		},
	})
	if err != nil {
		b.logger.Error("failed to record contract spending", zap.Error(err))
	}
	jc.Encode(api.AccountsFundResponse{
		Deposit: deposit,
	})
}

func (b *Bus) consensusAcceptBlock(jc jape.Context) {
	var block types.Block
	if jc.Decode(&block) != nil {
		return
	}

	if jc.Check("failed to accept block", b.cm.AddBlocks([]types.Block{block})) != nil {
		return
	}

	if block.V2 == nil {
		b.s.BroadcastHeader(gateway.BlockHeader{
			ParentID:   block.ParentID,
			Nonce:      block.Nonce,
			Timestamp:  block.Timestamp,
			MerkleRoot: block.MerkleRoot(),
		})
	} else {
		b.s.BroadcastV2BlockOutline(gateway.OutlineBlock(block, b.cm.PoolTransactions(), b.cm.V2PoolTransactions()))
	}
}

func (b *Bus) syncerAddrHandler(jc jape.Context) {
	api.WriteResponse(jc, api.SyncerAddrResp(b.s.Addr()))
}

func (b *Bus) syncerPeersHandler(jc jape.Context) {
	var peers []string
	for _, p := range b.s.Peers() {
		peers = append(peers, p.String())
	}
	api.WriteResponse(jc, api.SyncerPeersResp(peers))
}

func (b *Bus) syncerConnectHandler(jc jape.Context) {
	var addr string
	if jc.Decode(&addr) == nil {
		_, err := b.s.Connect(jc.Request.Context(), addr)
		jc.Check("couldn't connect to peer", err)
	}
}

func (b *Bus) consensusStateHandler(jc jape.Context) {
	cs, err := b.consensusState(jc.Request.Context())
	if jc.Check("couldn't fetch consensus state", err) != nil {
		return
	}
	api.WriteResponse(jc, cs)
}

func (b *Bus) consensusNetworkHandler(jc jape.Context) {
	jc.Encode(*b.cm.TipState().Network)
}

func (b *Bus) postSystemSQLite3BackupHandler(jc jape.Context) {
	var req api.BackupRequest
	if jc.Decode(&req) != nil {
		return
	}
	switch req.Database {
	case "main", "metrics":
	default:
		jc.Error(fmt.Errorf("%w: valid values are 'main' and 'metrics'", api.ErrInvalidDatabase), http.StatusBadRequest)
		return
	}
	err := b.store.Backup(jc.Request.Context(), req.Database, req.Path)
	if errors.Is(err, api.ErrBackupNotSupported) {
		jc.Error(err, http.StatusNotFound)
		return
	} else if jc.Check("failed to backup", err) != nil {
		return
	}
}

func (b *Bus) txpoolFeeHandler(jc jape.Context) {
	api.WriteResponse(jc, api.TxPoolFeeResp{Currency: b.cm.RecommendedFee()})
}

func (b *Bus) txpoolTransactionsHandler(jc jape.Context) {
	api.WriteResponse(jc, api.TxPoolTxResp(b.cm.PoolTransactions()))
}

func (b *Bus) txpoolBroadcastHandler(jc jape.Context) {
	var txnSet []types.Transaction
	if jc.Decode(&txnSet) != nil {
		return
	}

	_, err := b.cm.AddPoolTransactions(txnSet)
	if jc.Check("couldn't broadcast transaction set", err) != nil {
		return
	}

	b.s.BroadcastTransactionSet(txnSet)
}

func (b *Bus) bucketsHandlerGET(jc jape.Context) {
	resp, err := b.store.Buckets(jc.Request.Context())
	if jc.Check("couldn't list buckets", err) != nil {
		return
	}
	api.WriteResponse(jc, prometheus.Slice(resp))
}

func (b *Bus) bucketsHandlerPOST(jc jape.Context) {
	var bucket api.BucketCreateRequest
	if jc.Decode(&bucket) != nil {
		return
	} else if bucket.Name == "" {
		jc.Error(errors.New("no name provided"), http.StatusBadRequest)
		return
	} else if jc.Check("failed to create bucket", b.store.CreateBucket(jc.Request.Context(), bucket.Name, bucket.Policy)) != nil {
		return
	}
}

func (b *Bus) bucketsHandlerPolicyPUT(jc jape.Context) {
	var req api.BucketUpdatePolicyRequest
	if jc.Decode(&req) != nil {
		return
	} else if bucket := jc.PathParam("name"); bucket == "" {
		jc.Error(errors.New("no bucket name provided"), http.StatusBadRequest)
		return
	} else if jc.Check("failed to create bucket", b.store.UpdateBucketPolicy(jc.Request.Context(), bucket, req.Policy)) != nil {
		return
	}
}

func (b *Bus) bucketHandlerDELETE(jc jape.Context) {
	var name string
	if jc.DecodeParam("name", &name) != nil {
		return
	} else if name == "" {
		jc.Error(errors.New("no name provided"), http.StatusBadRequest)
		return
	} else if jc.Check("failed to delete bucket", b.store.DeleteBucket(jc.Request.Context(), name)) != nil {
		return
	}
}

func (b *Bus) bucketHandlerGET(jc jape.Context) {
	var name string
	if jc.DecodeParam("name", &name) != nil {
		return
	} else if name == "" {
		jc.Error(errors.New("parameter 'name' is required"), http.StatusBadRequest)
		return
	}
	bucket, err := b.store.Bucket(jc.Request.Context(), name)
	if errors.Is(err, api.ErrBucketNotFound) {
		jc.Error(err, http.StatusNotFound)
		return
	} else if jc.Check("failed to fetch bucket", err) != nil {
		return
	}
	jc.Encode(bucket)
}

func (b *Bus) walletHandler(jc jape.Context) {
	address := b.w.Address()
	balance, err := b.w.Balance()
	if jc.Check("couldn't fetch wallet balance", err) != nil {
		return
	}

	api.WriteResponse(jc, api.WalletResponse{
		Balance:    balance,
		Address:    address,
		ScanHeight: b.w.Tip().Height,
	})
}

func (b *Bus) walletEventsHandler(jc jape.Context) {
	var offset int
	if jc.DecodeForm("offset", &offset) != nil {
		return
	} else if offset < 0 {
		jc.Error(api.ErrInvalidOffset, http.StatusBadRequest)
		return
	}

	limit := -1
	if jc.DecodeForm("limit", &limit) != nil {
		return
<<<<<<< HEAD
	}
	filtered := events[:0]
	for _, txn := range events {
		if (before.IsZero() || txn.Timestamp.Before(before)) &&
			(since.IsZero() || txn.Timestamp.After(since)) {
			filtered = append(filtered, txn)
		}
	}
	events = filtered
	if limit == 0 || limit == -1 {
		jc.Encode(convertToTransactions(events[offset:]))
	} else {
		jc.Encode(convertToTransactions(events[offset : offset+limit]))
	}
}

func (b *Bus) walletOutputsHandler(jc jape.Context) {
	utxos, err := b.w.SpendableOutputs()
	if jc.Check("couldn't load outputs", err) == nil {
		// convert to siacoin elements
		elements := make([]api.SiacoinElement, len(utxos))
		for i, sce := range utxos {
			elements[i] = api.SiacoinElement{
				ID: sce.ID,
				SiacoinOutput: types.SiacoinOutput{
					Value:   sce.SiacoinOutput.Value,
					Address: sce.SiacoinOutput.Address,
				},
				MaturityHeight: sce.MaturityHeight,
			}
		}
		jc.Encode(elements)
	}
}

func (b *Bus) walletFundHandler(jc jape.Context) {
	var wfr api.WalletFundRequest
	if jc.Decode(&wfr) != nil {
=======
	} else if limit < -1 {
		jc.Error(api.ErrInvalidLimit, http.StatusBadRequest)
>>>>>>> ce6eb6b1
		return
	}

	events, err := b.w.Events(offset, limit)
	if jc.Check("couldn't load events", err) != nil {
		return
	}
	relevant := []types.Address{b.w.Address()}
	for i := range events {
		// NOTE: add the wallet's address to every event. Theoretically,
		// this information should be persisted next to the event but
		// using a SingleAddress the address should always be set because
		// only relevant events are persisted and because the wallet only
		// has one address.
		events[i].Relevant = relevant
	}
	jc.Encode(events)
}

func (b *Bus) walletSendSiacoinsHandler(jc jape.Context) {
	var req api.WalletSendRequest
	if jc.Decode(&req) != nil {
		return
	} else if req.Address == types.VoidAddress {
		jc.Error(errors.New("cannot send to void address"), http.StatusBadRequest)
		return
	}

	// estimate miner fee
	feePerByte := b.cm.RecommendedFee()
	minerFee := feePerByte.Mul64(stdTxnSize)
	if req.SubtractMinerFee {
		var underflow bool
		req.Amount, underflow = req.Amount.SubWithUnderflow(minerFee)
		if underflow {
			jc.Error(fmt.Errorf("amount must be greater than miner fee: %s", minerFee), http.StatusBadRequest)
			return
		}
	}

	// send V2 transaction if we're passed the V2 hardfork allow height
	if b.isPassedV2AllowHeight() {
		txn := types.V2Transaction{
			MinerFee: minerFee,
			SiacoinOutputs: []types.SiacoinOutput{
				{Address: req.Address, Value: req.Amount},
			},
		}
		// fund and sign transaction
		basis, toSign, err := b.w.FundV2Transaction(&txn, req.Amount.Add(minerFee), req.UseUnconfirmed)
		if jc.Check("failed to fund transaction", err) != nil {
			return
		}
		b.w.SignV2Inputs(&txn, toSign)
		basis, txnset, err := b.cm.V2TransactionSet(basis, txn)
		if jc.Check("failed to get parents for funded transaction", err) != nil {
			b.w.ReleaseInputs(nil, []types.V2Transaction{txn})
			return
		}
		// verify the transaction and add it to the transaction pool
		if _, err := b.cm.AddV2PoolTransactions(basis, txnset); jc.Check("failed to add v2 transaction set", err) != nil {
			b.w.ReleaseInputs(nil, []types.V2Transaction{txn})
			return
		}
		// broadcast the transaction
		b.s.BroadcastV2TransactionSet(basis, txnset)
		jc.Encode(txn.ID())
	} else {
		// build transaction
		txn := types.Transaction{
			MinerFees: []types.Currency{minerFee},
			SiacoinOutputs: []types.SiacoinOutput{
				{Address: req.Address, Value: req.Amount},
			},
		}
		toSign, err := b.w.FundTransaction(&txn, req.Amount.Add(minerFee), req.UseUnconfirmed)
		if jc.Check("failed to fund transaction", err) != nil {
			return
		}
		b.w.SignTransaction(&txn, toSign, types.CoveredFields{WholeTransaction: true})
		// shouldn't be necessary to get parents since the transaction is
		// not using unconfirmed outputs, but good practice
		txnset := append(b.cm.UnconfirmedParents(txn), txn)
		// verify the transaction and add it to the transaction pool
		if _, err := b.cm.AddPoolTransactions(txnset); jc.Check("failed to add transaction set", err) != nil {
			b.w.ReleaseInputs([]types.Transaction{txn}, nil)
			return
		}
		// broadcast the transaction
		b.s.BroadcastTransactionSet(txnset)
		jc.Encode(txn.ID())
	}
}

func (b *Bus) walletRedistributeHandler(jc jape.Context) {
	var wfr api.WalletRedistributeRequest
	if jc.Decode(&wfr) != nil {
		return
	}
	if wfr.Outputs == 0 {
		jc.Error(errors.New("'outputs' has to be greater than zero"), http.StatusBadRequest)
		return
	}

	spendableOutputs, err := b.w.SpendableOutputs()
	if jc.Check("couldn't fetch spendable outputs", err) != nil {
		return
	}
	var available int
	for _, so := range spendableOutputs {
		if so.SiacoinOutput.Value.Cmp(wfr.Amount) >= 0 {
			available++
		}
	}
	if available >= wfr.Outputs {
		b.logger.Debugf("no wallet maintenance needed, plenty of outputs available (%v>=%v)", available, wfr.Outputs)
		jc.Encode([]types.TransactionID{})
		return
	}
	wantedOutputs := wfr.Outputs - available

	var ids []types.TransactionID
	if state := b.cm.TipState(); state.Index.Height < state.Network.HardforkV2.AllowHeight {
		// v1 redistribution
		txns, toSign, err := b.w.Redistribute(wantedOutputs, wfr.Amount, b.cm.RecommendedFee())
		if jc.Check("couldn't redistribute money in the wallet into the desired outputs", err) != nil {
			return
		}

		if len(txns) == 0 {
			jc.Encode(ids)
			return
		}

		for i := 0; i < len(txns); i++ {
			b.w.SignTransaction(&txns[i], toSign, types.CoveredFields{WholeTransaction: true})
			ids = append(ids, txns[i].ID())
		}

		_, err = b.cm.AddPoolTransactions(txns)
		if jc.Check("couldn't broadcast the transaction", err) != nil {
			b.w.ReleaseInputs(txns, nil)
			return
		}
	} else {
		// v2 redistribution
		txns, toSign, err := b.w.RedistributeV2(wantedOutputs, wfr.Amount, b.cm.RecommendedFee())
		if jc.Check("couldn't redistribute money in the wallet into the desired outputs", err) != nil {
			return
		}

		if len(txns) == 0 {
			jc.Encode(ids)
			return
		}

		for i := 0; i < len(txns); i++ {
			b.w.SignV2Inputs(&txns[i], toSign[i])
			ids = append(ids, txns[i].ID())
		}

		_, err = b.cm.AddV2PoolTransactions(state.Index, txns)
		if jc.Check("couldn't broadcast the transaction", err) != nil {
			b.w.ReleaseInputs(nil, txns)
			return
		}
	}

	jc.Encode(ids)
}

func (b *Bus) walletPendingHandler(jc jape.Context) {
	events, err := b.w.UnconfirmedEvents()
	if jc.Check("couldn't fetch unconfirmed events", err) != nil {
		return
	}
	jc.Encode(events)
}

func (b *Bus) hostsHandlerPOST(jc jape.Context) {
	var req api.HostsRequest
	if jc.Decode(&req) != nil {
		return
	}

	// validate the usability mode
	switch req.UsabilityMode {
	case api.UsabilityFilterModeUsable:
	case api.UsabilityFilterModeUnusable:
	case api.UsabilityFilterModeAll:
	case "":
		req.UsabilityMode = api.UsabilityFilterModeAll
	default:
		jc.Error(fmt.Errorf("invalid usability mode: '%v', options are 'usable', 'unusable' or an empty string for no filter", req.UsabilityMode), http.StatusBadRequest)
		return
	}

	if req.AutopilotID == "" && req.UsabilityMode != api.UsabilityFilterModeAll {
		jc.Error(errors.New("need to specify autopilot id when usability mode isn't 'all'"), http.StatusBadRequest)
		return
	}

	// validate the filter mode
	switch req.FilterMode {
	case api.HostFilterModeAllowed:
	case api.HostFilterModeBlocked:
	case api.HostFilterModeAll:
	case "":
		req.FilterMode = api.HostFilterModeAllowed
	default:
		jc.Error(fmt.Errorf("invalid filter mode: '%v', options are 'allowed', 'blocked' or an empty string for 'allowed' filter", req.FilterMode), http.StatusBadRequest)
		return
	}

	// validate the offset and limit
	if req.Offset < 0 {
		jc.Error(errors.New("offset must be non-negative"), http.StatusBadRequest)
		return
	}
	if req.Limit < 0 && req.Limit != -1 {
		jc.Error(errors.New("limit must be non-negative or equal to -1 to indicate no limit"), http.StatusBadRequest)
		return
	} else if req.Limit == 0 {
		req.Limit = -1
	}

	hosts, err := b.store.Hosts(jc.Request.Context(), api.HostOptions{
		AutopilotID:     req.AutopilotID,
		FilterMode:      req.FilterMode,
		UsabilityMode:   req.UsabilityMode,
		AddressContains: req.AddressContains,
		KeyIn:           req.KeyIn,
		Offset:          req.Offset,
		Limit:           req.Limit,
		MaxLastScan:     req.MaxLastScan,
	})
	if jc.Check(fmt.Sprintf("couldn't fetch hosts %d-%d", req.Offset, req.Offset+req.Limit), err) != nil {
		return
	}
	api.WriteResponse(jc, prometheus.Slice(hosts))
}

func (b *Bus) hostsRemoveHandlerPOST(jc jape.Context) {
	var hrr api.HostsRemoveRequest
	if jc.Decode(&hrr) != nil {
		return
	}
	if hrr.MaxDowntimeHours == 0 {
		jc.Error(errors.New("maxDowntime must be non-zero"), http.StatusBadRequest)
		return
	}
	if hrr.MaxConsecutiveScanFailures == 0 {
		jc.Error(errors.New("maxConsecutiveScanFailures must be non-zero"), http.StatusBadRequest)
		return
	}
	removed, err := b.store.RemoveOfflineHosts(jc.Request.Context(), hrr.MaxConsecutiveScanFailures, time.Duration(hrr.MaxDowntimeHours))
	if jc.Check("couldn't remove offline hosts", err) != nil {
		return
	}
	jc.Encode(removed)
}

func (b *Bus) hostsPubkeyHandlerGET(jc jape.Context) {
	var hostKey types.PublicKey
	if jc.DecodeParam("hostkey", &hostKey) != nil {
		return
	}
	host, err := b.store.Host(jc.Request.Context(), hostKey)
	if errors.Is(err, api.ErrHostNotFound) {
		jc.Error(err, http.StatusNotFound)
		return
	} else if jc.Check("couldn't load host", err) == nil {
		jc.Encode(host)
	}
}

func (b *Bus) hostsScanHandlerPOST(jc jape.Context) {
	// only scan hosts if we are online
	if len(b.s.Peers()) == 0 {
		jc.Error(errors.New("not connected to the internet"), http.StatusServiceUnavailable)
		return
	}

	// decode the request
	var hk types.PublicKey
	if jc.DecodeParam("hostkey", &hk) != nil {
		return
	}
	var rsr api.HostScanRequest
	if jc.Decode(&rsr) != nil {
		return
	}

	// fetch host
	h, err := b.store.Host(jc.Request.Context(), hk)
	if jc.Check("failed to fetch host", err) != nil {
		return
	}

	// scan host
	var errStr string
	settings, priceTable, elapsed, err := b.scanHost(jc.Request.Context(), time.Duration(rsr.Timeout), hk, h.NetAddress)
	if err != nil {
		errStr = err.Error()
	}

	jc.Encode(api.HostScanResponse{
		Ping:       api.DurationMS(elapsed),
		PriceTable: priceTable,
		ScanError:  errStr,
		Settings:   settings,
	})
}

func (b *Bus) hostsResetLostSectorsPOST(jc jape.Context) {
	var hostKey types.PublicKey
	if jc.DecodeParam("hostkey", &hostKey) != nil {
		return
	}
	err := b.store.ResetLostSectors(jc.Request.Context(), hostKey)
	if jc.Check("couldn't reset lost sectors", err) != nil {
		return
	}
}

func (b *Bus) contractsSpendingHandlerPOST(jc jape.Context) {
	var records []api.ContractSpendingRecord
	if jc.Decode(&records) != nil {
		return
	}
	if jc.Check("failed to record spending metrics for contract", b.store.RecordContractSpending(jc.Request.Context(), records)) != nil {
		return
	}
}

func (b *Bus) hostsAllowlistHandlerGET(jc jape.Context) {
	allowlist, err := b.store.HostAllowlist(jc.Request.Context())
	if jc.Check("couldn't load allowlist", err) == nil {
		api.WriteResponse(jc, api.AllowListResp(allowlist))
	}
}

func (b *Bus) hostsAllowlistHandlerPUT(jc jape.Context) {
	ctx := jc.Request.Context()
	var req api.UpdateAllowlistRequest
	if jc.Decode(&req) == nil {
		if len(req.Add)+len(req.Remove) > 0 && req.Clear {
			jc.Error(errors.New("cannot add or remove entries while clearing the allowlist"), http.StatusBadRequest)
			return
		} else if jc.Check("couldn't update allowlist entries", b.store.UpdateHostAllowlistEntries(ctx, req.Add, req.Remove, req.Clear)) != nil {
			return
		}
	}
}

func (b *Bus) hostsBlocklistHandlerGET(jc jape.Context) {
	blocklist, err := b.store.HostBlocklist(jc.Request.Context())
	if jc.Check("couldn't load blocklist", err) == nil {
		api.WriteResponse(jc, api.BlockListResp(blocklist))
	}
}

func (b *Bus) hostsBlocklistHandlerPUT(jc jape.Context) {
	ctx := jc.Request.Context()
	var req api.UpdateBlocklistRequest
	if jc.Decode(&req) == nil {
		if len(req.Add)+len(req.Remove) > 0 && req.Clear {
			jc.Error(errors.New("cannot add or remove entries while clearing the blocklist"), http.StatusBadRequest)
			return
		} else if jc.Check("couldn't update blocklist entries", b.store.UpdateHostBlocklistEntries(ctx, req.Add, req.Remove, req.Clear)) != nil {
			return
		}
	}
}

func (b *Bus) contractsHandlerGET(jc jape.Context) {
	var cs string
	if jc.DecodeForm("contractset", &cs) != nil {
		return
	}
	filterMode := api.ContractFilterModeActive
	if jc.DecodeForm("filtermode", &filterMode) != nil {
		return
	}

	switch filterMode {
	case api.ContractFilterModeAll:
	case api.ContractFilterModeActive:
	case api.ContractFilterModeArchived:
	default:
		jc.Error(fmt.Errorf("invalid filter mode: '%v'", filterMode), http.StatusBadRequest)
		return
	}

	contracts, err := b.store.Contracts(jc.Request.Context(), api.ContractsOpts{
		ContractSet: cs,
		FilterMode:  filterMode,
	})
	if jc.Check("couldn't load contracts", err) == nil {
		api.WriteResponse(jc, prometheus.Slice(contracts))
	}
}

func (b *Bus) contractsRenewedIDHandlerGET(jc jape.Context) {
	var id types.FileContractID
	if jc.DecodeParam("id", &id) != nil {
		return
	}

	md, err := b.store.RenewedContract(jc.Request.Context(), id)
	if jc.Check("faild to fetch renewed contract", err) == nil {
		jc.Encode(md)
	}
}

func (b *Bus) contractsArchiveHandlerPOST(jc jape.Context) {
	var toArchive api.ContractsArchiveRequest
	if jc.Decode(&toArchive) != nil {
		return
	}

	if jc.Check("failed to archive contracts", b.store.ArchiveContracts(jc.Request.Context(), toArchive)) == nil {
		for fcid, reason := range toArchive {
			b.broadcastAction(webhooks.Event{
				Module: api.ModuleContract,
				Event:  api.EventArchive,
				Payload: api.EventContractArchive{
					ContractID: fcid,
					Reason:     reason,
					Timestamp:  time.Now().UTC(),
				},
			})
		}
	}
}

func (b *Bus) contractsSetsHandlerGET(jc jape.Context) {
	sets, err := b.store.ContractSets(jc.Request.Context())
	if jc.Check("couldn't fetch contract sets", err) == nil {
		jc.Encode(sets)
	}
}

func (b *Bus) contractsSetHandlerPUT(jc jape.Context) {
	var req api.ContractSetUpdateRequest
	if set := jc.PathParam("set"); set == "" {
		jc.Error(errors.New("path parameter 'set' can not be empty"), http.StatusBadRequest)
		return
	} else if jc.Decode(&req) != nil {
		return
	} else if jc.Check("could not add contracts to set", b.store.UpdateContractSet(jc.Request.Context(), set, req.ToAdd, req.ToRemove)) != nil {
		return
	} else if len(req.ToAdd)+len(req.ToRemove) > 0 {
		b.broadcastAction(webhooks.Event{
			Module: api.ModuleContractSet,
			Event:  api.EventUpdate,
			Payload: api.EventContractSetUpdate{
				Name:      set,
				ToAdd:     req.ToAdd,
				ToRemove:  req.ToRemove,
				Timestamp: time.Now().UTC(),
			},
		})
	}
}

func (b *Bus) contractsSetHandlerDELETE(jc jape.Context) {
	if set := jc.PathParam("set"); set != "" {
		jc.Check("could not remove contract set", b.store.RemoveContractSet(jc.Request.Context(), set))
	}
}

func (b *Bus) contractAcquireHandlerPOST(jc jape.Context) {
	var id types.FileContractID
	if jc.DecodeParam("id", &id) != nil {
		return
	}
	var req api.ContractAcquireRequest
	if jc.Decode(&req) != nil {
		return
	}

	lockID, err := b.contractLocker.Acquire(jc.Request.Context(), req.Priority, id, time.Duration(req.Duration))
	if jc.Check("failed to acquire contract", err) != nil {
		return
	}
	jc.Encode(api.ContractAcquireResponse{
		LockID: lockID,
	})
}

func (b *Bus) contractKeepaliveHandlerPOST(jc jape.Context) {
	var id types.FileContractID
	if jc.DecodeParam("id", &id) != nil {
		return
	}
	var req api.ContractKeepaliveRequest
	if jc.Decode(&req) != nil {
		return
	}

	err := b.contractLocker.KeepAlive(id, req.LockID, time.Duration(req.Duration))
	if jc.Check("failed to extend lock duration", err) != nil {
		return
	}
}

func (b *Bus) contractLatestRevisionHandlerGET(jc jape.Context) {
	var fcid types.FileContractID
	if jc.DecodeParam("id", &fcid) != nil {
		return
	}
	contract, err := b.store.Contract(jc.Request.Context(), fcid)
	if errors.Is(err, api.ErrContractNotFound) {
		jc.Error(err, http.StatusNotFound)
		return
	} else if jc.Check("failed to fetch contract", err) != nil {
		return
	}

	if b.isPassedV2AllowHeight() {
		panic("not implemented")
	} else {
		revision, err := b.rhp3Client.Revision(jc.Request.Context(), fcid, contract.HostKey, contract.SiamuxAddr)
		if jc.Check("failed to fetch revision", err) != nil {
			return
		}
		jc.Encode(api.Revision{
			ContractID: revision.ParentID,
			V2FileContract: types.V2FileContract{
				Capacity:         revision.Filesize, // same as size for v1
				Filesize:         revision.Filesize,
				FileMerkleRoot:   revision.FileMerkleRoot,
				ProofHeight:      revision.WindowStart,
				ExpirationHeight: revision.WindowEnd,
				RenterOutput:     revision.ValidRenterOutput(),
				HostOutput:       revision.ValidHostOutput(),
				MissedHostValue:  revision.MissedHostPayout(),
				TotalCollateral:  types.ZeroCurrency, // unknown in v1
				RenterPublicKey:  types.PublicKey(revision.UnlockConditions.PublicKeys[0].Key),
				HostPublicKey:    types.PublicKey(revision.UnlockConditions.PublicKeys[1].Key),
				RevisionNumber:   revision.RevisionNumber,

				RenterSignature: types.Signature{}, // unavailable in v1
				HostSignature:   types.Signature{}, // unavailable in v1
			},
		})
	}
}

func (b *Bus) contractPruneHandlerPOST(jc jape.Context) {
	ctx := jc.Request.Context()

	// decode fcid
	var fcid types.FileContractID
	if jc.DecodeParam("id", &fcid) != nil {
		return
	}

	// decode timeout
	var req api.ContractPruneRequest
	if jc.Decode(&req) != nil {
		return
	}

	// create gouging checker
	gp, err := b.gougingParams(ctx)
	if jc.Check("couldn't fetch gouging parameters", err) != nil {
		return
	}
	gc := gouging.NewChecker(gp.GougingSettings, gp.ConsensusState, nil, nil)

	// apply timeout
	pruneCtx := ctx
	if req.Timeout > 0 {
		var cancel context.CancelFunc
		pruneCtx, cancel = context.WithTimeout(ctx, time.Duration(req.Timeout))
		defer cancel()
	}

	// acquire contract lock indefinitely and defer the release
	lockID, err := b.contractLocker.Acquire(pruneCtx, lockingPriorityPruning, fcid, time.Duration(math.MaxInt64))
	if jc.Check("couldn't acquire contract lock", err) != nil {
		return
	}
	defer func() {
		if err := b.contractLocker.Release(fcid, lockID); err != nil {
			b.logger.Error("failed to release contract lock", zap.Error(err))
		}
	}()

	// fetch the contract from the bus
	c, err := b.store.Contract(ctx, fcid)
	if errors.Is(err, api.ErrContractNotFound) {
		jc.Error(err, http.StatusNotFound)
		return
	} else if jc.Check("couldn't fetch contract", err) != nil {
		return
	}

	// build map of uploading sectors
	pending := make(map[types.Hash256]struct{})
	for _, root := range b.sectors.Sectors(fcid) {
		pending[root] = struct{}{}
	}

	// prune the contract
	rk := b.masterKey.DeriveContractKey(c.HostKey)
	rev, spending, pruned, remaining, err := b.rhp2Client.PruneContract(pruneCtx, rk, gc, c.HostIP, c.HostKey, fcid, c.RevisionNumber, func(fcid types.FileContractID, roots []types.Hash256) ([]uint64, error) {
		indices, err := b.store.PrunableContractRoots(ctx, fcid, roots)
		if err != nil {
			return nil, err
		} else if len(indices) > len(roots) {
			return nil, fmt.Errorf("selected %d prunable roots but only %d were provided", len(indices), len(roots))
		}

		filtered := indices[:0]
		for _, index := range indices {
			_, ok := pending[roots[index]]
			if !ok {
				filtered = append(filtered, index)
			}
		}
		indices = filtered
		return indices, nil
	})

	if errors.Is(err, rhp2.ErrNoSectorsToPrune) {
		err = nil // ignore error
	} else if !errors.Is(err, context.Canceled) {
		if jc.Check("couldn't prune contract", err) != nil {
			return
		}
	}

	// record spending
	if !spending.Total().IsZero() {
		b.store.RecordContractSpending(jc.Request.Context(), []api.ContractSpendingRecord{
			{
				ContractSpending: spending,
				ContractID:       fcid,
				RevisionNumber:   rev.RevisionNumber,
				Size:             rev.Filesize,

				MissedHostPayout:  rev.MissedHostPayout(),
				ValidRenterPayout: rev.ValidRenterPayout(),
			},
		})
	}

	// return response
	res := api.ContractPruneResponse{
		ContractSize: rev.Filesize,
		Pruned:       pruned,
		Remaining:    remaining,
	}
	if err != nil {
		res.Error = err.Error()
	}
	jc.Encode(res)
}

func (b *Bus) contractsPrunableDataHandlerGET(jc jape.Context) {
	sizes, err := b.store.ContractSizes(jc.Request.Context())
	if jc.Check("failed to fetch contract sizes", err) != nil {
		return
	}

	// prepare the response
	var contracts []api.ContractPrunableData
	var totalPrunable, totalSize uint64

	// build the response
	for fcid, size := range sizes {
		// adjust the amount of prunable data with the pending uploads, due to
		// how we record contract spending a contract's size might already
		// include pending sectors
		pending := b.sectors.Pending(fcid)
		if pending > size.Prunable {
			size.Prunable = 0
		} else {
			size.Prunable -= pending
		}

		contracts = append(contracts, api.ContractPrunableData{
			ID:           fcid,
			ContractSize: size,
		})
		totalPrunable += size.Prunable
		totalSize += size.Size
	}

	// sort contracts by the amount of prunable data
	sort.Slice(contracts, func(i, j int) bool {
		if contracts[i].Prunable == contracts[j].Prunable {
			return contracts[i].Size > contracts[j].Size
		}
		return contracts[i].Prunable > contracts[j].Prunable
	})

	api.WriteResponse(jc, api.ContractsPrunableDataResponse{
		Contracts:     contracts,
		TotalPrunable: totalPrunable,
		TotalSize:     totalSize,
	})
}

func (b *Bus) contractSizeHandlerGET(jc jape.Context) {
	var id types.FileContractID
	if jc.DecodeParam("id", &id) != nil {
		return
	}

	size, err := b.store.ContractSize(jc.Request.Context(), id)
	if errors.Is(err, api.ErrContractNotFound) {
		jc.Error(err, http.StatusNotFound)
		return
	} else if jc.Check("failed to fetch contract size", err) != nil {
		return
	}

	// adjust the amount of prunable data with the pending uploads, due to how
	// we record contract spending a contract's size might already include
	// pending sectors
	pending := b.sectors.Pending(id)
	if pending > size.Prunable {
		size.Prunable = 0
	} else {
		size.Prunable -= pending
	}

	jc.Encode(size)
}

func (b *Bus) contractReleaseHandlerPOST(jc jape.Context) {
	var id types.FileContractID
	if jc.DecodeParam("id", &id) != nil {
		return
	}
	var req api.ContractReleaseRequest
	if jc.Decode(&req) != nil {
		return
	}
	if jc.Check("failed to release contract", b.contractLocker.Release(id, req.LockID)) != nil {
		return
	}
}

func (b *Bus) contractIDHandlerGET(jc jape.Context) {
	var id types.FileContractID
	if jc.DecodeParam("id", &id) != nil {
		return
	}
	c, err := b.store.Contract(jc.Request.Context(), id)
	if jc.Check("couldn't load contract", err) == nil {
		jc.Encode(c)
	}
}

func (b *Bus) contractsHandlerPUT(jc jape.Context) {
	// decode request
	var c api.ContractMetadata
	if jc.Decode(&c) != nil {
		return
	}

	// upsert the contract
	if jc.Check("failed to add contract", b.store.PutContract(jc.Request.Context(), c)) == nil {
		b.broadcastAction(webhooks.Event{
			Module: api.ModuleContract,
			Event:  api.EventAdd,
			Payload: api.EventContractAdd{
				Added:     c,
				Timestamp: time.Now().UTC(),
			},
		})
	}
}

func (b *Bus) contractIDRenewHandlerPOST(jc jape.Context) {
	// apply pessimistic timeout
	ctx, cancel := context.WithTimeout(jc.Request.Context(), 15*time.Minute)
	defer cancel()

	// decode contract id
	var fcid types.FileContractID
	if jc.DecodeParam("id", &fcid) != nil {
		return
	}

	// decode request
	var rrr api.ContractRenewRequest
	if jc.Decode(&rrr) != nil {
		return
	}

	// validate the request
	if rrr.EndHeight == 0 {
		http.Error(jc.ResponseWriter, "EndHeight can not be zero", http.StatusBadRequest)
		return
	} else if rrr.ExpectedNewStorage == 0 {
		http.Error(jc.ResponseWriter, "ExpectedNewStorage can not be zero", http.StatusBadRequest)
		return
	} else if rrr.RenterFunds.IsZero() {
		http.Error(jc.ResponseWriter, "RenterFunds can not be zero", http.StatusBadRequest)
		return
	}

	// fetch the contract
	c, err := b.store.Contract(ctx, fcid)
	if errors.Is(err, api.ErrContractNotFound) {
		jc.Error(err, http.StatusNotFound)
		return
	} else if jc.Check("couldn't fetch contract", err) != nil {
		return
	}

	// fetch the host
	h, err := b.store.Host(ctx, c.HostKey)
	if jc.Check("couldn't fetch host", err) != nil {
		return
	}

	// fetch consensus state
	cs := b.cm.TipState()

	// fetch gouging parameters
	gp, err := b.gougingParams(ctx)
	if jc.Check("could not get gouging parameters", err) != nil {
		return
	}

	// send V2 transaction if we're passed the V2 hardfork allow height
	var newRevision rhpv2.ContractRevision
	var contractPrice, initialRenterFunds types.Currency
	if b.isPassedV2AllowHeight() {
		panic("not implemented")
	} else {
		newRevision, contractPrice, initialRenterFunds, err = b.renewContract(ctx, cs, gp, c, h.Settings, rrr.RenterFunds, rrr.MinNewCollateral, rrr.EndHeight, rrr.ExpectedNewStorage)
		if errors.Is(err, api.ErrMaxFundAmountExceeded) {
			jc.Error(err, http.StatusBadRequest)
			return
		} else if jc.Check("couldn't renew contract", err) != nil {
			return
		}
	}

	// add the renewal
	metadata, err := b.addRenewal(ctx, fcid, newRevision, contractPrice, initialRenterFunds, cs.Index.Height, api.ContractStatePending)
	if jc.Check("couldn't add renewal", err) == nil {
		jc.Encode(metadata)
	}
}

func (b *Bus) contractIDRootsHandlerGET(jc jape.Context) {
	var id types.FileContractID
	if jc.DecodeParam("id", &id) != nil {
		return
	}

	roots, err := b.store.ContractRoots(jc.Request.Context(), id)
	if jc.Check("couldn't fetch contract sectors", err) == nil {
		jc.Encode(api.ContractRootsResponse{
			Roots:     roots,
			Uploading: b.sectors.Sectors(id),
		})
	}
}

func (b *Bus) contractIDHandlerDELETE(jc jape.Context) {
	var id types.FileContractID
	if jc.DecodeParam("id", &id) != nil {
		return
	}
	jc.Check("couldn't remove contract", b.store.ArchiveContract(jc.Request.Context(), id, api.ContractArchivalReasonRemoved))
}

func (b *Bus) contractsAllHandlerDELETE(jc jape.Context) {
	jc.Check("couldn't remove contracts", b.store.ArchiveAllContracts(jc.Request.Context(), api.ContractArchivalReasonRemoved))
}

func (b *Bus) objectHandlerGET(jc jape.Context) {
	key := jc.PathParam("key")
	var bucket string
	if jc.DecodeForm("bucket", &bucket) != nil {
		return
	} else if bucket == "" {
		jc.Error(api.ErrBucketMissing, http.StatusBadRequest)
		return
	}

	var onlymetadata bool
	if jc.DecodeForm("onlymetadata", &onlymetadata) != nil {
		return
	}

	var o api.Object
	var err error

	if onlymetadata {
		o, err = b.store.ObjectMetadata(jc.Request.Context(), bucket, key)
	} else {
		o, err = b.store.Object(jc.Request.Context(), bucket, key)
	}
	if errors.Is(err, api.ErrObjectNotFound) {
		jc.Error(err, http.StatusNotFound)
		return
	} else if jc.Check("couldn't load object", err) != nil {
		return
	}
	jc.Encode(o)
}

func (b *Bus) objectsHandlerGET(jc jape.Context) {
	var bucket, marker, delim, sortBy, sortDir, substring string
	if jc.DecodeForm("bucket", &bucket) != nil {
		return
	}

	if jc.DecodeForm("delimiter", &delim) != nil {
		return
	}
	limit := -1
	if jc.DecodeForm("limit", &limit) != nil {
		return
	}
	if jc.DecodeForm("marker", &marker) != nil {
		return
	}
	if jc.DecodeForm("sortby", &sortBy) != nil {
		return
	}
	if jc.DecodeForm("sortdir", &sortDir) != nil {
		return
	}
	if jc.DecodeForm("substring", &substring) != nil {
		return
	}
	var slabEncryptionKey object.EncryptionKey
	if jc.DecodeForm("slabencryptionkey", &slabEncryptionKey) != nil {
		return
	}

	resp, err := b.store.Objects(jc.Request.Context(), bucket, jc.PathParam("prefix"), substring, delim, sortBy, sortDir, marker, limit, slabEncryptionKey)
	if errors.Is(err, api.ErrUnsupportedDelimiter) {
		jc.Error(err, http.StatusBadRequest)
		return
	} else if jc.Check("failed to query objects", err) != nil {
		return
	}
	api.WriteResponse(jc, resp)
}

func (b *Bus) objectHandlerPUT(jc jape.Context) {
	var aor api.AddObjectRequest
	if jc.Decode(&aor) != nil {
		return
	} else if aor.Bucket == "" {
		jc.Error(api.ErrBucketMissing, http.StatusBadRequest)
		return
	}
	jc.Check("couldn't store object", b.store.UpdateObject(jc.Request.Context(), aor.Bucket, jc.PathParam("key"), aor.ContractSet, aor.ETag, aor.MimeType, aor.Metadata, aor.Object))
}

func (b *Bus) objectsCopyHandlerPOST(jc jape.Context) {
	var orr api.CopyObjectsRequest
	if jc.Decode(&orr) != nil {
		return
	}
	om, err := b.store.CopyObject(jc.Request.Context(), orr.SourceBucket, orr.DestinationBucket, orr.SourceKey, orr.DestinationKey, orr.MimeType, orr.Metadata)
	if jc.Check("couldn't copy object", err) != nil {
		return
	}

	jc.ResponseWriter.Header().Set("Last-Modified", om.ModTime.Std().Format(http.TimeFormat))
	jc.ResponseWriter.Header().Set("ETag", api.FormatETag(om.ETag))
	jc.Encode(om)
}

func (b *Bus) objectsRemoveHandlerPOST(jc jape.Context) {
	var orr api.ObjectsRemoveRequest
	if jc.Decode(&orr) != nil {
		return
	} else if orr.Bucket == "" {
		jc.Error(api.ErrBucketMissing, http.StatusBadRequest)
		return
	}

	if orr.Prefix == "" {
		jc.Error(errors.New("prefix cannot be empty"), http.StatusBadRequest)
		return
	}

	jc.Check("failed to remove objects", b.store.RemoveObjects(jc.Request.Context(), orr.Bucket, orr.Prefix))
}

func (b *Bus) objectsRenameHandlerPOST(jc jape.Context) {
	var orr api.ObjectsRenameRequest
	if jc.Decode(&orr) != nil {
		return
	} else if orr.Bucket == "" {
		jc.Error(api.ErrBucketMissing, http.StatusBadRequest)
		return
	}
	if orr.Mode == api.ObjectsRenameModeSingle {
		// Single object rename.
		if strings.HasSuffix(orr.From, "/") || strings.HasSuffix(orr.To, "/") {
			jc.Error(fmt.Errorf("can't rename dirs with mode %v", orr.Mode), http.StatusBadRequest)
			return
		}
		jc.Check("couldn't rename object", b.store.RenameObject(jc.Request.Context(), orr.Bucket, orr.From, orr.To, orr.Force))
		return
	} else if orr.Mode == api.ObjectsRenameModeMulti {
		// Multi object rename.
		if !strings.HasSuffix(orr.From, "/") || !strings.HasSuffix(orr.To, "/") {
			jc.Error(fmt.Errorf("can't rename file with mode %v", orr.Mode), http.StatusBadRequest)
			return
		}
		jc.Check("couldn't rename objects", b.store.RenameObjects(jc.Request.Context(), orr.Bucket, orr.From, orr.To, orr.Force))
		return
	} else {
		// Invalid mode.
		jc.Error(fmt.Errorf("invalid mode: %v", orr.Mode), http.StatusBadRequest)
		return
	}
}

func (b *Bus) objectHandlerDELETE(jc jape.Context) {
	var bucket string
	if jc.DecodeForm("bucket", &bucket) != nil {
		return
	} else if bucket == "" {
		jc.Error(api.ErrBucketMissing, http.StatusBadRequest)
		return
	}
	err := b.store.RemoveObject(jc.Request.Context(), bucket, jc.PathParam("key"))
	if errors.Is(err, api.ErrObjectNotFound) {
		jc.Error(err, http.StatusNotFound)
		return
	}
	jc.Check("couldn't delete object", err)
}

func (b *Bus) slabbuffersHandlerGET(jc jape.Context) {
	buffers, err := b.store.SlabBuffers(jc.Request.Context())
	if jc.Check("couldn't get slab buffers info", err) != nil {
		return
	}
	api.WriteResponse(jc, api.SlabBuffersResp(buffers))
}

func (b *Bus) objectsStatshandlerGET(jc jape.Context) {
	opts := api.ObjectsStatsOpts{}
	if jc.DecodeForm("bucket", &opts.Bucket) != nil {
		return
	}
	info, err := b.store.ObjectsStats(jc.Request.Context(), opts)
	if jc.Check("couldn't get objects stats", err) != nil {
		return
	}
	jc.Encode(info)
}

func (b *Bus) packedSlabsHandlerFetchPOST(jc jape.Context) {
	var psrg api.PackedSlabsRequestGET
	if jc.Decode(&psrg) != nil {
		return
	}
	if psrg.MinShards == 0 || psrg.TotalShards == 0 {
		jc.Error(fmt.Errorf("min_shards and total_shards must be non-zero"), http.StatusBadRequest)
		return
	}
	if psrg.LockingDuration == 0 {
		jc.Error(fmt.Errorf("locking_duration must be non-zero"), http.StatusBadRequest)
		return
	}
	if psrg.ContractSet == "" {
		jc.Error(fmt.Errorf("contract_set must be non-empty"), http.StatusBadRequest)
		return
	}
	slabs, err := b.store.PackedSlabsForUpload(jc.Request.Context(), time.Duration(psrg.LockingDuration), psrg.MinShards, psrg.TotalShards, psrg.ContractSet, psrg.Limit)
	if jc.Check("couldn't get packed slabs", err) != nil {
		return
	}
	jc.Encode(slabs)
}

func (b *Bus) packedSlabsHandlerDonePOST(jc jape.Context) {
	var psrp api.PackedSlabsRequestPOST
	if jc.Decode(&psrp) != nil {
		return
	}
	jc.Check("failed to mark packed slab(s) as uploaded", b.store.MarkPackedSlabsUploaded(jc.Request.Context(), psrp.Slabs))
}

func (b *Bus) settingsGougingHandlerGET(jc jape.Context) {
	if gs, err := b.fetchSetting(jc.Request.Context(), stores.SettingGouging); err != nil {
		jc.Error(err, http.StatusInternalServerError)
		return
	} else if gsc, ok := gs.(api.GougingSettings); !ok {
		panic("unexpected value") // developer error
	} else {
		jc.Encode(gsc)
	}
}

func (b *Bus) settingsGougingHandlerPATCH(jc jape.Context) {
	jc.Custom((*map[string]any)(nil), api.GougingSettings{})

	// decode patch
	var patch map[string]any
	if jc.Decode(&patch) != nil {
		return
	}

	// apply patch
	update, err := b.patchSetting(jc.Request.Context(), stores.SettingGouging, patch)
	if errors.Is(err, ErrSettingFieldNotFound) {
		jc.Error(err, http.StatusBadRequest)
	} else if err != nil {
		jc.Error(err, http.StatusInternalServerError)
		return
	} else if gs, ok := update.(api.GougingSettings); !ok {
		panic("unexpected setting") // developer error
	} else {
		jc.Encode(gs)
	}
}

func (b *Bus) settingsGougingHandlerPUT(jc jape.Context) {
	var gs api.GougingSettings
	if jc.Decode(&gs) != nil {
		return
	} else if err := gs.Validate(); err != nil {
		jc.Error(fmt.Errorf("couldn't update gouging settings, error: %v", err), http.StatusBadRequest)
		return
	} else if err := b.updateSetting(jc.Request.Context(), stores.SettingGouging, gs); err != nil {
		jc.Error(err, http.StatusInternalServerError)
		return
	}
}

func (b *Bus) settingsPinnedHandlerGET(jc jape.Context) {
	if ps, err := b.fetchSetting(jc.Request.Context(), stores.SettingPinned); err != nil {
		jc.Error(err, http.StatusInternalServerError)
		return
	} else if psc, ok := ps.(api.PinnedSettings); !ok {
		panic("unexpected value") // developer error
	} else {
		jc.Encode(psc)
	}
}

func (b *Bus) settingsPinnedHandlerPATCH(jc jape.Context) {
	jc.Custom((*map[string]any)(nil), api.PinnedSettings{})

	// decode patch
	var patch map[string]any
	if jc.Decode(&patch) != nil {
		return
	}

	// apply patch
	update, err := b.patchSetting(jc.Request.Context(), stores.SettingPinned, patch)
	if errors.Is(err, ErrSettingFieldNotFound) {
		jc.Error(err, http.StatusBadRequest)
		return
	} else if err != nil {
		jc.Error(err, http.StatusInternalServerError)
		return
	} else if gs, ok := update.(api.PinnedSettings); !ok {
		panic("unexpected setting") // developer error
	} else {
		jc.Encode(gs)
	}
}

func (b *Bus) settingsPinnedHandlerPUT(jc jape.Context) {
	var ps api.PinnedSettings
	if jc.Decode(&ps) != nil {
		return
	} else if err := ps.Validate(); err != nil {
		jc.Error(fmt.Errorf("couldn't update pinned settings, error: %v", err), http.StatusBadRequest)
		return
	} else if ps.Enabled() && !b.explorer.Enabled() {
		jc.Error(fmt.Errorf("can't enable price pinning, %w", api.ErrExplorerDisabled), http.StatusBadRequest)
		return
	} else if err := b.updateSetting(jc.Request.Context(), stores.SettingPinned, ps); err != nil {
		jc.Error(err, http.StatusInternalServerError)
	}
}

func (b *Bus) settingsUploadHandlerGET(jc jape.Context) {
	if us, err := b.fetchSetting(jc.Request.Context(), stores.SettingUpload); err != nil {
		jc.Error(err, http.StatusInternalServerError)
		return
	} else if usc, ok := us.(api.UploadSettings); !ok {
		panic("unexpected value") // developer error
	} else {
		jc.Encode(usc)
	}
}

func (b *Bus) settingsUploadHandlerPATCH(jc jape.Context) {
	jc.Custom((*map[string]any)(nil), api.UploadSettings{})

	// decode patch
	var patch map[string]any
	if jc.Decode(&patch) != nil {
		return
	}

	// apply patch
	update, err := b.patchSetting(jc.Request.Context(), stores.SettingUpload, patch)
	if errors.Is(err, ErrSettingFieldNotFound) {
		jc.Error(err, http.StatusBadRequest)
		return
	} else if err != nil {
		jc.Error(err, http.StatusInternalServerError)
		return
	} else if gs, ok := update.(api.UploadSettings); !ok {
		panic("unexpected setting") // developer error
	} else {
		jc.Encode(gs)
	}
}

func (b *Bus) settingsUploadHandlerPUT(jc jape.Context) {
	var us api.UploadSettings
	if jc.Decode(&us) != nil {
		return
	} else if err := us.Validate(); err != nil {
		jc.Error(fmt.Errorf("couldn't update upload settings, error: %v", err), http.StatusBadRequest)
		return
	} else if err := b.updateSetting(jc.Request.Context(), stores.SettingUpload, us); err != nil {
		jc.Error(err, http.StatusInternalServerError)
		return
	}
}

func (b *Bus) settingsS3HandlerGET(jc jape.Context) {
	if s3s, err := b.fetchSetting(jc.Request.Context(), stores.SettingS3); err != nil {
		jc.Error(err, http.StatusInternalServerError)
		return
	} else if s3sc, ok := s3s.(api.S3Settings); !ok {
		panic("unexpected value") // developer error
	} else {
		jc.Encode(s3sc)
	}
}

func (b *Bus) settingsS3HandlerPATCH(jc jape.Context) {
	jc.Custom((*map[string]any)(nil), api.S3Settings{})

	// decode patch
	var patch map[string]any
	if jc.Decode(&patch) != nil {
		return
	}

	// apply patch
	update, err := b.patchSetting(jc.Request.Context(), stores.SettingS3, patch)
	if errors.Is(err, ErrSettingFieldNotFound) {
		jc.Error(err, http.StatusBadRequest)
		return
	} else if err != nil {
		jc.Error(err, http.StatusInternalServerError)
		return
	} else if gs, ok := update.(api.S3Settings); !ok {
		panic("unexpected setting") // developer error
	} else {
		jc.Encode(gs)
	}
}

func (b *Bus) settingsS3HandlerPUT(jc jape.Context) {
	var s3s api.S3Settings
	if jc.Decode(&s3s) != nil {
		return
	} else if err := s3s.Validate(); err != nil {
		jc.Error(fmt.Errorf("couldn't update S3 settings, error: %v", err), http.StatusBadRequest)
		return
	} else if err := b.updateSetting(jc.Request.Context(), stores.SettingS3, s3s); err != nil {
		jc.Error(err, http.StatusInternalServerError)
		return
	}
}

func (b *Bus) sectorsHostRootHandlerDELETE(jc jape.Context) {
	var hk types.PublicKey
	var root types.Hash256
	if jc.DecodeParam("hk", &hk) != nil {
		return
	} else if jc.DecodeParam("root", &root) != nil {
		return
	}
	n, err := b.store.DeleteHostSector(jc.Request.Context(), hk, root)
	if jc.Check("failed to mark sector as lost", err) != nil {
		return
	} else if n > 0 {
		b.logger.Infow("successfully marked sector as lost", "hk", hk, "root", root)
	}
}

func (b *Bus) slabHandlerGET(jc jape.Context) {
	var key object.EncryptionKey
	if jc.DecodeParam("key", &key) != nil {
		return
	}
	slab, err := b.store.Slab(jc.Request.Context(), key)
	if errors.Is(err, api.ErrSlabNotFound) {
		jc.Error(err, http.StatusNotFound)
		return
	} else if err != nil {
		jc.Error(err, http.StatusInternalServerError)
		return
	}
	jc.Encode(slab)
}

func (b *Bus) slabHandlerPUT(jc jape.Context) {
	var key object.EncryptionKey
	if jc.DecodeParam("key", &key) != nil {
		return
	}

	var sectors []api.UploadedSector
	if jc.Decode(&sectors) != nil {
		return
	}

	// validate the sectors
	for _, s := range sectors {
		if s.Root == (types.Hash256{}) {
			jc.Error(errors.New("root can not be empty"), http.StatusBadRequest)
			return
		} else if s.ContractID == (types.FileContractID{}) {
			jc.Error(errors.New("contractID can not be empty"), http.StatusBadRequest)
			return
		}
	}

	err := b.store.UpdateSlab(jc.Request.Context(), key, sectors)
	if errors.Is(err, api.ErrSlabNotFound) {
		jc.Error(err, http.StatusNotFound)
		return
	} else if errors.Is(err, api.ErrUnknownSector) {
		jc.Error(err, http.StatusBadRequest)
		return
	} else if errors.Is(err, api.ErrContractNotFound) {
		jc.Error(err, http.StatusBadRequest)
		return
	} else if err != nil {
		jc.Error(fmt.Errorf("%v: %w", "couldn't update slab", err), http.StatusInternalServerError)
		return
	}
}

func (b *Bus) slabsRefreshHealthHandlerPOST(jc jape.Context) {
	jc.Check("failed to recompute health", b.store.RefreshHealth(jc.Request.Context()))
}

func (b *Bus) slabsMigrationHandlerPOST(jc jape.Context) {
	var msr api.MigrationSlabsRequest
	if jc.Decode(&msr) == nil {
		if slabs, err := b.store.UnhealthySlabs(jc.Request.Context(), msr.HealthCutoff, msr.ContractSet, msr.Limit); jc.Check("couldn't fetch slabs for migration", err) == nil {
			jc.Encode(api.UnhealthySlabsResponse{
				Slabs: slabs,
			})
		}
	}
}

func (b *Bus) slabsPartialHandlerGET(jc jape.Context) {
	jc.Custom(nil, []byte{})

	var key object.EncryptionKey
	if jc.DecodeParam("key", &key) != nil {
		return
	}

	var offset int
	if jc.DecodeForm("offset", &offset) != nil {
		return
	} else if offset < 0 {
		jc.Error(api.ErrInvalidOffset, http.StatusBadRequest)
		return
	}

	var length int
	if jc.DecodeForm("length", &length) != nil {
		return
	} else if length <= 0 {
		jc.Error(api.ErrInvalidLength, http.StatusBadRequest)
		return
	}

	data, err := b.store.FetchPartialSlab(jc.Request.Context(), key, uint32(offset), uint32(length))
	if errors.Is(err, api.ErrObjectNotFound) {
		jc.Error(err, http.StatusNotFound)
		return
	} else if err != nil {
		jc.Error(err, http.StatusInternalServerError)
		return
	}
	jc.ResponseWriter.Write(data)
}

func (b *Bus) slabsPartialHandlerPOST(jc jape.Context) {
	var minShards int
	if jc.DecodeForm("minshards", &minShards) != nil {
		return
	}
	var totalShards int
	if jc.DecodeForm("totalshards", &totalShards) != nil {
		return
	}
	var contractSet string
	if jc.DecodeForm("contractset", &contractSet) != nil {
		return
	}
	if minShards <= 0 || totalShards <= minShards {
		jc.Error(errors.New("minShards must be positive and totalShards must be greater than minShards"), http.StatusBadRequest)
		return
	}
	if totalShards > math.MaxUint8 {
		jc.Error(fmt.Errorf("totalShards must be less than or equal to %d", math.MaxUint8), http.StatusBadRequest)
		return
	}
	if contractSet == "" {
		jc.Error(errors.New("parameter 'contractSet' is required"), http.StatusBadRequest)
		return
	}
	data, err := io.ReadAll(jc.Request.Body)
	if jc.Check("failed to read request body", err) != nil {
		return
	}
	slabs, bufferSize, err := b.store.AddPartialSlab(jc.Request.Context(), data, uint8(minShards), uint8(totalShards), contractSet)
	if jc.Check("failed to add partial slab", err) != nil {
		return
	}
	us, err := b.store.UploadSettings(jc.Request.Context())
	if err != nil {
		jc.Error(fmt.Errorf("could not get upload packing settings: %w", err), http.StatusInternalServerError)
		return
	}
	jc.Encode(api.AddPartialSlabResponse{
		Slabs:                        slabs,
		SlabBufferMaxSizeSoftReached: bufferSize >= us.Packing.SlabBufferMaxSizeSoft,
	})
}

func (b *Bus) contractIDAncestorsHandler(jc jape.Context) {
	var fcid types.FileContractID
	if jc.DecodeParam("id", &fcid) != nil {
		return
	}
	var minStartHeight uint64
	if jc.DecodeForm("minstartheight", &minStartHeight) != nil {
		return
	}
	ancestors, err := b.store.AncestorContracts(jc.Request.Context(), fcid, uint64(minStartHeight))
	if jc.Check("failed to fetch ancestor contracts", err) != nil {
		return
	}
	jc.Encode(ancestors)
}

func (b *Bus) contractIDBroadcastHandler(jc jape.Context) {
	var fcid types.FileContractID
	if jc.DecodeParam("id", &fcid) != nil {
		return
	}

	txnID, err := b.broadcastContract(jc.Request.Context(), fcid)
	if jc.Check("failed to broadcast contract revision", err) == nil {
		jc.Encode(txnID)
	}
}

func (b *Bus) paramsHandlerUploadGET(jc jape.Context) {
	gp, err := b.gougingParams(jc.Request.Context())
	if jc.Check("could not get gouging parameters", err) != nil {
		return
	}

	var uploadPacking bool
	var contractSet string
	us, err := b.store.UploadSettings(jc.Request.Context())
	if jc.Check("could not get upload settings", err) == nil {
		contractSet = us.DefaultContractSet
		uploadPacking = us.Packing.Enabled
	}

	api.WriteResponse(jc, api.UploadParams{
		ContractSet:   contractSet,
		CurrentHeight: b.cm.TipState().Index.Height,
		GougingParams: gp,
		UploadPacking: uploadPacking,
	})
}

func (b *Bus) consensusState(ctx context.Context) (api.ConsensusState, error) {
	index, err := b.cs.ChainIndex(ctx)
	if err != nil {
		return api.ConsensusState{}, err
	}

	var synced bool
	block, found := b.cm.Block(index.ID)
	if found {
		synced = utils.IsSynced(block)
	}

	return api.ConsensusState{
		BlockHeight:   index.Height,
		LastBlockTime: api.TimeRFC3339(block.Timestamp),
		Synced:        synced,
	}, nil
}

func (b *Bus) paramsHandlerGougingGET(jc jape.Context) {
	gp, err := b.gougingParams(jc.Request.Context())
	if jc.Check("could not get gouging parameters", err) != nil {
		return
	}
	api.WriteResponse(jc, gp)
}

func (b *Bus) gougingParams(ctx context.Context) (api.GougingParams, error) {
	gs, err := b.store.GougingSettings(ctx)
	if errors.Is(err, sql.ErrSettingNotFound) {
		gs = api.DefaultGougingSettings
	} else if err != nil {
		return api.GougingParams{}, err
	}

	us, err := b.store.UploadSettings(ctx)
	if errors.Is(err, sql.ErrSettingNotFound) {
		us = api.DefaultUploadSettings(b.cm.TipState().Network.Name)
	} else if err != nil {
		return api.GougingParams{}, err
	}

	cs, err := b.consensusState(ctx)
	if err != nil {
		return api.GougingParams{}, err
	}

	return api.GougingParams{
		ConsensusState:     cs,
		GougingSettings:    gs,
		RedundancySettings: us.Redundancy,
	}, nil
}

func (b *Bus) handleGETAlerts(jc jape.Context) {
	var severity alerts.Severity
	if jc.DecodeForm("severity", &severity) != nil {
		return
	}

	var offset int
	if jc.DecodeForm("offset", &offset) != nil {
		return
	} else if offset < 0 {
		jc.Error(api.ErrInvalidOffset, http.StatusBadRequest)
		return
	}

	limit := -1
	if jc.DecodeForm("limit", &limit) != nil {
		return
	} else if limit < -1 {
		jc.Error(api.ErrInvalidLimit, http.StatusBadRequest)
		return
	}

	ar, err := b.alertMgr.Alerts(jc.Request.Context(), alerts.AlertsOpts{
		Offset:   offset,
		Limit:    limit,
		Severity: severity,
	})
	if jc.Check("failed to fetch alerts", err) != nil {
		return
	}
	api.WriteResponse(jc, ar)
}

func (b *Bus) handlePOSTAlertsDismiss(jc jape.Context) {
	var ids []types.Hash256
	if jc.Decode(&ids) != nil {
		return
	}
	jc.Check("failed to dismiss alerts", b.alertMgr.DismissAlerts(jc.Request.Context(), ids...))
}

func (b *Bus) handlePOSTAlertsRegister(jc jape.Context) {
	var alert alerts.Alert
	if jc.Decode(&alert) != nil {
		return
	}
	jc.Check("failed to register alert", b.alertMgr.RegisterAlert(jc.Request.Context(), alert))
}

func (b *Bus) accountsHandlerGET(jc jape.Context) {
	var owner string
	if jc.DecodeForm("owner", &owner) != nil {
		return
	}
	accounts, err := b.store.Accounts(jc.Request.Context(), owner)
	if err != nil {
		jc.Error(err, http.StatusInternalServerError)
		return
	}
	jc.Encode(accounts)
}

func (b *Bus) accountsHandlerPOST(jc jape.Context) {
	var req api.AccountsSaveRequest
	if jc.Decode(&req) != nil {
		return
	}
	for _, acc := range req.Accounts {
		if acc.Owner == "" {
			jc.Error(errors.New("acocunts need to have a valid 'Owner'"), http.StatusBadRequest)
			return
		}
	}
	if b.store.SaveAccounts(jc.Request.Context(), req.Accounts) != nil {
		return
	}
}

func (b *Bus) autopilotsListHandlerGET(jc jape.Context) {
	if autopilots, err := b.store.Autopilots(jc.Request.Context()); jc.Check("failed to fetch autopilots", err) == nil {
		jc.Encode(autopilots)
	}
}

func (b *Bus) autopilotsHandlerGET(jc jape.Context) {
	var id string
	if jc.DecodeParam("id", &id) != nil {
		return
	}
	ap, err := b.store.Autopilot(jc.Request.Context(), id)
	if errors.Is(err, api.ErrAutopilotNotFound) {
		jc.Error(err, http.StatusNotFound)
		return
	}
	if jc.Check("couldn't load object", err) != nil {
		return
	}

	jc.Encode(ap)
}

func (b *Bus) autopilotsHandlerPUT(jc jape.Context) {
	var id string
	if jc.DecodeParam("id", &id) != nil {
		return
	}

	var ap api.Autopilot
	if jc.Decode(&ap) != nil {
		return
	}

	if ap.ID != id {
		jc.Error(errors.New("id in path and body don't match"), http.StatusBadRequest)
		return
	}

	if jc.Check("failed to update autopilot", b.store.UpdateAutopilot(jc.Request.Context(), ap)) == nil {
		b.pinMgr.TriggerUpdate()
	}
}

func (b *Bus) autopilotHostCheckHandlerPUT(jc jape.Context) {
	var id string
	if jc.DecodeParam("id", &id) != nil {
		return
	}
	var hk types.PublicKey
	if jc.DecodeParam("hostkey", &hk) != nil {
		return
	}
	var hc api.HostCheck
	if jc.Check("failed to decode host check", jc.Decode(&hc)) != nil {
		return
	}

	err := b.store.UpdateHostCheck(jc.Request.Context(), id, hk, hc)
	if errors.Is(err, api.ErrAutopilotNotFound) {
		jc.Error(err, http.StatusNotFound)
		return
	} else if jc.Check("failed to update host", err) != nil {
		return
	}
}

func (b *Bus) broadcastAction(e webhooks.Event) {
	log := b.logger.With("event", e.Event).With("module", e.Module)
	err := b.webhooksMgr.BroadcastAction(context.Background(), e)
	if err != nil {
		log.With(zap.Error(err)).Error("failed to broadcast action")
	} else {
		log.Debug("successfully broadcast action")
	}
}

func (b *Bus) contractTaxHandlerGET(jc jape.Context) {
	var payout types.Currency
	if jc.DecodeParam("payout", (*api.ParamCurrency)(&payout)) != nil {
		return
	}
	cs := b.cm.TipState()
	jc.Encode(cs.FileContractTax(types.FileContract{Payout: payout}))
}

func (b *Bus) stateHandlerGET(jc jape.Context) {
	api.WriteResponse(jc, api.BusStateResponse{
		StartTime: api.TimeRFC3339(b.startTime),
		BuildState: api.BuildState{
			Version:   build.Version(),
			Commit:    build.Commit(),
			OS:        runtime.GOOS,
			BuildTime: api.TimeRFC3339(build.BuildTime()),
		},
		Explorer: api.ExplorerState{
			Enabled: b.explorer.Enabled(),
			URL:     b.explorer.BaseURL(),
		},
		Network: b.cm.TipState().Network.Name,
	})
}

func (b *Bus) uploadTrackHandlerPOST(jc jape.Context) {
	var id api.UploadID
	if jc.DecodeParam("id", &id) == nil {
		jc.Check("failed to track upload", b.sectors.StartUpload(id))
	}
}

func (b *Bus) uploadAddSectorHandlerPOST(jc jape.Context) {
	var id api.UploadID
	if jc.DecodeParam("id", &id) != nil {
		return
	}
	var req api.UploadSectorRequest
	if jc.Decode(&req) != nil {
		return
	}
	jc.Check("failed to add sector", b.sectors.AddSector(id, req.ContractID, req.Root))
}

func (b *Bus) uploadFinishedHandlerDELETE(jc jape.Context) {
	var id api.UploadID
	if jc.DecodeParam("id", &id) == nil {
		b.sectors.FinishUpload(id)
	}
}

func (b *Bus) webhookActionHandlerPost(jc jape.Context) {
	var action webhooks.Event
	if jc.Check("failed to decode action", jc.Decode(&action)) != nil {
		return
	}
	b.broadcastAction(action)
}

func (b *Bus) webhookHandlerDelete(jc jape.Context) {
	var wh webhooks.Webhook
	if jc.Decode(&wh) != nil {
		return
	}
	err := b.webhooksMgr.Delete(jc.Request.Context(), wh)
	if errors.Is(err, webhooks.ErrWebhookNotFound) {
		jc.Error(fmt.Errorf("webhook for URL %v and event %v.%v not found", wh.URL, wh.Module, wh.Event), http.StatusNotFound)
		return
	} else if jc.Check("failed to delete webhook", err) != nil {
		return
	}
}

func (b *Bus) webhookHandlerGet(jc jape.Context) {
	webhooks, queueInfos := b.webhooksMgr.Info()
	jc.Encode(api.WebhookResponse{
		Queues:   queueInfos,
		Webhooks: webhooks,
	})
}

func (b *Bus) webhookHandlerPost(jc jape.Context) {
	var req webhooks.Webhook
	if jc.Decode(&req) != nil {
		return
	}

	err := b.webhooksMgr.Register(jc.Request.Context(), webhooks.Webhook{
		Event:   req.Event,
		Module:  req.Module,
		URL:     req.URL,
		Headers: req.Headers,
	})
	if err != nil {
		jc.Error(fmt.Errorf("failed to add Webhook: %w", err), http.StatusInternalServerError)
		return
	}
}

func (b *Bus) metricsHandlerDELETE(jc jape.Context) {
	metric := jc.PathParam("key")
	if metric == "" {
		jc.Error(errors.New("parameter 'metric' is required"), http.StatusBadRequest)
		return
	}

	var cutoff time.Time
	if jc.DecodeForm("cutoff", (*api.TimeRFC3339)(&cutoff)) != nil {
		return
	} else if cutoff.IsZero() {
		jc.Error(errors.New("parameter 'cutoff' is required"), http.StatusBadRequest)
		return
	}

	err := b.store.PruneMetrics(jc.Request.Context(), metric, cutoff)
	if jc.Check("failed to prune metrics", err) != nil {
		return
	}
}

func (b *Bus) metricsHandlerPUT(jc jape.Context) {
	jc.Custom((*interface{})(nil), nil)

	key := jc.PathParam("key")
	switch key {
	case api.MetricContractPrune:
		// TODO: jape hack - remove once jape can handle decoding multiple different request types
		var req api.ContractPruneMetricRequestPUT
		if err := json.NewDecoder(jc.Request.Body).Decode(&req); err != nil {
			jc.Error(fmt.Errorf("couldn't decode request type (%T): %w", req, err), http.StatusBadRequest)
			return
		} else if jc.Check("failed to record contract prune metric", b.store.RecordContractPruneMetric(jc.Request.Context(), req.Metrics...)) != nil {
			return
		}
	case api.MetricContractSetChurn:
		// TODO: jape hack - remove once jape can handle decoding multiple different request types
		var req api.ContractSetChurnMetricRequestPUT
		if err := json.NewDecoder(jc.Request.Body).Decode(&req); err != nil {
			jc.Error(fmt.Errorf("couldn't decode request type (%T): %w", req, err), http.StatusBadRequest)
			return
		} else if jc.Check("failed to record contract churn metric", b.store.RecordContractSetChurnMetric(jc.Request.Context(), req.Metrics...)) != nil {
			return
		}
	default:
		jc.Error(fmt.Errorf("unknown metric key '%s'", key), http.StatusBadRequest)
		return
	}
}

func (b *Bus) metricsHandlerGET(jc jape.Context) {
	// parse mandatory query parameters
	var start time.Time
	if jc.DecodeForm("start", (*api.TimeRFC3339)(&start)) != nil {
		return
	} else if start.IsZero() {
		jc.Error(errors.New("parameter 'start' is required"), http.StatusBadRequest)
		return
	}

	var n uint64
	if jc.DecodeForm("n", &n) != nil {
		return
	} else if n == 0 {
		if jc.Request.FormValue("n") == "" {
			jc.Error(errors.New("parameter 'n' is required"), http.StatusBadRequest)
		} else {
			jc.Error(errors.New("'n' has to be greater than zero"), http.StatusBadRequest)
		}
		return
	}

	var interval time.Duration
	if jc.DecodeForm("interval", (*api.DurationMS)(&interval)) != nil {
		return
	} else if interval == 0 {
		jc.Error(errors.New("parameter 'interval' is required"), http.StatusBadRequest)
		return
	}

	// parse optional query parameters
	var metrics interface{}
	var err error
	key := jc.PathParam("key")
	switch key {
	case api.MetricContract:
		var opts api.ContractMetricsQueryOpts
		if jc.DecodeForm("contractid", &opts.ContractID) != nil {
			return
		} else if jc.DecodeForm("hostkey", &opts.HostKey) != nil {
			return
		}
		metrics, err = b.metrics(jc.Request.Context(), key, start, n, interval, opts)
	case api.MetricContractPrune:
		var opts api.ContractPruneMetricsQueryOpts
		if jc.DecodeForm("contractid", &opts.ContractID) != nil {
			return
		} else if jc.DecodeForm("hostkey", &opts.HostKey) != nil {
			return
		} else if jc.DecodeForm("hostversion", &opts.HostVersion) != nil {
			return
		}
		metrics, err = b.metrics(jc.Request.Context(), key, start, n, interval, opts)
	case api.MetricContractSet:
		var opts api.ContractSetMetricsQueryOpts
		if jc.DecodeForm("name", &opts.Name) != nil {
			return
		}
		metrics, err = b.metrics(jc.Request.Context(), key, start, n, interval, opts)
	case api.MetricContractSetChurn:
		var opts api.ContractSetChurnMetricsQueryOpts
		if jc.DecodeForm("name", &opts.Name) != nil {
			return
		} else if jc.DecodeForm("direction", &opts.Direction) != nil {
			return
		} else if jc.DecodeForm("reason", &opts.Reason) != nil {
			return
		}
		metrics, err = b.metrics(jc.Request.Context(), key, start, n, interval, opts)
	case api.MetricWallet:
		var opts api.WalletMetricsQueryOpts
		metrics, err = b.metrics(jc.Request.Context(), key, start, n, interval, opts)
	default:
		jc.Error(fmt.Errorf("unknown metric '%s'", key), http.StatusBadRequest)
		return
	}
	if errors.Is(err, api.ErrMaxIntervalsExceeded) {
		jc.Error(err, http.StatusBadRequest)
		return
	} else if jc.Check(fmt.Sprintf("failed to fetch '%s' metrics", key), err) != nil {
		return
	}
	jc.Encode(metrics)
}

func (b *Bus) metrics(ctx context.Context, key string, start time.Time, n uint64, interval time.Duration, opts interface{}) (interface{}, error) {
	switch key {
	case api.MetricContract:
		return b.store.ContractMetrics(ctx, start, n, interval, opts.(api.ContractMetricsQueryOpts))
	case api.MetricContractPrune:
		return b.store.ContractPruneMetrics(ctx, start, n, interval, opts.(api.ContractPruneMetricsQueryOpts))
	case api.MetricContractSet:
		return b.store.ContractSetMetrics(ctx, start, n, interval, opts.(api.ContractSetMetricsQueryOpts))
	case api.MetricContractSetChurn:
		return b.store.ContractSetChurnMetrics(ctx, start, n, interval, opts.(api.ContractSetChurnMetricsQueryOpts))
	case api.MetricWallet:
		return b.store.WalletMetrics(ctx, start, n, interval, opts.(api.WalletMetricsQueryOpts))
	}
	return nil, fmt.Errorf("unknown metric '%s'", key)
}

func (b *Bus) multipartHandlerCreatePOST(jc jape.Context) {
	var req api.MultipartCreateRequest
	if jc.Decode(&req) != nil {
		return
	}

	var key object.EncryptionKey
	if req.DisableClientSideEncryption {
		key = object.NoOpKey
	} else {
		key = object.GenerateEncryptionKey(object.EncryptionKeyTypeSalted)
	}

	resp, err := b.store.CreateMultipartUpload(jc.Request.Context(), req.Bucket, req.Key, key, req.MimeType, req.Metadata)
	if jc.Check("failed to create multipart upload", err) != nil {
		return
	}
	jc.Encode(resp)
}

func (b *Bus) multipartHandlerAbortPOST(jc jape.Context) {
	var req api.MultipartAbortRequest
	if jc.Decode(&req) != nil {
		return
	}
	err := b.store.AbortMultipartUpload(jc.Request.Context(), req.Bucket, req.Key, req.UploadID)
	if jc.Check("failed to abort multipart upload", err) != nil {
		return
	}
}

func (b *Bus) multipartHandlerCompletePOST(jc jape.Context) {
	var req api.MultipartCompleteRequest
	if jc.Decode(&req) != nil {
		return
	}
	resp, err := b.store.CompleteMultipartUpload(jc.Request.Context(), req.Bucket, req.Key, req.UploadID, req.Parts, api.CompleteMultipartOptions{
		Metadata: req.Metadata,
	})
	if jc.Check("failed to complete multipart upload", err) != nil {
		return
	}
	jc.Encode(resp)
}

func (b *Bus) multipartHandlerUploadPartPUT(jc jape.Context) {
	var req api.MultipartAddPartRequest
	if jc.Decode(&req) != nil {
		return
	}
	if req.Bucket == "" {
		jc.Error(api.ErrBucketMissing, http.StatusBadRequest)
		return
	} else if req.ContractSet == "" {
		jc.Error(errors.New("contract_set must be non-empty"), http.StatusBadRequest)
		return
	} else if req.ETag == "" {
		jc.Error(errors.New("etag must be non-empty"), http.StatusBadRequest)
		return
	} else if req.PartNumber <= 0 || req.PartNumber > gofakes3.MaxUploadPartNumber {
		jc.Error(fmt.Errorf("part_number must be between 1 and %d", gofakes3.MaxUploadPartNumber), http.StatusBadRequest)
		return
	} else if req.UploadID == "" {
		jc.Error(errors.New("upload_id must be non-empty"), http.StatusBadRequest)
		return
	}
	err := b.store.AddMultipartPart(jc.Request.Context(), req.Bucket, req.Key, req.ContractSet, req.ETag, req.UploadID, req.PartNumber, req.Slices)
	if jc.Check("failed to upload part", err) != nil {
		return
	}
}

func (b *Bus) multipartHandlerUploadGET(jc jape.Context) {
	resp, err := b.store.MultipartUpload(jc.Request.Context(), jc.PathParam("id"))
	if jc.Check("failed to get multipart upload", err) != nil {
		return
	}
	jc.Encode(resp)
}

func (b *Bus) multipartHandlerListUploadsPOST(jc jape.Context) {
	var req api.MultipartListUploadsRequest
	if jc.Decode(&req) != nil {
		return
	}
	resp, err := b.store.MultipartUploads(jc.Request.Context(), req.Bucket, req.Prefix, req.KeyMarker, req.UploadIDMarker, req.Limit)
	if jc.Check("failed to list multipart uploads", err) != nil {
		return
	}
	jc.Encode(resp)
}

func (b *Bus) multipartHandlerListPartsPOST(jc jape.Context) {
	var req api.MultipartListPartsRequest
	if jc.Decode(&req) != nil {
		return
	}
	resp, err := b.store.MultipartUploadParts(jc.Request.Context(), req.Bucket, req.Key, req.UploadID, req.PartNumberMarker, int64(req.Limit))
	if jc.Check("failed to list multipart upload parts", err) != nil {
		return
	}
	jc.Encode(resp)
}

func (b *Bus) contractsFormHandler(jc jape.Context) {
	// apply pessimistic timeout
	ctx, cancel := context.WithTimeout(jc.Request.Context(), 15*time.Minute)
	defer cancel()

	// decode the request
	var rfr api.ContractFormRequest
	if jc.Decode(&rfr) != nil {
		return
	}

	// validate the request
	if rfr.EndHeight == 0 {
		http.Error(jc.ResponseWriter, "EndHeight can not be zero", http.StatusBadRequest)
		return
	} else if rfr.HostKey == (types.PublicKey{}) {
		http.Error(jc.ResponseWriter, "HostKey must be provided", http.StatusBadRequest)
		return
	} else if rfr.HostCollateral.IsZero() {
		http.Error(jc.ResponseWriter, "HostCollateral can not be zero", http.StatusBadRequest)
		return
	} else if rfr.HostIP == "" {
		http.Error(jc.ResponseWriter, "HostIP must be provided", http.StatusBadRequest)
		return
	} else if rfr.RenterFunds.IsZero() {
		http.Error(jc.ResponseWriter, "RenterFunds can not be zero", http.StatusBadRequest)
		return
	} else if rfr.RenterAddress == (types.Address{}) {
		http.Error(jc.ResponseWriter, "RenterAddress must be provided", http.StatusBadRequest)
		return
	}

	// fetch gouging parameters
	gp, err := b.gougingParams(ctx)
	if jc.Check("could not get gouging parameters", err) != nil {
		return
	}
	gc := gouging.NewChecker(gp.GougingSettings, gp.ConsensusState, nil, nil)

	// fetch host settings
	settings, err := b.rhp2Client.Settings(ctx, rfr.HostKey, rfr.HostIP)
	if jc.Check("couldn't fetch host settings", err) != nil {
		return
	}

	// check gouging
	breakdown := gc.CheckSettings(settings)
	if breakdown.Gouging() {
		jc.Error(fmt.Errorf("failed to form contract, gouging check failed: %v", breakdown), http.StatusBadRequest)
		return
	}

	// send V2 transaction if we're passed the V2 hardfork allow height
	var rev rhpv2.ContractRevision
	if b.isPassedV2AllowHeight() {
		panic("not implemented")
	} else {
		rev, err = b.formContract(
			ctx,
			settings,
			rfr.RenterAddress,
			rfr.RenterFunds,
			rfr.HostCollateral,
			rfr.HostKey,
			rfr.HostIP,
			rfr.EndHeight,
		)
		if jc.Check("couldn't form contract", err) != nil {
			return
		}
	}

	// add the contract
	metadata, err := b.addContract(
		ctx,
		rev,
		rev.Revision.MissedHostPayout().Sub(rfr.HostCollateral),
		rfr.RenterFunds,
		b.cm.Tip().Height,
		api.ContractStatePending,
	)
	if jc.Check("couldn't add contract", err) != nil {
		return
	}

	// return the contract
	jc.Encode(metadata)
}<|MERGE_RESOLUTION|>--- conflicted
+++ resolved
@@ -303,49 +303,8 @@
 	limit := -1
 	if jc.DecodeForm("limit", &limit) != nil {
 		return
-<<<<<<< HEAD
-	}
-	filtered := events[:0]
-	for _, txn := range events {
-		if (before.IsZero() || txn.Timestamp.Before(before)) &&
-			(since.IsZero() || txn.Timestamp.After(since)) {
-			filtered = append(filtered, txn)
-		}
-	}
-	events = filtered
-	if limit == 0 || limit == -1 {
-		jc.Encode(convertToTransactions(events[offset:]))
-	} else {
-		jc.Encode(convertToTransactions(events[offset : offset+limit]))
-	}
-}
-
-func (b *Bus) walletOutputsHandler(jc jape.Context) {
-	utxos, err := b.w.SpendableOutputs()
-	if jc.Check("couldn't load outputs", err) == nil {
-		// convert to siacoin elements
-		elements := make([]api.SiacoinElement, len(utxos))
-		for i, sce := range utxos {
-			elements[i] = api.SiacoinElement{
-				ID: sce.ID,
-				SiacoinOutput: types.SiacoinOutput{
-					Value:   sce.SiacoinOutput.Value,
-					Address: sce.SiacoinOutput.Address,
-				},
-				MaturityHeight: sce.MaturityHeight,
-			}
-		}
-		jc.Encode(elements)
-	}
-}
-
-func (b *Bus) walletFundHandler(jc jape.Context) {
-	var wfr api.WalletFundRequest
-	if jc.Decode(&wfr) != nil {
-=======
 	} else if limit < -1 {
 		jc.Error(api.ErrInvalidLimit, http.StatusBadRequest)
->>>>>>> ce6eb6b1
 		return
 	}
 
