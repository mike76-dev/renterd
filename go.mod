module go.sia.tech/renterd

go 1.23.0

require (
	github.com/aws/aws-sdk-go v1.55.5
	github.com/gabriel-vasile/mimetype v1.4.5
	github.com/go-sql-driver/mysql v1.8.1
	github.com/google/go-cmp v0.6.0
	github.com/gotd/contrib v0.20.0
	github.com/klauspost/reedsolomon v1.12.4
	github.com/mattn/go-sqlite3 v1.14.23
	github.com/montanaflynn/stats v0.7.1
	github.com/shopspring/decimal v1.4.0
	go.sia.tech/core v0.4.6
	go.sia.tech/coreutils v0.3.2
	go.sia.tech/gofakes3 v0.0.5
	go.sia.tech/hostd v1.1.3-0.20240903081107-6e044db95238
	go.sia.tech/jape v0.12.1
<<<<<<< HEAD
	go.sia.tech/mux v1.2.0
	go.sia.tech/web/renterd v0.63.0
=======
	go.sia.tech/mux v1.3.0
	go.sia.tech/web/renterd v0.61.0
>>>>>>> fe965941
	go.uber.org/zap v1.27.0
	golang.org/x/crypto v0.27.0
	golang.org/x/sys v0.25.0
	golang.org/x/term v0.24.0
	gopkg.in/yaml.v3 v3.0.1
	lukechampine.com/frand v1.4.2
)

require (
	filippo.io/edwards25519 v1.1.0 // indirect
	github.com/aead/chacha20 v0.0.0-20180709150244-8b13a72661da // indirect
	github.com/cloudflare/cloudflare-go v0.103.0 // indirect
	github.com/goccy/go-json v0.10.3 // indirect
	github.com/google/go-querystring v1.1.0 // indirect
	github.com/hashicorp/golang-lru/v2 v2.0.7 // indirect
	github.com/jmespath/go-jmespath v0.4.0 // indirect
	github.com/julienschmidt/httprouter v1.3.0 // indirect
	github.com/klauspost/cpuid/v2 v2.2.8 // indirect
	github.com/ryszard/goskiplist v0.0.0-20150312221310-2dfbae5fcf46 // indirect
	github.com/shabbyrobe/gocovmerge v0.0.0-20230507112040-c3350d9342df // indirect
	go.etcd.io/bbolt v1.3.11 // indirect
	go.sia.tech/web v0.0.0-20240610131903-5611d44a533e // indirect
	go.uber.org/multierr v1.11.0 // indirect
	golang.org/x/net v0.28.0 // indirect
	golang.org/x/text v0.18.0 // indirect
	golang.org/x/time v0.6.0 // indirect
	golang.org/x/tools v0.23.0 // indirect
	nhooyr.io/websocket v1.8.17 // indirect
)<|MERGE_RESOLUTION|>--- conflicted
+++ resolved
@@ -17,13 +17,8 @@
 	go.sia.tech/gofakes3 v0.0.5
 	go.sia.tech/hostd v1.1.3-0.20240903081107-6e044db95238
 	go.sia.tech/jape v0.12.1
-<<<<<<< HEAD
-	go.sia.tech/mux v1.2.0
+	go.sia.tech/mux v1.3.0
 	go.sia.tech/web/renterd v0.63.0
-=======
-	go.sia.tech/mux v1.3.0
-	go.sia.tech/web/renterd v0.61.0
->>>>>>> fe965941
 	go.uber.org/zap v1.27.0
 	golang.org/x/crypto v0.27.0
 	golang.org/x/sys v0.25.0
