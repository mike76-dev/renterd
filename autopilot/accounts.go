package autopilot

import (
	"context"
	"fmt"
	"math/big"
	"sync"
	"time"

	"go.opentelemetry.io/otel/attribute"
	"go.opentelemetry.io/otel/codes"
	rhpv3 "go.sia.tech/core/rhp/v3"
	"go.sia.tech/core/types"
	"go.sia.tech/renterd/alerts"
	"go.sia.tech/renterd/api"
	"go.sia.tech/renterd/tracing"
	"go.uber.org/zap"
	"lukechampine.com/frand"
)

var (
	alertAccountRefillID = frand.Entropy256() // constant across restarts

	minBalance  = types.Siacoins(1).Div64(2).Big()
	maxBalance  = types.Siacoins(1)
	maxNegDrift = new(big.Int).Neg(types.Siacoins(10).Big())
)

type accounts struct {
	ap *Autopilot
	a  AccountStore
	c  ContractStore
	l  *zap.SugaredLogger
	w  *workerPool

	refillInterval time.Duration

	mu                sync.Mutex
	inProgressRefills map[types.Hash256]struct{}
}

type AccountStore interface {
	Account(ctx context.Context, id rhpv3.Account, host types.PublicKey) (account api.Account, err error)
	Accounts(ctx context.Context) (accounts []api.Account, err error)
}

type ContractStore interface {
	Contracts(ctx context.Context) ([]api.ContractMetadata, error)
	ContractSetContracts(ctx context.Context, set string) ([]api.ContractMetadata, error)
}

func newAccounts(ap *Autopilot, a AccountStore, c ContractStore, w *workerPool, l *zap.SugaredLogger, refillInterval time.Duration) *accounts {
	return &accounts{
		ap: ap,
		a:  a,
		c:  c,
		l:  l.Named("accounts"),
		w:  w,

		refillInterval:    refillInterval,
		inProgressRefills: make(map[types.Hash256]struct{}),
	}
}

func (a *accounts) markRefillInProgress(workerID string, host types.PublicKey) bool {
	a.mu.Lock()
	defer a.mu.Unlock()
	k := types.HashBytes(append([]byte(workerID), host[:]...))
	_, inProgress := a.inProgressRefills[k]
	if inProgress {
		return false
	}
	a.inProgressRefills[k] = struct{}{}
	return true
}

func (a *accounts) markRefillDone(workerID string, host types.PublicKey) {
	a.mu.Lock()
	defer a.mu.Unlock()
	k := types.HashBytes(append([]byte(workerID), host[:]...))
	_, inProgress := a.inProgressRefills[k]
	if !inProgress {
		panic("releasing a refill that hasn't been in progress")
	}
	delete(a.inProgressRefills, k)
}

func (a *accounts) refillWorkersAccountsLoop(stopChan <-chan struct{}) {
	ticker := time.NewTicker(a.refillInterval)

	for {
		select {
		case <-stopChan:
			return // shutdown
		case <-ticker.C:
		}

		a.w.withWorker(func(w Worker) {
			a.refillWorkerAccounts(w)
		})
	}
}

// refillWorkerAccounts refills all accounts on a worker that require a refill.
// To avoid slow hosts preventing refills for fast hosts, a separate goroutine
// is used for every host. If a slow host's account is still being refilled by a
// goroutine from a previous call, refillWorkerAccounts will skip that account
// until the previously launched goroutine returns.
func (a *accounts) refillWorkerAccounts(w Worker) {
	ctx, span := tracing.Tracer.Start(context.Background(), "refillWorkerAccounts")
	defer span.End()

	// fetch config
	state := a.ap.State()

	// fetch worker id
	workerID, err := w.ID(ctx)
	if err != nil {
		span.RecordError(err)
		span.SetStatus(codes.Error, "failed to fetch worker id")
		a.l.Errorw(fmt.Sprintf("failed to fetch worker id for refill: %v", err))
		return
	}

	// fetch all contracts
	contracts, err := a.c.Contracts(ctx)
	if err != nil {
		span.RecordError(err)
		span.SetStatus(codes.Error, "failed to fetch contracts")
		a.l.Errorw(fmt.Sprintf("failed to fetch contracts for refill: %v", err))
		return
	}

	// fetch all contract set contracts
	contractSetContracts, err := a.c.ContractSetContracts(ctx, state.cfg.Contracts.Set)
	if err != nil {
		span.RecordError(err)
		span.SetStatus(codes.Error, fmt.Sprintf("failed to fetch contracts for set '%s'", state.cfg.Contracts.Set))
		a.l.Errorw(fmt.Sprintf("failed to fetch contract set contracts: %v", err))
		return
	}

	// build a map of contract set contracts
	inContractSet := make(map[types.FileContractID]struct{})
	for _, contract := range contractSetContracts {
		inContractSet[contract.ID] = struct{}{}
	}

	// refill accounts in separate goroutines
	for _, c := range contracts {
		// add logging for contracts in the set
		_, inSet := inContractSet[c.ID]

		// launch refill if not already in progress
		if a.markRefillInProgress(workerID, c.HostKey) {
			go func(contract api.ContractMetadata, inSet bool) {
				// add logging for contracts in the set
				l := zap.NewNop().Sugar()
				if inSet {
					l = a.l
				}
				rCtx, cancel := context.WithTimeout(ctx, 5*time.Minute)
				accountID, refilled, err := refillWorkerAccount(rCtx, a.a, a.ap.bus, w, workerID, contract, l)
				if err == nil && refilled {
					a.l.Infow("Successfully funded account",
						"account", accountID,
						"host", contract.HostKey,
						"balance", maxBalance,
					)
				}

				// handle registering alert.
				alertID := types.HashBytes(append(alertAccountRefillID[:], accountID[:]...))
				if err != nil && inSet {
<<<<<<< HEAD
					a.ap.alerts.Register(ctx, alerts.Alert{
=======
					rerr := a.ap.alerts.RegisterAlert(ctx, alerts.Alert{
>>>>>>> 9bb5aaeb
						ID:       alertID,
						Severity: alerts.SeverityError,
						Message:  fmt.Sprintf("failed to refill account: %v", err),
						Data: map[string]interface{}{
							"accountID":  accountID.String(),
							"contractID": contract.ID.String(),
							"hostKey":    contract.HostKey.String(),
						},
						Timestamp: time.Now(),
					})
<<<<<<< HEAD
				} else {
					a.ap.alerts.Dismiss(ctx, alertID)
=======
					if rerr != nil {
						a.ap.logger.Errorf("failed to register alert: %v", err)
					}
				} else if err := a.ap.alerts.DismissAlerts(ctx, alertID); err != nil {
					a.ap.logger.Errorf("failed to dismiss alert: %v", err)
>>>>>>> 9bb5aaeb
				}
				a.markRefillDone(workerID, contract.HostKey)
				cancel()
			}(c, inSet)
		}
	}
}

func refillWorkerAccount(ctx context.Context, a AccountStore, am alerts.Alerter, w Worker, workerID string, contract api.ContractMetadata, logger *zap.SugaredLogger) (accountID rhpv3.Account, refilled bool, err error) {
	// add tracing
	ctx, span := tracing.Tracer.Start(ctx, "refillAccount")
	span.SetAttributes(attribute.Stringer("host", contract.HostKey))
	defer func() {
		if err != nil {
			span.RecordError(err)
			span.SetStatus(codes.Error, "failed to refill account")
		}
		span.End()
	}()

	// fetch the account
	accountID, err = w.Account(ctx, contract.HostKey)
	if err != nil {
		return
	}
	var account api.Account
	account, err = a.Account(ctx, accountID, contract.HostKey)
	if err != nil {
		return
	}

	// update span
	span.SetAttributes(attribute.Stringer("account", account.ID))
	span.SetAttributes(attribute.Stringer("balance", account.Balance))

	// check if a host is potentially cheating before refilling.
	// We only check against the max drift if the account's drift is
	// negative because we don't care if we have more money than
	// expected.
	if account.Drift.Cmp(maxNegDrift) < 0 {
		logger.Errorw("not refilling account since host is potentially cheating",
			"account", account.ID,
			"host", contract.HostKey,
			"balance", account.Balance,
			"drift", account.Drift)
		err = fmt.Errorf("drift on account is too large - not funding")
		return
	}

	// check if a resync is needed
	if account.RequiresSync {
		// sync the account
		err = w.RHPSync(ctx, contract.ID, contract.HostKey, contract.HostIP, contract.SiamuxAddr)
		if err != nil {
			logger.Errorw(fmt.Sprintf("failed to sync account's balance: %s", err),
				"account", account.ID,
				"host", contract.HostKey,
			)
			return
		}

		// refetch the account after syncing
		account, err = a.Account(ctx, accountID, contract.HostKey)
		if err != nil {
			return
		}
	}

	// check if refill is needed
	if account.Balance.Cmp(minBalance) >= 0 {
		return
	}

	// fund the account
	err = w.RHPFund(ctx, contract.ID, contract.HostKey, contract.HostIP, contract.SiamuxAddr, maxBalance)
	if err != nil {
		logger.Errorw(fmt.Sprintf("failed to fund account: %s", err),
			"account", account.ID,
			"host", contract.HostKey,
			"balance", account.Balance,
			"expected", maxBalance)
	} else {
		refilled = true
	}
	return
}<|MERGE_RESOLUTION|>--- conflicted
+++ resolved
@@ -172,11 +172,7 @@
 				// handle registering alert.
 				alertID := types.HashBytes(append(alertAccountRefillID[:], accountID[:]...))
 				if err != nil && inSet {
-<<<<<<< HEAD
-					a.ap.alerts.Register(ctx, alerts.Alert{
-=======
 					rerr := a.ap.alerts.RegisterAlert(ctx, alerts.Alert{
->>>>>>> 9bb5aaeb
 						ID:       alertID,
 						Severity: alerts.SeverityError,
 						Message:  fmt.Sprintf("failed to refill account: %v", err),
@@ -187,16 +183,11 @@
 						},
 						Timestamp: time.Now(),
 					})
-<<<<<<< HEAD
-				} else {
-					a.ap.alerts.Dismiss(ctx, alertID)
-=======
 					if rerr != nil {
 						a.ap.logger.Errorf("failed to register alert: %v", err)
 					}
 				} else if err := a.ap.alerts.DismissAlerts(ctx, alertID); err != nil {
 					a.ap.logger.Errorf("failed to dismiss alert: %v", err)
->>>>>>> 9bb5aaeb
 				}
 				a.markRefillDone(workerID, contract.HostKey)
 				cancel()
