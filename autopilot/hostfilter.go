package autopilot

import (
	"errors"
	"fmt"
	"math"
	"math/big"
	"strings"

	rhpv2 "go.sia.tech/core/rhp/v2"
	"go.sia.tech/core/types"
	"go.sia.tech/renterd/api"
	"go.sia.tech/renterd/hostdb"
	"go.sia.tech/renterd/worker"
	"go.sia.tech/siad/modules"
)

const (
	// minContractFundUploadThreshold is the percentage of contract funds
	// remaining at which the contract gets marked as not good for upload
	minContractFundUploadThreshold = float64(0.05) // 5%

	// minContractCollateralThreshold is 10% of the collateral that we would put
	// into a contract upon renewing it. That means, we consider a contract
	// worth renewing when that results in 10x the collateral of what it
	// currently has remaining.
	minContractCollateralThresholdNumerator   = 10
	minContractCollateralThresholdDenominator = 100
)

var (
	errHostBlocked      = errors.New("host is blocked")
	errHostOffline      = errors.New("host is offline")
	errLowScore         = errors.New("host's score is below minimum")
	errHostRedundantIP  = errors.New("host has redundant IP")
	errHostBadSettings  = errors.New("host has bad settings")
	errHostPriceGouging = errors.New("host is price gouging")
	errHostNotAnnounced = errors.New("host is not announced")
	errHostNoPriceTable = errors.New("no pricetable")

	errContractOutOfCollateral   = errors.New("contract is out of collateral")
	errContractOutOfFunds        = errors.New("contract is out of funds")
	errContractUpForRenewal      = errors.New("contract is up for renewal")
	errContractMaxRevisionNumber = errors.New("contract has reached max revision number")
	errContractExpired           = errors.New("contract has expired")
)

type unusableHostResult struct {
	blocked      uint64
	offline      uint64
	lowscore     uint64
	redundantip  uint64
	badsettings  uint64
	gouging      uint64
	notannounced uint64
	nopricetable uint64
	unknown      uint64
}

func newUnusableHostResult(errs []error) (u unusableHostResult) {
	for _, err := range errs {
		switch err {
		case errHostBlocked:
			u.blocked++
		case errHostOffline:
			u.offline++
		case errLowScore:
			u.lowscore++
		case errHostRedundantIP:
			u.redundantip++
		case errHostBadSettings:
			u.badsettings++
		case errHostPriceGouging:
			u.gouging++
		case errHostNotAnnounced:
			u.notannounced++
		case errHostNoPriceTable:
			u.nopricetable++
		default:
			u.unknown++
		}
	}
	return
}

func (u unusableHostResult) String() string {
	var reasons []string
	if u.blocked > 0 {
		reasons = append(reasons, "blocked")
	}
	if u.offline > 0 {
		reasons = append(reasons, "offline")
	}
	if u.lowscore > 0 {
		reasons = append(reasons, "has a low score")
	}
	if u.redundantip > 0 {
		reasons = append(reasons, "has a redundant IP")
	}
	if u.badsettings > 0 {
		reasons = append(reasons, "bad settings")
	}
	if u.gouging > 0 {
		reasons = append(reasons, "is price gouging")
	}
	if u.notannounced > 0 {
		reasons = append(reasons, "is not announced")
	}
	if u.nopricetable > 0 {
		reasons = append(reasons, "has no pricetable")
	}
	if u.unknown > 0 {
		reasons = append(reasons, "for unknown reasons")
	}
	if len(reasons) == 0 {
		return "host is usable"
	}
	return fmt.Sprintf("host is unusable because it is: %v", strings.Join(reasons, ", "))
}

func (u *unusableHostResult) merge(other unusableHostResult) {
	u.blocked += other.blocked
	u.offline += other.offline
	u.lowscore += other.lowscore
	u.redundantip += other.redundantip
	u.badsettings += other.badsettings
	u.gouging += other.gouging
	u.notannounced += other.notannounced
	u.nopricetable += other.nopricetable
	u.unknown += other.unknown
}

func (u *unusableHostResult) keysAndValues() []interface{} {
	values := []interface{}{
		"blocked", u.blocked,
		"offline", u.offline,
		"lowscore", u.lowscore,
		"redundantip", u.redundantip,
		"badsettings", u.badsettings,
		"gouging", u.gouging,
		"notannounced", u.notannounced,
		"nopricetable", u.nopricetable,
		"unknown", u.unknown,
	}
	for i := 0; i < len(values); i += 2 {
		if values[i+1].(uint64) == 0 {
			values = append(values[:i], values[i+2:]...)
			i -= 2
		}
	}
	return values
}

// isUsableHost returns whether the given host is usable along with a list of
// reasons why it was deemed unusable.
func isUsableHost(cfg api.AutopilotConfig, gs api.GougingSettings, rs api.RedundancySettings, cs api.ConsensusState, f *ipFilter, h hostdb.Host, minScore float64, storedData uint64, txnFee types.Currency, ignoreBlockHeight bool) (bool, unusableHostResult) {
	var errs []error

	if !h.IsOnline() {
		errs = append(errs, errHostOffline)
	}
	if !cfg.Hosts.IgnoreRedundantIPs && f.isRedundantIP(h) {
		errs = append(errs, errHostRedundantIP)
	}
	if settings, bad, reason := hasBadSettings(cfg, h); bad {
		errs = append(errs, fmt.Errorf("%w: %v", errHostBadSettings, reason))
	} else if h.PriceTable == nil {
		errs = append(errs, errHostNoPriceTable)
	} else if gouging, reason := worker.IsGouging(gs, rs, cs, settings, h.PriceTable, txnFee, cfg.Contracts.Period, cfg.Contracts.RenewWindow, ignoreBlockHeight); gouging {
<<<<<<< HEAD
		errs = append(errs, fmt.Errorf("%w: %v", errHostPriceGouging, reason))
	} else if score := hostScore(cfg, h, storedData, rs.Redundancy()); score < minScore {
		errs = append(errs, fmt.Errorf("%w: %v < %v", errLowScore, score, minScore))
=======
		reasons = append(reasons, fmt.Errorf("%w: %v", errHostPriceGouging, reason))
	} else if score := hostScore(cfg, h, storedData, rs.Redundancy()).Score(); score < minScore {
		reasons = append(reasons, fmt.Errorf("%w: %v < %v", errLowScore, score, minScore))
>>>>>>> ec16aee6
	}

	// sanity check - should never happen but this would cause a zero score
	if h.NetAddress == "" {
		errs = append(errs, errHostNotAnnounced)
	}
	return len(errs) == 0, newUnusableHostResult(errs)
}

// isUsableContract returns whether the given contract is usable and whether it
// can be renewed, along with a list of reasons why it was deemed unusable.
func isUsableContract(cfg api.AutopilotConfig, ci contractInfo, bh uint64, renterFunds types.Currency) (usable bool, refresh bool, renew bool, reasons []error) {
	c, s := ci.contract, ci.settings
	if isOutOfCollateral(c, s, renterFunds, bh) {
		reasons = append(reasons, errContractOutOfCollateral)
		renew = false
		refresh = true
	}
	if isOutOfFunds(cfg, s, c) {
		reasons = append(reasons, errContractOutOfFunds)
		renew = false
		refresh = true
	}
	if isUpForRenewal(cfg, c.Revision, bh) {
		reasons = append(reasons, errContractUpForRenewal)
		renew = true
		refresh = false
	}
	if c.Revision.RevisionNumber == math.MaxUint64 {
		reasons = append(reasons, errContractMaxRevisionNumber)
		renew = false
		refresh = false
	}
	if bh > c.EndHeight() {
		reasons = append(reasons, errContractExpired)
		renew = false
		refresh = false
	}
	usable = len(reasons) == 0
	return
}

func isOutOfFunds(cfg api.AutopilotConfig, s rhpv2.HostSettings, c api.Contract) bool {
	blockBytes := types.NewCurrency64(modules.SectorSize * cfg.Contracts.Period)
	sectorStoragePrice := s.StoragePrice.Mul(blockBytes)
	sectorUploadBandwidthPrice := s.UploadBandwidthPrice.Mul64(modules.SectorSize)
	sectorDownloadBandwidthPrice := s.DownloadBandwidthPrice.Mul64(modules.SectorSize)
	sectorBandwidthPrice := sectorUploadBandwidthPrice.Add(sectorDownloadBandwidthPrice)
	sectorPrice := sectorStoragePrice.Add(sectorBandwidthPrice)
	percentRemaining, _ := big.NewRat(0, 1).SetFrac(c.RenterFunds().Big(), c.TotalCost.Big()).Float64()

	return c.RenterFunds().Cmp(sectorPrice.Mul64(3)) < 0 || percentRemaining < minContractFundUploadThreshold
}

// isOutOfCollateral returns 'true' if the remaining/unallocated collateral in
// the contract is below a certain threshold of the collateral we would try to
// put into a contract upon renew.
func isOutOfCollateral(c api.Contract, s rhpv2.HostSettings, renterFunds types.Currency, blockHeight uint64) bool {
	expectedStorage := renterFundsToExpectedStorage(renterFunds, c.EndHeight()-blockHeight, s)
	expectedCollateral := rhpv2.ContractRenewalCollateral(c.Revision.FileContract, expectedStorage, s, blockHeight, c.EndHeight())
	return isBelowCollateralThreshold(expectedCollateral, c.RemainingCollateral(s))
}

// isBelowCollateralThreshold returns true if the actualCollateral is below a
// certain percentage of expectedCollateral. The expectedCollateral is the
// amount of new collateral we intend to put into a contract when refreshing it
// and the actualCollateral is the amount we can actually put in after adjusting
// our expectation using the host settings.
func isBelowCollateralThreshold(expectedCollateral, actualCollateral types.Currency) bool {
	if expectedCollateral.IsZero() {
		return true // protect against division-by-zero
	}
	collateral := big.NewRat(0, 1).SetFrac(actualCollateral.Big(), expectedCollateral.Big())
	threshold := big.NewRat(minContractCollateralThresholdNumerator, minContractCollateralThresholdDenominator)
	return collateral.Cmp(threshold) < 0
}

func isUpForRenewal(cfg api.AutopilotConfig, r types.FileContractRevision, blockHeight uint64) bool {
	return blockHeight+cfg.Contracts.RenewWindow >= r.EndHeight()
}

func hasBadSettings(cfg api.AutopilotConfig, h hostdb.Host) (*rhpv2.HostSettings, bool, string) {
	settings := h.Settings
	if settings == nil {
		return nil, true, "no settings"
	}
	if !settings.AcceptingContracts {
		return nil, true, "not accepting contracts"
	}
	if cfg.Contracts.Period+cfg.Contracts.RenewWindow > settings.MaxDuration {
		return nil, true, fmt.Sprintf("max duration too low, %v > %v", cfg.Contracts.Period+cfg.Contracts.RenewWindow, settings.MaxDuration)
	}
	maxBaseRPCPrice := settings.DownloadBandwidthPrice.Mul64(maxBaseRPCPriceVsBandwidth)
	if settings.BaseRPCPrice.Cmp(maxBaseRPCPrice) > 0 {
		return nil, true, fmt.Sprintf("base RPC price too high, %v > %v", settings.BaseRPCPrice, maxBaseRPCPrice)
	}
	maxSectorAccessPrice := settings.DownloadBandwidthPrice.Mul64(maxSectorAccessPriceVsBandwidth)
	if settings.SectorAccessPrice.Cmp(maxSectorAccessPrice) > 0 {
		return nil, true, fmt.Sprintf("sector access price too high, %v > %v", settings.BaseRPCPrice, maxBaseRPCPrice)
	}
	return settings, false, ""
}<|MERGE_RESOLUTION|>--- conflicted
+++ resolved
@@ -86,36 +86,33 @@
 func (u unusableHostResult) String() string {
 	var reasons []string
 	if u.blocked > 0 {
-		reasons = append(reasons, "blocked")
+		reasons = append(reasons, errHostBlocked.Error())
 	}
 	if u.offline > 0 {
-		reasons = append(reasons, "offline")
+		reasons = append(reasons, errHostOffline.Error())
 	}
 	if u.lowscore > 0 {
-		reasons = append(reasons, "has a low score")
+		reasons = append(reasons, errLowScore.Error())
 	}
 	if u.redundantip > 0 {
-		reasons = append(reasons, "has a redundant IP")
+		reasons = append(reasons, errHostRedundantIP.Error())
 	}
 	if u.badsettings > 0 {
-		reasons = append(reasons, "bad settings")
+		reasons = append(reasons, errHostBadSettings.Error())
 	}
 	if u.gouging > 0 {
-		reasons = append(reasons, "is price gouging")
+		reasons = append(reasons, errHostPriceGouging.Error())
 	}
 	if u.notannounced > 0 {
-		reasons = append(reasons, "is not announced")
+		reasons = append(reasons, errHostNotAnnounced.Error())
 	}
 	if u.nopricetable > 0 {
-		reasons = append(reasons, "has no pricetable")
+		reasons = append(reasons, errHostNoPriceTable.Error())
 	}
 	if u.unknown > 0 {
 		reasons = append(reasons, "for unknown reasons")
 	}
-	if len(reasons) == 0 {
-		return "host is usable"
-	}
-	return fmt.Sprintf("host is unusable because it is: %v", strings.Join(reasons, ", "))
+	return strings.Join(reasons, ", ")
 }
 
 func (u *unusableHostResult) merge(other unusableHostResult) {
@@ -167,15 +164,9 @@
 	} else if h.PriceTable == nil {
 		errs = append(errs, errHostNoPriceTable)
 	} else if gouging, reason := worker.IsGouging(gs, rs, cs, settings, h.PriceTable, txnFee, cfg.Contracts.Period, cfg.Contracts.RenewWindow, ignoreBlockHeight); gouging {
-<<<<<<< HEAD
 		errs = append(errs, fmt.Errorf("%w: %v", errHostPriceGouging, reason))
-	} else if score := hostScore(cfg, h, storedData, rs.Redundancy()); score < minScore {
+	} else if score := hostScore(cfg, h, storedData, rs.Redundancy()).Score(); score < minScore {
 		errs = append(errs, fmt.Errorf("%w: %v < %v", errLowScore, score, minScore))
-=======
-		reasons = append(reasons, fmt.Errorf("%w: %v", errHostPriceGouging, reason))
-	} else if score := hostScore(cfg, h, storedData, rs.Redundancy()).Score(); score < minScore {
-		reasons = append(reasons, fmt.Errorf("%w: %v < %v", errLowScore, score, minScore))
->>>>>>> ec16aee6
 	}
 
 	// sanity check - should never happen but this would cause a zero score
