--- conflicted
+++ resolved
@@ -228,36 +228,24 @@
 		reasons = append(reasons, errContractExpired.Error())
 		renew = false
 		refresh = false
-<<<<<<< HEAD
-=======
 		recoverable = false
->>>>>>> ce2dd43a
 	} else if c.Revision.RevisionNumber == math.MaxUint64 {
 		reasons = append(reasons, errContractMaxRevisionNumber.Error())
 		renew = false
 		refresh = false
-<<<<<<< HEAD
-=======
 		recoverable = false
->>>>>>> ce2dd43a
 	} else {
 		if isOutOfCollateral(c, s, renterFunds, bh) {
 			reasons = append(reasons, errContractOutOfCollateral.Error())
 			renew = false
 			refresh = true
-<<<<<<< HEAD
-=======
 			recoverable = true
->>>>>>> ce2dd43a
 		}
 		if isOutOfFunds(cfg, s, c) {
 			reasons = append(reasons, errContractOutOfFunds.Error())
 			renew = false
 			refresh = true
-<<<<<<< HEAD
-=======
 			recoverable = true
->>>>>>> ce2dd43a
 		}
 		if shouldRenew, secondHalf := isUpForRenewal(cfg, *c.Revision, bh); shouldRenew {
 			if secondHalf {
@@ -265,10 +253,7 @@
 			}
 			renew = true
 			refresh = false
-<<<<<<< HEAD
-=======
 			recoverable = true
->>>>>>> ce2dd43a
 		}
 	}
 
