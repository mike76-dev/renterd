--- conflicted
+++ resolved
@@ -128,11 +128,7 @@
 						err = w.MigrateSlab(ctx, slab, ap.Config.Contracts.Set)
 						if err != nil {
 							errMsg := fmt.Sprintf("%v: failed to migrate slab %d/%d, health: %v, err: %v", id, j.slabIdx+1, j.batchSize, j.Health, err)
-<<<<<<< HEAD
-							m.ap.alerts.Register(ctx, alerts.Alert{
-=======
 							rerr := m.ap.alerts.RegisterAlert(ctx, alerts.Alert{
->>>>>>> 9bb5aaeb
 								ID:       types.HashBytes([]byte(slab.Key.String())),
 								Severity: alerts.SeverityCritical,
 								Message:  errMsg,
@@ -173,11 +169,7 @@
 		// recompute health.
 		start := time.Now()
 		if err := b.RefreshHealth(ctx); err != nil {
-<<<<<<< HEAD
-			m.ap.alerts.Register(ctx, alerts.Alert{
-=======
 			rerr := m.ap.alerts.RegisterAlert(ctx, alerts.Alert{
->>>>>>> 9bb5aaeb
 				ID:        frand.Entropy256(),
 				Severity:  alerts.SeverityCritical,
 				Message:   fmt.Sprintf("migrations interrupted - failed to refresh cached slab health: %v", err),
@@ -235,11 +227,7 @@
 		m.logger.Debugf("%d slabs to migrate", len(toMigrate))
 
 		// register an alert to notify users about ongoing migrations.
-<<<<<<< HEAD
-		m.ap.alerts.Register(ctx, alerts.Alert{
-=======
 		err = m.ap.alerts.RegisterAlert(ctx, alerts.Alert{
->>>>>>> 9bb5aaeb
 			ID:        alertMigrationID,
 			Severity:  alerts.SeverityInfo,
 			Message:   fmt.Sprintf("Migrating %d slabs", len(toMigrate)),
