package autopilot

import (
	"context"
	"errors"
	"fmt"
	"net/http"
	"runtime"
	"strings"
	"sync"
	"time"

	"go.opentelemetry.io/otel/attribute"
	rhpv2 "go.sia.tech/core/rhp/v2"
	rhpv3 "go.sia.tech/core/rhp/v3"
	"go.sia.tech/core/types"
	"go.sia.tech/jape"
	"go.sia.tech/renterd/alerts"
	"go.sia.tech/renterd/api"
	"go.sia.tech/renterd/build"
	"go.sia.tech/renterd/hostdb"
	"go.sia.tech/renterd/object"
	"go.sia.tech/renterd/tracing"
	"go.sia.tech/renterd/wallet"
	"go.sia.tech/renterd/webhooks"
	"go.uber.org/zap"
	"lukechampine.com/frand"

	// Satellite
	//satellite "github.com/mike76-dev/renterd-satellite"
	"go.sia.tech/renterd/satellite"
)

type Bus interface {
	alerts.Alerter
	webhooks.Broadcaster

	// Accounts
	Account(ctx context.Context, id rhpv3.Account, hostKey types.PublicKey) (account api.Account, err error)
	Accounts(ctx context.Context) (accounts []api.Account, err error)

	// Autopilots
	Autopilot(ctx context.Context, id string) (autopilot api.Autopilot, err error)
	UpdateAutopilot(ctx context.Context, autopilot api.Autopilot) error

	// consensus
	ConsensusState(ctx context.Context) (api.ConsensusState, error)

	// contracts
	AddContract(ctx context.Context, c rhpv2.ContractRevision, contractPrice, totalCost types.Currency, startHeight uint64, state string) (api.ContractMetadata, error)
	AddRenewedContract(ctx context.Context, c rhpv2.ContractRevision, contractPrice, totalCost types.Currency, startHeight uint64, renewedFrom types.FileContractID, state string) (api.ContractMetadata, error)
	AncestorContracts(ctx context.Context, id types.FileContractID, minStartHeight uint64) ([]api.ArchivedContract, error)
	ArchiveContracts(ctx context.Context, toArchive map[types.FileContractID]string) error
	Contracts(ctx context.Context) (contracts []api.ContractMetadata, err error)
	ContractSetContracts(ctx context.Context, set string) ([]api.ContractMetadata, error)
	FileContractTax(ctx context.Context, payout types.Currency) (types.Currency, error)
	SetContractSet(ctx context.Context, set string, contracts []types.FileContractID) error

	// hostdb
	Host(ctx context.Context, hostKey types.PublicKey) (hostdb.HostInfo, error)
	Hosts(ctx context.Context, opts api.GetHostsOptions) ([]hostdb.Host, error)
	HostsForScanning(ctx context.Context, opts api.HostsForScanningOptions) ([]hostdb.HostAddress, error)
	RemoveOfflineHosts(ctx context.Context, minRecentScanFailures uint64, maxDowntime time.Duration) (uint64, error)
	SearchHosts(ctx context.Context, opts api.SearchHostOptions) ([]hostdb.Host, error)

	// metrics
	RecordContractSetChurnMetric(ctx context.Context, metrics ...api.ContractSetChurnMetric) error

	// objects
	ObjectsBySlabKey(ctx context.Context, bucket string, key object.EncryptionKey) (objects []api.ObjectMetadata, err error)
	RefreshHealth(ctx context.Context) error
	Slab(ctx context.Context, key object.EncryptionKey) (object.Slab, error)
	SlabsForMigration(ctx context.Context, healthCutoff float64, set string, limit int) ([]api.UnhealthySlab, error)

	// settings
	UpdateSetting(ctx context.Context, key string, value interface{}) error
	GougingSettings(ctx context.Context) (gs api.GougingSettings, err error)
	RedundancySettings(ctx context.Context) (rs api.RedundancySettings, err error)

	// syncer
	SyncerPeers(ctx context.Context) (resp []string, err error)

	// txpool
	RecommendedFee(ctx context.Context) (types.Currency, error)
	TransactionPool(ctx context.Context) (txns []types.Transaction, err error)

	// wallet
	Wallet(ctx context.Context) (api.WalletResponse, error)
	WalletDiscard(ctx context.Context, txn types.Transaction) error
	WalletOutputs(ctx context.Context) (resp []wallet.SiacoinElement, err error)
	WalletPending(ctx context.Context) (resp []types.Transaction, err error)
	WalletRedistribute(ctx context.Context, outputs int, amount types.Currency) (id types.TransactionID, err error)
}

type Worker interface {
	Account(ctx context.Context, hostKey types.PublicKey) (rhpv3.Account, error)
	Contracts(ctx context.Context, hostTimeout time.Duration) (api.ContractsResponse, error)
	ID(ctx context.Context) (string, error)
	MigrateSlab(ctx context.Context, s object.Slab, set string) (api.MigrateSlabResponse, error)

	RHPBroadcast(ctx context.Context, fcid types.FileContractID) (err error)
	RHPForm(ctx context.Context, endHeight uint64, hk types.PublicKey, hostIP string, renterAddress types.Address, renterFunds types.Currency, hostCollateral types.Currency) (rhpv2.ContractRevision, []types.Transaction, error)
	RHPFund(ctx context.Context, contractID types.FileContractID, hostKey types.PublicKey, hostIP, siamuxAddr string, balance types.Currency) (err error)
	RHPPriceTable(ctx context.Context, hostKey types.PublicKey, siamuxAddr string, timeout time.Duration) (hostdb.HostPriceTable, error)
	RHPRenew(ctx context.Context, fcid types.FileContractID, endHeight uint64, hk types.PublicKey, hostIP string, hostAddress, renterAddress types.Address, renterFunds, newCollateral types.Currency, windowSize uint64) (rhpv2.ContractRevision, []types.Transaction, error)
	RHPScan(ctx context.Context, hostKey types.PublicKey, hostIP string, timeout time.Duration) (api.RHPScanResponse, error)
	RHPSync(ctx context.Context, contractID types.FileContractID, hostKey types.PublicKey, hostIP, siamuxAddr string) (err error)
}

type Autopilot struct {
	id string

	alerts  alerts.Alerter
	bus     Bus
	logger  *zap.SugaredLogger
	workers *workerPool

	a *accounts
	c *contractor
	m *migrator
	s *scanner

	tickerDuration time.Duration
	wg             sync.WaitGroup

	stateMu sync.Mutex
	state   state

	startStopMu sync.Mutex
	startTime   time.Time
	stopChan    chan struct{}
	ticker      *time.Ticker
	triggerChan chan bool
}

// state holds a bunch of variables that are used by the autopilot and updated
type state struct {
	gs  api.GougingSettings
	rs  api.RedundancySettings
	cfg api.AutopilotConfig

	address types.Address
	fee     types.Currency
	period  uint64
}

// workerPool contains all workers known to the autopilot.  Users can call
// withWorker to execute a function with a worker of the pool or withWorkers to
// sequentially run a function on all workers.  Due to the RWMutex this will
// never block during normal operations. However, during an update of the
// workerpool, this allows us to guarantee that all workers have finished their
// tasks by calling  acquiring an exclusive lock on the pool before updating it.
// That way the caller who updated the pool can rely on the autopilot not using
// a worker that was removed during the update after the update operation
// returns.
type workerPool struct {
	mu      sync.RWMutex
	workers []Worker
}

func newWorkerPool(workers []Worker) *workerPool {
	return &workerPool{
		workers: workers,
	}
}

func (wp *workerPool) withWorker(workerFunc func(Worker)) {
	wp.mu.RLock()
	defer wp.mu.RUnlock()
	workerFunc(wp.workers[frand.Intn(len(wp.workers))])
}

func (wp *workerPool) withWorkers(workerFunc func([]Worker)) {
	wp.mu.RLock()
	defer wp.mu.RUnlock()
	workerFunc(wp.workers)
}

// Handler returns an HTTP handler that serves the autopilot api.
func (ap *Autopilot) Handler() http.Handler {
	return jape.Mux(tracing.TracedRoutes(api.DefaultAutopilotID, map[string]jape.Handler{
		"GET    /config":        ap.configHandlerGET,
		"PUT    /config":        ap.configHandlerPUT,
		"POST   /hosts":         ap.hostsHandlerPOST,
		"GET    /host/:hostKey": ap.hostHandlerGET,
		"GET    /state":         ap.stateHandlerGET,
		"POST   /trigger":       ap.triggerHandlerPOST,
	}))
}

func (ap *Autopilot) Run() error {
	ap.startStopMu.Lock()
	if ap.isRunning() {
		ap.startStopMu.Unlock()
		return errors.New("already running")
	}
	ap.startTime = time.Now()
	ap.stopChan = make(chan struct{})
	ap.triggerChan = make(chan bool, 1)
	ap.ticker = time.NewTicker(ap.tickerDuration)

	ap.wg.Add(1)
	defer ap.wg.Done()
	ap.startStopMu.Unlock()

<<<<<<< HEAD
	// fetch satellite config
	cfg, err := satellite.StaticSatellite.Config()
	if err != nil {
		ap.logger.Error("failed to fetch satellite config")
	}

	// request any missing contracts or file metadata from the satellite
	if cfg.Enabled {
		ctx, cancel := context.WithTimeout(context.Background(), time.Minute)
		satellite.StaticSatellite.RequestContracts(ctx)
		err := ap.updateState(ctx)
		if err != nil {
			ap.logger.Errorf("failed to update state, err: %v", err)
			cancel()
			return nil
		}
		satellite.StaticSatellite.RequestMetadata(ctx, ap.State().cfg.Contracts.Set)
		cancel()
=======
	// block until the autopilot is online
	if online := ap.blockUntilOnline(); !online {
		ap.logger.Error("autopilot stopped before it was able to come online")
		return nil
>>>>>>> d4afcc97
	}

	var forceScan bool
	var launchAccountRefillsOnce sync.Once
	for {
		ap.logger.Info("autopilot iteration starting")
		tickerFired := make(chan struct{})
		ap.workers.withWorker(func(w Worker) {
			defer ap.logger.Info("autopilot iteration ended")
			ctx, span := tracing.Tracer.Start(context.Background(), "Autopilot Iteration")
			defer span.End()

			// initiate a host scan - no need to be synced or configured for scanning
			ap.s.tryUpdateTimeout()
			ap.s.tryPerformHostScan(ctx, w, forceScan)

			// reset forceScan
			forceScan = false

			// block until consensus is synced
			if synced, blocked, interrupted := ap.blockUntilSynced(ap.ticker.C); !synced {
				if interrupted {
					close(tickerFired)
					return
				}
				ap.logger.Error("autopilot stopped before consensus was synced")
				return
			} else if blocked {
				if scanning, _ := ap.s.Status(); !scanning {
					ap.s.tryPerformHostScan(ctx, w, true)
				}
			}

			// block until the autopilot is configured
			if configured, interrupted := ap.blockUntilConfigured(ap.ticker.C); !configured {
				if interrupted {
					close(tickerFired)
					return
				}
				ap.logger.Error("autopilot stopped before it was able to confirm it was configured in the bus")
				return
			}

			// Trace/Log worker id chosen for this maintenance iteration.
			workerID, err := w.ID(ctx)
			if err != nil {
				ap.logger.Errorf("failed to fetch worker id - abort maintenance", err)
				return
			}
			span.SetAttributes(attribute.String("worker", workerID))
			ap.logger.Infof("using worker %s for iteration", workerID)

			// update the loop state
			//
			// NOTE: it is important this is the first action we perform in this
			// iteration of the loop, keeping a state object ensures we use the
			// same state throughout the entire iteration and we don't needless
			// fetch the same information twice
			err = ap.updateState(ctx)
			if err != nil {
				ap.logger.Errorf("failed to update state, err: %v", err)
				return
			}

			// perform wallet maintenance
			err = ap.c.performWalletMaintenance(ctx)
			if err != nil {
				ap.logger.Errorf("wallet maintenance failed, err: %v", err)
			}

			// perform maintenance
			setChanged, err := ap.c.performContractMaintenance(ctx, w)
			if err != nil {
				ap.logger.Errorf("contract maintenance failed, err: %v", err)
			}
			maintenanceSuccess := err == nil

			// upon success, notify the migrator. The health of slabs might have
			// changed.
			if maintenanceSuccess && setChanged {
				ap.m.SignalMaintenanceFinished()
			}

			// launch account refills after successful contract maintenance.
			if maintenanceSuccess {
				launchAccountRefillsOnce.Do(func() {
					ap.logger.Debug("account refills loop launched")
					go ap.a.refillWorkersAccountsLoop(ap.stopChan)
				})
			} else {
				ap.logger.Errorf("contract maintenance failed, err: %v", err)
			}

			// migration
			cfg, err := satellite.StaticSatellite.Config()
			if err != nil {
				ap.logger.Error("failed to fetch satellite config")
			}
			if cfg.Enabled {
				sctx, cancel := context.WithTimeout(ctx, time.Minute)
				rs, err := satellite.StaticSatellite.GetSettings(sctx)
				cancel()
				if err != nil {
					ap.logger.Error("failed to fetch renter settings")
				}
				if !rs.AutoRepairFiles {
					ap.m.tryPerformMigrations(ctx, ap.workers)
				}
			}

		})

		select {
		case <-ap.stopChan:
			return nil
		case forceScan = <-ap.triggerChan:
			ap.logger.Info("autopilot iteration triggered")
			ap.ticker.Reset(ap.tickerDuration)
		case <-ap.ticker.C:
		case <-tickerFired:
		}
	}
}

// Shutdown shuts down the autopilot.
func (ap *Autopilot) Shutdown(_ context.Context) error {
	ap.startStopMu.Lock()
	defer ap.startStopMu.Unlock()

	if ap.isRunning() {
		ap.ticker.Stop()
		close(ap.stopChan)
		close(ap.triggerChan)
		ap.wg.Wait()
		ap.startTime = time.Time{}
	}
	return nil
}

func (ap *Autopilot) State() state {
	ap.stateMu.Lock()
	defer ap.stateMu.Unlock()
	return ap.state
}

func (ap *Autopilot) Trigger(forceScan bool) bool {
	ap.startStopMu.Lock()
	defer ap.startStopMu.Unlock()

	select {
	case ap.triggerChan <- forceScan:
		return true
	default:
		return false
	}
}

func (ap *Autopilot) StartTime() time.Time {
	ap.startStopMu.Lock()
	defer ap.startStopMu.Unlock()
	return ap.startTime
}

func (ap *Autopilot) Uptime() (dur time.Duration) {
	ap.startStopMu.Lock()
	defer ap.startStopMu.Unlock()
	if ap.isRunning() {
		dur = time.Since(ap.startTime)
	}
	return
}

func (ap *Autopilot) blockUntilConfigured(interrupt <-chan time.Time) (configured, interrupted bool) {
	ticker := time.NewTicker(time.Second)
	defer ticker.Stop()

	var once sync.Once

	for {
		// try and fetch the config
		ctx, cancel := context.WithTimeout(context.Background(), 30*time.Second)
		_, err := ap.bus.Autopilot(ctx, ap.id)
		cancel()

		// if the config was not found, or we were unable to fetch it, keep blocking
		if err != nil && strings.Contains(err.Error(), api.ErrAutopilotNotFound.Error()) {
			once.Do(func() { ap.logger.Info("autopilot is waiting to be configured...") })
		} else if err != nil {
			ap.logger.Errorf("autopilot is unable to fetch its configuration from the bus, err: %v", err)
		}
		if err != nil {
			select {
			case <-ap.stopChan:
				return false, false
			case <-interrupt:
				return false, true
			case <-ticker.C:
				continue
			}
		}
		return true, false
	}
}

func (ap *Autopilot) blockUntilOnline() (online bool) {
	ticker := time.NewTicker(time.Second)
	defer ticker.Stop()

	var once sync.Once

	for {
		ctx, cancel := context.WithTimeout(context.Background(), 30*time.Second)
		peers, err := ap.bus.SyncerPeers(ctx)
		online = len(peers) > 0
		cancel()

		if err != nil {
			ap.logger.Errorf("failed to get peers, err: %v", err)
		} else if !online {
			once.Do(func() { ap.logger.Info("autopilot is waiting to come online...") })
		}

		if err != nil || !online {
			select {
			case <-ap.stopChan:
				return
			case <-ticker.C:
				continue
			}
		}
		return
	}
}

func (ap *Autopilot) blockUntilSynced(interrupt <-chan time.Time) (synced, blocked, interrupted bool) {
	ticker := time.NewTicker(time.Second)
	defer ticker.Stop()

	var once sync.Once

	for {
		// try and fetch consensus
		ctx, cancel := context.WithTimeout(context.Background(), 30*time.Second)
		cs, err := ap.bus.ConsensusState(ctx)
		synced = cs.Synced
		cancel()

		// if an error occurred, or if we're not synced, we continue
		if err != nil {
			ap.logger.Errorf("failed to get consensus state, err: %v", err)
		} else if !synced {
			once.Do(func() { ap.logger.Info("autopilot is waiting for consensus to sync...") })
		}

		if err != nil || !synced {
			blocked = true
			select {
			case <-ap.stopChan:
				return
			case <-interrupt:
				interrupted = true
				return
			case <-ticker.C:
				continue
			}
		}
		return
	}
}

func (ap *Autopilot) isRunning() bool {
	return !ap.startTime.IsZero()
}

func (ap *Autopilot) updateState(ctx context.Context) error {
	// fetch the autopilot from the bus
	autopilot, err := ap.bus.Autopilot(ctx, ap.id)
	if err != nil {
		return err
	}

	// fetch consensus state
	cs, err := ap.bus.ConsensusState(ctx)
	if err != nil {
		return fmt.Errorf("could not fetch consensus state, err: %v", err)
	}

	// fetch redundancy settings
	rs, err := ap.bus.RedundancySettings(ctx)
	if err != nil {
		return fmt.Errorf("could not fetch redundancy settings, err: %v", err)
	}

	// fetch gouging settings
	gs, err := ap.bus.GougingSettings(ctx)
	if err != nil {
		return fmt.Errorf("could not fetch gouging settings, err: %v", err)
	}

	// fetch recommended transaction fee
	fee, err := ap.bus.RecommendedFee(ctx)
	if err != nil {
		return fmt.Errorf("could not fetch fee, err: %v", err)
	}

	// fetch our wallet address
	wi, err := ap.bus.Wallet(ctx)
	if err != nil {
		return fmt.Errorf("could not fetch wallet address, err: %v", err)
	}
	address := wi.Address

	// update current period if necessary
	if cs.Synced {
		if autopilot.CurrentPeriod == 0 {
			autopilot.CurrentPeriod = cs.BlockHeight
			err := ap.bus.UpdateAutopilot(ctx, autopilot)
			if err != nil {
				return err
			}
			ap.logger.Infof("initialised current period to %d", autopilot.CurrentPeriod)
		} else if nextPeriod := autopilot.CurrentPeriod + autopilot.Config.Contracts.Period; cs.BlockHeight >= nextPeriod {
			prevPeriod := autopilot.CurrentPeriod
			autopilot.CurrentPeriod = nextPeriod
			err := ap.bus.UpdateAutopilot(ctx, autopilot)
			if err != nil {
				return err
			}
			ap.logger.Infof("updated current period from %d to %d", prevPeriod, nextPeriod)
		}
	}

	// update the state
	ap.stateMu.Lock()
	ap.state = state{
		gs:  gs,
		rs:  rs,
		cfg: autopilot.Config,

		address: address,
		fee:     fee,
		period:  autopilot.CurrentPeriod,
	}
	ap.stateMu.Unlock()
	return nil
}

func (ap *Autopilot) isStopped() bool {
	select {
	case <-ap.stopChan:
		return true
	default:
		return false
	}
}

func (ap *Autopilot) configHandlerGET(jc jape.Context) {
	autopilot, err := ap.bus.Autopilot(jc.Request.Context(), ap.id)
	if err != nil && strings.Contains(err.Error(), api.ErrAutopilotNotFound.Error()) {
		jc.Error(errors.New("autopilot is not configured yet"), http.StatusNotFound)
		return
	}

	if jc.Check("failed to get autopilot config", err) == nil {
		jc.Encode(autopilot.Config)
	}
}

func (ap *Autopilot) configHandlerPUT(jc jape.Context) {
	// decode and validate the config
	var cfg api.AutopilotConfig
	if jc.Decode(&cfg) != nil {
		return
	} else if err := cfg.Validate(); jc.Check("invalid autopilot config", err) != nil {
		return
	}

	// fetch the autopilot and update its config
	var contractSetChanged bool
	autopilot, err := ap.bus.Autopilot(jc.Request.Context(), ap.id)
	if err != nil && strings.Contains(err.Error(), api.ErrAutopilotNotFound.Error()) {
		autopilot = api.Autopilot{ID: ap.id, Config: cfg}
	} else {
		if autopilot.Config.Contracts.Set != cfg.Contracts.Set {
			contractSetChanged = true
		}
		autopilot.Config = cfg
	}

	// update the autopilot and interrupt migrations if necessary
	err = ap.bus.UpdateAutopilot(jc.Request.Context(), autopilot)
	if jc.Check("failed to update autopilot config", err) != nil {
		return
	}
	if contractSetChanged {
		ap.m.SignalMaintenanceFinished()
	}

	// update the satellite if the config has changed
	sCfg, err := satellite.StaticSatellite.Config()
	if err != nil {
		jc.Error(fmt.Errorf("couldn't fetch satellite config: %v", err), http.StatusInternalServerError)
		return
	}
	if sCfg.Enabled {
		rs, err := satellite.StaticSatellite.GetSettings(jc.Request.Context())
		if err != nil {
			jc.Error(fmt.Errorf("couldn't get renter settings: %v", err), http.StatusInternalServerError)
			return
		}
		jc.Check("couldn't update renter settings", satellite.StaticSatellite.UpdateSettings(jc.Request.Context(), rs))
	}
}

func (ap *Autopilot) triggerHandlerPOST(jc jape.Context) {
	var req api.AutopilotTriggerRequest
	if jc.Decode(&req) != nil {
		return
	}
	jc.Encode(api.AutopilotTriggerResponse{
		Triggered: ap.Trigger(req.ForceScan),
	})
}

// New initializes an Autopilot.
func New(id string, bus Bus, workers []Worker, logger *zap.Logger, heartbeat time.Duration, scannerScanInterval time.Duration, scannerBatchSize, scannerNumThreads uint64, migrationHealthCutoff float64, accountsRefillInterval time.Duration, revisionSubmissionBuffer, migratorParallelSlabsPerWorker uint64, revisionBroadcastInterval time.Duration) (*Autopilot, error) {
	ap := &Autopilot{
		alerts:  alerts.WithOrigin(bus, fmt.Sprintf("autopilot.%s", id)),
		id:      id,
		bus:     bus,
		logger:  logger.Sugar().Named(api.DefaultAutopilotID),
		workers: newWorkerPool(workers),

		tickerDuration: heartbeat,
	}
	scanner, err := newScanner(
		ap,
		scannerBatchSize,
		scannerNumThreads,
		scannerScanInterval,
		scannerTimeoutInterval,
		scannerTimeoutMinTimeout,
	)
	if err != nil {
		return nil, err
	}

	ap.s = scanner
	ap.c = newContractor(ap, revisionSubmissionBuffer, revisionBroadcastInterval)
	ap.m = newMigrator(ap, migrationHealthCutoff, migratorParallelSlabsPerWorker)
	ap.a = newAccounts(ap, ap.bus, ap.bus, ap.workers, ap.logger, accountsRefillInterval)

	return ap, nil
}

func (ap *Autopilot) hostHandlerGET(jc jape.Context) {
	var hostKey types.PublicKey
	if jc.DecodeParam("hostKey", &hostKey) != nil {
		return
	}

	host, err := ap.c.HostInfo(jc.Request.Context(), hostKey)
	if jc.Check("failed to get host info", err) != nil {
		return
	}
	jc.Encode(host)
}

func (ap *Autopilot) stateHandlerGET(jc jape.Context) {
	migrating, mLastStart := ap.m.Status()
	scanning, sLastStart := ap.s.Status()
	_, err := ap.bus.Autopilot(jc.Request.Context(), ap.id)
	if err != nil && !strings.Contains(err.Error(), api.ErrAutopilotNotFound.Error()) {
		jc.Error(err, http.StatusInternalServerError)
		return
	}

	jc.Encode(api.AutopilotStateResponse{
		Configured:         err == nil,
		Migrating:          migrating,
		MigratingLastStart: api.TimeRFC3339(mLastStart),
		Scanning:           scanning,
		ScanningLastStart:  api.TimeRFC3339(sLastStart),
		UptimeMS:           api.DurationMS(ap.Uptime()),

		StartTime: ap.StartTime(),
		BuildState: api.BuildState{
			Network:   build.NetworkName(),
			Version:   build.Version(),
			Commit:    build.Commit(),
			OS:        runtime.GOOS,
			BuildTime: build.BuildTime(),
		},
	})
}

func (ap *Autopilot) hostsHandlerPOST(jc jape.Context) {
	var req api.SearchHostsRequest
	if jc.Decode(&req) != nil {
		return
	}
	hosts, err := ap.c.HostInfos(jc.Request.Context(), req.FilterMode, req.UsabilityMode, req.AddressContains, req.KeyIn, req.Offset, req.Limit)
	if jc.Check("failed to get host info", err) != nil {
		return
	}
	jc.Encode(hosts)
}<|MERGE_RESOLUTION|>--- conflicted
+++ resolved
@@ -203,7 +203,12 @@
 	defer ap.wg.Done()
 	ap.startStopMu.Unlock()
 
-<<<<<<< HEAD
+	// block until the autopilot is online
+	if online := ap.blockUntilOnline(); !online {
+		ap.logger.Error("autopilot stopped before it was able to come online")
+		return nil
+	}
+
 	// fetch satellite config
 	cfg, err := satellite.StaticSatellite.Config()
 	if err != nil {
@@ -222,12 +227,6 @@
 		}
 		satellite.StaticSatellite.RequestMetadata(ctx, ap.State().cfg.Contracts.Set)
 		cancel()
-=======
-	// block until the autopilot is online
-	if online := ap.blockUntilOnline(); !online {
-		ap.logger.Error("autopilot stopped before it was able to come online")
-		return nil
->>>>>>> d4afcc97
 	}
 
 	var forceScan bool
