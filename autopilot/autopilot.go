--- conflicted
+++ resolved
@@ -256,21 +256,6 @@
 				return
 			}
 
-<<<<<<< HEAD
-			// block until the autopilot is funded
-			if !cfg.Enabled {
-				if funded, interrupted := ap.blockUntilFunded(ap.ticker.C); !funded {
-					if interrupted {
-						close(tickerFired)
-						return
-					}
-					ap.logger.Error("autopilot stopped before wallet got funded")
-					return
-				}
-			}
-
-=======
->>>>>>> 37b35131
 			// Trace/Log worker id chosen for this maintenance iteration.
 			workerID, err := w.ID(ctx)
 			if err != nil {
