--- conflicted
+++ resolved
@@ -245,14 +245,6 @@
 		ap.workers.withWorker(func(w Worker) {
 			defer ap.logger.Info("autopilot iteration ended")
 
-			// log worker id chosen for this maintenance iteration.
-			workerID, err := w.ID(ap.shutdownCtx)
-			if err != nil {
-				ap.logger.Warn("failed to reach worker, err: %v", err)
-			} else {
-				ap.logger.Infof("using worker %s for iteration", workerID)
-			}
-
 			// initiate a host scan - no need to be synced or configured for scanning
 			ap.s.tryUpdateTimeout()
 			ap.s.tryPerformHostScan(ap.shutdownCtx, w, forceScan)
@@ -282,15 +274,6 @@
 				return
 			}
 
-<<<<<<< HEAD
-			// update the loop state
-			//
-			// NOTE: it is important this is the first action we perform in this
-			// iteration of the loop, keeping a state object ensures we use the
-			// same state throughout the entire iteration and we don't needless
-			// fetch the same information twice
-			err = ap.updateState(ap.shutdownCtx)
-=======
 			// fetch configuration
 			autopilot, err := ap.Config(ap.shutdownCtx)
 			if err != nil {
@@ -311,7 +294,6 @@
 
 			// perform wallet maintenance
 			err = ap.performWalletMaintenance(ap.shutdownCtx)
->>>>>>> cdad4147
 			if err != nil {
 				ap.logger.Errorf("wallet maintenance failed, err: %v", err)
 			}
