package autopilot

import (
	"context"
	"errors"
	"fmt"
	"net/http"
	"strings"
	"sync"
	"time"

	"go.opentelemetry.io/otel/attribute"
	rhpv2 "go.sia.tech/core/rhp/v2"
	rhpv3 "go.sia.tech/core/rhp/v3"
	"go.sia.tech/core/types"
	"go.sia.tech/jape"
	"go.sia.tech/renterd/alerts"
	"go.sia.tech/renterd/api"
	"go.sia.tech/renterd/hostdb"
	"go.sia.tech/renterd/object"
	"go.sia.tech/renterd/tracing"
	"go.sia.tech/renterd/wallet"
	"go.uber.org/zap"
	"lukechampine.com/frand"
)

type Bus interface {
	// Accounts
	Account(ctx context.Context, id rhpv3.Account, host types.PublicKey) (account api.Account, err error)
	Accounts(ctx context.Context) (accounts []api.Account, err error)

	// Autopilots
	Autopilot(ctx context.Context, id string) (autopilot api.Autopilot, err error)
	UpdateAutopilot(ctx context.Context, autopilot api.Autopilot) error

	// wallet
	WalletAddress(ctx context.Context) (types.Address, error)
	WalletBalance(ctx context.Context) (types.Currency, error)
	WalletDiscard(ctx context.Context, txn types.Transaction) error
	WalletFund(ctx context.Context, txn *types.Transaction, amount types.Currency) ([]types.Hash256, []types.Transaction, error)
	WalletOutputs(ctx context.Context) (resp []wallet.SiacoinElement, err error)
	WalletPending(ctx context.Context) (resp []types.Transaction, err error)
	WalletRedistribute(ctx context.Context, outputs int, amount types.Currency) (id types.TransactionID, err error)

	// hostdb
	Host(ctx context.Context, hostKey types.PublicKey) (hostdb.HostInfo, error)
	Hosts(ctx context.Context, offset, limit int) ([]hostdb.Host, error)
	SearchHosts(ctx context.Context, filterMode, addressContains string, keyIn []types.PublicKey, offset, limit int) ([]hostdb.Host, error)
	HostsForScanning(ctx context.Context, maxLastScan time.Time, offset, limit int) ([]hostdb.HostAddress, error)
	RecordInteractions(ctx context.Context, interactions []hostdb.Interaction) error
	RemoveOfflineHosts(ctx context.Context, minRecentScanFailures uint64, maxDowntime time.Duration) (uint64, error)

	// contracts
	Contracts(ctx context.Context) (contracts []api.ContractMetadata, err error)
	AddContract(ctx context.Context, c rhpv2.ContractRevision, totalCost types.Currency, startHeight uint64) (api.ContractMetadata, error)
	AddRenewedContract(ctx context.Context, c rhpv2.ContractRevision, totalCost types.Currency, startHeight uint64, renewedFrom types.FileContractID) (api.ContractMetadata, error)
	AncestorContracts(ctx context.Context, id types.FileContractID, minStartHeight uint64) ([]api.ArchivedContract, error)
	ArchiveContracts(ctx context.Context, toArchive map[types.FileContractID]string) error
	ContractSetContracts(ctx context.Context, set string) ([]api.ContractMetadata, error)
	FileContractTax(ctx context.Context, payout types.Currency) (types.Currency, error)
	SetContractSet(ctx context.Context, set string, contracts []types.FileContractID) error

	// txpool
	RecommendedFee(ctx context.Context) (types.Currency, error)
	TransactionPool(ctx context.Context) (txns []types.Transaction, err error)

	// consensus
	ConsensusState(ctx context.Context) (api.ConsensusState, error)

	// objects
	Slab(ctx context.Context, key object.EncryptionKey) (object.Slab, error)
	SlabsForMigration(ctx context.Context, healthCutoff float64, set string, limit int) ([]api.UnhealthySlab, error)

	// settings
	UpdateSetting(ctx context.Context, key string, value interface{}) error
	GougingSettings(ctx context.Context) (gs api.GougingSettings, err error)
	RedundancySettings(ctx context.Context) (rs api.RedundancySettings, err error)
}

type Worker interface {
	Account(ctx context.Context, hostKey types.PublicKey) (rhpv3.Account, error)
	Contracts(ctx context.Context, hostTimeout time.Duration) (api.ContractsResponse, error)
	ID(ctx context.Context) (string, error)
	MigrateSlab(ctx context.Context, s object.Slab, opts ...api.UploadOption) error
	RHPForm(ctx context.Context, endHeight uint64, hk types.PublicKey, hostIP string, renterAddress types.Address, renterFunds types.Currency, hostCollateral types.Currency) (rhpv2.ContractRevision, []types.Transaction, error)
	RHPFund(ctx context.Context, contractID types.FileContractID, hostKey types.PublicKey, hostIP, siamuxAddr string, balance types.Currency) (err error)
	RHPPriceTable(ctx context.Context, hostKey types.PublicKey, siamuxAddr string, timeout time.Duration) (hostdb.HostPriceTable, error)
	RHPRenew(ctx context.Context, fcid types.FileContractID, endHeight uint64, hk types.PublicKey, hostIP string, hostAddress, renterAddress types.Address, renterFunds, newCollateral types.Currency, windowSize uint64) (rhpv2.ContractRevision, []types.Transaction, error)
	RHPScan(ctx context.Context, hostKey types.PublicKey, hostIP string, timeout time.Duration) (api.RHPScanResponse, error)
	RHPSync(ctx context.Context, contractID types.FileContractID, hostKey types.PublicKey, hostIP, siamuxAddr string) (err error)
}

type Autopilot struct {
	id string

	bus     Bus
	logger  *zap.SugaredLogger
	workers *workerPool

	mu         sync.Mutex
	configured bool
	synced     bool
	state      state

	alerts *alerts.Manager
	a      *accounts
	c      *contractor
	m      *migrator
	s      *scanner

	tickerDuration time.Duration
	wg             sync.WaitGroup

	startStopMu  sync.Mutex
	runningSince time.Time
	stopChan     chan struct{}
	ticker       *time.Ticker
	triggerChan  chan bool
}

// state holds a bunch of variables that are used by the autopilot and updated
type state struct {
	gs  api.GougingSettings
	rs  api.RedundancySettings
	cfg api.AutopilotConfig

	address types.Address
	fee     types.Currency
	period  uint64
}

// workerPool contains all workers known to the autopilot.  Users can call
// withWorker to execute a function with a worker of the pool or withWorkers to
// sequentially run a function on all workers.  Due to the RWMutex this will
// never block during normal operations. However, during an update of the
// workerpool, this allows us to guarantee that all workers have finished their
// tasks by calling  acquiring an exclusive lock on the pool before updating it.
// That way the caller who updated the pool can rely on the autopilot not using
// a worker that was removed during the update after the update operation
// returns.
type workerPool struct {
	mu      sync.RWMutex
	workers []Worker
}

func newWorkerPool(workers []Worker) *workerPool {
	return &workerPool{
		workers: workers,
	}
}

func (wp *workerPool) withWorker(workerFunc func(Worker)) {
	wp.mu.RLock()
	defer wp.mu.RUnlock()
	workerFunc(wp.workers[frand.Intn(len(wp.workers))])
}

func (wp *workerPool) withWorkers(workerFunc func([]Worker)) {
	wp.mu.RLock()
	defer wp.mu.RUnlock()
	workerFunc(wp.workers)
}

// Handler returns an HTTP handler that serves the autopilot api.
func (ap *Autopilot) Handler() http.Handler {
<<<<<<< HEAD
	return jape.Mux(tracing.TracedRoutes(api.DefaultAutopilotID, map[string]jape.Handler{
		"GET    /config":        ap.configHandlerGET,
		"PUT    /config":        ap.configHandlerPUT,
		"POST   /debug/trigger": ap.triggerHandlerPOST,
		"POST   /hosts":         ap.hostsHandlerPOST,
		"GET    /host/:hostKey": ap.hostHandlerGET,
		"GET    /status":        ap.statusHandlerGET,
=======
	return jape.Mux(tracing.TracedRoutes("autopilot", map[string]jape.Handler{
		"GET    /alerts":         ap.handleGETAlerts,
		"POST   /alerts/dismiss": ap.handlePOSTAlertsDismiss,
		"GET    /config":         ap.configHandlerGET,
		"PUT    /config":         ap.configHandlerPUT,
		"POST   /debug/trigger":  ap.triggerHandlerPOST,
		"POST   /hosts":          ap.hostsHandlerPOST,
		"GET    /host/:hostKey":  ap.hostHandlerGET,
		"GET    /status":         ap.statusHandlerGET,
>>>>>>> 36ffb529
	}))
}

func (ap *Autopilot) Run() error {
	ap.startStopMu.Lock()
	if ap.isRunning() {
		ap.startStopMu.Unlock()
		return errors.New("already running")
	}
	ap.runningSince = time.Now()
	ap.stopChan = make(chan struct{})
	ap.triggerChan = make(chan bool)
	ap.ticker = time.NewTicker(ap.tickerDuration)

	ap.wg.Add(1)
	defer ap.wg.Done()
	ap.startStopMu.Unlock()

	// block until the autopilot is configured
	if !ap.blockUntilConfigured() {
		ap.logger.Error("autopilot stopped before it was able to confirm it was configured in the bus")
		return nil
	}

	// block until consensus is synced
	if !ap.blockUntilSynced() {
		ap.logger.Error("autopilot stopped before consensus was synced")
		return nil
	}

	var forceScan bool
	var launchAccountRefillsOnce sync.Once
	for {
		ap.logger.Info("autopilot iteration starting")
		ap.workers.withWorker(func(w Worker) {
			defer ap.logger.Info("autopilot iteration ended")
			ctx, span := tracing.Tracer.Start(context.Background(), "Autopilot Iteration")
			defer span.End()

			// Trace/Log worker id chosen for this maintenance iteration.
			workerID, err := w.ID(ctx)
			if err != nil {
				ap.logger.Errorf("failed to fetch worker id - abort maintenance", err)
				return
			}
			span.SetAttributes(attribute.String("worker", workerID))
			ap.logger.Infof("using worker %s for iteration", workerID)

			// update the loop state
			//
			// NOTE: it is important this is the first action we perform in this
			// iteration of the loop, keeping a state object ensures we use the
			// same state throughout the entire iteration and we don't needless
			// fetch the same information twice
			err = ap.updateState(ctx)
			if err != nil {
				ap.logger.Errorf("failed to update state, err: %v", err)
				return
			}

			// initiate a host scan
			ap.s.tryUpdateTimeout()
			ap.s.tryPerformHostScan(ctx, w, forceScan)

			// do not continue if we are not synced
			if !ap.isSynced() {
				ap.logger.Debug("iteration interrupted, consensus not synced")
				return
			}

			// perform wallet maintenance
			err = ap.c.performWalletMaintenance(ctx)
			if err != nil {
				ap.logger.Errorf("wallet maintenance failed, err: %v", err)
			}

			// perform maintenance
			setChanged, err := ap.c.performContractMaintenance(ctx, w)
			if err != nil {
				ap.logger.Errorf("contract maintenance failed, err: %v", err)
			}
			maintenanceSuccess := err == nil

			// upon success, notify the migrator. The health of slabs might have
			// changed.
			if maintenanceSuccess && setChanged {
				ap.m.SignalMaintenanceFinished()
			}

			// launch account refills after successful contract maintenance.
			if maintenanceSuccess {
				launchAccountRefillsOnce.Do(func() {
					ap.logger.Debug("account refills loop launched")
					go ap.a.refillWorkersAccountsLoop(ap.stopChan)
				})
			} else {
				ap.logger.Errorf("contract maintenance failed, err: %v", err)
			}

			// migration
			ap.m.tryPerformMigrations(ctx, ap.workers)
		})

		select {
		case <-ap.stopChan:
			return nil
		case forceScan = <-ap.triggerChan:
			ap.logger.Info("autopilot iteration triggered")
			ap.ticker.Reset(ap.tickerDuration)
		case <-ap.ticker.C:
			forceScan = false
		}
	}
}

// Shutdown shuts down the autopilot.
func (ap *Autopilot) Shutdown(_ context.Context) error {
	ap.startStopMu.Lock()
	defer ap.startStopMu.Unlock()

	if ap.isRunning() {
		ap.ticker.Stop()
		close(ap.stopChan)
		close(ap.triggerChan)
		ap.wg.Wait()
		ap.runningSince = time.Time{}
	}
	return nil
}

func (ap *Autopilot) State() state {
	ap.mu.Lock()
	defer ap.mu.Unlock()
	return ap.state
}

func (ap *Autopilot) Trigger(forceScan bool) bool {
	ap.startStopMu.Lock()
	defer ap.startStopMu.Unlock()

	select {
	case ap.triggerChan <- forceScan:
		return true
	default:
		return false
	}
}

func (ap *Autopilot) Uptime() (dur time.Duration) {
	ap.startStopMu.Lock()
	defer ap.startStopMu.Unlock()
	if ap.isRunning() {
		dur = time.Since(ap.runningSince)
	}
	return
}

func (ap *Autopilot) blockUntilConfigured() bool {
	ticker := time.NewTicker(time.Second)
	defer ticker.Stop()

	var once sync.Once

	for {
		select {
		case <-ap.stopChan:
			return false
		case <-ticker.C:
		}

		// try and fetch the config
		ctx, cancel := context.WithTimeout(context.Background(), 30*time.Second)
		_, err := ap.bus.Autopilot(ctx, api.DefaultAutopilotID)
		cancel()

		// if the config was not found, or we were unable to fetch it, keep blocking
		if err != nil && strings.Contains(err.Error(), api.ErrAutopilotNotFound.Error()) {
			once.Do(func() { ap.logger.Info("autopilot is waiting to be configured...") })
			continue
		} else if err != nil {
			ap.logger.Errorf("autopilot is unable to fetch its configuration from the bus, err: %v", err)
			continue
		}

		ap.mu.Lock()
		ap.configured = true
		ap.mu.Unlock()
		return true
	}
}

func (ap *Autopilot) blockUntilSynced() bool {
	ticker := time.NewTicker(time.Second)
	defer ticker.Stop()

	for {
		select {
		case <-ap.stopChan:
			return false
		case <-ticker.C:
		}

		// try and fetch consensus
		ctx, cancel := context.WithTimeout(context.Background(), 30*time.Second)
		cs, err := ap.bus.ConsensusState(ctx)
		cancel()

		// if an error occurred, or if we're not synced, we continue
		if err != nil {
			ap.logger.Errorf("failed to get consensus state, err: %v", err)
			continue
		} else if !cs.Synced {
			continue
		}

		ap.mu.Lock()
		ap.synced = true
		ap.mu.Unlock()
		return true
	}
}

func (ap *Autopilot) isConfigured() bool {
	ap.mu.Lock()
	defer ap.mu.Unlock()
	return ap.configured
}

func (ap *Autopilot) isSynced() bool {
	ap.mu.Lock()
	defer ap.mu.Unlock()
	return ap.synced
}

func (ap *Autopilot) isRunning() bool {
	return !ap.runningSince.IsZero()
}

func (ap *Autopilot) updateState(ctx context.Context) error {
	// fetch the autopilot from the bus
	autopilot, err := ap.bus.Autopilot(ctx, ap.id)
	if err != nil {
		return err
	}

	// fetch consensus state
	cs, err := ap.bus.ConsensusState(ctx)
	if err != nil {
		return fmt.Errorf("could not fetch consensus state, err: %v", err)
	}

	// fetch redundancy settings
	rs, err := ap.bus.RedundancySettings(ctx)
	if err != nil {
		return fmt.Errorf("could not fetch redundancy settings, err: %v", err)
	}

	// fetch gouging settings
	gs, err := ap.bus.GougingSettings(ctx)
	if err != nil {
		return fmt.Errorf("could not fetch gouging settings, err: %v", err)
	}

	// fetch recommended transaction fee
	fee, err := ap.bus.RecommendedFee(ctx)
	if err != nil {
		return fmt.Errorf("could not fetch fee, err: %v", err)
	}

	// fetch our wallet address
	address, err := ap.bus.WalletAddress(ctx)
	if err != nil {
		return fmt.Errorf("could not fetch wallet address, err: %v", err)
	}

	// update current period if necessary
	if cs.Synced {
		if autopilot.CurrentPeriod == 0 {
			autopilot.CurrentPeriod = cs.BlockHeight
			err := ap.bus.UpdateAutopilot(ctx, autopilot)
			if err != nil {
				return err
			}
			ap.logger.Infof("initialised current period to %d", autopilot.CurrentPeriod)
		} else if nextPeriod := autopilot.CurrentPeriod + autopilot.Config.Contracts.Period; cs.BlockHeight >= nextPeriod {
			prevPeriod := autopilot.CurrentPeriod
			autopilot.CurrentPeriod = nextPeriod
			err := ap.bus.UpdateAutopilot(ctx, autopilot)
			if err != nil {
				return err
			}
			ap.logger.Infof("updated current period from %d to %d", prevPeriod, nextPeriod)
		}
	}

	// update the state
	ap.mu.Lock()
	ap.state = state{
		gs:  gs,
		rs:  rs,
		cfg: autopilot.Config,

		address: address,
		fee:     fee,
		period:  autopilot.CurrentPeriod,
	}
	ap.mu.Unlock()
	return nil
}

func (ap *Autopilot) isStopped() bool {
	select {
	case <-ap.stopChan:
		return true
	default:
		return false
	}
}

func (ap *Autopilot) handleGETAlerts(c jape.Context) {
	c.Encode(ap.alerts.Active())
}

func (ap *Autopilot) handlePOSTAlertsDismiss(c jape.Context) {
	var ids []types.Hash256
	if err := c.Decode(&ids); err != nil {
		return
	} else if len(ids) == 0 {
		c.Error(errors.New("no alerts to dismiss"), http.StatusBadRequest)
		return
	}
	ap.alerts.Dismiss(ids...)
}

func (ap *Autopilot) configHandlerGET(jc jape.Context) {
	autopilot, err := ap.bus.Autopilot(jc.Request.Context(), ap.id)
	if err != nil && strings.Contains(err.Error(), api.ErrAutopilotNotFound.Error()) {
		jc.Error(errors.New("autopilot is not configured yet"), http.StatusNotFound)
		return
	}

	if jc.Check("failed to get autopilot config", err) == nil {
		jc.Encode(autopilot.Config)
	}
}

func (ap *Autopilot) configHandlerPUT(jc jape.Context) {
	// decode and validate the config
	var cfg api.AutopilotConfig
	if jc.Decode(&cfg) != nil {
		return
	} else if err := cfg.Validate(); jc.Check("invalid autopilot config", err) != nil {
		return
	}

	// fetch the autopilot and update its config
	var contractSetChanged bool
	autopilot, err := ap.bus.Autopilot(jc.Request.Context(), ap.id)
	if err != nil && strings.Contains(err.Error(), api.ErrAutopilotNotFound.Error()) {
		autopilot = api.Autopilot{ID: ap.id, Config: cfg}
	} else {
		if autopilot.Config.Contracts.Set != cfg.Contracts.Set {
			contractSetChanged = true
		}
		autopilot.Config = cfg
	}

	// update the autopilot and interrupt migrations if necessary
	if err := jc.Check("failed to update autopilot config", ap.bus.UpdateAutopilot(jc.Request.Context(), autopilot)); err == nil && contractSetChanged {
		ap.m.SignalMaintenanceFinished()
	}
}

func (ap *Autopilot) triggerHandlerPOST(jc jape.Context) {
	var req api.AutopilotTriggerRequest
	if jc.Decode(&req) != nil {
		return
	}
	jc.Encode(api.AutopilotTriggerResponse{
		Triggered: ap.Trigger(req.ForceScan),
	})
}

// New initializes an Autopilot.
func New(id string, bus Bus, workers []Worker, logger *zap.Logger, heartbeat time.Duration, scannerScanInterval time.Duration, scannerBatchSize, scannerMinRecentFailures, scannerNumThreads uint64, migrationHealthCutoff float64, accountsRefillInterval time.Duration, revisionSubmissionBuffer, migratorParallelSlabsPerWorker uint64) (*Autopilot, error) {
	ap := &Autopilot{
		alerts:  alerts.NewManager(),
		id:      id,
		bus:     bus,
		logger:  logger.Sugar().Named(api.DefaultAutopilotID),
		workers: newWorkerPool(workers),

		tickerDuration: heartbeat,
	}
	scanner, err := newScanner(
		ap,
		scannerBatchSize,
		scannerMinRecentFailures,
		scannerNumThreads,
		scannerScanInterval,
		scannerTimeoutInterval,
		scannerTimeoutMinTimeout,
	)
	if err != nil {
		return nil, err
	}

	ap.s = scanner
	ap.c = newContractor(ap, revisionSubmissionBuffer)
	ap.m = newMigrator(ap, migrationHealthCutoff, migratorParallelSlabsPerWorker)
	ap.a = newAccounts(ap, ap.bus, ap.bus, ap.workers, ap.logger, accountsRefillInterval)

	return ap, nil
}

func (ap *Autopilot) hostHandlerGET(jc jape.Context) {
	var hostKey types.PublicKey
	if jc.DecodeParam("hostKey", &hostKey) != nil {
		return
	}

	host, err := ap.c.HostInfo(jc.Request.Context(), hostKey)
	if jc.Check("failed to get host info", err) != nil {
		return
	}
	jc.Encode(host)
}

func (ap *Autopilot) statusHandlerGET(jc jape.Context) {
	migrating, mLastStart := ap.m.Status()
	scanning, sLastStart := ap.s.Status()
	jc.Encode(api.AutopilotStatusResponse{
		Configured:         ap.isConfigured(),
		Migrating:          migrating,
		MigratingLastStart: api.ParamTime(mLastStart),
		Scanning:           scanning,
		ScanningLastStart:  api.ParamTime(sLastStart),
		Synced:             ap.isSynced(),
		UptimeMS:           api.ParamDuration(ap.Uptime()),
	})
}

func (ap *Autopilot) hostsHandlerPOST(jc jape.Context) {
	var req api.SearchHostsRequest
	if jc.Decode(&req) != nil {
		return
	}
	hosts, err := ap.c.HostInfos(jc.Request.Context(), req.FilterMode, req.UsabilityMode, req.AddressContains, req.KeyIn, req.Offset, req.Limit)
	if jc.Check("failed to get host info", err) != nil {
		return
	}
	jc.Encode(hosts)
}<|MERGE_RESOLUTION|>--- conflicted
+++ resolved
@@ -163,16 +163,7 @@
 
 // Handler returns an HTTP handler that serves the autopilot api.
 func (ap *Autopilot) Handler() http.Handler {
-<<<<<<< HEAD
 	return jape.Mux(tracing.TracedRoutes(api.DefaultAutopilotID, map[string]jape.Handler{
-		"GET    /config":        ap.configHandlerGET,
-		"PUT    /config":        ap.configHandlerPUT,
-		"POST   /debug/trigger": ap.triggerHandlerPOST,
-		"POST   /hosts":         ap.hostsHandlerPOST,
-		"GET    /host/:hostKey": ap.hostHandlerGET,
-		"GET    /status":        ap.statusHandlerGET,
-=======
-	return jape.Mux(tracing.TracedRoutes("autopilot", map[string]jape.Handler{
 		"GET    /alerts":         ap.handleGETAlerts,
 		"POST   /alerts/dismiss": ap.handlePOSTAlertsDismiss,
 		"GET    /config":         ap.configHandlerGET,
@@ -181,7 +172,6 @@
 		"POST   /hosts":          ap.hostsHandlerPOST,
 		"GET    /host/:hostKey":  ap.hostHandlerGET,
 		"GET    /status":         ap.statusHandlerGET,
->>>>>>> 36ffb529
 	}))
 }
 
