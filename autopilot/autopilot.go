--- conflicted
+++ resolved
@@ -130,17 +130,6 @@
 func (wp *workerPool) withWorker(workerFunc func(Worker)) {
 	wp.mu.RLock()
 	defer wp.mu.RUnlock()
-<<<<<<< HEAD
-	workerFunc(wp.workers[0])
-}
-
-func (wp *workerPool) withWorkers(workerFunc func(Worker)) {
-	wp.mu.RLock()
-	defer wp.mu.RUnlock()
-	for _, w := range wp.workers {
-		workerFunc(w)
-	}
-=======
 	workerFunc(wp.workers[frand.Intn(len(wp.workers))])
 }
 
@@ -148,7 +137,6 @@
 	wp.mu.RLock()
 	defer wp.mu.RUnlock()
 	workerFunc(wp.workers)
->>>>>>> 1c6bebf0
 }
 
 // Actions returns the autopilot actions that have occurred since the given time.
