package autopilot

import (
	"context"
	"errors"
	"fmt"
	"math"
	"sort"
	"strings"
	"sync"
	"time"

	"github.com/montanaflynn/stats"
	"go.opentelemetry.io/otel/attribute"
	"go.opentelemetry.io/otel/codes"
	rhpv2 "go.sia.tech/core/rhp/v2"
	"go.sia.tech/core/types"
	"go.sia.tech/renterd/alerts"
	"go.sia.tech/renterd/api"
	"go.sia.tech/renterd/hostdb"
	"go.sia.tech/renterd/tracing"
	"go.sia.tech/renterd/wallet"
	"go.sia.tech/renterd/worker"
	"go.uber.org/zap"
<<<<<<< HEAD

	// Satellite
	//satellite "github.com/mike76-dev/renterd-satellite"
	"go.sia.tech/renterd/satellite"
=======
	"lukechampine.com/frand"
)

var (
	alertLowBalanceID    = frand.Entropy256() // constant until restarted
	alertRenewalFailedID = frand.Entropy256() // constant until restarted
>>>>>>> 1c55b687
)

const (
	// targetBlockTime is the average block time of the Sia network
	targetBlockTime = 10 * time.Minute

	// estimatedFileContractTransactionSetSize is the estimated blockchain size
	// of a transaction set between a renter and a host that contains a file
	// contract.
	estimatedFileContractTransactionSetSize = 2048

	// leewayPctCandidateHosts is the leeway we apply when fetching candidate
	// hosts, we fetch ~10% more than required
	leewayPctCandidateHosts = 1.1

	// leewayPctRequiredContracts is the leeway we apply on the amount of
	// contracts the config dictates we should have, we'll only form new
	// contracts if the number of contracts dips below 90% of the required
	// contracts
	//
	// NOTE: updating this value indirectly affects 'maxKeepLeeway'
	leewayPctRequiredContracts = 0.9

	// maxInitialContractFundingDivisor and minInitialContractFundingDivisor
	// define a range we use when calculating the initial contract funding
	maxInitialContractFundingDivisor = uint64(10)
	minInitialContractFundingDivisor = uint64(20)

	// minAllowedScoreLeeway is a factor by which a host can be under the lowest
	// score found in a random sample of scores before being considered not
	// usable.
	minAllowedScoreLeeway = 500

	// timeoutHostPriceTable is the amount of time we wait to receive a price
	// table from the host
	timeoutHostPriceTable = 30 * time.Second

	// timeoutHostRevision is the amount of time we wait for the broadcast of a
	// revision to succeed.
	timeoutBroadcastRevision = time.Minute

	// broadcastRevisionRetriesPerInterval is the number of chances we give a
	// contract that fails to broadcst to be broadcasted again within a single
	// contract broadcast interval.
	broadcastRevisionRetriesPerInterval = 5

	// timeoutHostRevision is the amount of time we wait to receive the latest
	// revision from the host. This is set to 4 minutes since siad currently
	// blocks for 3 minutes when trying to fetch a revision and not having
	// enough funds in the account used for fetching it. That way we are
	// guaranteed to receive the host's ErrBalanceInsufficient.
	// TODO: This can be lowered once the network uses hostd.
	timeoutHostRevision = 4 * time.Minute

	// timeoutHostScan is the amount of time we wait for a host scan to be
	// completed
	timeoutHostScan = 30 * time.Second
)

type (
	contractor struct {
		ap     *Autopilot
		logger *zap.SugaredLogger

		maintenanceTxnID          types.TransactionID
		revisionBroadcastInterval time.Duration
		revisionLastBroadcast     map[types.FileContractID]time.Time
		revisionSubmissionBuffer  uint64

		mu               sync.Mutex
		cachedHostInfo   map[types.PublicKey]hostInfo
		cachedDataStored map[types.PublicKey]uint64
		cachedMinScore   float64
	}

	hostInfo struct {
		Usable         bool
		UnusableResult unusableHostResult
	}

	contractInfo struct {
		contract    api.Contract
		settings    rhpv2.HostSettings
		usable      bool
		recoverable bool
	}

	renewal struct {
		from types.FileContractID
		to   types.FileContractID
		ci   contractInfo
	}
)

func newContractor(ap *Autopilot, revisionSubmissionBuffer uint64, revisionBroadcastInterval time.Duration) *contractor {
	return &contractor{
		ap:                        ap,
		logger:                    ap.logger.Named("contractor"),
		revisionBroadcastInterval: revisionBroadcastInterval,
		revisionLastBroadcast:     make(map[types.FileContractID]time.Time),
		revisionSubmissionBuffer:  revisionSubmissionBuffer,
	}
}

func (c *contractor) performContractMaintenance(ctx context.Context, w Worker) (bool, error) {
	ctx, span := tracing.Tracer.Start(ctx, "contractor.performContractMaintenance")
	defer span.End()

	// skip contract maintenance if we're stopped or not synced
	if c.ap.isStopped() {
		return false, nil
	}
	c.logger.Info("performing contract maintenance")

	// convenience variables
	state := c.ap.State()

	// no maintenance if no hosts are requested
	//
	// NOTE: this is an important check because we assume Contracts.Amount is
	// not zero in several places
	if state.cfg.Contracts.Amount == 0 {
		c.logger.Warn("contracts is set to zero, skipping contract maintenance")
		return false, nil
	}

	// no maintenance if no allowance was set
	if state.cfg.Contracts.Allowance.IsZero() {
		c.logger.Warn("allowance is set to zero, skipping contract maintenance")
		return false, nil
	}

	// no maintenance if no period was set
	if state.cfg.Contracts.Period == 0 {
		c.logger.Warn("period is set to zero, skipping contract maintenance")
		return false, nil
	}

	// request any new contracts from the satellite
	cfg, err := satellite.StaticSatellite.Config()
	if err != nil {
		c.ap.logger.Error("failed to fetch satellite config")
	}
	if cfg.Enabled {
		sctx, cancel := context.WithTimeout(ctx, time.Minute)
		defer cancel()
		rs, err := satellite.StaticSatellite.GetSettings(sctx)
		if err != nil {
			c.ap.logger.Error("failed to fetch renter settings")
		}
		if rs.AutoRenewContracts {
			satellite.StaticSatellite.RequestContracts(sctx)
		}
	}

	// fetch current contract set
	currentSet, err := c.ap.bus.ContractSetContracts(ctx, state.cfg.Contracts.Set)
	if err != nil && !strings.Contains(err.Error(), api.ErrContractSetNotFound.Error()) {
		return false, err
	}
	isInCurrentSet := make(map[types.FileContractID]struct{})
	for _, c := range currentSet {
		isInCurrentSet[c.ID] = struct{}{}
	}
	c.logger.Debugf("contract set '%s' holds %d contracts", state.cfg.Contracts.Set, len(currentSet))

	// fetch all contracts from the worker.
	start := time.Now()
	resp, err := w.Contracts(ctx, timeoutHostRevision)
	if err != nil {
		return false, err
	}
	if resp.Error != "" {
		c.logger.Error(resp.Error)
	}
	contracts := resp.Contracts
	c.logger.Debugf("fetched %d contracts from the worker, took %v", len(resp.Contracts), time.Since(start))

	// run revision broadcast
	c.runRevisionBroadcast(ctx, w, contracts, isInCurrentSet)

	// sort contracts by their size
	sort.Slice(contracts, func(i, j int) bool {
		return contracts[i].FileSize() > contracts[j].FileSize()
	})

	// get used hosts
	usedHosts := make(map[types.PublicKey]struct{})
	for _, contract := range contracts {
		usedHosts[contract.HostKey] = struct{}{}
	}

	// compile map of stored data per host
	contractData := make(map[types.FileContractID]uint64)
	hostData := make(map[types.PublicKey]uint64)
	for _, c := range contracts {
		contractData[c.ID] = c.FileSize()
		hostData[c.HostKey] += c.FileSize()
	}

	// fetch all hosts
	hosts, err := c.ap.bus.Hosts(ctx, 0, -1)
	if err != nil {
		return false, err
	}

	// min score to pass checks.
	var minScore float64
	if len(hosts) > 0 {
		minScore, err = c.managedFindMinAllowedHostScores(ctx, w, hosts, hostData, state.cfg.Contracts.Amount)
		if err != nil {
			return false, fmt.Errorf("failed to determine min score for contract check: %w", err)
		}
	} else {
		c.logger.Warn("could not calculate min score, no hosts found")
	}

	// fetch consensus state
	cs, err := c.ap.bus.ConsensusState(ctx)
	if err != nil {
		return false, err
	}

	// create gouging checker
	gc := worker.NewGougingChecker(state.gs, cs, state.fee, state.cfg.Contracts.Period, state.cfg.Contracts.RenewWindow)

	// prepare hosts for cache
	hostInfos := make(map[types.PublicKey]hostInfo)
	for _, h := range hosts {
		// ignore the pricetable's HostBlockHeight by setting it to our own blockheight
		h.PriceTable.HostBlockHeight = cs.BlockHeight
		isUsable, unusableResult := isUsableHost(state.cfg, state.rs, gc, h, minScore, hostData[h.PublicKey])
		hostInfos[h.PublicKey] = hostInfo{
			Usable:         isUsable,
			UnusableResult: unusableResult,
		}
	}

	// update cache.
	c.mu.Lock()
	c.cachedHostInfo = hostInfos
	c.cachedDataStored = hostData
	c.cachedMinScore = minScore
	c.mu.Unlock()

	// run checks
	updatedSet, toArchive, toStopUsing, toRefresh, toRenew, err := c.runContractChecks(ctx, w, contracts, isInCurrentSet, minScore)
	if err != nil {
		return false, fmt.Errorf("failed to run contract checks, err: %v", err)
	}

	// archive contracts
	if len(toArchive) > 0 {
		c.logger.Debugf("archiving %d contracts: %+v", len(toArchive), toArchive)
		if err := c.ap.bus.ArchiveContracts(ctx, toArchive); err != nil {
			c.logger.Errorf("failed to archive contracts, err: %v", err) // continue
		}
	}

	// calculate remaining funds
	remaining, err := c.remainingFunds(contracts)
	if err != nil {
		return false, err
	}

	// calculate 'limit' amount of contracts we want to renew
	var limit int
	if len(toRenew) > 0 {
		// when renewing, prioritise contracts that have already been in the set
		// before and out of those prefer the largest ones.
		sort.Slice(toRenew, func(i, j int) bool {
			_, icsI := isInCurrentSet[toRenew[i].contract.ID]
			_, icsJ := isInCurrentSet[toRenew[j].contract.ID]
			if icsI && !icsJ {
				return true
			} else if !icsI && icsJ {
				return false
			}
			return toRenew[i].contract.FileSize() > toRenew[j].contract.FileSize()
		})
		for len(updatedSet)+limit < int(state.cfg.Contracts.Amount) && limit < len(toRenew) {
			// as long as we're missing contracts, increase the renewal limit
			limit++
		}
	}

	// run renewals on contracts that are not in updatedSet yet. We only renew
	// up to 'limit' of those to avoid having too many contracts in the updated
	// set afterwards
	var renewed []renewal
	if limit > 0 {
		var toKeep []contractInfo
		renewed, toKeep = c.runContractRenewals(ctx, w, toRenew, &remaining, limit)
		for _, ri := range renewed {
			if ri.ci.usable || ri.ci.recoverable {
				updatedSet = append(updatedSet, ri.to)
			}
			contractData[ri.to] = contractData[ri.from]
		}
		for _, ci := range toKeep {
			updatedSet = append(updatedSet, ci.contract.ID)
		}
	}

	// run contract refreshes
	refreshed, err := c.runContractRefreshes(ctx, w, toRefresh, &remaining)
	if err != nil {
		c.logger.Errorf("failed to refresh contracts, err: %v", err) // continue
	} else {
		for _, ri := range refreshed {
			if ri.ci.usable || ri.ci.recoverable {
				updatedSet = append(updatedSet, ri.to)
			}
			contractData[ri.to] = contractData[ri.from]
		}
	}

	// to avoid forming new contracts as soon as we dip below
	// 'Contracts.Amount', we define a threshold but only if we have more
	// contracts than 'Contracts.Amount' already
	threshold := state.cfg.Contracts.Amount
	if uint64(len(contracts)) > state.cfg.Contracts.Amount {
		threshold = addLeeway(threshold, leewayPctRequiredContracts)
	}

	// check if we need to form contracts and add them to the contract set
	var formed []types.FileContractID
	if uint64(len(updatedSet)) < threshold {
		formed, err = c.runContractFormations(ctx, w, hosts, usedHosts, state.cfg.Contracts.Amount-uint64(len(updatedSet)), &remaining, minScore)
		if err != nil {
			c.logger.Errorf("failed to form contracts, err: %v", err) // continue
		} else {
			for _, fc := range formed {
				updatedSet = append(updatedSet, fc)
				contractData[fc] = 0
			}
		}
	}

	// cap the amount of contracts we want to keep to the configured amount
	for _, fcid := range updatedSet {
		if _, exists := contractData[fcid]; !exists {
			c.logger.Errorf("contract %v not found in contractData", fcid)
		}
	}
	if len(updatedSet) > int(state.cfg.Contracts.Amount) {
		// sort by contract size
		sort.Slice(updatedSet, func(i, j int) bool {
			return contractData[updatedSet[i]] > contractData[updatedSet[j]]
		})
		for _, c := range updatedSet[state.cfg.Contracts.Amount:] {
			toStopUsing[c] = "truncated"
		}
		updatedSet = updatedSet[:state.cfg.Contracts.Amount]
	}

	// update contract set
	if c.ap.isStopped() {
		return false, errors.New("autopilot stopped before maintenance could be completed")
	}
	err = c.ap.bus.SetContractSet(ctx, state.cfg.Contracts.Set, updatedSet)
	if err != nil {
		return false, err
	}

	// return whether the maintenance changed the contract set
	return c.computeContractSetChanged(currentSet, updatedSet, formed, refreshed, renewed, toStopUsing, contractData), nil
}

func (c *contractor) computeContractSetChanged(oldSet []api.ContractMetadata, newSet, formed []types.FileContractID, refreshed, renewed []renewal, toStopUsing map[types.FileContractID]string, contractData map[types.FileContractID]uint64) bool {
	// build some maps for easier lookups
	previous := make(map[types.FileContractID]struct{})
	for _, c := range oldSet {
		previous[c.ID] = struct{}{}
	}
	updated := make(map[types.FileContractID]struct{})
	for _, c := range newSet {
		updated[c] = struct{}{}
	}
	renewalsFromTo := make(map[types.FileContractID]types.FileContractID)
	renewalsToFrom := make(map[types.FileContractID]types.FileContractID)
	for _, c := range append(refreshed, renewed...) {
		renewalsFromTo[c.from] = c.to
		renewalsToFrom[c.to] = c.from
	}

	// log added and removed contracts
	var added []types.FileContractID
	var removed []types.FileContractID
	removedReasons := make(map[string]string)
	for _, contract := range oldSet {
		_, exists := updated[contract.ID]
		_, renewed := updated[renewalsFromTo[contract.ID]]
		if !exists && !renewed {
			removed = append(removed, contract.ID)
			reason, ok := toStopUsing[contract.ID]
			if !ok {
				reason = "unknown"
			}
			removedReasons[contract.ID.String()] = reason
			c.logger.Debugf("contract %v was removed from the contract set, size: %v, reason: %v", contract.ID, contractData[contract.ID], reason)
		}
	}
	for _, fcid := range newSet {
		_, existed := previous[fcid]
		_, renewed := renewalsToFrom[fcid]
		if !existed && !renewed {
			added = append(added, fcid)
			c.logger.Debugf("contract %v was added to the contract set, size: %v", fcid, contractData[fcid])
		}
	}

	// log renewed contracts that did not make it into the contract set
	for _, fcid := range renewed {
		_, exists := updated[fcid.to]
		if !exists {
			c.logger.Debugf("contract %v was renewed but did not make it into the contract set, size: %v", fcid, contractData[fcid.to])
		}
	}

	// log a warning if the contract set does not contain enough contracts
	logFn := c.logger.Debugw
	if len(newSet) < int(c.ap.State().rs.TotalShards) {
		logFn = c.logger.Warnw
	}

	// log the contract set after maintenance
	logFn(
		"contractset after maintenance",
		"formed", len(formed),
		"renewed", len(renewed),
		"refreshed", len(refreshed),
		"contracts", len(newSet),
		"added", len(added),
		"removed", len(removed),
	)
	hasChanged := len(added)+len(removed) > 0
	if hasChanged {
		err := c.ap.alerts.RegisterAlert(context.Background(), alerts.Alert{
			ID:       frand.Entropy256(),
			Severity: alerts.SeverityInfo,
			Message:  fmt.Sprintf("The contract set has changed: %v contracts added and %v removed", len(added), len(removed)),
			Data: map[string]any{
				"additions": added,
				"removals":  removedReasons,
			},
			Timestamp: time.Now(),
		})
		if err != nil {
			logFn("failed to register alert", "error", err)
		}
	}
	return hasChanged
}

func (c *contractor) performWalletMaintenance(ctx context.Context) error {
	ctx, span := tracing.Tracer.Start(ctx, "contractor.performWalletMaintenance")
	defer span.End()

	if c.ap.isStopped() {
		return nil // skip contract maintenance if we're not synced
	}

	c.logger.Info("performing wallet maintenance")

	// convenience variables
	b := c.ap.bus
	l := c.logger
	state := c.ap.State()
	cfg := state.cfg
	period := state.period
	renewWindow := cfg.Contracts.RenewWindow

	// no contracts - nothing to do
	if cfg.Contracts.Amount == 0 {
		l.Warn("wallet maintenance skipped, no contracts wanted")
		return nil
	}

	// no allowance - nothing to do
	if cfg.Contracts.Allowance.IsZero() {
		l.Warn("wallet maintenance skipped, no allowance set")
		return nil
	}

	// fetch consensus state
	cs, err := c.ap.bus.ConsensusState(ctx)
	if err != nil {
		l.Warnf("wallet maintenance skipped, fetching consensus state failed with err: %v", err)
		return err
	}
	bh := cs.BlockHeight

	// fetch wallet balance
	wallet, err := b.Wallet(ctx)
	if err != nil {
		l.Warnf("wallet maintenance skipped, fetching wallet balance failed with err: %v", err)
		return err
	}
	balance := wallet.Confirmed

	// register an alert if balance is low
	if balance.Cmp(cfg.Contracts.Allowance) < 0 {
		// increase severity as we progress through renew window
		severity := alerts.SeverityInfo
		if bh+renewWindow/2 >= endHeight(cfg, period) {
			severity = alerts.SeverityCritical
		} else if bh+renewWindow >= endHeight(cfg, period) {
			severity = alerts.SeverityWarning
		}

		err = c.ap.alerts.RegisterAlert(ctx, alerts.Alert{
			ID:       alertLowBalanceID,
			Severity: severity,
			Message:  "wallet is low on funds",
			Data: map[string]any{
				"address": state.address,
				"balance": balance,
			},
			Timestamp: time.Now(),
		})
		if err != nil {
			l.Errorf("failed to register alert: err %v", err)
		}
	}

	// pending maintenance transaction - nothing to do
	pending, err := b.WalletPending(ctx)
	if err != nil {
		return nil
	}
	for _, txn := range pending {
		if c.maintenanceTxnID == txn.ID() {
			l.Debugf("wallet maintenance skipped, pending transaction found with id %v", c.maintenanceTxnID)
			return nil
		}
	}

	// enough outputs - nothing to do
	available, err := b.WalletOutputs(ctx)
	if err != nil {
		return err
	}
	if uint64(len(available)) >= cfg.Contracts.Amount {
		l.Debugf("no wallet maintenance needed, plenty of outputs available (%v>=%v)", len(available), cfg.Contracts.Amount)
		return nil
	}

	// not enough balance to redistribute outputs - nothing to do
	amount := cfg.Contracts.Allowance.Div64(cfg.Contracts.Amount)
	outputs := balance.Div(amount).Big().Uint64()
	if outputs < 2 {
		l.Warnf("wallet maintenance skipped, wallet has insufficient balance %v", balance)
		return err
	}
	if outputs > cfg.Contracts.Amount {
		outputs = cfg.Contracts.Amount
	}

	// redistribute outputs
	id, err := b.WalletRedistribute(ctx, int(outputs), amount)
	if err != nil {
		return fmt.Errorf("failed to redistribute wallet into %d outputs of amount %v, balance %v, err %v", outputs, amount, balance, err)
	}

	l.Debugf("wallet maintenance succeeded, tx %v", id)
	c.maintenanceTxnID = id
	return nil
}

func (c *contractor) runContractChecks(ctx context.Context, w Worker, contracts []api.Contract, inCurrentSet map[types.FileContractID]struct{}, minScore float64) (toKeep []types.FileContractID, toArchive, toStopUsing map[types.FileContractID]string, toRefresh, toRenew []contractInfo, _ error) {
	if c.ap.isStopped() {
		return
	}
	c.logger.Debug("running contract checks")

	// convenience variables
	state := c.ap.State()

	// fetch consensus state
	cs, err := c.ap.bus.ConsensusState(ctx)
	if err != nil {
		return nil, nil, nil, nil, nil, err
	}

	// calculate 'maxKeepLeeway' which defines the amount of contracts we'll be
	// lenient towards when we fail to either fetch a valid price table or the
	// contract's revision
	maxKeepLeeway := addLeeway(state.cfg.Contracts.Amount, 1-leewayPctRequiredContracts)
	remainingKeepLeeway := maxKeepLeeway

	var notfound int
	defer func() {
		c.logger.Debugw(
			"contracts checks completed",
			"contracts", len(contracts),
			"notfound", notfound,
			"usedKeepLeeway", maxKeepLeeway-remainingKeepLeeway,
			"toKeep", len(toKeep),
			"toArchive", len(toArchive),
			"toRefresh", len(toRefresh),
			"toRenew", len(toRenew),
		)
	}()

	// create a new ip filter
	f := newIPFilter(c.logger)

	// return variables
	toArchive = make(map[types.FileContractID]string)
	toStopUsing = make(map[types.FileContractID]string)

	// when checking the contracts, do so from largest to smallest. That way, we
	// prefer larger hosts on redundant networks.
	contracts = append([]api.Contract{}, contracts...)
	sort.Slice(contracts, func(i, j int) bool {
		return contracts[i].FileSize() > contracts[j].FileSize()
	})

	// check all contracts
	for _, contract := range contracts {
		// break if autopilot is stopped
		if c.ap.isStopped() {
			break
		}

		// convenience variables
		fcid := contract.ID

		// check if contract is ready to be archived.
		if cs.BlockHeight > contract.EndHeight()-c.revisionSubmissionBuffer {
			toArchive[fcid] = errContractExpired.Error()
		} else if contract.Revision != nil && contract.Revision.RevisionNumber == math.MaxUint64 {
			toArchive[fcid] = errContractMaxRevisionNumber.Error()
		} else if contract.RevisionNumber == math.MaxUint64 {
			toArchive[fcid] = errContractMaxRevisionNumber.Error()
		}
		if _, archived := toArchive[fcid]; archived {
			toStopUsing[fcid] = toArchive[fcid]
			continue
		}

		// fetch host from hostdb
		hk := contract.HostKey
		host, err := c.ap.bus.Host(ctx, hk)
		if err != nil {
			c.logger.Errorw(fmt.Sprintf("missing host, err: %v", err), "hk", hk)
			toStopUsing[fcid] = errHostNotFound.Error()
			notfound++
			continue
		}

		// if the host is blocked we ignore it, it might be unblocked later
		if host.Blocked {
			c.logger.Infow("unusable host", "hk", hk, "fcid", fcid, "reasons", errHostBlocked.Error())
			toStopUsing[fcid] = errHostBlocked.Error()
			continue
		}

		// if the host doesn't have a valid pricetable, update it
		var invalidPT bool
		if err := refreshPriceTable(ctx, w, &host.Host); err != nil {
			c.logger.Errorf("could not fetch price table for host %v: %v", host.PublicKey, err)
			invalidPT = true
		}

		// refresh the consensus state
		if css, err := c.ap.bus.ConsensusState(ctx); err != nil {
			c.logger.Errorf("could not fetch consensus state, err: %v", err)
		} else {
			cs = css
		}

		// use a new gouging checker for every contract
		gc := worker.NewGougingChecker(state.gs, cs, state.fee, state.cfg.Contracts.Period, state.cfg.Contracts.RenewWindow)

		// set the host's block height to ours to disable the height check in
		// the gouging checks, in certain edge cases the renter might unsync and
		// would therefor label all hosts as unusable and go on to create a
		// whole new set of contracts with new hosts
		host.PriceTable.HostBlockHeight = cs.BlockHeight

		// decide whether the host is still good
		usable, unusableResult := isUsableHost(state.cfg, state.rs, gc, host.Host, minScore, contract.FileSize())
		if !usable {
			reasons := unusableResult.reasons()
			toStopUsing[fcid] = strings.Join(reasons, ",")
			c.logger.Infow("unusable host", "hk", hk, "fcid", fcid, "reasons", reasons)
			continue
		}

		// if we were not able to the contract's revision, we can't properly
		// perform the checks that follow, however we do want to be lenient if
		// this contract is in the current set and we still have leeway left
		if contract.Revision == nil {
			if _, found := inCurrentSet[fcid]; !found || remainingKeepLeeway == 0 {
				toStopUsing[fcid] = errContractNoRevision.Error()
			} else {
				toKeep = append(toKeep, fcid)
				remainingKeepLeeway-- // we let it slide
			}
			continue // can't perform contract checks without revision
		}

		// if we were not able to get a valid price table for the host, but we
		// did pass the host checks, we only want to be lenient if this contract
		// is in the current set and only for a certain number of times,
		// controlled by maxKeepLeeway
		if invalidPT {
			if _, found := inCurrentSet[fcid]; !found || remainingKeepLeeway == 0 {
				toStopUsing[fcid] = "no valid price table"
				continue
			}
			remainingKeepLeeway-- // we let it slide
		}

		// decide whether the contract is still good
		ci := contractInfo{contract: contract, settings: host.Settings}
		renterFunds, err := c.renewFundingEstimate(ctx, ci, state.fee, false)
		if err != nil {
			c.logger.Errorw(fmt.Sprintf("failed to compute renterFunds for contract: %v", err))
		}

		usable, recoverable, refresh, renew, reasons := isUsableContract(state.cfg, ci, cs.BlockHeight, renterFunds, f)
		ci.usable = usable
		ci.recoverable = recoverable
		if !usable {
			c.logger.Infow(
				"unusable contract",
				"hk", hk,
				"fcid", fcid,
				"reasons", reasons,
				"refresh", refresh,
				"renew", renew,
				"recoverable", recoverable,
			)
		}
		if len(reasons) > 0 {
			toStopUsing[fcid] = strings.Join(reasons, ",")
		}

		if renew {
			toRenew = append(toRenew, ci)
		} else if refresh {
			toRefresh = append(toRefresh, ci)
		} else if usable {
			toKeep = append(toKeep, ci.contract.ID)
		}
	}

	return toKeep, toArchive, toStopUsing, toRefresh, toRenew, nil
}

func (c *contractor) runContractFormations(ctx context.Context, w Worker, hosts []hostdb.Host, usedHosts map[types.PublicKey]struct{}, missing uint64, budget *types.Currency, minScore float64) ([]types.FileContractID, error) {
	ctx, span := tracing.Tracer.Start(ctx, "runContractFormations")
	defer span.End()

	if c.ap.isStopped() {
		return nil, nil
	}
	var formed []types.FileContractID

	// fetch satellite config
	cfg, err := satellite.StaticSatellite.Config()
	if err != nil {
		return nil, err
	}
	if cfg.Enabled {
		sctx, cancel := context.WithTimeout(ctx, time.Minute)
		defer cancel()
		rs, err := satellite.StaticSatellite.GetSettings(sctx)
		if err != nil {
			c.ap.logger.Error("failed to fetch renter settings")
		}
		if rs.AutoRepairFiles {
			return nil, nil // formations are handled by satellite
		}
	}

	// convenience variables
	state := c.ap.State()

	c.logger.Debugw(
		"run contract formations",
		"usedHosts", len(usedHosts),
		"required", state.cfg.Contracts.Amount,
		"missing", missing,
		"budget", budget,
	)
	defer func() {
		c.logger.Debugw(
			"contract formations completed",
			"formed", len(formed),
			"budget", budget,
		)
	}()

	// fetch candidate hosts
	wanted := int(addLeeway(missing, leewayPctCandidateHosts))
	candidates, _, err := c.candidateHosts(ctx, w, hosts, usedHosts, make(map[types.PublicKey]uint64), wanted, minScore)
	if err != nil {
		return nil, err
	}

	// fetch consensus state
	cs, err := c.ap.bus.ConsensusState(ctx)
	if err != nil {
		return nil, err
	}
	lastStateUpdate := time.Now()

	// prepare a gouging checker
	gc := worker.NewGougingChecker(state.gs, cs, state.fee, state.cfg.Contracts.Period, state.cfg.Contracts.RenewWindow)

	// prepare an IP filter that contains all used hosts
	f := newIPFilter(c.logger)
	for _, h := range hosts {
		if _, used := usedHosts[h.PublicKey]; used {
			_ = f.isRedundantIP(h.NetAddress, h.PublicKey)
		}
	}

	// calculate min/max contract funds
	minInitialContractFunds, maxInitialContractFunds := initialContractFundingMinMax(state.cfg)

	for h := 0; missing > 0 && h < len(candidates); h++ {
		host := candidates[h]

		// break if the autopilot is stopped
		if c.ap.isStopped() {
			break
		}

		// fetch a new price table if necessary
		if err := refreshPriceTable(ctx, w, &host); err != nil {
			c.logger.Errorf("failed to fetch price table for candidate host %v: %v", host.PublicKey, err)
			continue
		}

		// fetch a new consensus state if necessary, we have to do this
		// frequently to ensure we're not performing gouging checks with old
		// consensus state
		if time.Since(lastStateUpdate) > time.Minute {
			if css, err := c.ap.bus.ConsensusState(ctx); err != nil {
				c.logger.Errorf("could not fetch consensus state, err: %v", err)
			} else {
				cs = css
				gc = worker.NewGougingChecker(state.gs, cs, state.fee, state.cfg.Contracts.Period, state.cfg.Contracts.RenewWindow)
			}
		}

		// perform gouging checks on the fly to ensure the host is not gouging its prices
		if breakdown := gc.Check(nil, &host.PriceTable.HostPriceTable); breakdown.Gouging() {
			c.logger.Errorw("candidate host became unusable", "hk", host.PublicKey, "reasons", breakdown.Reasons())
			continue
		}

		// check if we already have a contract with a host on that subnet
		if !state.cfg.Hosts.AllowRedundantIPs && f.isRedundantIP(host.NetAddress, host.PublicKey) {
			continue
		}

		var formedContract api.ContractMetadata
		var proceed bool
		if cfg.Enabled {
			formedContract, err = satellite.StaticSatellite.FormContract(ctx, host.PublicKey, endHeight(state.cfg, state.period), state.cfg.Contracts.Storage, state.cfg.Contracts.Upload, state.cfg.Contracts.Download)
			proceed = true
		} else {
			formedContract, proceed, err = c.formContract(ctx, w, host, minInitialContractFunds, maxInitialContractFunds, budget)
		}

		if err == nil {
			// add contract to contract set
			formed = append(formed, formedContract.ID)
			missing--
		}
		if !proceed {
			break
		}
	}

	return formed, nil
}

// runRevisionBroadcast broadcasts contract revisions from the current set of
// contracts. Since we are migrating away from all contracts not in the set and
// are not uploading to those contracts anyway, we only worry about contracts in
// the set.
func (c *contractor) runRevisionBroadcast(ctx context.Context, w Worker, allContracts []api.Contract, isInSet map[types.FileContractID]struct{}) {
	if c.revisionBroadcastInterval == 0 {
		return // not enabled
	}

	cs, err := c.ap.bus.ConsensusState(ctx)
	if err != nil {
		c.logger.Warnf("revision broadcast failed to fetch blockHeight: %v", err)
		return
	}
	bh := cs.BlockHeight

	successful, failed := 0, 0
	for _, contract := range allContracts {
		// check whether broadcasting is necessary
		timeSinceRevisionHeight := targetBlockTime * time.Duration(bh-contract.RevisionHeight)
		timeSinceLastTry := time.Since(c.revisionLastBroadcast[contract.ID])
		_, inSet := isInSet[contract.ID]
		if !inSet || contract.RevisionHeight == math.MaxUint64 || timeSinceRevisionHeight < c.revisionBroadcastInterval || timeSinceLastTry < c.revisionBroadcastInterval/broadcastRevisionRetriesPerInterval {
			continue // nothing to do
		}

		// remember that we tried to broadcast this contract now
		c.revisionLastBroadcast[contract.ID] = time.Now()

		// ignore contracts for which we weren't able to obtain a revision
		if contract.Revision == nil {
			c.logger.Warnw("failed to broadcast contract revision: failed to fetch revision",
				"hk", contract.HostKey,
				"fcid", contract.ID)
			continue
		}

		// broadcast revision
		ctx, cancel := context.WithTimeout(ctx, timeoutBroadcastRevision)
		err := w.RHPBroadcast(ctx, contract.ID)
		cancel()
		if err != nil && strings.Contains(err.Error(), "transaction has a file contract with an outdated revision number") {
			continue // don't log - revision was already broadcasted
		} else if err != nil {
			c.logger.Warnw(fmt.Sprintf("failed to broadcast contract revision: %v", err),
				"hk", contract.HostKey,
				"fcid", contract.ID)
			failed++
			delete(c.revisionLastBroadcast, contract.ID) // reset to try again
			continue
		}
		successful++
	}
	c.logger.Infow("revision broadcast completed",
		"successful", successful,
		"failed", failed)

	// prune revisionLastBroadcast
	contractMap := make(map[types.FileContractID]struct{})
	for _, contract := range allContracts {
		contractMap[contract.ID] = struct{}{}
	}
	for contractID := range c.revisionLastBroadcast {
		if _, ok := contractMap[contractID]; !ok {
			delete(c.revisionLastBroadcast, contractID)
		}
	}
}

func (c *contractor) runContractRenewals(ctx context.Context, w Worker, toRenew []contractInfo, budget *types.Currency, limit int) (renewals []renewal, toKeep []contractInfo) {
	ctx, span := tracing.Tracer.Start(ctx, "runContractRenewals")
	defer span.End()

	// fetch satellite config
	cfg, err := satellite.StaticSatellite.Config()
	if err != nil {
		return nil, nil
	}
	if cfg.Enabled {
		sctx, cancel := context.WithTimeout(ctx, time.Minute)
		defer cancel()
		rs, err := satellite.StaticSatellite.GetSettings(sctx)
		if err != nil {
			c.ap.logger.Error("failed to fetch renter settings")
		}
		if rs.AutoRenewContracts {
			return nil, nil // renewals are handled by satellite
		}
	}

	c.logger.Debugw(
		"run contracts renewals",
		"torenew", len(toRenew),
		"limit", limit,
		"budget", budget,
	)
	defer func() {
		c.logger.Debugw(
			"contracts renewals completed",
			"renewals", len(renewals),
			"tokeep", len(toKeep),
			"budget", budget,
		)
	}()

	var i int
	for i = 0; i < len(toRenew); i++ {
		// check if the autopilot is stopped
		if c.ap.isStopped() {
			return
		}

		// limit the number of contracts to renew
		if len(renewals)+len(toKeep) >= limit {
			break
		}

<<<<<<< HEAD
		state := c.ap.state
		var renewed api.ContractMetadata
		var proceed bool
		if cfg.Enabled {
			renewed, err = satellite.StaticSatellite.RenewContract(ctx, ci.contract.ID, endHeight(state.cfg, state.period), state.cfg.Contracts.Storage, state.cfg.Contracts.Upload, state.cfg.Contracts.Download)
			proceed = true
		} else {
			renewed, proceed, err = c.renewContract(ctx, w, ci, budget)
		}

=======
		// renew and add if it succeeds or if its usable
		renewed, proceed, err := c.renewContract(ctx, w, toRenew[i], budget)
>>>>>>> 1c55b687
		if err == nil {
			renewals = append(renewals, renewal{from: toRenew[i].contract.ID, to: renewed.ID, ci: toRenew[i]})
		} else if toRenew[i].usable {
			toKeep = append(toKeep, toRenew[i])
		}

		// break if we don't want to proceed
		if !proceed {
			rerr := c.ap.alerts.RegisterAlert(ctx, alerts.Alert{
				ID:       alertRenewalFailedID,
				Severity: alerts.SeverityCritical,
				Message:  fmt.Sprintf("Contract renewals were interrupted due to latest error: %v", err),
				Data: map[string]interface{}{
					"contractID": toRenew[i].contract.ID.String(),
					"hostKey":    toRenew[i].contract.HostKey.String(),
				},
				Timestamp: time.Now(),
			})
			if rerr != nil {
				c.logger.Errorf("failed to register alert: err %v", rerr)
			}
			break
		}
	}

	// loop through the remaining renewals and add them to the keep list if
	// they're usable and we have 'limit' left
	for j := i; j < len(toRenew); j++ {
		if len(renewals)+len(toKeep) < limit && toRenew[j].usable {
			toKeep = append(toKeep, toRenew[j])
		}
	}

	return renewals, toKeep
}

func (c *contractor) runContractRefreshes(ctx context.Context, w Worker, toRefresh []contractInfo, budget *types.Currency) (refreshed []renewal, _ error) {
	ctx, span := tracing.Tracer.Start(ctx, "runContractRefreshes")
	defer span.End()

	// fetch satellite config
	cfg, err := satellite.StaticSatellite.Config()
	if err != nil {
		return nil, err
	}
	if cfg.Enabled {
		sctx, cancel := context.WithTimeout(ctx, time.Minute)
		defer cancel()
		rs, err := satellite.StaticSatellite.GetSettings(sctx)
		if err != nil {
			c.ap.logger.Error("failed to fetch renter settings")
		}
		if rs.AutoRepairFiles {
			return nil, nil // refreshes are handled by satellite
		}
	}

	c.logger.Debugw(
		"run contracts refreshes",
		"torefresh", len(toRefresh),
		"budget", budget,
	)
	defer func() {
		c.logger.Debugw(
			"contracts refreshes completed",
			"refreshed", len(refreshed),
			"budget", budget,
		)
	}()

	for _, ci := range toRefresh {
		// check if the autopilot is stopped
		if c.ap.isStopped() {
			return
		}

<<<<<<< HEAD
		state := c.ap.state
		var renewed api.ContractMetadata
		var proceed bool
		if cfg.Enabled {
			renewed, err = satellite.StaticSatellite.RenewContract(ctx, ci.contract.ID, ci.contract.EndHeight(), state.cfg.Contracts.Storage, state.cfg.Contracts.Upload, state.cfg.Contracts.Download)
			proceed = true
		} else {
			renewed, proceed, err = c.refreshContract(ctx, w, ci, budget)
		}

=======
		// refresh and add if it succeeds
		renewed, proceed, err := c.refreshContract(ctx, w, ci, budget)
>>>>>>> 1c55b687
		if err == nil {
			refreshed = append(refreshed, renewal{from: ci.contract.ID, to: renewed.ID, ci: ci})
		}

		// break if we don't want to proceed
		if !proceed {
			break
		}
	}

	return refreshed, nil
}

func (c *contractor) initialContractFunding(settings rhpv2.HostSettings, txnFee, min, max types.Currency) types.Currency {
	if !max.IsZero() && min.Cmp(max) > 0 {
		panic("given min is larger than max") // developer error
	}

	funding := settings.ContractPrice.Add(txnFee).Mul64(10) // TODO arbitrary multiplier
	if !min.IsZero() && funding.Cmp(min) < 0 {
		return min
	}
	if !max.IsZero() && funding.Cmp(max) > 0 {
		return max
	}
	return funding
}

func (c *contractor) refreshFundingEstimate(ctx context.Context, cfg api.AutopilotConfig, ci contractInfo, fee types.Currency) (types.Currency, error) {
	// refresh with 1.2x the funds
	refreshAmount := ci.contract.TotalCost.Mul64(6).Div64(5)

	// estimate the txn fee
	txnFeeEstimate := fee.Mul64(estimatedFileContractTransactionSetSize)

	// check for a sane minimum that is equal to the initial contract funding
	// but without an upper cap.
	minInitialContractFunds, _ := initialContractFundingMinMax(cfg)
	minimum := c.initialContractFunding(ci.settings, txnFeeEstimate, minInitialContractFunds, types.ZeroCurrency)
	refreshAmountCapped := refreshAmount
	if refreshAmountCapped.Cmp(minimum) < 0 {
		refreshAmountCapped = minimum
	}
	c.logger.Debugw("refresh estimate",
		"fcid", ci.contract.ID,
		"refreshAmount", refreshAmount,
		"refreshAmountCapped", refreshAmountCapped)
	return refreshAmountCapped, nil
}

func (c *contractor) renewFundingEstimate(ctx context.Context, ci contractInfo, fee types.Currency, renewing bool) (types.Currency, error) {
	state := c.ap.State()

	// estimate the cost of the current data stored
	dataStored := ci.contract.FileSize()
	storageCost := types.NewCurrency64(dataStored).Mul64(state.cfg.Contracts.Period).Mul(ci.settings.StoragePrice)

	// fetch the spending of the contract we want to renew.
	prevSpending, err := c.contractSpending(ctx, ci.contract, state.period)
	if err != nil {
		c.logger.Errorw(
			fmt.Sprintf("could not retrieve contract spending, err: %v", err),
			"hk", ci.contract.HostKey,
			"fcid", ci.contract.ID,
		)
		return types.ZeroCurrency, err
	}

	// estimate the amount of data uploaded, sanity check with data stored
	//
	// TODO: estimate is not ideal because price can change, better would be to
	// look at the amount of data stored in the contract from the previous cycle
	prevUploadDataEstimate := prevSpending.Uploads
	if !ci.settings.UploadBandwidthPrice.IsZero() {
		prevUploadDataEstimate = prevUploadDataEstimate.Div(ci.settings.UploadBandwidthPrice)
	}
	if prevUploadDataEstimate.Cmp(types.NewCurrency64(dataStored)) > 0 {
		prevUploadDataEstimate = types.NewCurrency64(dataStored)
	}

	// estimate the
	// - upload cost: previous uploads + prev storage
	// - download cost: assumed to be the same
	// - fund acount cost: assumed to be the same
	newUploadsCost := prevSpending.Uploads.Add(prevUploadDataEstimate.Mul64(state.cfg.Contracts.Period).Mul(ci.settings.StoragePrice))
	newDownloadsCost := prevSpending.Downloads
	newFundAccountCost := prevSpending.FundAccount

	// estimate the siafund fees
	//
	// NOTE: the transaction fees are not included in the siafunds estimate
	// because users are not charged siafund fees on money that doesn't go into
	// the file contract (and the transaction fee goes to the miners, not the
	// file contract).
	subTotal := storageCost.Add(newUploadsCost).Add(newDownloadsCost).Add(newFundAccountCost).Add(ci.settings.ContractPrice)
	siaFundFeeEstimate, err := c.ap.bus.FileContractTax(ctx, subTotal)
	if err != nil {
		return types.ZeroCurrency, err
	}

	// estimate the txn fee
	txnFeeEstimate := fee.Mul64(estimatedFileContractTransactionSetSize)

	// add them all up and then return the estimate plus 33% for error margin
	// and just general volatility of usage pattern.
	estimatedCost := subTotal.Add(siaFundFeeEstimate).Add(txnFeeEstimate)
	estimatedCost = estimatedCost.Add(estimatedCost.Div64(3)) // TODO: arbitrary divisor

	// check for a sane minimum that is equal to the initial contract funding
	// but without an upper cap.
	minInitialContractFunds, _ := initialContractFundingMinMax(state.cfg)
	minimum := c.initialContractFunding(ci.settings, txnFeeEstimate, minInitialContractFunds, types.ZeroCurrency)
	cappedEstimatedCost := estimatedCost
	if cappedEstimatedCost.Cmp(minimum) < 0 {
		cappedEstimatedCost = minimum
	}

	if renewing {
		c.logger.Debugw("renew estimate",
			"fcid", ci.contract.ID,
			"dataStored", dataStored,
			"storageCost", storageCost.String(),
			"newUploadsCost", newUploadsCost.String(),
			"newDownloadsCost", newDownloadsCost.String(),
			"newFundAccountCost", newFundAccountCost.String(),
			"contractPrice", ci.settings.ContractPrice.String(),
			"prevUploadDataEstimate", prevUploadDataEstimate.String(),
			"estimatedCost", estimatedCost.String(),
			"minInitialContractFunds", minInitialContractFunds.String(),
			"minimum", minimum.String(),
			"cappedEstimatedCost", cappedEstimatedCost.String(),
		)
	}
	return cappedEstimatedCost, nil
}

func (c *contractor) managedFindMinAllowedHostScores(ctx context.Context, w Worker, hosts []hostdb.Host, storedData map[types.PublicKey]uint64, numContracts uint64) (float64, error) {
	// Pull a new set of hosts from the hostdb that could be used as a new set
	// to match the allowance. The lowest scoring host of these new hosts will
	// be used as a baseline for determining whether our existing contracts are
	// worthwhile.
	var lowestScores []float64
	buffer := 50
	for i := 0; i < 5; i++ {
		candidates, scores, err := c.candidateHosts(ctx, w, hosts, make(map[types.PublicKey]struct{}), storedData, int(numContracts)+int(buffer), math.SmallestNonzeroFloat64) // avoid 0 score hosts
		if err != nil {
			return 0, err
		}
		if len(candidates) == 0 {
			c.logger.Warn("min host score is set to the smallest non-zero float because there are no candidate hosts")
			return math.SmallestNonzeroFloat64, nil
		}

		// Find the minimum score that a host is allowed to have to be considered
		// good for upload.
		lowestScore := math.MaxFloat64
		for _, score := range scores {
			if score < lowestScore {
				lowestScore = score
			}
		}
		lowestScores = append(lowestScores, lowestScore)
	}
	lowestScore, err := stats.Float64Data(lowestScores).Median()
	if err != nil {
		return 0, err
	}
	minScore := lowestScore / minAllowedScoreLeeway
	c.logger.Infow("finished computing minScore",
		"minScore", minScore,
		"lowestScore", lowestScore)
	return minScore, nil
}

func (c *contractor) candidateHosts(ctx context.Context, w Worker, hosts []hostdb.Host, usedHosts map[types.PublicKey]struct{}, storedData map[types.PublicKey]uint64, wanted int, minScore float64) ([]hostdb.Host, []float64, error) {
	c.logger.Debugf("looking for %d candidate hosts", wanted)

	// nothing to do
	if wanted == 0 {
		return nil, nil, nil
	}

	state := c.ap.State()

	// fetch consensus state
	cs, err := c.ap.bus.ConsensusState(ctx)
	if err != nil {
		return nil, nil, err
	}

	// create a gouging checker
	gc := worker.NewGougingChecker(state.gs, cs, state.fee, state.cfg.Contracts.Period, state.cfg.Contracts.RenewWindow)

	// create list of candidate hosts
	var candidates []hostdb.Host
	var excluded, notcompletedscan int
	for _, h := range hosts {
		// filter out used hosts
		if _, exclude := usedHosts[h.PublicKey]; exclude {
			excluded++
			continue
		}
		// filter out unscanned hosts
		if !h.Scanned {
			notcompletedscan++
			continue
		}
		candidates = append(candidates, h)
	}

	c.logger.Debugw(fmt.Sprintf("selected %d candidate hosts out of %d", len(candidates), len(hosts)),
		"excluded", excluded,
		"notcompletedscan", notcompletedscan)

	// score all candidate hosts
	start := time.Now()
	var results unusableHostResult
	scores := make([]float64, 0, len(candidates))
	scored := make([]hostdb.Host, 0, len(candidates))
	var unusable, zeros int
	for _, h := range candidates {
		// NOTE: use the price table stored on the host for gouging checks when
		// looking for candidate hosts, fetching the price table on the fly here
		// slows contract maintenance down way too much, we re-evaluate the host
		// right before forming the contract to ensure we do not form a contract
		// with a host that's gouging its prices.
		//
		// NOTE: ignore the pricetable's HostBlockHeight by setting it to our
		// own blockheight
		h.PriceTable.HostBlockHeight = cs.BlockHeight
		if usable, result := isUsableHost(state.cfg, state.rs, gc, h, minScore, storedData[h.PublicKey]); usable {
			scored = append(scored, h)
			scores = append(scores, result.scoreBreakdown.Score())
		} else {
			results.merge(result)
			if result.scoreBreakdown.Score() == 0 {
				zeros++
			}
			unusable++
		}
	}

	c.logger.Debugw(fmt.Sprintf("scored %d candidate hosts out of %v, took %v", len(scored), len(candidates), time.Since(start)),
		"zeroscore", zeros,
		"unusable", unusable)

	// select hosts
	var selectedHosts []hostdb.Host
	var selectedScores []float64
	for len(selectedHosts) < wanted && len(scored) > 0 {
		i := randSelectByWeight(scores)
		selectedHosts = append(selectedHosts, scored[i])
		selectedScores = append(selectedScores, scores[i])

		// remove selected host
		scored[i], scored = scored[len(scored)-1], scored[:len(scored)-1]
		scores[i], scores = scores[len(scores)-1], scores[:len(scores)-1]
	}

	// print warning if no candidate hosts were found
	if len(selectedHosts) < wanted {
		msg := "no candidate hosts found"
		if len(selectedHosts) > 0 {
			msg = fmt.Sprintf("only found %d candidate host(s) out of the %d we wanted", len(selectedHosts), wanted)
		}
		if len(candidates) >= wanted {
			c.logger.Warnw(msg, results.keysAndValues()...)
		} else {
			c.logger.Debugw(msg, results.keysAndValues()...)
		}
	}

	return selectedHosts, selectedScores, nil
}

func (c *contractor) renewContract(ctx context.Context, w Worker, ci contractInfo, budget *types.Currency) (cm api.ContractMetadata, proceed bool, err error) {
	if ci.contract.Revision == nil {
		return api.ContractMetadata{}, true, errors.New("can't renew contract without a revision")
	}
	ctx, span := tracing.Tracer.Start(ctx, "renewContract")
	defer span.End()
	defer func() {
		if err != nil {
			span.RecordError(err)
			span.SetStatus(codes.Error, "failed to renew contract")
		}
	}()
	span.SetAttributes(attribute.Stringer("host", ci.contract.HostKey))
	span.SetAttributes(attribute.Stringer("contract", ci.contract.ID))

	// convenience variables
	state := c.ap.State()
	cfg := state.cfg
	contract := ci.contract
	settings := ci.settings
	fcid := contract.ID
	rev := contract.Revision
	hk := contract.HostKey

	// fetch consensus state
	cs, err := c.ap.bus.ConsensusState(ctx)
	if err != nil {
		return api.ContractMetadata{}, false, err
	}

	// calculate the renter funds
	renterFunds, err := c.renewFundingEstimate(ctx, ci, state.fee, true)
	if err != nil {
		c.logger.Errorw(fmt.Sprintf("could not get renew funding estimate, err: %v", err), "hk", hk, "fcid", fcid)
		return api.ContractMetadata{}, true, err
	}

	// check our budget
	if budget.Cmp(renterFunds) < 0 {
		c.logger.Debugw("insufficient budget", "budget", budget, "needed", renterFunds)
		return api.ContractMetadata{}, false, errors.New("insufficient budget")
	}

	// sanity check the endheight is not the same on renewals
	endHeight := endHeight(cfg, state.period)
	if endHeight <= rev.EndHeight() {
		c.logger.Debugw("invalid renewal endheight", "oldEndheight", rev.EndHeight(), "newEndHeight", endHeight, "period", state.period, "bh", cs.BlockHeight)
		return api.ContractMetadata{}, false, fmt.Errorf("renewal endheight should surpass the current contract endheight, %v <= %v", endHeight, rev.EndHeight())
	}

	// calculate the host collateral
	expectedStorage := renterFundsToExpectedStorage(renterFunds, endHeight-cs.BlockHeight, settings)
	newCollateral := rhpv2.ContractRenewalCollateral(rev.FileContract, expectedStorage, settings, cs.BlockHeight, endHeight)

	// renew the contract
	newRevision, _, err := w.RHPRenew(ctx, fcid, endHeight, hk, contract.SiamuxAddr, settings.Address, state.address, renterFunds, newCollateral, settings.WindowSize)
	if err != nil {
		c.logger.Errorw(fmt.Sprintf("renewal failed, err: %v", err), "hk", hk, "fcid", fcid)
		if strings.Contains(err.Error(), wallet.ErrInsufficientBalance.Error()) {
			return api.ContractMetadata{}, false, err
		}
		return api.ContractMetadata{}, true, err
	}

	// update the budget
	*budget = budget.Sub(renterFunds)

	// persist the contract
	renewedContract, err := c.ap.bus.AddRenewedContract(ctx, newRevision, renterFunds, cs.BlockHeight, fcid, types.PublicKey{})
	if err != nil {
		c.logger.Errorw(fmt.Sprintf("renewal failed to persist, err: %v", err), "hk", hk, "fcid", fcid)
		return api.ContractMetadata{}, false, err
	}

	c.logger.Debugw(
		"renewal succeeded",
		"fcid", renewedContract.ID,
		"renewedFrom", fcid,
		"renterFunds", renterFunds.String(),
		"newCollateral", newCollateral.String(),
	)
	return renewedContract, true, nil
}

func (c *contractor) refreshContract(ctx context.Context, w Worker, ci contractInfo, budget *types.Currency) (cm api.ContractMetadata, proceed bool, err error) {
	if ci.contract.Revision == nil {
		return api.ContractMetadata{}, true, errors.New("can't refresh contract without a revision")
	}
	ctx, span := tracing.Tracer.Start(ctx, "refreshContract")
	defer span.End()
	defer func() {
		if err != nil {
			span.RecordError(err)
			span.SetStatus(codes.Error, "failed to refresh contract")
		}
	}()
	span.SetAttributes(attribute.Stringer("host", ci.contract.HostKey))
	span.SetAttributes(attribute.Stringer("contract", ci.contract.ID))

	// convenience variables
	state := c.ap.State()
	contract := ci.contract
	settings := ci.settings
	fcid := contract.ID
	rev := contract.Revision
	hk := contract.HostKey

	// fetch consensus state
	cs, err := c.ap.bus.ConsensusState(ctx)
	if err != nil {
		return api.ContractMetadata{}, false, err
	}

	// calculate the renter funds
	renterFunds, err := c.refreshFundingEstimate(ctx, state.cfg, ci, state.fee)
	if err != nil {
		c.logger.Errorw(fmt.Sprintf("could not get refresh funding estimate, err: %v", err), "hk", hk, "fcid", fcid)
		return api.ContractMetadata{}, true, err
	}

	// check our budget
	if budget.Cmp(renterFunds) < 0 {
		c.logger.Warnw("insufficient budget for refresh", "hk", hk, "fcid", fcid, "budget", budget, "needed", renterFunds)
		return api.ContractMetadata{}, false, fmt.Errorf("insufficient budget: %s < %s", budget.String(), renterFunds.String())
	}

	// calculate the new collateral
	expectedStorage := renterFundsToExpectedStorage(renterFunds, contract.EndHeight()-cs.BlockHeight, settings)
	newCollateral := rhpv2.ContractRenewalCollateral(rev.FileContract, expectedStorage, settings, cs.BlockHeight, contract.EndHeight())

	// do not refresh if the contract's updated collateral will fall below the threshold anyway
	_, hostMissedPayout, _, _ := rhpv2.CalculateHostPayouts(rev.FileContract, newCollateral, settings, contract.EndHeight())
	var newRemainingCollateral types.Currency
	if hostMissedPayout.Cmp(settings.ContractPrice) > 0 {
		newRemainingCollateral = hostMissedPayout.Sub(settings.ContractPrice)
	}
	if isBelowCollateralThreshold(newCollateral, newRemainingCollateral) {
		err := errors.New("refresh failed, new collateral is below the threshold")
		c.logger.Errorw(err.Error(), "hk", hk, "fcid", fcid, "expectedCollateral", newCollateral.String(), "actualCollateral", newRemainingCollateral.String(), "maxCollateral", settings.MaxCollateral)
		return api.ContractMetadata{}, true, err
	}

	// renew the contract
	newRevision, _, err := w.RHPRenew(ctx, contract.ID, contract.EndHeight(), hk, contract.SiamuxAddr, settings.Address, state.address, renterFunds, newCollateral, settings.WindowSize)
	if err != nil {
		c.logger.Errorw(fmt.Sprintf("refresh failed, err: %v", err), "hk", hk, "fcid", fcid)
		if strings.Contains(err.Error(), wallet.ErrInsufficientBalance.Error()) {
			return api.ContractMetadata{}, false, err
		}
		return api.ContractMetadata{}, true, err
	}

	// update the budget
	*budget = budget.Sub(renterFunds)

	// persist the contract
	refreshedContract, err := c.ap.bus.AddRenewedContract(ctx, newRevision, renterFunds, cs.BlockHeight, contract.ID, types.PublicKey{})
	if err != nil {
		c.logger.Errorw(fmt.Sprintf("refresh failed, err: %v", err), "hk", hk, "fcid", fcid)
		return api.ContractMetadata{}, false, err
	}

	// add to renewed set
	c.logger.Debugw("refresh succeeded",
		"fcid", refreshedContract.ID,
		"renewedFrom", contract.ID,
		"renterFunds", renterFunds.String(),
		"newCollateral", newCollateral.String(),
	)
	return refreshedContract, true, nil
}

func (c *contractor) formContract(ctx context.Context, w Worker, host hostdb.Host, minInitialContractFunds, maxInitialContractFunds types.Currency, budget *types.Currency) (cm api.ContractMetadata, proceed bool, err error) {
	ctx, span := tracing.Tracer.Start(ctx, "formContract")
	defer span.End()
	defer func() {
		if err != nil {
			span.RecordError(err)
			span.SetStatus(codes.Error, "failed to form contract")
		}
	}()
	hk := host.PublicKey
	span.SetAttributes(attribute.Stringer("host", hk))

	// convenience variables
	state := c.ap.State()

	// fetch host settings
	scan, err := w.RHPScan(ctx, hk, host.NetAddress, 0)
	if err != nil {
		c.logger.Debugw(err.Error(), "hk", hk)
		return api.ContractMetadata{}, true, err
	}

	// fetch consensus state
	cs, err := c.ap.bus.ConsensusState(ctx)
	if err != nil {
		return api.ContractMetadata{}, false, err
	}

	// check our budget
	txnFee := state.fee.Mul64(estimatedFileContractTransactionSetSize)
	renterFunds := initialContractFunding(scan.Settings, txnFee, minInitialContractFunds, maxInitialContractFunds)
	if budget.Cmp(renterFunds) < 0 {
		c.logger.Debugw("insufficient budget", "budget", budget, "needed", renterFunds)
		return api.ContractMetadata{}, false, errors.New("insufficient budget")
	}

	// calculate the host collateral
	endHeight := endHeight(state.cfg, state.period)
	expectedStorage := renterFundsToExpectedStorage(renterFunds, endHeight-cs.BlockHeight, scan.Settings)
	hostCollateral := rhpv2.ContractFormationCollateral(state.cfg.Contracts.Period, expectedStorage, scan.Settings)

	// form contract
	contract, _, err := w.RHPForm(ctx, endHeight, hk, host.NetAddress, state.address, renterFunds, hostCollateral)
	if err != nil {
		// TODO: keep track of consecutive failures and break at some point
		c.logger.Errorw(fmt.Sprintf("contract formation failed, err: %v", err), "hk", hk)
		if strings.Contains(err.Error(), wallet.ErrInsufficientBalance.Error()) {
			return api.ContractMetadata{}, false, err
		}
		return api.ContractMetadata{}, true, err
	}

	// update the budget
	*budget = budget.Sub(renterFunds)

	// persist contract in store
	formedContract, err := c.ap.bus.AddContract(ctx, contract, renterFunds, cs.BlockHeight, types.PublicKey{})
	if err != nil {
		c.logger.Errorw(fmt.Sprintf("contract formation failed, err: %v", err), "hk", hk)
		return api.ContractMetadata{}, true, err
	}

	c.logger.Debugw("formation succeeded",
		"hk", hk,
		"fcid", formedContract.ID,
		"renterFunds", renterFunds.String(),
		"collateral", hostCollateral.String(),
	)
	return formedContract, true, nil
}

func refreshPriceTable(ctx context.Context, w Worker, host *hostdb.Host) error {
	// return early if the host's pricetable is not expired yet
	if !host.PriceTable.Expiry.IsZero() && time.Now().After(host.PriceTable.Expiry) {
		return nil
	}

	// scan the host if it hasn't been successfully scanned before, which
	// can occur when contracts are added manually to the bus or database
	if !host.Scanned {
		scan, err := w.RHPScan(ctx, host.PublicKey, host.NetAddress, timeoutHostScan)
		if err != nil {
			return fmt.Errorf("failed to scan host %v: %w", host.PublicKey, err)
		}
		host.Settings = scan.Settings
	}

	// fetch the price table
	hpt, err := w.RHPPriceTable(ctx, host.PublicKey, host.Settings.SiamuxAddr(), timeoutHostPriceTable)
	if err != nil {
		return fmt.Errorf("failed to fetch price table for host %v: %w", host.PublicKey, err)
	}

	host.PriceTable = hpt
	return nil
}

func initialContractFunding(settings rhpv2.HostSettings, txnFee, min, max types.Currency) types.Currency {
	if !max.IsZero() && min.Cmp(max) > 0 {
		panic("given min is larger than max") // developer error
	}

	funding := settings.ContractPrice.Add(txnFee).Mul64(10) // TODO arbitrary multiplier
	if !min.IsZero() && funding.Cmp(min) < 0 {
		return min
	}
	if !max.IsZero() && funding.Cmp(max) > 0 {
		return max
	}
	return funding
}

func initialContractFundingMinMax(cfg api.AutopilotConfig) (min types.Currency, max types.Currency) {
	allowance := cfg.Contracts.Allowance.Div64(cfg.Contracts.Amount)
	min = allowance.Div64(minInitialContractFundingDivisor)
	max = allowance.Div64(maxInitialContractFundingDivisor)
	return
}

func addLeeway(n uint64, pct float64) uint64 {
	if pct < 0 {
		panic("given leeway percent has to be positive")
	}
	return uint64(math.Ceil(float64(n) * pct))
}

func endHeight(cfg api.AutopilotConfig, currentPeriod uint64) uint64 {
	return currentPeriod + cfg.Contracts.Period + cfg.Contracts.RenewWindow
}

// renterFundsToExpectedStorage returns how much storage a renter is expected to
// be able to afford given the provided 'renterFunds'.
func renterFundsToExpectedStorage(renterFunds types.Currency, duration uint64, host rhpv2.HostSettings) uint64 {
	costPerByte := host.UploadBandwidthPrice.Add(host.StoragePrice.Mul64(duration)).Add(host.DownloadBandwidthPrice)
	// If storage is free, we can afford 'unlimited' data.
	if costPerByte.IsZero() {
		return math.MaxUint64
	}
	// Catch overflow.
	expectedStorage := renterFunds.Div(costPerByte)
	if expectedStorage.Cmp(types.NewCurrency64(math.MaxUint64)) > 0 {
		return math.MaxUint64
	}
	return expectedStorage.Big().Uint64()
}<|MERGE_RESOLUTION|>--- conflicted
+++ resolved
@@ -22,19 +22,16 @@
 	"go.sia.tech/renterd/wallet"
 	"go.sia.tech/renterd/worker"
 	"go.uber.org/zap"
-<<<<<<< HEAD
 
 	// Satellite
 	//satellite "github.com/mike76-dev/renterd-satellite"
 	"go.sia.tech/renterd/satellite"
-=======
 	"lukechampine.com/frand"
 )
 
 var (
 	alertLowBalanceID    = frand.Entropy256() // constant until restarted
 	alertRenewalFailedID = frand.Entropy256() // constant until restarted
->>>>>>> 1c55b687
 )
 
 const (
@@ -1036,21 +1033,17 @@
 			break
 		}
 
-<<<<<<< HEAD
 		state := c.ap.state
 		var renewed api.ContractMetadata
 		var proceed bool
+		// renew and add if it succeeds or if it's usable
 		if cfg.Enabled {
-			renewed, err = satellite.StaticSatellite.RenewContract(ctx, ci.contract.ID, endHeight(state.cfg, state.period), state.cfg.Contracts.Storage, state.cfg.Contracts.Upload, state.cfg.Contracts.Download)
+			renewed, err = satellite.StaticSatellite.RenewContract(ctx, toRenew[i].contract.ID, endHeight(state.cfg, state.period), state.cfg.Contracts.Storage, state.cfg.Contracts.Upload, state.cfg.Contracts.Download)
 			proceed = true
 		} else {
-			renewed, proceed, err = c.renewContract(ctx, w, ci, budget)
-		}
-
-=======
-		// renew and add if it succeeds or if its usable
-		renewed, proceed, err := c.renewContract(ctx, w, toRenew[i], budget)
->>>>>>> 1c55b687
+			renewed, proceed, err = c.renewContract(ctx, w, toRenew[i], budget)
+		}
+
 		if err == nil {
 			renewals = append(renewals, renewal{from: toRenew[i].contract.ID, to: renewed.ID, ci: toRenew[i]})
 		} else if toRenew[i].usable {
@@ -1127,10 +1120,10 @@
 			return
 		}
 
-<<<<<<< HEAD
 		state := c.ap.state
 		var renewed api.ContractMetadata
 		var proceed bool
+		// refresh and add if it succeeds
 		if cfg.Enabled {
 			renewed, err = satellite.StaticSatellite.RenewContract(ctx, ci.contract.ID, ci.contract.EndHeight(), state.cfg.Contracts.Storage, state.cfg.Contracts.Upload, state.cfg.Contracts.Download)
 			proceed = true
@@ -1138,10 +1131,6 @@
 			renewed, proceed, err = c.refreshContract(ctx, w, ci, budget)
 		}
 
-=======
-		// refresh and add if it succeeds
-		renewed, proceed, err := c.refreshContract(ctx, w, ci, budget)
->>>>>>> 1c55b687
 		if err == nil {
 			refreshed = append(refreshed, renewal{from: ci.contract.ID, to: renewed.ID, ci: ci})
 		}
