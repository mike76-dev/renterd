--- conflicted
+++ resolved
@@ -433,7 +433,6 @@
 	}
 
 	// prepare the renewal
-<<<<<<< HEAD
 	signingFn := func(fc types.FileContract, cost types.Currency) ([]types.Transaction, func() error, error) {
 		// fund the transaction
 		txn := types.Transaction{FileContracts: []types.FileContract{fc}}
@@ -442,21 +441,6 @@
 			_ = c.ap.bus.WalletDiscard(txn) // ignore error
 			return nil, nil, err
 		}
-=======
-	endHeight := c.currentPeriod + cfg.Contracts.Period + cfg.Contracts.RenewWindow
-	fc, cost, finalPayment, err := c.ap.worker.RHPPrepareRenew(revision, renterKey, toRenew.HostKey(), renterFunds, renterAddress, endHeight, scan.Settings)
-	if err != nil {
-		return rhpv2.ContractRevision{}, nil
-	}
-
-	// fund the transaction
-	txn := types.Transaction{FileContracts: []types.FileContract{fc}}
-	toSign, parents, err := c.ap.bus.WalletFund(&txn, cost)
-	if err != nil {
-		_ = c.ap.bus.WalletDiscard(txn) // ignore error
-		return rhpv2.ContractRevision{}, err
-	}
->>>>>>> 549d54b1
 
 		// sign the transaction
 		err = c.ap.bus.WalletSign(&txn, toSign, types.FullCoveredFields)
