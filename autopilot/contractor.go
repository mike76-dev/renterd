package autopilot

import (
	"context"
	"errors"
	"fmt"
	"math"
	"sort"
	"strings"
	"sync"
	"time"

	"go.opentelemetry.io/otel/attribute"
	"go.opentelemetry.io/otel/codes"
	rhpv2 "go.sia.tech/core/rhp/v2"
	"go.sia.tech/core/types"
	"go.sia.tech/renterd/api"
	"go.sia.tech/renterd/hostdb"
	"go.sia.tech/renterd/tracing"
	"go.sia.tech/renterd/wallet"
	"go.sia.tech/renterd/worker"
	"go.uber.org/zap"

	// Satellite
	"go.sia.tech/renterd/satellite"
)

const (
	// estimatedFileContractTransactionSetSize is the estimated blockchain size
	// of a transaction set between a renter and a host that contains a file
	// contract.
	estimatedFileContractTransactionSetSize = 2048

	// leewayPctCandidateHosts is the leeway we apply when fetching candidate
	// hosts, we fetch ~10% more than required
	leewayPctCandidateHosts = 1.1

	// leewayPctRequiredContracts is the leeway we apply on the amount of
	// contracts the config dictates we should have, we'll only form new
	// contracts if the number of active contracts dips below 87.5% of the
	// required contracts
	leewayPctRequiredContracts = 0.875

	// maxInitialContractFundingDivisor and minInitialContractFundingDivisor
	// define a range we use when calculating the initial contract funding
	maxInitialContractFundingDivisor = uint64(10)
	minInitialContractFundingDivisor = uint64(20)

	// minAllowedScoreLeeway is a factor by which a host can be under the lowest
	// score found in a random sample of scores before being considered not
	// usable.
	minAllowedScoreLeeway = 500

	// timeoutHostPriceTable is the amount of time we wait to receive a price
	// table from the host
	timeoutHostPriceTable = 30 * time.Second

	// timeoutHostRevision is the amount of time we wait to receive the latest
	// revision from the host
	timeoutHostRevision = 30 * time.Second

	// timeoutHostScan is the amount of time we wait for a host scan to be
	// completed
	timeoutHostScan = 30 * time.Second
)

type (
	contractor struct {
		ap     *Autopilot
		logger *zap.SugaredLogger

		maintenanceTxnID types.TransactionID

		mu               sync.Mutex
		cachedDataStored map[types.PublicKey]uint64
		cachedMinScore   float64
		currPeriod       uint64
	}

	contractInfo struct {
		contract api.Contract
		settings rhpv2.HostSettings
	}
)

func newContractor(ap *Autopilot) *contractor {
	return &contractor{
		ap:     ap,
		logger: ap.logger.Named("contractor"),
	}
}

func (c *contractor) performContractMaintenance(ctx context.Context, w Worker) (err error) {
	ctx, span := tracing.Tracer.Start(ctx, "contractor.performContractMaintenance")
	defer span.End()

	if c.ap.isStopped() || !c.ap.isSynced() {
		return nil // skip contract maintenance if we're not synced
	}

	c.logger.Info("performing contract maintenance")

	// convenience variables
	state := c.ap.state

	// no maintenance if no hosts are requested
	//
	// NOTE: this is an important check because we assume Contracts.Amount is
	// not zero in several places
	if state.cfg.Contracts.Amount == 0 {
		c.logger.Warn("contracts is set to zero, skipping contract maintenance")
		return nil
	}

	// no maintenance if no allowance was set
	if state.cfg.Contracts.Allowance.IsZero() {
		c.logger.Warn("allowance is set to zero, skipping contract maintenance")
		return nil
	}

	// no maintenance if no period was set
	if state.cfg.Contracts.Period == 0 {
		c.logger.Warn("period is set to zero, skipping contract maintenance")
		return nil
	}

	// fetch our wallet address
	address, err := c.ap.bus.WalletAddress(ctx)
	if err != nil {
		return err
	}

	// fetch current contract set
	currentSet, err := c.ap.bus.Contracts(ctx, state.cfg.Contracts.Set)
	if err != nil && !strings.Contains(err.Error(), api.ErrContractSetNotFound.Error()) {
		return err
	}
	c.logger.Debugf("contract set '%s' holds %d contracts", state.cfg.Contracts.Set, len(currentSet))

	// fetch all contracts from the worker.
	start := time.Now()
	resp, err := w.ActiveContracts(ctx, timeoutHostRevision)
	if err != nil {
		return err
	}
	if resp.Error != "" {
		c.logger.Error(resp.Error)
	}
	contracts := resp.Contracts
	c.logger.Debugf("fetched %d contracts from the worker, took %v", len(resp.Contracts), time.Since(start))

	// get used hosts
	usedHosts := make(map[types.PublicKey]struct{})
	for _, contract := range contracts {
		usedHosts[contract.HostKey] = struct{}{}
	}

	// fetch all hosts
	hosts, err := c.ap.bus.Hosts(ctx, 0, -1)
	if err != nil {
		return err
	}

	// compile map of stored data per host
	storedData := make(map[types.PublicKey]uint64)
	for _, c := range contracts {
		if c.Revision != nil {
			storedData[c.HostKey] += c.FileSize()
		}
	}

	// min score to pass checks.
	var minScore float64
	if len(hosts) > 0 {
		minScore, err = c.managedFindMinAllowedHostScores(ctx, w, hosts, storedData)
		if err != nil {
			return fmt.Errorf("failed to determine min score for contract check: %w", err)
		}
	} else {
		c.logger.Warn("could not calculate min score, no hosts found")
	}

	// update cache.
	c.mu.Lock()
	c.cachedDataStored = storedData
	c.cachedMinScore = minScore
	c.mu.Unlock()

	// run checks
	updatedSet, toArchive, toRefresh, toRenew, err := c.runContractChecks(ctx, w, contracts, minScore)
	if err != nil {
		return fmt.Errorf("failed to run contract checks, err: %v", err)
	}

	// archive contracts
	if len(toArchive) > 0 {
		c.logger.Debugf("archiving %d contracts: %+v", len(toArchive), toArchive)
		if err := c.ap.bus.ArchiveContracts(ctx, toArchive); err != nil {
			c.logger.Errorf("failed to archive contracts, err: %v", err) // continue
		}
	}

	// calculate remaining funds
	remaining, err := c.remainingFunds(contracts)
	if err != nil {
		return err
	}

	// run renewals
	var renewed []types.FileContractID
	if limit := int(state.cfg.Contracts.Amount) - len(updatedSet); limit > 0 {
		renewed, err = c.runContractRenewals(ctx, w, &remaining, address, toRenew, uint64(limit))
		if err != nil {
			c.logger.Errorf("failed to renew contracts, err: %v", err) // continue
		} else {
			updatedSet = append(updatedSet, renewed...)
		}
	}

	// run contract refreshes
	refreshed, err := c.runContractRefreshes(ctx, w, &remaining, address, toRefresh)
	if err != nil {
		c.logger.Errorf("failed to refresh contracts, err: %v", err) // continue
	} else {
		updatedSet = append(updatedSet, refreshed...)
	}

	// check if we need to form contracts and add them to the contract set
	var formed []types.FileContractID
	if uint64(len(updatedSet)) < addLeeway(state.cfg.Contracts.Amount, leewayPctRequiredContracts) {
		formed, err = c.runContractFormations(ctx, w, hosts, usedHosts, state.cfg.Contracts.Amount-uint64(len(updatedSet)), &remaining, address, minScore)
		if err != nil {
			c.logger.Errorf("failed to form contracts, err: %v", err) // continue
		} else {
			updatedSet = append(updatedSet, formed...)
		}
	}

	// defer logging
	defer func() {
		numContractsInSet := len(currentSet)
		if err == nil {
			numContractsInSet = len(updatedSet)
		}
		if numContractsInSet < int(state.rs.TotalShards) {
			c.logger.Warnw(
				"contracts after maintenance are below the minimum required",
				"formed", len(formed),
				"renewed", len(renewed),
				"contractset", numContractsInSet,
			)
		} else {
			c.logger.Debugw(
				"contracts after maintenance",
				"formed", len(formed),
				"renewed", len(renewed),
				"contractset", numContractsInSet,
			)
		}
	}()

	// cap the amount of contracts we want to keep to the configured amount
	if len(updatedSet) > int(state.cfg.Contracts.Amount) {
		// build sizemap
		sizemap := make(map[types.FileContractID]uint64)
		for _, c := range contracts {
			if c.Revision != nil {
				sizemap[c.ID] = c.FileSize()
			}
		}

		// sort by contract size
		sort.Slice(updatedSet, func(i, j int) bool {
			return sizemap[updatedSet[i]] > sizemap[updatedSet[j]]
		})

		updatedSet = updatedSet[:state.cfg.Contracts.Amount]
	}

	// update contract set
	if c.ap.isStopped() {
		err = errors.New("autopilot stopped before maintenance could be completed")
		return
	}
	err = c.ap.bus.SetContractSet(ctx, state.cfg.Contracts.Set, updatedSet)
	return
}

func (c *contractor) performWalletMaintenance(ctx context.Context) error {
	ctx, span := tracing.Tracer.Start(ctx, "contractor.performWalletMaintenance")
	defer span.End()

	if c.ap.isStopped() || !c.ap.isSynced() {
		return nil // skip contract maintenance if we're not synced
	}

	c.logger.Info("performing wallet maintenance")
	b := c.ap.bus
	l := c.logger

	// no contracts - nothing to do
	cfg := c.ap.state.cfg
	if cfg.Contracts.Amount == 0 {
		l.Warn("wallet maintenance skipped, no contracts wanted")
		return nil
	}

	// no allowance - nothing to do
	if cfg.Contracts.Allowance.IsZero() {
		l.Warn("wallet maintenance skipped, no allowance set")
		return nil
	}

	// pending maintenance transaction - nothing to do
	pending, err := b.WalletPending(ctx)
	if err != nil {
		return nil
	}
	for _, txn := range pending {
		if c.maintenanceTxnID == txn.ID() {
			l.Debugf("wallet maintenance skipped, pending transaction found with id %v", c.maintenanceTxnID)
			return nil
		}
	}

	// enough outputs - nothing to do
	available, err := b.WalletOutputs(ctx)
	if err != nil {
		return err
	}
	if uint64(len(available)) >= cfg.Contracts.Amount {
		l.Debugf("no wallet maintenance needed, plenty of outputs available (%v>=%v)", len(available), cfg.Contracts.Amount)
		return nil
	}

	// not enough balance - nothing to do
	balance, err := b.WalletBalance(ctx)
	if err != nil {
		l.Errorf("wallet maintenance skipped, fetching wallet balance failed with err: %v", err)
		return err
	}
	amount := cfg.Contracts.Allowance.Div64(cfg.Contracts.Amount)
	outputs := balance.Div(amount).Big().Uint64()
	if outputs < 2 {
		l.Warnf("wallet maintenance skipped, wallet has insufficient balance %v", balance)
		return err
	}
	if outputs > cfg.Contracts.Amount {
		outputs = cfg.Contracts.Amount
	}

	// redistribute outputs
	id, err := b.WalletRedistribute(ctx, int(outputs), amount)
	if err != nil {
		return fmt.Errorf("failed to redistribute wallet into %d outputs of amount %v, balance %v, err %v", outputs, amount, balance, err)
	}

	l.Debugf("wallet maintenance succeeded, tx %v", id)
	c.maintenanceTxnID = id
	return nil
}

func (c *contractor) runContractChecks(ctx context.Context, w Worker, contracts []api.Contract, minScore float64) (toKeep []types.FileContractID, toArchive map[types.FileContractID]string, toRefresh, toRenew []contractInfo, _ error) {
	if c.ap.isStopped() {
		return
	}
	c.logger.Debug("running contract checks")

	var notfound int
	defer func() {
		c.logger.Debugw(
			"contracts checks completed",
			"contracts", len(contracts),
			"notfound", notfound,
			"toKeep", len(toKeep),
			"toArchive", len(toArchive),
			"toRefresh", len(toRefresh),
			"toRenew", len(toRenew),
		)
	}()

	// create a new ip filter
	f := newIPFilter(c.logger)

	// convenience variables
	state := c.ap.state

	// create a gouging checker
	gc := worker.NewGougingChecker(state.gs, state.rs, state.cs, state.fee, state.cfg.Contracts.Period, state.cfg.Contracts.RenewWindow)

	// state variables
	renewIndices := make(map[types.FileContractID]int)

	// return variables
	toArchive = make(map[types.FileContractID]string)

	// check every active contract
	for _, contract := range contracts {
		// convenience variables
		fcid := contract.ID

		// check if contract is ready to be archived.
		if state.cs.BlockHeight > contract.EndHeight() {
			toArchive[fcid] = errContractExpired.Error()
			continue
		} else if contract.Revision != nil && contract.Revision.RevisionNumber == math.MaxUint64 {
			toArchive[fcid] = errContractMaxRevisionNumber.Error()
			continue
		}

		// starting here we need a revision for checking the contract. So if
		// there is no revision, the contract isn't considered good.
		if contract.Revision == nil {
			continue
		}
		revision := contract.Revision

		// fetch host from hostdb
		hk := contract.HostKey
		host, err := c.ap.bus.Host(ctx, hk)
		if err != nil {
			c.logger.Errorw(fmt.Sprintf("missing host, err: %v", err), "hk", hk)
			notfound++
			continue
		}

		// if the host is blocked we ignore it, it might be unblocked later
		if host.Blocked {
			c.logger.Infow("unusable host", "hk", hk, "fcid", fcid, "reasons", errHostBlocked.Error())
			continue
		}

		// fetch recent price table and attach it to host.
		host.PriceTable, err = c.priceTable(ctx, w, host.Host)
		if err != nil {
			c.logger.Errorf("could not fetch price table for host %v: %v", host.PublicKey, err)
			continue
		}

		// set the host's block height to ours to disable the height check in
		// the gouging checks, in certain edge cases the renter might unsync and
		// would therefor label all hosts as unusable and go on to create a
		// whole new set of contracts with new hosts
		host.PriceTable.HostBlockHeight = state.cs.BlockHeight

		// decide whether the host is still good
<<<<<<< HEAD
		usable, unusableResult := isUsableHost(state.cfg, state.rs, gc, f, host.Host, minScore,	 contract.FileSize())
=======
		usable, unusableResult := isUsableHost(state.cfg, state.rs, gc, f, host.Host, minScore, revision.Filesize)
>>>>>>> 4761337a
		if !usable {
			c.logger.Infow("unusable host", "hk", hk, "fcid", fcid, "reasons", unusableResult.reasons())
			continue
		}

		// decide whether the contract is still good
		ci := contractInfo{contract: contract, settings: host.Settings}
		renterFunds, err := c.renewFundingEstimate(ctx, ci, false)
		if err != nil {
			c.logger.Errorw(fmt.Sprintf("failed to compute renterFunds for contract: %v", err))
		}

		usable, refresh, renew, reasons := isUsableContract(state.cfg, ci, state.cs.BlockHeight, renterFunds)
		if !usable {
			c.logger.Infow(
				"unusable contract",
				"hk", hk,
				"fcid", fcid,
				"reasons", errStr(joinErrors(reasons)),
				"refresh", refresh,
				"renew", renew,
			)
		}

		if renew {
			renewIndices[fcid] = len(toRenew)
			toRenew = append(toRenew, contractInfo{
				contract: contract,
				settings: host.Settings,
			})
		} else if refresh {
			toRefresh = append(toRefresh, contractInfo{
				contract: contract,
				settings: host.Settings,
			})
		} else {
			toKeep = append(toKeep, fcid)
		}
	}

	return toKeep, toArchive, toRefresh, toRenew, nil
}

func (c *contractor) runContractFormations(ctx context.Context, w Worker, hosts []hostdb.Host, usedHosts map[types.PublicKey]struct{}, missing uint64, budget *types.Currency, renterAddress types.Address, minScore float64) ([]types.FileContractID, error) {
	// fetch satellite config
	cfg, err := satellite.StaticSatellite.Config()
	if err != nil {
		return nil, err
	}

	ctx, span := tracing.Tracer.Start(ctx, "runContractFormations")
	defer span.End()

	if c.ap.isStopped() {
		return nil, nil
	}
	var formed []types.FileContractID

	c.logger.Debugw(
		"run contract formations",
		"usedHosts", len(usedHosts),
		"required", c.ap.state.cfg.Contracts.Amount,
		"missing", missing,
		"budget", budget,
	)
	defer func() {
		c.logger.Debugw(
			"contract formations completed",
			"formed", len(formed),
			"budget", budget,
		)
	}()

	// convenience variables
	state := c.ap.state

	// fetch candidate hosts
	wanted := int(addLeeway(missing, leewayPctCandidateHosts))
	candidates, _, err := c.candidateHosts(ctx, w, hosts, usedHosts, make(map[types.PublicKey]uint64), wanted, minScore)
	if err != nil {
		return nil, err
	}

	// calculate min/max contract funds
	minInitialContractFunds, maxInitialContractFunds := initialContractFundingMinMax(state.cfg)

	for h := 0; missing > 0 && h < len(candidates); h++ {
		if c.ap.isStopped() {
			break
		}

		host := candidates[h]

		// break if the autopilot is stopped
		if c.ap.isStopped() {
			break
		}

		// fetch price table on the fly
		host.PriceTable, err = c.priceTable(ctx, w, host)
		if err != nil {
			c.logger.Errorf("failed to fetch price table for candidate host %v: %v", host.PublicKey, err)
			continue
		}

		// fetch consensus state on the fly for the gouging check.
		cs, err := c.ap.bus.ConsensusState(ctx)
		if err != nil {
			c.logger.Errorf("failed to fetch consensus state for gouging check: %v", err)
			continue
		}

		// create a gouging checker
		gc := worker.NewGougingChecker(state.gs, state.rs, cs, state.fee, state.cfg.Contracts.Period, state.cfg.Contracts.RenewWindow)

		// perform gouging checks on the fly to ensure the host is not gouging its prices
		if breakdown := gc.Check(nil, &host.PriceTable.HostPriceTable); breakdown.Gouging() {
			c.logger.Errorw("candidate host became unusable", "hk", host.PublicKey, "reasons", breakdown.Reasons())
			continue
		}

		var formedContract api.ContractMetadata
		var proceed bool
		if cfg.Enabled {
			formedContract, err = satellite.StaticSatellite.FormContract(ctx, host.PublicKey, endHeight(state.cfg, c.currentPeriod()), state.cfg.Contracts.Storage, state.cfg.Contracts.Upload, state.cfg.Contracts.Download)
			proceed = true
		} else {
			formedContract, proceed, err = c.formContract(ctx, w, host, minInitialContractFunds, maxInitialContractFunds, budget, renterAddress)
		}
		if err == nil {
			// add contract to contract set
			formed = append(formed, formedContract.ID)
			missing--
		}
		if !proceed {
			break
		}
	}

	return formed, nil
}

func (c *contractor) runContractRenewals(ctx context.Context, w Worker, budget *types.Currency, renterAddress types.Address, toRenew []contractInfo, limit uint64) (renewed []types.FileContractID, _ error) {
	// fetch satellite config
	cfg, err := satellite.StaticSatellite.Config()
	if err != nil {
		return nil, err
	}
	ctx, span := tracing.Tracer.Start(ctx, "runContractRenewals")
	defer span.End()

	c.logger.Debugw(
		"run contracts renewals",
		"torenew", len(toRenew),
		"limit", limit,
		"budget", budget,
	)
	defer func() {
		c.logger.Debugw(
			"contracts renewals completed",
			"renewed", len(renewed),
			"budget", budget,
		)
	}()
	// start renewing from the largest contract to lose the least amount of data
	// in case we have more contracts than we need.
	sort.Slice(toRenew, func(i, j int) bool {
		return toRenew[i].contract.FileSize() > toRenew[j].contract.FileSize()
	})

	var nRenewed uint64
	for _, ci := range toRenew {
		// TODO: keep track of consecutive failures and break at some point

		// limit the number of contracts to renew
		if nRenewed >= limit {
			break
		}

		// break if the autopilot is stopped
		if c.ap.isStopped() {
			break
		}

		state := c.ap.state
		var contract api.ContractMetadata
		var proceed bool
		if cfg.Enabled {
			contract, err = satellite.StaticSatellite.RenewContract(ctx, ci.contract.ID, endHeight(state.cfg, c.currentPeriod()), state.cfg.Contracts.Storage, state.cfg.Contracts.Upload, state.cfg.Contracts.Download)
			proceed = true
		} else {
			contract, proceed, err = c.renewContract(ctx, w, ci, budget, renterAddress)
		}
		if err == nil {
			renewed = append(renewed, contract.ID)
		}
		if !proceed {
			break
		}
	}

	return renewed, nil
}

func (c *contractor) runContractRefreshes(ctx context.Context, w Worker, budget *types.Currency, renterAddress types.Address, toRefresh []contractInfo) (refreshed []types.FileContractID, _ error) {
	// fetch satellite config
	cfg, err := satellite.StaticSatellite.Config()
	if err != nil {
		return nil, err
	}
	ctx, span := tracing.Tracer.Start(ctx, "runContractRefreshes")
	defer span.End()

	c.logger.Debugw(
		"run contracts refreshes",
		"torefresh", len(toRefresh),
		"budget", budget,
	)
	defer func() {
		c.logger.Debugw(
			"contracts refreshes completed",
			"refreshed", len(refreshed),
			"budget", budget,
		)
	}()

	for _, ci := range toRefresh {
		// TODO: keep track of consecutive failures and break at some point

		// break if the autopilot is stopped
		if c.ap.isStopped() {
			break
		}

		state := c.ap.state
		var contract api.ContractMetadata
		var proceed bool
		if cfg.Enabled {
			contract, err = satellite.StaticSatellite.RenewContract(ctx, ci.contract.ID, ci.contract.EndHeight(), state.cfg.Contracts.Storage, state.cfg.Contracts.Upload, state.cfg.Contracts.Download)
			proceed = true
		} else {
			contract, proceed, err = c.refreshContract(ctx, w, ci, budget, renterAddress)
		}
		if err == nil {
			refreshed = append(refreshed, contract.ID)
		}
		if !proceed {
			break
		}
	}

	return refreshed, nil
}

func (c *contractor) initialContractFunding(settings rhpv2.HostSettings, txnFee, min, max types.Currency) types.Currency {
	if !max.IsZero() && min.Cmp(max) > 0 {
		panic("given min is larger than max") // developer error
	}

	funding := settings.ContractPrice.Add(txnFee).Mul64(10) // TODO arbitrary multiplier
	if !min.IsZero() && funding.Cmp(min) < 0 {
		return min
	}
	if !max.IsZero() && funding.Cmp(max) > 0 {
		return max
	}
	return funding
}

func (c *contractor) refreshFundingEstimate(ctx context.Context, cfg api.AutopilotConfig, ci contractInfo) (types.Currency, error) {
	// refresh with 1.2x the funds
	refreshAmount := ci.contract.TotalCost.Mul64(6).Div64(5)

	// estimate the txn fee
	txnFeeEstimate := c.ap.state.fee.Mul64(estimatedFileContractTransactionSetSize)

	// check for a sane minimum that is equal to the initial contract funding
	// but without an upper cap.
	minInitialContractFunds, _ := initialContractFundingMinMax(cfg)
	minimum := c.initialContractFunding(ci.settings, txnFeeEstimate, minInitialContractFunds, types.ZeroCurrency)
	refreshAmountCapped := refreshAmount
	if refreshAmountCapped.Cmp(minimum) < 0 {
		refreshAmountCapped = minimum
	}
	c.logger.Debugw("refresh estimate",
		"fcid", ci.contract.ID,
		"refreshAmount", refreshAmount,
		"refreshAmountCapped", refreshAmountCapped)
	return refreshAmountCapped, nil
}

func (c *contractor) renewFundingEstimate(ctx context.Context, ci contractInfo, renewing bool) (types.Currency, error) {
	cfg := c.ap.state.cfg

	// estimate the cost of the current data stored
	dataStored := ci.contract.FileSize()
	storageCost := types.NewCurrency64(dataStored).Mul64(cfg.Contracts.Period).Mul(ci.settings.StoragePrice)

	// fetch the spending of the contract we want to renew.
	prevSpending, err := c.contractSpending(ctx, ci.contract, c.currentPeriod())
	if err != nil {
		c.logger.Errorw(
			fmt.Sprintf("could not retrieve contract spending, err: %v", err),
			"hk", ci.contract.HostKey,
			"fcid", ci.contract.ID,
		)
		return types.ZeroCurrency, err
	}

	// estimate the amount of data uploaded, sanity check with data stored
	//
	// TODO: estimate is not ideal because price can change, better would be to
	// look at the amount of data stored in the contract from the previous cycle
	prevUploadDataEstimate := prevSpending.Uploads
	if !ci.settings.UploadBandwidthPrice.IsZero() {
		prevUploadDataEstimate = prevUploadDataEstimate.Div(ci.settings.UploadBandwidthPrice)
	}
	if prevUploadDataEstimate.Cmp(types.NewCurrency64(dataStored)) > 0 {
		prevUploadDataEstimate = types.NewCurrency64(dataStored)
	}

	// estimate the
	// - upload cost: previous uploads + prev storage
	// - download cost: assumed to be the same
	// - fund acount cost: assumed to be the same
	newUploadsCost := prevSpending.Uploads.Add(prevUploadDataEstimate.Mul64(cfg.Contracts.Period).Mul(ci.settings.StoragePrice))
	newDownloadsCost := prevSpending.Downloads
	newFundAccountCost := prevSpending.FundAccount

	// estimate the siafund fees
	//
	// NOTE: the transaction fees are not included in the siafunds estimate
	// because users are not charged siafund fees on money that doesn't go into
	// the file contract (and the transaction fee goes to the miners, not the
	// file contract).
	subTotal := storageCost.Add(newUploadsCost).Add(newDownloadsCost).Add(newFundAccountCost).Add(ci.settings.ContractPrice)
	siaFundFeeEstimate, err := c.ap.bus.FileContractTax(ctx, subTotal)
	if err != nil {
		return types.ZeroCurrency, err
	}

	// estimate the txn fee
	txnFeeEstimate := c.ap.state.fee.Mul64(estimatedFileContractTransactionSetSize)

	// add them all up and then return the estimate plus 33% for error margin
	// and just general volatility of usage pattern.
	estimatedCost := subTotal.Add(siaFundFeeEstimate).Add(txnFeeEstimate)
	estimatedCost = estimatedCost.Add(estimatedCost.Div64(3)) // TODO: arbitrary divisor

	// check for a sane minimum that is equal to the initial contract funding
	// but without an upper cap.
	minInitialContractFunds, _ := initialContractFundingMinMax(cfg)
	minimum := c.initialContractFunding(ci.settings, txnFeeEstimate, minInitialContractFunds, types.ZeroCurrency)
	cappedEstimatedCost := estimatedCost
	if cappedEstimatedCost.Cmp(minimum) < 0 {
		cappedEstimatedCost = minimum
	}

	if renewing {
		c.logger.Debugw("renew estimate",
			"fcid", ci.contract.ID,
			"dataStored", dataStored,
			"storageCost", storageCost.String(),
			"newUploadsCost", newUploadsCost.String(),
			"newDownloadsCost", newDownloadsCost.String(),
			"newFundAccountCost", newFundAccountCost.String(),
			"contractPrice", ci.settings.ContractPrice.String(),
			"prevUploadDataEstimate", prevUploadDataEstimate.String(),
			"estimatedCost", estimatedCost.String(),
			"minInitialContractFunds", minInitialContractFunds.String(),
			"minimum", minimum.String(),
			"cappedEstimatedCost", cappedEstimatedCost.String(),
		)
	}
	return cappedEstimatedCost, nil
}

func (c *contractor) managedFindMinAllowedHostScores(ctx context.Context, w Worker, hosts []hostdb.Host, storedData map[types.PublicKey]uint64) (float64, error) {
	// Pull a new set of hosts from the hostdb that could be used as a new set
	// to match the allowance. The lowest scoring host of these new hosts will
	// be used as a baseline for determining whether our existing contracts are
	// worthwhile.
	numContracts := c.ap.state.cfg.Contracts.Amount
	buffer := 50
	candidates, scores, err := c.candidateHosts(ctx, w, hosts, make(map[types.PublicKey]struct{}), storedData, int(numContracts)+int(buffer), math.SmallestNonzeroFloat64) // avoid 0 score hosts
	if err != nil {
		return 0, err
	}
	if len(candidates) == 0 {
		c.logger.Warn("min host score is set to the smallest non-zero float because there are no candidate hosts")
		return math.SmallestNonzeroFloat64, nil
	}

	// Find the minimum score that a host is allowed to have to be considered
	// good for upload.
	lowestScore := math.MaxFloat64
	for _, score := range scores {
		if score < lowestScore {
			lowestScore = score
		}
	}
	return lowestScore / minAllowedScoreLeeway, nil
}

func (c *contractor) candidateHosts(ctx context.Context, w Worker, hosts []hostdb.Host, usedHosts map[types.PublicKey]struct{}, storedData map[types.PublicKey]uint64, wanted int, minScore float64) ([]hostdb.Host, []float64, error) {
	c.logger.Debugf("looking for %d candidate hosts", wanted)

	// nothing to do
	if wanted == 0 {
		return nil, nil, nil
	}

	state := c.ap.state

	// create an IP filter
	ipFilter := newIPFilter(c.logger)

	// create a gouging checker
	gc := worker.NewGougingChecker(state.gs, state.rs, state.cs, state.fee, state.cfg.Contracts.Period, state.cfg.Contracts.RenewWindow)

	// create list of candidate hosts
	var candidates []hostdb.Host
	var excluded, notcompletedscan int
	for _, h := range hosts {
		// filter out used hosts
		if _, exclude := usedHosts[h.PublicKey]; exclude {
			_ = ipFilter.isRedundantIP(h) // ensure the host's IP is registered as used
			excluded++
			continue
		}
		// filter out unscanned hosts
		if !h.Scanned {
			notcompletedscan++
			continue
		}
		candidates = append(candidates, h)
	}

	c.logger.Debugw(fmt.Sprintf("selected %d candidate hosts out of %d", len(candidates), len(hosts)),
		"excluded", excluded,
		"notcompletedscan", notcompletedscan)

	// score all candidate hosts
	start := time.Now()
	var results unusableHostResult
	scores := make([]float64, 0, len(candidates))
	scored := make([]hostdb.Host, 0, len(candidates))
	var unusable, zeros int
	for _, h := range candidates {
		// NOTE: use the price table stored on the host for gouging checks when
		// looking for candidate hosts, fetching the price table on the fly here
		// slows contract maintenance down way too much, we re-evaluate the host
		// right before forming the contract to ensure we do not form a contract
		// with a host that's gouging its prices.
		//
		// NOTE: ignore the pricetable's HostBlockHeight by setting it to our
		// own blockheight
		h.PriceTable.HostBlockHeight = state.cs.BlockHeight
		if usable, result := isUsableHost(state.cfg, state.rs, gc, ipFilter, h, minScore, storedData[h.PublicKey]); usable {
			scored = append(scored, h)
			scores = append(scores, result.scoreBreakdown.Score())
		} else {
			results.merge(result)
			if result.scoreBreakdown.Score() == 0 {
				zeros++
			}
			unusable++
		}
	}

	c.logger.Debugw(fmt.Sprintf("scored %d candidate hosts out of %v, took %v", len(scored), len(candidates), time.Since(start)),
		"zeroscore", zeros,
		"unusable", unusable)

	// select hosts
	var selectedHosts []hostdb.Host
	var selectedScores []float64
	for len(selectedHosts) < wanted && len(scored) > 0 {
		i := randSelectByWeight(scores)
		selectedHosts = append(selectedHosts, scored[i])
		selectedScores = append(selectedScores, scores[i])

		// remove selected host
		scored[i], scored = scored[len(scored)-1], scored[:len(scored)-1]
		scores[i], scores = scores[len(scores)-1], scores[:len(scores)-1]
	}

	// print warning if no candidate hosts were found
	if len(selectedHosts) < wanted {
		msg := "no candidate hosts found"
		if len(selectedHosts) > 0 {
			msg = fmt.Sprintf("only found %d candidate host(s) out of the %d we wanted", len(selectedHosts), wanted)
		}
		if len(candidates) >= wanted {
			c.logger.Warnw(msg, results.keysAndValues()...)
		} else {
			c.logger.Debugw(msg, results.keysAndValues()...)
		}
	}

	return selectedHosts, selectedScores, nil
}

func (c *contractor) renewContract(ctx context.Context, w Worker, ci contractInfo, budget *types.Currency, renterAddress types.Address) (cm api.ContractMetadata, proceed bool, err error) {
	if ci.contract.Revision == nil {
		return api.ContractMetadata{}, true, errors.New("can't renew contract without a revision")
	}
	ctx, span := tracing.Tracer.Start(ctx, "renewContract")
	defer span.End()
	defer func() {
		if err != nil {
			span.RecordError(err)
			span.SetStatus(codes.Error, "failed to renew contract")
		}
	}()
	span.SetAttributes(attribute.Stringer("host", ci.contract.HostKey))
	span.SetAttributes(attribute.Stringer("contract", ci.contract.ID))

	// convenience variables
	cfg := c.ap.state.cfg
	cs := c.ap.state.cs
	contract := ci.contract
	settings := ci.settings
	fcid := contract.ID
	rev := contract.Revision
	hk := contract.HostKey

	// calculate the renter funds
	renterFunds, err := c.renewFundingEstimate(ctx, ci, true)
	if err != nil {
		c.logger.Errorw(fmt.Sprintf("could not get renew funding estimate, err: %v", err), "hk", hk, "fcid", fcid)
		return api.ContractMetadata{}, true, err
	}

	// check our budget
	if budget.Cmp(renterFunds) < 0 {
		c.logger.Debugw("insufficient budget", "budget", budget, "needed", renterFunds)
		return api.ContractMetadata{}, false, errors.New("insufficient budget")
	}

	// calculate the host collateral
	endHeight := endHeight(cfg, c.currentPeriod())
	expectedStorage := renterFundsToExpectedStorage(renterFunds, endHeight-cs.BlockHeight, settings)
	newCollateral := rhpv2.ContractRenewalCollateral(rev.FileContract, expectedStorage, settings, cs.BlockHeight, endHeight)

	// renew the contract
	newRevision, _, err := w.RHPRenew(ctx, fcid, endHeight, hk, contract.SiamuxAddr, settings.Address, renterAddress, renterFunds, newCollateral, settings.WindowSize)
	if err != nil {
		c.logger.Errorw(fmt.Sprintf("renewal failed, err: %v", err), "hk", hk, "fcid", fcid)
		if containsError(err, wallet.ErrInsufficientBalance) {
			return api.ContractMetadata{}, false, err
		}
		return api.ContractMetadata{}, true, err
	}

	// update the budget
	*budget = budget.Sub(renterFunds)

	// persist the contract
	renewedContract, err := c.ap.bus.AddRenewedContract(ctx, newRevision, renterFunds, cs.BlockHeight, fcid, types.PublicKey{})
	if err != nil {
		c.logger.Errorw(fmt.Sprintf("renewal failed to persist, err: %v", err), "hk", hk, "fcid", fcid)
		return api.ContractMetadata{}, false, err
	}

	c.logger.Debugw(
		"renewal succeeded",
		"fcid", renewedContract.ID,
		"renewedFrom", fcid,
		"renterFunds", renterFunds.String(),
		"newCollateral", newCollateral.String(),
	)
	return renewedContract, true, nil
}

func (c *contractor) refreshContract(ctx context.Context, w Worker, ci contractInfo, budget *types.Currency, renterAddress types.Address) (cm api.ContractMetadata, proceed bool, err error) {
	if ci.contract.Revision == nil {
		return api.ContractMetadata{}, true, errors.New("can't refresh contract without a revision")
	}
	ctx, span := tracing.Tracer.Start(ctx, "refreshContract")
	defer span.End()
	defer func() {
		if err != nil {
			span.RecordError(err)
			span.SetStatus(codes.Error, "failed to refresh contract")
		}
	}()
	span.SetAttributes(attribute.Stringer("host", ci.contract.HostKey))
	span.SetAttributes(attribute.Stringer("contract", ci.contract.ID))

	// convenience variables
	cfg := c.ap.state.cfg
	cs := c.ap.state.cs
	contract := ci.contract
	settings := ci.settings
	fcid := contract.ID
	rev := contract.Revision
	hk := contract.HostKey

	// calculate the renter funds
	renterFunds, err := c.refreshFundingEstimate(ctx, cfg, ci)
	if err != nil {
		c.logger.Errorw(fmt.Sprintf("could not get refresh funding estimate, err: %v", err), "hk", hk, "fcid", fcid)
		return api.ContractMetadata{}, true, err
	}

	// check our budget
	if budget.Cmp(renterFunds) < 0 {
		c.logger.Warnw("insufficient budget for refresh", "hk", hk, "fcid", fcid, "budget", budget, "needed", renterFunds)
		return api.ContractMetadata{}, false, fmt.Errorf("insufficient budget: %s < %s", budget.String(), renterFunds.String())
	}

	// calculate the new collateral
	expectedStorage := renterFundsToExpectedStorage(renterFunds, contract.EndHeight()-cs.BlockHeight, settings)
	newCollateral := rhpv2.ContractRenewalCollateral(rev.FileContract, expectedStorage, settings, cs.BlockHeight, contract.EndHeight())

	// do not refresh if the contract's updated collateral will fall below the threshold anyway
	_, hostMissedPayout, _, _ := rhpv2.CalculateHostPayouts(rev.FileContract, newCollateral, settings, contract.EndHeight())
	var newRemainingCollateral types.Currency
	if hostMissedPayout.Cmp(settings.ContractPrice) > 0 {
		newRemainingCollateral = hostMissedPayout.Sub(settings.ContractPrice)
	}
	if isBelowCollateralThreshold(newCollateral, newRemainingCollateral) {
		err := errors.New("refresh failed, new collateral is below the threshold")
		c.logger.Errorw(err.Error(), "hk", hk, "fcid", fcid, "expectedCollateral", newCollateral.String(), "actualCollateral", newRemainingCollateral.String(), "maxCollateral", settings.MaxCollateral)
		return api.ContractMetadata{}, true, err
	}

	// renew the contract
	newRevision, _, err := w.RHPRenew(ctx, contract.ID, contract.EndHeight(), hk, contract.SiamuxAddr, settings.Address, renterAddress, renterFunds, newCollateral, settings.WindowSize)
	if err != nil {
		c.logger.Errorw(fmt.Sprintf("refresh failed, err: %v", err), "hk", hk, "fcid", fcid)
		if containsError(err, wallet.ErrInsufficientBalance) {
			return api.ContractMetadata{}, false, err
		}
		return api.ContractMetadata{}, true, err
	}

	// update the budget
	*budget = budget.Sub(renterFunds)

	// persist the contract
	refreshedContract, err := c.ap.bus.AddRenewedContract(ctx, newRevision, renterFunds, cs.BlockHeight, contract.ID, types.PublicKey{})
	if err != nil {
		c.logger.Errorw(fmt.Sprintf("refresh failed, err: %v", err), "hk", hk, "fcid", fcid)
		return api.ContractMetadata{}, false, err
	}

	// add to renewed set
	c.logger.Debugw("refresh succeeded",
		"fcid", refreshedContract.ID,
		"renewedFrom", contract.ID,
		"renterFunds", renterFunds.String(),
		"newCollateral", newCollateral.String(),
	)
	return refreshedContract, true, nil
}

func (c *contractor) formContract(ctx context.Context, w Worker, host hostdb.Host, minInitialContractFunds, maxInitialContractFunds types.Currency, budget *types.Currency, renterAddress types.Address) (cm api.ContractMetadata, proceed bool, err error) {
	ctx, span := tracing.Tracer.Start(ctx, "formContract")
	defer span.End()
	defer func() {
		if err != nil {
			span.RecordError(err)
			span.SetStatus(codes.Error, "failed to form contract")
		}
	}()
	hk := host.PublicKey
	span.SetAttributes(attribute.Stringer("host", hk))

	// convenience variables
	state := c.ap.state

	// fetch host settings
	scan, err := w.RHPScan(ctx, hk, host.NetAddress, 0)
	if err != nil {
		c.logger.Debugw(err.Error(), "hk", hk)
		return api.ContractMetadata{}, true, err
	}

	// check our budget
	txnFee := state.fee.Mul64(estimatedFileContractTransactionSetSize)
	renterFunds := initialContractFunding(scan.Settings, txnFee, minInitialContractFunds, maxInitialContractFunds)
	if budget.Cmp(renterFunds) < 0 {
		c.logger.Debugw("insufficient budget", "budget", budget, "needed", renterFunds)
		return api.ContractMetadata{}, false, errors.New("insufficient budget")
	}

	// calculate the host collateral
	endHeight := endHeight(state.cfg, c.currentPeriod())
	expectedStorage := renterFundsToExpectedStorage(renterFunds, endHeight-state.cs.BlockHeight, scan.Settings)
	hostCollateral := rhpv2.ContractFormationCollateral(state.cfg.Contracts.Period, expectedStorage, scan.Settings)

	// form contract
	contract, _, err := w.RHPForm(ctx, endHeight, hk, host.NetAddress, renterAddress, renterFunds, hostCollateral)
	if err != nil {
		// TODO: keep track of consecutive failures and break at some point
		c.logger.Errorw(fmt.Sprintf("contract formation failed, err: %v", err), "hk", hk)
		if containsError(err, wallet.ErrInsufficientBalance) {
			return api.ContractMetadata{}, false, err
		}
		return api.ContractMetadata{}, true, err
	}

	// update the budget
	*budget = budget.Sub(renterFunds)

	// persist contract in store
	formedContract, err := c.ap.bus.AddContract(ctx, contract, renterFunds, state.cs.BlockHeight, types.PublicKey{})
	if err != nil {
		c.logger.Errorw(fmt.Sprintf("contract formation failed, err: %v", err), "hk", hk)
		return api.ContractMetadata{}, true, err
	}

	c.logger.Debugw("formation succeeded",
		"hk", hk,
		"fcid", formedContract.ID,
		"renterFunds", renterFunds.String(),
		"collateral", hostCollateral.String(),
	)
	return formedContract, true, nil
}

func (c *contractor) priceTable(ctx context.Context, w Worker, host hostdb.Host) (hostdb.HostPriceTable, error) {
	// scan the host if it hasn't been successfully scanned before, which can
	// occur when contracts are added manually to the bus or database
	if !host.Scanned {
		scan, err := w.RHPScan(ctx, host.PublicKey, host.NetAddress, timeoutHostScan)
		if err != nil {
			return hostdb.HostPriceTable{}, err
		}
		host.Settings = scan.Settings
	}

	ctx, cancel := context.WithTimeout(ctx, timeoutHostPriceTable)
	defer cancel()

	// fetch the price table
	return w.RHPPriceTable(ctx, host.PublicKey, host.Settings.SiamuxAddr())
}

func initialContractFunding(settings rhpv2.HostSettings, txnFee, min, max types.Currency) types.Currency {
	if !max.IsZero() && min.Cmp(max) > 0 {
		panic("given min is larger than max") // developer error
	}

	funding := settings.ContractPrice.Add(txnFee).Mul64(10) // TODO arbitrary multiplier
	if !min.IsZero() && funding.Cmp(min) < 0 {
		return min
	}
	if !max.IsZero() && funding.Cmp(max) > 0 {
		return max
	}
	return funding
}

func initialContractFundingMinMax(cfg api.AutopilotConfig) (min types.Currency, max types.Currency) {
	allowance := cfg.Contracts.Allowance.Div64(cfg.Contracts.Amount)
	min = allowance.Div64(minInitialContractFundingDivisor)
	max = allowance.Div64(maxInitialContractFundingDivisor)
	return
}

func addLeeway(n uint64, pct float64) uint64 {
	if pct < 0 {
		panic("given leeway percent has to be positive")
	}
	return uint64(math.Ceil(float64(n) * pct))
}

func contractMapBool(contracts []types.FileContractID) map[types.FileContractID]bool {
	contractsMap := make(map[types.FileContractID]bool)
	for _, fcid := range contracts {
		contractsMap[fcid] = true
	}
	return contractsMap
}

func endHeight(cfg api.AutopilotConfig, currentPeriod uint64) uint64 {
	return currentPeriod + cfg.Contracts.Period + cfg.Contracts.RenewWindow
}

// renterFundsToExpectedStorage returns how much storage a renter is expected to
// be able to afford given the provided 'renterFunds'.
func renterFundsToExpectedStorage(renterFunds types.Currency, duration uint64, host rhpv2.HostSettings) uint64 {
	costPerByte := host.UploadBandwidthPrice.Add(host.StoragePrice.Mul64(duration)).Add(host.DownloadBandwidthPrice)
	// If storage is free, we can afford 'unlimited' data.
	if costPerByte.IsZero() {
		return math.MaxUint64
	}
	// Catch overflow.
	expectedStorage := renterFunds.Div(costPerByte)
	if expectedStorage.Cmp(types.NewCurrency64(math.MaxUint64)) > 0 {
		return math.MaxUint64
	}
	return expectedStorage.Big().Uint64()
}

func (c *contractor) formContractsWithSatellite(ctx context.Context, hosts uint64) ([]api.ContractMetadata, error) {
	cfg := c.ap.state.cfg
	cs := c.ap.state.cs
	period := cfg.Contracts.Period + c.currentPeriod() - cs.BlockHeight
	if hosts > 10 {
		hosts = 10 // form contracts in batches to avoid satellite overloading
	}
	return satellite.StaticSatellite.FormContracts(ctx, hosts, period, cfg.Contracts.RenewWindow, cfg.Contracts.Storage, cfg.Contracts.Upload, cfg.Contracts.Download)
}

func (c *contractor) renewContractsWithSatellite(ctx context.Context, toRenew []contractInfo) ([]api.ContractMetadata, error) {
	if len(toRenew) == 0 {
		return nil, errors.New("nothing to renew")
	}
	if len(toRenew) > 10 {
		toRenew = toRenew[:10] // renew in batches to avoid satellite overloading
	}
	cfg := c.ap.state.cfg
	cs := c.ap.state.cs
	period := cfg.Contracts.Period + c.currentPeriod() - cs.BlockHeight
	contracts := make([]types.FileContractID, 0, len(toRenew))
	for _, ci := range toRenew {
		contracts = append(contracts, ci.contract.ID)
	}
	return satellite.StaticSatellite.RenewContracts(ctx, contracts, period, cfg.Contracts.RenewWindow, cfg.Contracts.Storage, cfg.Contracts.Upload, cfg.Contracts.Download)
}

func (c *contractor) refreshContractsWithSatellite(ctx context.Context, toRefresh []contractInfo) ([]api.ContractMetadata, error) {
	if len(toRefresh) == 0 {
		return nil, errors.New("nothing to refresh")
	}
	if len(toRefresh) > 10 {
		toRefresh = toRefresh[:10] // refresh in batches to avoid satellite overloading
	}
	cfg := c.ap.state.cfg
	cs := c.ap.state.cs
	ci := toRefresh[0] // fetch the params from the first contract to refresh
	period := ci.contract.EndHeight() + ci.contract.ContractMetadata.WindowStart - ci.contract.ContractMetadata.WindowEnd - cs.BlockHeight
	contracts := make([]types.FileContractID, 0, len(toRefresh))
	for _, ci := range toRefresh {
		contracts = append(contracts, ci.contract.ID)
	}
	return satellite.StaticSatellite.RenewContracts(ctx, contracts, period, cfg.Contracts.RenewWindow, cfg.Contracts.Storage, cfg.Contracts.Upload, cfg.Contracts.Download)
}<|MERGE_RESOLUTION|>--- conflicted
+++ resolved
@@ -444,11 +444,7 @@
 		host.PriceTable.HostBlockHeight = state.cs.BlockHeight
 
 		// decide whether the host is still good
-<<<<<<< HEAD
-		usable, unusableResult := isUsableHost(state.cfg, state.rs, gc, f, host.Host, minScore,	 contract.FileSize())
-=======
 		usable, unusableResult := isUsableHost(state.cfg, state.rs, gc, f, host.Host, minScore, revision.Filesize)
->>>>>>> 4761337a
 		if !usable {
 			c.logger.Infow("unusable host", "hk", hk, "fcid", fcid, "reasons", unusableResult.reasons())
 			continue
