--- conflicted
+++ resolved
@@ -360,11 +360,7 @@
 	return nil
 }
 
-<<<<<<< HEAD
-func (c *contractor) runContractChecks(ctx context.Context, w Worker, contracts []api.Contract, minScore float64) (toArchive map[types.FileContractID]string, toIgnore []types.FileContractID, toRefresh, toRenew []contractInfo, err error) {
-=======
 func (c *contractor) runContractChecks(ctx context.Context, w Worker, contracts []api.Contract, minScore float64) (toKeep []types.FileContractID, toArchive map[types.FileContractID]string, toRefresh, toRenew []contractInfo, _ error) {
->>>>>>> ed34a0fe
 	if c.ap.isStopped() {
 		return
 	}
@@ -584,17 +580,12 @@
 	return formed, nil
 }
 
-<<<<<<< HEAD
-func (c *contractor) runContractRenewals(ctx context.Context, w Worker, budget *types.Currency, renterAddress types.Address, toRenew []contractInfo) ([]api.ContractMetadata, error) {
+func (c *contractor) runContractRenewals(ctx context.Context, w Worker, budget *types.Currency, renterAddress types.Address, toRenew []contractInfo, limit uint64) (renewed []types.FileContractID, _ error) {
 	// fetch satellite config
 	cfg, err := satellite.StaticSatellite.Config()
 	if err != nil {
 		return nil, err
 	}
-
-=======
-func (c *contractor) runContractRenewals(ctx context.Context, w Worker, budget *types.Currency, renterAddress types.Address, toRenew []contractInfo, limit uint64) (renewed []types.FileContractID, _ error) {
->>>>>>> ed34a0fe
 	ctx, span := tracing.Tracer.Start(ctx, "runContractRenewals")
 	defer span.End()
 
@@ -651,17 +642,12 @@
 	return renewed, nil
 }
 
-<<<<<<< HEAD
-func (c *contractor) runContractRefreshes(ctx context.Context, w Worker, budget *types.Currency, renterAddress types.Address, toRefresh []contractInfo) ([]api.ContractMetadata, error) {
+func (c *contractor) runContractRefreshes(ctx context.Context, w Worker, budget *types.Currency, renterAddress types.Address, toRefresh []contractInfo) (refreshed []types.FileContractID, _ error) {
 	// fetch satellite config
 	cfg, err := satellite.StaticSatellite.Config()
 	if err != nil {
 		return nil, err
 	}
-
-=======
-func (c *contractor) runContractRefreshes(ctx context.Context, w Worker, budget *types.Currency, renterAddress types.Address, toRefresh []contractInfo) (refreshed []types.FileContractID, _ error) {
->>>>>>> ed34a0fe
 	ctx, span := tracing.Tracer.Start(ctx, "runContractRefreshes")
 	defer span.End()
 
