--- conflicted
+++ resolved
@@ -1031,29 +1031,6 @@
 }
 
 func (c *contractor) runContractRenewals(ctx context.Context, w Worker, toRenew []contractInfo, budget *types.Currency, limit int) (renewals []renewal, toKeep []contractInfo) {
-<<<<<<< HEAD
-	ctx, span := tracing.Tracer.Start(ctx, "runContractRenewals")
-	defer span.End()
-
-	// fetch satellite config
-	cfg, err := satellite.StaticSatellite.Config()
-	if err != nil {
-		return nil, nil
-	}
-	if cfg.Enabled {
-		sctx, cancel := context.WithTimeout(ctx, time.Minute)
-		defer cancel()
-		rs, err := satellite.StaticSatellite.GetSettings(sctx)
-		if err != nil {
-			c.ap.logger.Error("failed to fetch renter settings")
-		}
-		if rs.AutoRenewContracts {
-			return nil, nil // renewals are handled by satellite
-		}
-	}
-
-=======
->>>>>>> 969b48af
 	c.logger.Debugw(
 		"run contracts renewals",
 		"torenew", len(toRenew),
@@ -1120,10 +1097,6 @@
 }
 
 func (c *contractor) runContractRefreshes(ctx context.Context, w Worker, toRefresh []contractInfo, budget *types.Currency) (refreshed []renewal, _ error) {
-<<<<<<< HEAD
-	ctx, span := tracing.Tracer.Start(ctx, "runContractRefreshes")
-	defer span.End()
-
 	// fetch satellite config
 	cfg, err := satellite.StaticSatellite.Config()
 	if err != nil {
@@ -1141,8 +1114,6 @@
 		}
 	}
 
-=======
->>>>>>> 969b48af
 	c.logger.Debugw(
 		"run contracts refreshes",
 		"torefresh", len(toRefresh),
