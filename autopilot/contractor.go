package autopilot

import (
	"context"
	"errors"
	"fmt"
	"math"
	"sort"
	"strings"
	"sync"
	"time"

	"go.opentelemetry.io/otel/attribute"
	"go.opentelemetry.io/otel/codes"
	rhpv2 "go.sia.tech/core/rhp/v2"
	"go.sia.tech/core/types"
	"go.sia.tech/renterd/api"
	"go.sia.tech/renterd/hostdb"
	"go.sia.tech/renterd/internal/tracing"
	"go.sia.tech/renterd/wallet"
	"go.sia.tech/renterd/worker"
	"go.uber.org/zap"
)

const (
	// contractHostPriceTableTimeout is the amount of time we wait to receive a
	// price table from the host
	contractHostPriceTableTimeout = 30 * time.Second

	// contractHostTimeout is the amount of time we wait to receive the latest
	// revision from the host
	contractHostTimeout = 30 * time.Second

	// estimatedFileContractTransactionSetSize is the estimated blockchain size
	// of a transaction set between a renter and a host that contains a file
	// contract.
	estimatedFileContractTransactionSetSize = 2048

	// leewayPctCandidateHosts is the leeway we apply when fetching candidate
	// hosts, we fetch ~10% more than required
	leewayPctCandidateHosts = 1.1

	// leewayPctRequiredContracts is the leeway we apply on the amount of
	// contracts the config dictates we should have, we'll only form new
	// contracts if the number of active contracts dips below 87.5% of the
	// required contracts
	leewayPctRequiredContracts = 0.875

	// maxInitialContractFundingDivisor and minInitialContractFundingDivisor
	// define a range we use when calculating the initial contract funding
	maxInitialContractFundingDivisor = uint64(10)
	minInitialContractFundingDivisor = uint64(20)

	// minAllowedScoreLeeway is a factor by which a host can be under the lowest
	// score found in a random sample of scores before being considered not
	// usable.
	minAllowedScoreLeeway = 500
)

type (
	contractor struct {
		ap     *Autopilot
		logger *zap.SugaredLogger

		maintenanceTxnID types.TransactionID

		mu               sync.Mutex
		cachedDataStored map[types.PublicKey]uint64
		cachedMinScore   float64
		currPeriod       uint64
	}

	contractInfo struct {
		contract api.Contract
		settings rhpv2.HostSettings
	}
)

func newContractor(ap *Autopilot) *contractor {
	return &contractor{
		ap:     ap,
		logger: ap.logger.Named("contractor"),
	}
}

func (c *contractor) HostInfo(ctx context.Context, hostKey types.PublicKey) (api.HostHandlerGET, error) {
	cfg := c.ap.Config()
	if cfg.Contracts.Allowance.IsZero() {
		return api.HostHandlerGET{}, fmt.Errorf("can not score hosts because contracts allowance is zero")
	}
	if cfg.Contracts.Amount == 0 {
		return api.HostHandlerGET{}, fmt.Errorf("can not score hosts because contracts amount is zero")
	}
	if cfg.Contracts.Period == 0 {
		return api.HostHandlerGET{}, fmt.Errorf("can not score hosts because contract period is zero")
	}

	host, err := c.ap.bus.Host(ctx, hostKey)
	if err != nil {
		return api.HostHandlerGET{}, fmt.Errorf("failed to fetch requested host from bus: %w", err)
	}
	gs, err := c.ap.bus.GougingSettings(ctx)
	if err != nil {
		return api.HostHandlerGET{}, fmt.Errorf("failed to fetch gouging settings from bus: %w", err)
	}
	rs, err := c.ap.bus.RedundancySettings(ctx)
	if err != nil {
		return api.HostHandlerGET{}, fmt.Errorf("failed to fetch redundancy settings from bus: %w", err)
	}
	cs, err := c.ap.bus.ConsensusState(ctx)
	if err != nil {
		return api.HostHandlerGET{}, fmt.Errorf("failed to fetch consensus state from bus: %w", err)
	}
	fee, err := c.ap.bus.RecommendedFee(ctx)
	if err != nil {
		return api.HostHandlerGET{}, fmt.Errorf("failed to fetch recommended fee from bus: %w", err)
	}
	c.mu.Lock()
	storedData := c.cachedDataStored[hostKey]
	minScore := c.cachedMinScore
	c.mu.Unlock()

	f := newIPFilter(c.logger)
	gc := worker.NewGougingChecker(gs, rs, cs, fee, cfg.Contracts.Period, cfg.Contracts.RenewWindow)

	// we do not care about validating the host blockheight in the pricetable so
	// we set it to ours
	if host.Host.PriceTable != nil {
		host.Host.PriceTable.HostBlockHeight = cs.BlockHeight
	}

	isUsable, unusableResult := isUsableHost(cfg, rs, gc, f, host.Host, minScore, storedData)
	return api.HostHandlerGET{
		Host: host.Host,

		Gouging:          unusableResult.gougingBreakdown.Gouging(),
		GougingBreakdown: unusableResult.gougingBreakdown,
		Score:            unusableResult.scoreBreakdown.Score(),
		ScoreBreakdown:   unusableResult.scoreBreakdown,
		Usable:           isUsable,
		UnusableReasons:  unusableResult.reasons(),
	}, nil
}

func (c *contractor) HostInfos(ctx context.Context, filterMode, addressContains string, keyIn []types.PublicKey, offset, limit int) ([]api.HostHandlerGET, error) {
	cfg := c.ap.Config()
	if cfg.Contracts.Allowance.IsZero() {
		return nil, fmt.Errorf("can not score hosts because contracts allowance is zero")
	}
	if cfg.Contracts.Amount == 0 {
		return nil, fmt.Errorf("can not score hosts because contracts amount is zero")
	}
	if cfg.Contracts.Period == 0 {
		return nil, fmt.Errorf("can not score hosts because contract period is zero")
	}

	hosts, err := c.ap.bus.SearchHosts(ctx, filterMode, addressContains, keyIn, offset, limit)
	if err != nil {
		return nil, fmt.Errorf("failed to fetch requested hosts from bus: %w", err)
	}
	gs, err := c.ap.bus.GougingSettings(ctx)
	if err != nil {
		return nil, fmt.Errorf("failed to fetch gouging settings from bus: %w", err)
	}
	rs, err := c.ap.bus.RedundancySettings(ctx)
	if err != nil {
		return nil, fmt.Errorf("failed to fetch redundancy settings from bus: %w", err)
	}
	cs, err := c.ap.bus.ConsensusState(ctx)
	if err != nil {
		return nil, fmt.Errorf("failed to fetch consensus state from bus: %w", err)
	}
	fee, err := c.ap.bus.RecommendedFee(ctx)
	if err != nil {
		return nil, fmt.Errorf("failed to fetch recommended fee from bus: %w", err)
	}

	f := newIPFilter(c.logger)
	gc := worker.NewGougingChecker(gs, rs, cs, fee, cfg.Contracts.Period, cfg.Contracts.RenewWindow)

	c.mu.Lock()
	storedData := make(map[types.PublicKey]uint64)
	for _, host := range hosts {
		storedData[host.PublicKey] = c.cachedDataStored[host.PublicKey]
	}
	minScore := c.cachedMinScore
	c.mu.Unlock()

	var hostInfos []api.HostHandlerGET
	for _, host := range hosts {
		// we do not care about validating the host blockheight in the pricetable so
		// we set it to ours
		if host.PriceTable != nil {
			host.PriceTable.HostBlockHeight = cs.BlockHeight
		}

		isUsable, unusableResult := isUsableHost(cfg, rs, gc, f, host, minScore, storedData[host.PublicKey])
		hostInfos = append(hostInfos, api.HostHandlerGET{
			Host: host,

			Gouging:          unusableResult.gougingBreakdown.Gouging(),
			GougingBreakdown: unusableResult.gougingBreakdown,
			Score:            unusableResult.scoreBreakdown.Score(),
			ScoreBreakdown:   unusableResult.scoreBreakdown,
			Usable:           isUsable,
			UnusableReasons:  unusableResult.reasons(),
		})
	}
	return hostInfos, nil
}

func (c *contractor) performContractMaintenance(ctx context.Context, w Worker) (err error) {
	ctx, span := tracing.Tracer.Start(ctx, "contractor.performContractMaintenance")
	defer span.End()

	if c.ap.isStopped() || !c.ap.isSynced() {
		return nil // skip contract maintenance if we're not synced
	}

	c.logger.Info("performing contract maintenance")

	// convenience variables
	state := c.ap.state

	// no maintenance if no hosts are requested
	if state.cfg.Contracts.Amount == 0 {
		c.logger.Warn("contracts is set to zero, skipping contract maintenance")
		return nil
	}

	// no maintenance if no allowance was set
	if state.cfg.Contracts.Allowance.IsZero() {
		c.logger.Warn("allowance is set to zero, skipping contract maintenance")
		return nil
	}

	// no maintenance if no period was set
	if state.cfg.Contracts.Period == 0 {
		c.logger.Warn("period is set to zero, skipping contract maintenance")
		return nil
	}

	// fetch our wallet address
	address, err := c.ap.bus.WalletAddress(ctx)
	if err != nil {
		return err
	}

	// fetch current contract set
	currentSet, err := c.ap.bus.Contracts(ctx, state.cfg.Contracts.Set)
	if err != nil && !strings.Contains(err.Error(), api.ErrContractSetNotFound.Error()) {
		return err
	}
	c.logger.Debugf("contract set '%s' holds %d contracts", state.cfg.Contracts.Set, len(currentSet))

	// fetch all active contracts from the worker
	start := time.Now()
	resp, err := w.ActiveContracts(ctx, contractHostTimeout)
	if err != nil {
		return err
	}
	if resp.Error != "" {
		c.logger.Error(resp.Error)
	}
	c.logger.Debugf("fetched %d active contracts, took %v", len(resp.Contracts), time.Since(start))
	active := resp.Contracts

	// fetch all hosts
	hosts, err := c.ap.bus.Hosts(ctx, 0, -1)
	if err != nil {
		return err
	}

	// compile map of stored data per host
	storedData := make(map[types.PublicKey]uint64)
	for _, c := range active {
		storedData[c.HostKey()] += c.FileSize()
	}

	// min score to pass checks.
	var minScore float64
	if len(hosts) > 0 {
		minScore, err = c.managedFindMinAllowedHostScores(ctx, w, hosts, storedData)
		if err != nil {
			return fmt.Errorf("failed to determine min score for contract check: %w", err)
		}
	} else {
		c.logger.Warn("could not calculate min score, no hosts found")
	}

	// update cache.
	c.mu.Lock()
	c.cachedDataStored = storedData
	c.cachedMinScore = minScore
	c.mu.Unlock()

	// run checks
	toArchive, toIgnore, toRefresh, toRenew, err := c.runContractChecks(ctx, w, active, minScore)
	if err != nil {
		return fmt.Errorf("failed to run contract checks, err: %v", err)
	}

	// archive contracts
	if len(toArchive) > 0 {
		c.logger.Debugf("archiving %d contracts: %+v", len(toArchive), toArchive)
		if err := c.ap.bus.ArchiveContracts(ctx, toArchive); err != nil {
			c.logger.Errorf("failed to archive contracts, err: %v", err) // continue
		}
	}

	// calculate remaining funds
	remaining, err := c.remainingFunds(active)
	if err != nil {
		return err
	}

	// run renewals
	renewed, err := c.runContractRenewals(ctx, w, &remaining, address, toRenew)
	if err != nil {
		c.logger.Errorf("failed to renew contracts, err: %v", err) // continue
	}

	// run contract refreshes
	refreshed, err := c.runContractRefreshes(ctx, w, &remaining, address, toRefresh)
	if err != nil {
		c.logger.Errorf("failed to refresh contracts, err: %v", err) // continue
	}

	// build the new contract set (excluding formed contracts)
	updatedSet := buildContractSet(active, toArchive, toIgnore, toRefresh, toRenew, append(renewed, refreshed...))

	// check if we need to form contracts and add them to the contract set
	var formed []types.FileContractID
	if uint64(len(updatedSet)) < addLeeway(state.cfg.Contracts.Amount, leewayPctRequiredContracts) {
		if formed, err = c.runContractFormations(ctx, w, hosts, active, state.cfg.Contracts.Amount-uint64(len(updatedSet)), &remaining, address, minScore); err != nil {
			c.logger.Errorf("failed to form contracts, err: %v", err) // continue
		}
	}
	updatedSet = append(updatedSet, formed...)

	// defer logging
	defer func() {
		numContractsInSet := len(currentSet)
		if err == nil {
			numContractsInSet = len(updatedSet)
		}
		if numContractsInSet < int(state.rs.TotalShards) {
			c.logger.Warnw(
				"contracts after maintenance are below the minimum required",
				"formed", len(formed),
				"renewed", len(renewed),
				"contractset", numContractsInSet,
			)
		} else {
			c.logger.Debugw(
				"contracts after maintenance",
				"formed", len(formed),
				"renewed", len(renewed),
				"contractset", numContractsInSet,
			)
		}
	}()

	// update contract set
	if c.ap.isStopped() {
		err = errors.New("autopilot stopped before maintenance could be completed")
		return
	}
	err = c.ap.bus.SetContractSet(ctx, state.cfg.Contracts.Set, updatedSet)
	return
}

func (c *contractor) performWalletMaintenance(ctx context.Context) error {
	ctx, span := tracing.Tracer.Start(ctx, "contractor.performWalletMaintenance")
	defer span.End()

	if c.ap.isStopped() || !c.ap.isSynced() {
		return nil // skip contract maintenance if we're not synced
	}

	c.logger.Info("performing wallet maintenance")
	b := c.ap.bus
	l := c.logger

	// no contracts - nothing to do
	cfg := c.ap.state.cfg
	if cfg.Contracts.Amount == 0 {
		l.Warn("wallet maintenance skipped, no contracts wanted")
		return nil
	}

	// no allowance - nothing to do
	if cfg.Contracts.Allowance.IsZero() {
		l.Warn("wallet maintenance skipped, no allowance set")
		return nil
	}

	// pending maintenance transaction - nothing to do
	pending, err := b.WalletPending(ctx)
	if err != nil {
		return nil
	}
	for _, txn := range pending {
		if c.maintenanceTxnID == txn.ID() {
			l.Debugf("wallet maintenance skipped, pending transaction found with id %v", c.maintenanceTxnID)
			return nil
		}
	}

	// enough outputs - nothing to do
	available, err := b.WalletOutputs(ctx)
	if err != nil {
		return err
	}
	if uint64(len(available)) >= cfg.Contracts.Amount {
		l.Debugf("no wallet maintenance needed, plenty of outputs available (%v>=%v)", len(available), cfg.Contracts.Amount)
		return nil
	}

	// not enough balance - nothing to do
	balance, err := b.WalletBalance(ctx)
	if err != nil {
		l.Errorf("wallet maintenance skipped, fetching wallet balance failed with err: %v", err)
		return err
	}
	amount := cfg.Contracts.Allowance.Div64(cfg.Contracts.Amount)
	outputs := balance.Div(amount).Big().Uint64()
	if outputs < 2 {
		l.Warnf("wallet maintenance skipped, wallet has insufficient balance %v", balance)
		return err
	}
	if outputs > cfg.Contracts.Amount {
		outputs = cfg.Contracts.Amount
	}

	// redistribute outputs
	id, err := b.WalletRedistribute(ctx, int(outputs), amount)
	if err != nil {
		return fmt.Errorf("failed to redistribute wallet into %d outputs of amount %v, balance %v, err %v", outputs, amount, balance, err)
	}

	l.Debugf("wallet maintenance succeeded, tx %v", id)
	c.maintenanceTxnID = id
	return nil
}

func (c *contractor) runContractChecks(ctx context.Context, w Worker, contracts []api.Contract, minScore float64) (toArchive map[types.FileContractID]string, toIgnore []types.FileContractID, toRefresh, toRenew []contractInfo, err error) {
	if c.ap.isStopped() {
		return
	}
	c.logger.Debug("running contract checks")

	// Fetch satellite config
	scfg, err := c.ap.bus.SatelliteConfig()
	if err != nil {
		return
	}

	var notfound int
	defer func() {
		c.logger.Debugw(
			"contracts checks completed",
			"active", len(contracts),
			"notfound", notfound,
			"toArchive", len(toArchive),
			"toIgnore", len(toIgnore),
			"toRefresh", len(toRefresh),
			"toRenew", len(toRenew),
		)
	}()

	// create a new ip filter
	f := newIPFilter(c.logger)

	// convenience variables
	state := c.ap.state

	// create a gouging checker
	gc := worker.NewGougingChecker(state.gs, state.rs, state.cs, state.fee, state.cfg.Contracts.Period, state.cfg.Contracts.RenewWindow)

	// state variables
	contractIds := make([]types.FileContractID, 0, len(contracts))
	contractSizes := make(map[types.FileContractID]uint64)
	contractMap := make(map[types.FileContractID]api.ContractMetadata)
	renewIndices := make(map[types.FileContractID]int)

	// return variables
	toArchive = make(map[types.FileContractID]string)

	// check every active contract
	for _, contract := range contracts {
		// convenience variables
		hk := contract.HostKey()
		fcid := contract.ID

		// fetch host from hostdb
		host, err := c.ap.bus.Host(ctx, hk)
		if err != nil {
			c.logger.Errorw(fmt.Sprintf("missing host, err: %v", err), "hk", hk)
			notfound++
			continue
		}

		// if the host is blocked we ignore it, it might be unblocked later
		if host.Blocked {
			c.logger.Infow("unusable host", "hk", hk, "fcid", fcid, "reasons", errHostBlocked.Error())
			toIgnore = append(toIgnore, fcid)
			continue
		}

		// fetch recent price table and attach it to host.
		host.PriceTable, err = c.priceTable(ctx, w, host.PublicKey, host.Settings.SiamuxAddr())
		if err != nil {
			c.logger.Errorf("could not fetch price table for host %v: %v", host.PublicKey, err)
			toIgnore = append(toIgnore, fcid)
			continue
		}

		// decide whether the host is still good
<<<<<<< HEAD
		if !scfg.Enabled {
			usable, unusableResult := isUsableHost(state.cfg, state.gs, state.rs, state.cs, f, host.Host, minScore, contract.FileSize(), state.fee, false)
			if !usable {
				c.logger.Infow("unusable host", "hk", hk, "fcid", fcid, "reasons", unusableResult.reasons())
				toIgnore = append(toIgnore, fcid)
				continue
			}
=======
		usable, unusableResult := isUsableHost(state.cfg, state.rs, gc, f, host.Host, minScore, contract.FileSize())
		if !usable {
			c.logger.Infow("unusable host", "hk", hk, "fcid", fcid, "reasons", unusableResult.reasons())
			toIgnore = append(toIgnore, fcid)
			continue
>>>>>>> 47ad71d6
		}

		// grab the settings - this is safe because bad settings make an unusable host
		settings := *host.Settings

		// decide whether the contract is still good
		ci := contractInfo{contract: contract, settings: settings}
		renterFunds, err := c.renewFundingEstimate(ctx, ci, false)
		if err != nil {
			c.logger.Errorw(fmt.Sprintf("failed to compute renterFunds for contract: %v", err))
		}

		usable, refresh, renew, archive, reasons := isUsableContract(state.cfg, ci, state.cs.BlockHeight, renterFunds)
		if !usable {
			c.logger.Infow(
				"unusable contract",
				"hk", hk,
				"fcid", fcid,
				"reasons", errStr(joinErrors(reasons)),
				"refresh", refresh,
				"renew", renew,
			)
		}
		if renew {
			renewIndices[fcid] = len(toRenew)
			toRenew = append(toRenew, contractInfo{
				contract: contract,
				settings: settings,
			})
		} else if refresh {
			toRefresh = append(toRefresh, contractInfo{
				contract: contract,
				settings: settings,
			})
		} else if archive {
			toArchive[fcid] = errStr(joinErrors(reasons))
		}

		// keep track of file size
		if usable {
			contractIds = append(contractIds, fcid)
			contractMap[fcid] = contract.ContractMetadata
			contractSizes[fcid] = contract.FileSize()
		}
	}

	// apply active contract limit
	numContractsTooMany := len(contracts) - len(toIgnore) - len(toArchive) - int(state.cfg.Contracts.Amount)
	if numContractsTooMany > 0 {
		// sort by contract size
		sort.Slice(contractIds, func(i, j int) bool {
			return contractSizes[contractIds[i]] < contractSizes[contractIds[j]]
		})

		// remove superfluous contract from renewal list and add to ignore list
		prev := len(toIgnore)
		for _, id := range contractIds[:numContractsTooMany] {
			if index, exists := renewIndices[id]; exists {
				toRenew[index] = toRenew[len(toRenew)-1]
				toRenew = toRenew[:len(toRenew)-1]
			}
			toIgnore = append(toIgnore, contractMap[id].ID)
		}
		c.logger.Debugf("%d contracts too many, added %d smallest contracts to the ignore list", numContractsTooMany, len(toIgnore)-prev)
	}

	return toArchive, toIgnore, toRefresh, toRenew, nil
}

func (c *contractor) runContractFormations(ctx context.Context, w Worker, hosts []hostdb.Host, active []api.Contract, missing uint64, budget *types.Currency, renterAddress types.Address, minScore float64) ([]types.FileContractID, error) {
	// Fetch satellite config
	scfg, err := c.ap.bus.SatelliteConfig()
	if err != nil {
		return nil, err
	}
	if scfg.Enabled {
		return nil, nil
	}

	ctx, span := tracing.Tracer.Start(ctx, "runContractFormations")
	defer span.End()

	if c.ap.isStopped() {
		return nil, nil
	}
	var formed []types.FileContractID

	c.logger.Debugw(
		"run contract formations",
		"active", len(active),
		"required", c.ap.state.cfg.Contracts.Amount,
		"missing", missing,
		"budget", budget,
	)
	defer func() {
		c.logger.Debugw(
			"contract formations completed",
			"formed", len(formed),
			"budget", budget,
		)
	}()

	// convenience variables
	state := c.ap.state

	// fetch candidate hosts
	wanted := int(addLeeway(missing, leewayPctCandidateHosts))
	candidates, err := c.candidateHosts(ctx, w, hosts, active, make(map[types.PublicKey]uint64), wanted, minScore)
	if err != nil {
		return nil, err
	}

	// calculate min/max contract funds
	minInitialContractFunds, maxInitialContractFunds := initialContractFundingMinMax(state.cfg)

	for h := 0; missing > 0 && h < len(candidates); h++ {
		if c.ap.isStopped() {
			break
		}

		host := candidates[h]

		// break if the autopilot is stopped
		if c.ap.isStopped() {
			break
		}

		// fetch price table on the fly
		host.PriceTable, err = c.priceTable(ctx, w, host.PublicKey, host.Settings.SiamuxAddr())
		if err != nil {
			c.logger.Errorf("failed to fetch price table for candidate host %v: %v", host, err)
			continue
		}

		// fetch consensus state on the fly for the gouging check.
		cs, err := c.ap.bus.ConsensusState(ctx)
		if err != nil {
			c.logger.Errorf("failed to fetch consensus state for gouging check: %v", err)
			continue
		}

		// create a gouging checker
		gc := worker.NewGougingChecker(state.gs, state.rs, cs, state.fee, state.cfg.Contracts.Period, state.cfg.Contracts.RenewWindow)

		// perform gouging checks on the fly to ensure the host is not gouging its prices
		if breakdown := gc.Check(nil, &host.PriceTable.HostPriceTable); breakdown.Gouging() {
			c.logger.Errorw("candidate host became unusable", "hk", host.PublicKey, "reasons", breakdown.Reasons())
			continue
		}

		formedContract, proceed, err := c.formContract(ctx, w, host, minInitialContractFunds, maxInitialContractFunds, budget, renterAddress)
		if err == nil {
			// add contract to contract set
			formed = append(formed, formedContract.ID)
			missing--
		}
		if !proceed {
			break
		}
	}

	return formed, nil
}

func (c *contractor) runContractRenewals(ctx context.Context, w Worker, budget *types.Currency, renterAddress types.Address, toRenew []contractInfo) ([]api.ContractMetadata, error) {
	// Fetch satellite config
	scfg, err := c.ap.bus.SatelliteConfig()
	if err != nil {
		return nil, err
	}
	if scfg.Enabled {
		return nil, nil
	}

	ctx, span := tracing.Tracer.Start(ctx, "runContractRenewals")
	defer span.End()

	renewed := make([]api.ContractMetadata, 0, len(toRenew))

	c.logger.Debugw(
		"run contracts renewals",
		"torenew", len(toRenew),
		"budget", budget,
	)
	defer func() {
		c.logger.Debugw(
			"contracts renewals completed",
			"renewed", len(renewed),
			"budget", budget,
		)
	}()

	for _, ci := range toRenew {
		// TODO: keep track of consecutive failures and break at some point

		// break if the autopilot is stopped
		if c.ap.isStopped() {
			break
		}

		contract, proceed, err := c.renewContract(ctx, w, ci, budget, renterAddress)
		if err == nil {
			renewed = append(renewed, contract)
		}
		if !proceed {
			break
		}
	}

	return renewed, nil
}

func (c *contractor) runContractRefreshes(ctx context.Context, w Worker, budget *types.Currency, renterAddress types.Address, toRefresh []contractInfo) ([]api.ContractMetadata, error) {
	// Fetch satellite config
	scfg, err := c.ap.bus.SatelliteConfig()
	if err != nil {
		return nil, err
	}
	if scfg.Enabled {
		return nil, nil
	}

	ctx, span := tracing.Tracer.Start(ctx, "runContractRefreshes")
	defer span.End()

	refreshed := make([]api.ContractMetadata, 0, len(toRefresh))

	c.logger.Debugw(
		"run contracts refreshes",
		"torefresh", len(toRefresh),
		"budget", budget,
	)
	defer func() {
		c.logger.Debugw(
			"contracts refreshes completed",
			"refreshed", len(refreshed),
			"budget", budget,
		)
	}()

	for _, ci := range toRefresh {
		// TODO: keep track of consecutive failures and break at some point

		// break if the autopilot is stopped
		if c.ap.isStopped() {
			break
		}

		contract, proceed, err := c.refreshContract(ctx, w, ci, budget, renterAddress)
		if err == nil {
			refreshed = append(refreshed, contract)
		}
		if !proceed {
			break
		}
	}

	return refreshed, nil
}

func (c *contractor) initialContractFunding(settings rhpv2.HostSettings, txnFee, min, max types.Currency) types.Currency {
	if !max.IsZero() && min.Cmp(max) > 0 {
		panic("given min is larger than max") // developer error
	}

	funding := settings.ContractPrice.Add(txnFee).Mul64(10) // TODO arbitrary multiplier
	if !min.IsZero() && funding.Cmp(min) < 0 {
		return min
	}
	if !max.IsZero() && funding.Cmp(max) > 0 {
		return max
	}
	return funding
}

func (c *contractor) refreshFundingEstimate(ctx context.Context, cfg api.AutopilotConfig, ci contractInfo) (types.Currency, error) {
	// refresh with 1.2x the funds
	refreshAmount := ci.contract.TotalCost.Mul64(6).Div64(5)

	// estimate the txn fee
	txnFeeEstimate := c.ap.state.fee.Mul64(estimatedFileContractTransactionSetSize)

	// check for a sane minimum that is equal to the initial contract funding
	// but without an upper cap.
	minInitialContractFunds, _ := initialContractFundingMinMax(cfg)
	minimum := c.initialContractFunding(ci.settings, txnFeeEstimate, minInitialContractFunds, types.ZeroCurrency)
	refreshAmountCapped := refreshAmount
	if refreshAmountCapped.Cmp(minimum) < 0 {
		refreshAmountCapped = minimum
	}
	c.logger.Debugw("refresh estimate",
		"fcid", ci.contract.ID,
		"refreshAmount", refreshAmount,
		"refreshAmountCapped", refreshAmountCapped)
	return refreshAmountCapped, nil
}

func (c *contractor) renewFundingEstimate(ctx context.Context, ci contractInfo, renewing bool) (types.Currency, error) {
	cfg := c.ap.state.cfg

	// estimate the cost of the current data stored
	dataStored := ci.contract.FileSize()
	storageCost := types.NewCurrency64(dataStored).Mul64(cfg.Contracts.Period).Mul(ci.settings.StoragePrice)

	// fetch the spending of the contract we want to renew.
	prevSpending, err := c.contractSpending(ctx, ci.contract, c.currentPeriod())
	if err != nil {
		c.logger.Errorw(
			fmt.Sprintf("could not retrieve contract spending, err: %v", err),
			"hk", ci.contract.HostKey,
			"fcid", ci.contract.ID,
		)
		return types.ZeroCurrency, err
	}

	// estimate the amount of data uploaded, sanity check with data stored
	//
	// TODO: estimate is not ideal because price can change, better would be to
	// look at the amount of data stored in the contract from the previous cycle
	prevUploadDataEstimate := prevSpending.Uploads
	if !ci.settings.UploadBandwidthPrice.IsZero() {
		prevUploadDataEstimate = prevUploadDataEstimate.Div(ci.settings.UploadBandwidthPrice)
	}
	if prevUploadDataEstimate.Cmp(types.NewCurrency64(dataStored)) > 0 {
		prevUploadDataEstimate = types.NewCurrency64(dataStored)
	}

	// estimate the
	// - upload cost: previous uploads + prev storage
	// - download cost: assumed to be the same
	// - fund acount cost: assumed to be the same
	newUploadsCost := prevSpending.Uploads.Add(prevUploadDataEstimate.Mul64(cfg.Contracts.Period).Mul(ci.settings.StoragePrice))
	newDownloadsCost := prevSpending.Downloads
	newFundAccountCost := prevSpending.FundAccount

	// estimate the siafund fees
	//
	// NOTE: the transaction fees are not included in the siafunds estimate
	// because users are not charged siafund fees on money that doesn't go into
	// the file contract (and the transaction fee goes to the miners, not the
	// file contract).
	subTotal := storageCost.Add(newUploadsCost).Add(newDownloadsCost).Add(newFundAccountCost).Add(ci.settings.ContractPrice)
	siaFundFeeEstimate, err := c.ap.bus.FileContractTax(ctx, subTotal)
	if err != nil {
		return types.ZeroCurrency, err
	}

	// estimate the txn fee
	txnFeeEstimate := c.ap.state.fee.Mul64(estimatedFileContractTransactionSetSize)

	// add them all up and then return the estimate plus 33% for error margin
	// and just general volatility of usage pattern.
	estimatedCost := subTotal.Add(siaFundFeeEstimate).Add(txnFeeEstimate)
	estimatedCost = estimatedCost.Add(estimatedCost.Div64(3)) // TODO: arbitrary divisor

	// check for a sane minimum that is equal to the initial contract funding
	// but without an upper cap.
	minInitialContractFunds, _ := initialContractFundingMinMax(cfg)
	minimum := c.initialContractFunding(ci.settings, txnFeeEstimate, minInitialContractFunds, types.ZeroCurrency)
	cappedEstimatedCost := estimatedCost
	if cappedEstimatedCost.Cmp(minimum) < 0 {
		cappedEstimatedCost = minimum
	}

	if renewing {
		c.logger.Debugw("renew estimate",
			"fcid", ci.contract.ID,
			"dataStored", dataStored,
			"storageCost", storageCost.String(),
			"newUploadsCost", newUploadsCost.String(),
			"newDownloadsCost", newDownloadsCost.String(),
			"newFundAccountCost", newFundAccountCost.String(),
			"contractPrice", ci.settings.ContractPrice.String(),
			"prevUploadDataEstimate", prevUploadDataEstimate.String(),
			"estimatedCost", estimatedCost.String(),
			"minInitialContractFunds", minInitialContractFunds.String(),
			"minimum", minimum.String(),
			"cappedEstimatedCost", cappedEstimatedCost.String(),
		)
	}
	return cappedEstimatedCost, nil
}

func (c *contractor) managedFindMinAllowedHostScores(ctx context.Context, w Worker, hosts []hostdb.Host, storedData map[types.PublicKey]uint64) (float64, error) {
	// Pull a new set of hosts from the hostdb that could be used as a new set
	// to match the allowance. The lowest scoring host of these new hosts will
	// be used as a baseline for determining whether our existing contracts are
	// worthwhile.
	numContracts := c.ap.state.cfg.Contracts.Amount
	buffer := 50
	candidates, err := c.candidateHosts(ctx, w, hosts, nil, storedData, int(numContracts)+int(buffer), math.SmallestNonzeroFloat64) // avoid 0 score hosts
	if err != nil {
		return 0, err
	}
	if len(candidates) == 0 {
		c.logger.Warn("min host score is set to the smallest non-zero float because there are no candidate hosts")
		return math.SmallestNonzeroFloat64, nil
	}

	// Find the minimum score that a host is allowed to have to be considered
	// good for upload.
	lowestScore := math.MaxFloat64
	for i := 0; i < len(candidates); i++ {
		score := hostScore(c.ap.state.cfg, candidates[i], 0, c.ap.state.rs.Redundancy()).Score()
		if score < lowestScore {
			lowestScore = score
		}
	}
	return lowestScore / minAllowedScoreLeeway, nil
}

func (c *contractor) candidateHosts(ctx context.Context, w Worker, hosts []hostdb.Host, active []api.Contract, storedData map[types.PublicKey]uint64, wanted int, minScore float64) ([]hostdb.Host, error) {
	c.logger.Debugf("looking for %d candidate hosts", wanted)

	// nothing to do
	if wanted == 0 {
		return nil, nil
	}

	state := c.ap.state

	// create a map of used hosts
	used := make(map[types.PublicKey]struct{})
	for _, contract := range active {
		used[contract.HostKey()] = struct{}{}
	}

	// create an IP filter
	ipFilter := newIPFilter(c.logger)

	// create a gouging checker
	gc := worker.NewGougingChecker(state.gs, state.rs, state.cs, state.fee, state.cfg.Contracts.Period, state.cfg.Contracts.RenewWindow)

	// create list of candidate hosts
	var candidates []hostdb.Host
	var excluded, unscanned int
	for _, h := range hosts {
		// filter out used hosts
		if _, exclude := used[h.PublicKey]; exclude {
			_ = ipFilter.isRedundantIP(h) // ensure the host's IP is registered as used
			excluded++
			continue
		}
		// filter out unscanned hosts
		if h.Settings == nil || h.PriceTable == nil {
			unscanned++
			continue
		}
		candidates = append(candidates, h)
	}

	c.logger.Debugw(fmt.Sprintf("selected %d candidate hosts out of %d", len(candidates), len(hosts)),
		"excluded", excluded,
		"unscanned", unscanned)

	// score all candidate hosts
	start := time.Now()
	var results unusableHostResult
	scores := make([]float64, 0, len(candidates))
	scored := make([]hostdb.Host, 0, len(candidates))
	var unusable, zeros int
	for _, h := range candidates {
		// NOTE: use the price table stored on the host for gouging checks when
		// looking for candidate hosts, fetching the price table on the fly here
		// slows contract maintenance down way too much, we re-evaluate the host
		// right before forming the contract to ensure we do not form a contract
		// with a host that's gouging its prices.
		//
		// NOTE: we do not care about validating the host blockheight in the
		// pricetable so we set it to ours
		if h.PriceTable != nil {
			h.PriceTable.HostBlockHeight = state.cs.BlockHeight
		}
		if usable, result := isUsableHost(state.cfg, state.rs, gc, ipFilter, h, minScore, storedData[h.PublicKey]); !usable {
			results.merge(result)
			unusable++
			continue
		}

		score := hostScore(state.cfg, h, 0, state.rs.Redundancy()).Score()
		if score == 0 {
			zeros++
			continue
		}

		scored = append(scored, h)
		scores = append(scores, score)
	}

	c.logger.Debugw(fmt.Sprintf("scored %d candidate hosts out of %v, took %v", len(scored), len(candidates), time.Since(start)),
		"zeroscore", zeros,
		"unusable", unusable)

	// select hosts
	var selected []hostdb.Host
	for len(selected) < wanted && len(scored) > 0 {
		i := randSelectByWeight(scores)
		selected = append(selected, scored[i])

		// remove selected host
		scored[i], scored = scored[len(scored)-1], scored[:len(scored)-1]
		scores[i], scores = scores[len(scores)-1], scores[:len(scores)-1]
	}

	// print warning if no candidate hosts were found
	if len(selected) == 0 {
		c.logger.Warnf("no candidate hosts found")
	} else if len(selected) < wanted {
		if len(candidates) >= wanted {
			c.logger.Warnw(fmt.Sprintf("only found %d candidate host(s) out of the %d we wanted", len(selected), wanted), results.keysAndValues()...)
		} else {
			c.logger.Debugf("only found %d candidate host(s) out of the %d we wanted", len(selected), wanted)
		}
	}

	return selected, nil
}

func (c *contractor) renewContract(ctx context.Context, w Worker, ci contractInfo, budget *types.Currency, renterAddress types.Address) (cm api.ContractMetadata, proceed bool, err error) {
	ctx, span := tracing.Tracer.Start(ctx, "renewContract")
	defer span.End()
	defer func() {
		if err != nil {
			span.RecordError(err)
			span.SetStatus(codes.Error, "failed to renew contract")
		}
	}()
	span.SetAttributes(attribute.Stringer("host", ci.contract.HostKey()))
	span.SetAttributes(attribute.Stringer("contract", ci.contract.ID))

	// convenience variables
	cfg := c.ap.state.cfg
	cs := c.ap.state.cs
	contract := ci.contract
	settings := ci.settings
	fcid := contract.ID
	rev := contract.Revision
	hk := contract.HostKey()

	// calculate the renter funds
	renterFunds, err := c.renewFundingEstimate(ctx, ci, true)
	if err != nil {
		c.logger.Errorw(fmt.Sprintf("could not get renew funding estimate, err: %v", err), "hk", hk, "fcid", fcid)
		return api.ContractMetadata{}, true, err
	}

	// check our budget
	if budget.Cmp(renterFunds) < 0 {
		c.logger.Debugw("insufficient budget", "budget", budget, "needed", renterFunds)
		return api.ContractMetadata{}, false, errors.New("insufficient budget")
	}

	// calculate the host collateral
	endHeight := endHeight(cfg, c.currentPeriod())
	expectedStorage := renterFundsToExpectedStorage(renterFunds, endHeight-cs.BlockHeight, settings)
	newCollateral := rhpv2.ContractRenewalCollateral(rev.FileContract, expectedStorage, settings, cs.BlockHeight, endHeight)

	// renew the contract
	newRevision, _, err := w.RHPRenew(ctx, fcid, endHeight, hk, contract.HostIP, renterAddress, renterFunds, newCollateral)
	if err != nil {
		c.logger.Errorw(fmt.Sprintf("renewal failed, err: %v", err), "hk", hk, "fcid", fcid)
		if containsError(err, wallet.ErrInsufficientBalance) {
			return api.ContractMetadata{}, false, err
		}
		return api.ContractMetadata{}, true, err
	}

	// update the budget
	*budget = budget.Sub(renterFunds)

	// persist the contract
	renewedContract, err := c.ap.bus.AddRenewedContract(ctx, newRevision, renterFunds, cs.BlockHeight, fcid, types.PublicKey{})
	if err != nil {
		c.logger.Errorw(fmt.Sprintf("renewal failed to persist, err: %v", err), "hk", hk, "fcid", fcid)
		return api.ContractMetadata{}, false, err
	}

	c.logger.Debugw(
		"renewal succeeded",
		"fcid", renewedContract.ID,
		"renewedFrom", fcid,
		"renterFunds", renterFunds.String(),
		"newCollateral", newCollateral.String(),
	)
	return renewedContract, true, nil
}

func (c *contractor) refreshContract(ctx context.Context, w Worker, ci contractInfo, budget *types.Currency, renterAddress types.Address) (cm api.ContractMetadata, proceed bool, err error) {
	ctx, span := tracing.Tracer.Start(ctx, "refreshContract")
	defer span.End()
	defer func() {
		if err != nil {
			span.RecordError(err)
			span.SetStatus(codes.Error, "failed to refresh contract")
		}
	}()
	span.SetAttributes(attribute.Stringer("host", ci.contract.HostKey()))
	span.SetAttributes(attribute.Stringer("contract", ci.contract.ID))

	// convenience variables
	cfg := c.ap.state.cfg
	cs := c.ap.state.cs
	contract := ci.contract
	settings := ci.settings
	fcid := contract.ID
	rev := contract.Revision
	hk := contract.HostKey()

	// calculate the renter funds
	renterFunds, err := c.refreshFundingEstimate(ctx, cfg, ci)
	if err != nil {
		c.logger.Errorw(fmt.Sprintf("could not get refresh funding estimate, err: %v", err), "hk", hk, "fcid", fcid)
		return api.ContractMetadata{}, true, err
	}

	// check our budget
	if budget.Cmp(renterFunds) < 0 {
		c.logger.Warnw("insufficient budget for refresh", "hk", hk, "fcid", fcid, "budget", budget, "needed", renterFunds)
		return api.ContractMetadata{}, false, fmt.Errorf("insufficient budget: %s < %s", budget.String(), renterFunds.String())
	}

	// calculate the new collateral
	expectedStorage := renterFundsToExpectedStorage(renterFunds, contract.EndHeight()-cs.BlockHeight, settings)
	newCollateral := rhpv2.ContractRenewalCollateral(rev.FileContract, expectedStorage, settings, cs.BlockHeight, contract.EndHeight())

	// do not refresh if the contract's updated collateral will fall below the threshold anyway
	_, hostMissedPayout, _, _ := rhpv2.CalculateHostPayouts(rev.FileContract, newCollateral, settings, contract.EndHeight())
	var newRemainingCollateral types.Currency
	if hostMissedPayout.Cmp(settings.ContractPrice) > 0 {
		newRemainingCollateral = hostMissedPayout.Sub(settings.ContractPrice)
	}
	if isBelowCollateralThreshold(newCollateral, newRemainingCollateral) {
		err := errors.New("refresh failed, new collateral is below the threshold")
		c.logger.Errorw(err.Error(), "hk", hk, "fcid", fcid, "expectedCollateral", newCollateral.String(), "actualCollateral", newRemainingCollateral.String(), "maxCollateral", settings.MaxCollateral)
		return api.ContractMetadata{}, true, err
	}

	// renew the contract
	newRevision, _, err := w.RHPRenew(ctx, contract.ID, contract.EndHeight(), hk, contract.HostIP, renterAddress, renterFunds, newCollateral)
	if err != nil {
		c.logger.Errorw(fmt.Sprintf("refresh failed, err: %v", err), "hk", hk, "fcid", fcid)
		if containsError(err, wallet.ErrInsufficientBalance) {
			return api.ContractMetadata{}, false, err
		}
		return api.ContractMetadata{}, true, err
	}

	// update the budget
	*budget = budget.Sub(renterFunds)

	// persist the contract
	refreshedContract, err := c.ap.bus.AddRenewedContract(ctx, newRevision, renterFunds, cs.BlockHeight, contract.ID, types.PublicKey{})
	if err != nil {
		c.logger.Errorw(fmt.Sprintf("refresh failed, err: %v", err), "hk", hk, "fcid", fcid)
		return api.ContractMetadata{}, false, err
	}

	// add to renewed set
	c.logger.Debugw("refresh succeeded",
		"fcid", refreshedContract.ID,
		"renewedFrom", contract.ID,
		"renterFunds", renterFunds.String(),
		"newCollateral", newCollateral.String(),
	)
	return refreshedContract, true, nil
}

func (c *contractor) formContract(ctx context.Context, w Worker, host hostdb.Host, minInitialContractFunds, maxInitialContractFunds types.Currency, budget *types.Currency, renterAddress types.Address) (cm api.ContractMetadata, proceed bool, err error) {
	ctx, span := tracing.Tracer.Start(ctx, "formContract")
	defer span.End()
	defer func() {
		if err != nil {
			span.RecordError(err)
			span.SetStatus(codes.Error, "failed to form contract")
		}
	}()
	hk := host.PublicKey
	span.SetAttributes(attribute.Stringer("host", hk))

	// convenience variables
	state := c.ap.state

	// fetch host settings
	scan, err := w.RHPScan(ctx, hk, host.NetAddress, 0)
	if err != nil {
		c.logger.Debugw(err.Error(), "hk", hk)
		return api.ContractMetadata{}, true, err
	}

	// check our budget
	txnFee := state.fee.Mul64(estimatedFileContractTransactionSetSize)
	renterFunds := initialContractFunding(scan.Settings, txnFee, minInitialContractFunds, maxInitialContractFunds)
	if budget.Cmp(renterFunds) < 0 {
		c.logger.Debugw("insufficient budget", "budget", budget, "needed", renterFunds)
		return api.ContractMetadata{}, false, errors.New("insufficient budget")
	}

	// calculate the host collateral
	endHeight := endHeight(state.cfg, c.currentPeriod())
	expectedStorage := renterFundsToExpectedStorage(renterFunds, endHeight-state.cs.BlockHeight, scan.Settings)
	hostCollateral := rhpv2.ContractFormationCollateral(state.cfg.Contracts.Period, expectedStorage, scan.Settings)

	// form contract
	contract, _, err := w.RHPForm(ctx, endHeight, hk, host.NetAddress, renterAddress, renterFunds, hostCollateral)
	if err != nil {
		// TODO: keep track of consecutive failures and break at some point
		c.logger.Errorw(fmt.Sprintf("contract formation failed, err: %v", err), "hk", hk)
		if containsError(err, wallet.ErrInsufficientBalance) {
			return api.ContractMetadata{}, false, err
		}
		return api.ContractMetadata{}, true, err
	}

	// update the budget
	*budget = budget.Sub(renterFunds)

	// persist contract in store
	formedContract, err := c.ap.bus.AddContract(ctx, contract, renterFunds, state.cs.BlockHeight, types.PublicKey{})
	if err != nil {
		c.logger.Errorw(fmt.Sprintf("contract formation failed, err: %v", err), "hk", hk)
		return api.ContractMetadata{}, true, err
	}

	c.logger.Debugw("formation succeeded",
		"hk", hk,
		"fcid", formedContract.ID,
		"renterFunds", renterFunds.String(),
		"collateral", hostCollateral.String(),
	)
	return formedContract, true, nil
}

func (c *contractor) priceTable(ctx context.Context, w Worker, hk types.PublicKey, siamuxAddr string) (*hostdb.HostPriceTable, error) {
	ctx, cancel := context.WithTimeout(ctx, contractHostPriceTableTimeout)
	defer cancel()

	pt, err := w.RHPPriceTable(ctx, hk, siamuxAddr)
	if err != nil {
		return nil, err
	}

	return &hostdb.HostPriceTable{
		HostPriceTable: pt,
		Expiry:         time.Now().Add(pt.Validity),
	}, nil
}

func buildContractSet(active []api.Contract, toArchive map[types.FileContractID]string, toIgnore []types.FileContractID, toRefresh, toRenew []contractInfo, renewed []api.ContractMetadata) []types.FileContractID {
	// collect ids
	var activeIds []types.FileContractID
	for _, c := range active {
		activeIds = append(activeIds, c.ID)
	}
	var renewIds []types.FileContractID
	for _, c := range append(toRefresh, toRenew...) {
		renewIds = append(renewIds, c.contract.ID)
	}
	var toArchiveIds []types.FileContractID
	for id := range toArchive {
		toArchiveIds = append(toArchiveIds, id)
	}

	// build some maps
	isArchived := contractMapBool(toArchiveIds)
	isIgnored := contractMapBool(toIgnore)
	isUpForRenew := contractMapBool(renewIds)

	// renewed map is special case since we need renewed from
	isRenewed := make(map[types.FileContractID]bool)
	renewedIDs := make([]types.FileContractID, 0, len(renewed))
	for _, c := range renewed {
		isRenewed[c.RenewedFrom] = true
		renewedIDs = append(renewedIDs, c.ID)
	}

	// build new contract set
	var contracts []types.FileContractID
	for _, fcid := range append(activeIds, renewedIDs...) {
		if isArchived[fcid] {
			continue // exclude archived contracts
		}
		if isIgnored[fcid] {
			continue // exclude ignored contracts (contracts that became unusable)
		}
		if isRenewed[fcid] {
			continue // exclude (effectively) renewed contracts
		}
		if isUpForRenew[fcid] && !isRenewed[fcid] {
			continue // exclude contracts that were up for renewal but failed to renew
		}
		contracts = append(contracts, fcid)
	}
	return contracts
}

func initialContractFunding(settings rhpv2.HostSettings, txnFee, min, max types.Currency) types.Currency {
	if !max.IsZero() && min.Cmp(max) > 0 {
		panic("given min is larger than max") // developer error
	}

	funding := settings.ContractPrice.Add(txnFee).Mul64(10) // TODO arbitrary multiplier
	if !min.IsZero() && funding.Cmp(min) < 0 {
		return min
	}
	if !max.IsZero() && funding.Cmp(max) > 0 {
		return max
	}
	return funding
}

func initialContractFundingMinMax(cfg api.AutopilotConfig) (min types.Currency, max types.Currency) {
	allowance := cfg.Contracts.Allowance.Div64(cfg.Contracts.Amount)
	min = allowance.Div64(minInitialContractFundingDivisor)
	max = allowance.Div64(maxInitialContractFundingDivisor)
	return
}

func addLeeway(n uint64, pct float64) uint64 {
	if pct < 0 {
		panic("given leeway percent has to be positive")
	}
	return uint64(math.Ceil(float64(n) * pct))
}

func contractMapBool(contracts []types.FileContractID) map[types.FileContractID]bool {
	contractsMap := make(map[types.FileContractID]bool)
	for _, fcid := range contracts {
		contractsMap[fcid] = true
	}
	return contractsMap
}

func endHeight(cfg api.AutopilotConfig, currentPeriod uint64) uint64 {
	return currentPeriod + cfg.Contracts.Period + cfg.Contracts.RenewWindow
}

// renterFundsToExpectedStorage returns how much storage a renter is expected to
// be able to afford given the provided 'renterFunds'.
func renterFundsToExpectedStorage(renterFunds types.Currency, duration uint64, host rhpv2.HostSettings) uint64 {
	costPerByte := host.UploadBandwidthPrice.Add(host.StoragePrice.Mul64(duration)).Add(host.DownloadBandwidthPrice)
	// If storage is free, we can afford 'unlimited' data.
	if costPerByte.IsZero() {
		return math.MaxUint64
	}
	// Catch overflow.
	expectedStorage := renterFunds.Div(costPerByte)
	if expectedStorage.Cmp(types.NewCurrency64(math.MaxUint64)) > 0 {
		return math.MaxUint64
	}
	return expectedStorage.Big().Uint64()
}<|MERGE_RESOLUTION|>--- conflicted
+++ resolved
@@ -517,21 +517,13 @@
 		}
 
 		// decide whether the host is still good
-<<<<<<< HEAD
 		if !scfg.Enabled {
-			usable, unusableResult := isUsableHost(state.cfg, state.gs, state.rs, state.cs, f, host.Host, minScore, contract.FileSize(), state.fee, false)
+			usable, unusableResult := isUsableHost(state.cfg, state.rs, gc, f, host.Host, minScore,	 contract.FileSize())
 			if !usable {
 				c.logger.Infow("unusable host", "hk", hk, "fcid", fcid, "reasons", unusableResult.reasons())
 				toIgnore = append(toIgnore, fcid)
 				continue
 			}
-=======
-		usable, unusableResult := isUsableHost(state.cfg, state.rs, gc, f, host.Host, minScore, contract.FileSize())
-		if !usable {
-			c.logger.Infow("unusable host", "hk", hk, "fcid", fcid, "reasons", unusableResult.reasons())
-			toIgnore = append(toIgnore, fcid)
-			continue
->>>>>>> 47ad71d6
 		}
 
 		// grab the settings - this is safe because bad settings make an unusable host
