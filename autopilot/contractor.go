package autopilot

import (
	"context"
	"errors"
	"fmt"
	"math"
	"sort"
	"sync"
	"time"

	"go.opentelemetry.io/otel/attribute"
	"go.opentelemetry.io/otel/codes"
	"go.sia.tech/core/consensus"
	rhpv2 "go.sia.tech/core/rhp/v2"
	rhpv3 "go.sia.tech/core/rhp/v3"
	"go.sia.tech/core/types"
	"go.sia.tech/renterd/api"
	"go.sia.tech/renterd/hostdb"
	"go.sia.tech/renterd/internal/tracing"
	"go.sia.tech/renterd/wallet"
	"go.uber.org/zap"
)

const (
	// contractHostPriceTableTimeout is the amount of time we wait to receive a
	// price table from the host
	contractHostPriceTableTimeout = 10 * time.Second

	// contractHostTimeout is the amount of time we wait to receive the latest
	// revision from the host
	contractHostTimeout = 30 * time.Second

	// estimatedFileContractTransactionSetSize is the estimated blockchain size
	// of a transaction set between a renter and a host that contains a file
	// contract.
	estimatedFileContractTransactionSetSize = 2048

	// leewayPctCandidateHosts is the leeway we apply when fetching candidate
	// hosts, we fetch ~10% more than required
	leewayPctCandidateHosts = 1.1

	// leewayPctRequiredContracts is the leeway we apply on the amount of
	// contracts the config dictates we should have, we'll only form new
	// contracts if the number of active contracts dips below 87.5% of the
	// required contracts
	leewayPctRequiredContracts = 0.875

	// maxInitialContractFundingDivisor and minInitialContractFundingDivisor
	// define a range we use when calculating the initial contract funding
	maxInitialContractFundingDivisor = uint64(10)
	minInitialContractFundingDivisor = uint64(20)

	// minAllowedScoreLeeway is a factor by which a host can be under the lowest
	// score found in a random sample of scores before being considered not
	// usable.
	minAllowedScoreLeeway = 500
)

type (
	contractor struct {
		ap     *Autopilot
		logger *zap.SugaredLogger

		maintenanceTxnID types.TransactionID

		mu         sync.Mutex
		currPeriod uint64
	}

	contractInfo struct {
		contract api.Contract
		settings rhpv2.HostSettings
	}
)

func newContractor(ap *Autopilot) *contractor {
	return &contractor{
		ap:     ap,
		logger: ap.logger.Named("contractor"),
	}
}

func (c *contractor) performContractMaintenance(ctx context.Context, w Worker, cfg api.AutopilotConfig, cs api.ConsensusState) error {
	ctx, span := tracing.Tracer.Start(ctx, "contractor.performContractMaintenance")
	defer span.End()

	if c.ap.isStopped() || !cs.Synced {
		return nil // skip contract maintenance if we're not synced
	}

	c.logger.Info("performing contract maintenance")

	// no maintenance if no hosts are requested
	if cfg.Contracts.Amount == 0 {
		c.logger.Debug("no hosts requested, skipping contract maintenance")
		return nil
	}

	// fetch our wallet address
	address, err := c.ap.bus.WalletAddress(ctx)
	if err != nil {
		return err
	}

	// fetch all active contracts from the worker
	start := time.Now()
	resp, err := w.ActiveContracts(ctx, contractHostTimeout)
	if err != nil {
		return err
	}
	if resp.Error != "" {
		c.logger.Error(resp.Error)
	}
	c.logger.Debugf("fetched %d active contracts, took %v", len(resp.Contracts), time.Since(start))
	active := resp.Contracts

	// fetch recommended txn fee
	fee, err := c.ap.bus.RecommendedFee(ctx)
	if err != nil {
		return err
	}

	// fetch gouging settings
	gs, err := c.ap.bus.GougingSettings(ctx)
	if err != nil {
		return err
	}

	// fetch redundancy settings
	rs, err := c.ap.bus.RedundancySettings(ctx)
	if err != nil {
		return err
	}

	// fetch all hosts
	hosts, err := c.ap.bus.Hosts(ctx, 0, -1)
	if err != nil {
		return err
	}

	// compile map of stored data per host
	storedData := make(map[types.PublicKey]uint64)
	for _, c := range active {
		storedData[c.HostKey()] += c.FileSize()
	}

	// min score to pass checks.
	var minScore float64
	if len(hosts) > 0 {
		minScore, err = c.managedFindMinAllowedHostScores(ctx, cfg, hosts, storedData, rs.Redundancy())
		if err != nil {
			return fmt.Errorf("failed to determine min score for contract check: %w", err)
		}
	} else {
		c.logger.Warn("could not calculate min score, no hosts found")
	}

	// run checks
	toDelete, toIgnore, toRefresh, toRenew, err := c.runContractChecks(ctx, cfg, cs, gs, rs, active, minScore, fee)
	if err != nil {
		return fmt.Errorf("failed to run contract checks, err: %v", err)
	}

	// delete contracts
	if len(toDelete) > 0 {
		c.logger.Debugf("deleting %d contracts: %+v", len(toDelete), toDelete)
		if err := c.ap.bus.DeleteContracts(ctx, toDelete); err != nil {
			c.logger.Errorf("failed to delete contracts, err: %v", err) // continue
		}
	}

	// calculate remaining funds
	remaining, err := c.remainingFunds(cfg, active)
	if err != nil {
		return err
	}

	// run renewals
	renewed, err := c.runContractRenewals(ctx, w, cfg, cs.BlockHeight, &remaining, address, toRenew)
	if err != nil {
		c.logger.Errorf("failed to renew contracts, err: %v", err) // continue
	}

	// run contract refreshes
	refreshed, err := c.runContractRefreshes(ctx, w, cfg, cs.BlockHeight, &remaining, address, toRefresh)
	if err != nil {
		c.logger.Errorf("failed to refresh contracts, err: %v", err) // continue
	}

	// build the new contract set (excluding formed contracts)
	contractset := buildContractSet(active, toDelete, toIgnore, toRefresh, toRenew, append(renewed, refreshed...))
	numContracts := uint64(len(contractset))

	// check if we need to form contracts and add them to the contract set
	var formed []types.FileContractID
	if numContracts < addLeeway(cfg.Contracts.Amount, leewayPctRequiredContracts) {
<<<<<<< HEAD
		if formed, err = c.runContractFormations(ctx, w, cfg, hosts, active, cfg.Contracts.Amount-numContracts, cs.BlockHeight, &remaining, address, minScore); err != nil {
=======
		if formed, err = c.runContractFormations(ctx, cfg, hosts, active, cfg.Contracts.Amount-numContracts, cs.BlockHeight, &remaining, address, minScore, fee); err != nil {
>>>>>>> 1ef01620
			c.logger.Errorf("failed to form contracts, err: %v", err) // continue
		}
	}
	contractset = append(contractset, formed...)

	c.logger.Debugw(
		"contracts after maintenance",
		"formed", len(formed),
		"renewed", len(renewed),
		"contractset", len(contractset),
	)

	// update contract set
	if !c.ap.isStopped() {
		if len(contractset) < int(rs.TotalShards) {
			c.logger.Warnf("contractset does not have enough contracts, %v<%v", len(contractset), rs.TotalShards)
		}
		return c.ap.bus.SetContractSet(ctx, cfg.Contracts.Set, contractset)
	}
	return nil
}

func (c *contractor) performWalletMaintenance(ctx context.Context, cfg api.AutopilotConfig, cs api.ConsensusState) error {
	ctx, span := tracing.Tracer.Start(ctx, "contractor.performWalletMaintenance")
	defer span.End()

	if c.ap.isStopped() || !cs.Synced {
		return nil // skip contract maintenance if we're not synced
	}

	c.logger.Info("performing wallet maintenance")
	b := c.ap.bus
	l := c.logger

	// no contracts - nothing to do
	if cfg.Contracts.Amount == 0 {
		l.Debug("wallet maintenance skipped, no contracts wanted")
		return nil
	}

	// no allowance - nothing to do
	if cfg.Contracts.Allowance.IsZero() {
		l.Debug("wallet maintenance skipped, no allowance set")
		return nil
	}

	// pending maintenance transaction - nothing to do
	pending, err := b.WalletPending(ctx)
	if err != nil {
		return nil
	}
	for _, txn := range pending {
		if c.maintenanceTxnID == txn.ID() {
			l.Debugf("wallet maintenance skipped, pending transaction found with id %v", c.maintenanceTxnID)
			return nil
		}
	}

	// enough outputs - nothing to do
	outputs, err := b.WalletOutputs(ctx)
	if err != nil {
		return err
	}
	if uint64(len(outputs)) >= cfg.Contracts.Amount {
		l.Debugf("no wallet maintenance needed, plenty of outputs available (%v>=%v)", len(outputs), cfg.Contracts.Amount)
		return nil
	}

	// not enough balance - nothing to do
	amount := cfg.Contracts.Allowance.Div64(cfg.Contracts.Amount)
	balance, err := b.WalletBalance(ctx)
	if err != nil {
		return err
	}
	if balance.Cmp(amount.Mul64(cfg.Contracts.Amount)) < 0 {
		l.Debugf("wallet maintenance skipped, insufficient balance %v < (%v*%v)", balance, cfg.Contracts.Amount, amount)
		return nil
	}

	// redistribute outputs
	id, err := b.WalletRedistribute(ctx, int(cfg.Contracts.Amount), amount)
	if err != nil {
		return fmt.Errorf("failed to redistribute wallet into %d outputs of amount %v, balance %v, err %v", cfg.Contracts.Amount, amount, balance, err)
	}

	l.Debugf("wallet maintenance succeeded, tx %v", id)
	c.maintenanceTxnID = id
	return nil
}

func (c *contractor) runContractChecks(ctx context.Context, cfg api.AutopilotConfig, cs api.ConsensusState, gs api.GougingSettings, rs api.RedundancySettings, contracts []api.Contract, minScore float64, txnFee types.Currency) (toDelete, toIgnore []types.FileContractID, toRefresh, toRenew []contractInfo, _ error) {
	if c.ap.isStopped() {
		return
	}
	c.logger.Debug("running contract checks")

	var notfound int
	defer func() {
		c.logger.Debugw(
			"contracts checks completed",
			"active", len(contracts),
			"notfound", notfound,
			"toDelete", len(toDelete),
			"toIgnore", len(toIgnore),
			"toRefresh", len(toRefresh),
			"toRenew", len(toRenew),
		)
	}()

	// create a new ip filter
	f := newIPFilter(c.logger)

	// state variables
	contractIds := make([]types.FileContractID, 0, len(contracts))
	contractSizes := make(map[types.FileContractID]uint64)
	contractMap := make(map[types.FileContractID]api.ContractMetadata)
	renewIndices := make(map[types.FileContractID]int)

	// check every active contract
	for _, contract := range contracts {
		// convenience variables
		hk := contract.HostKey()
		fcid := contract.ID

		// fetch host from hostdb
		host, err := c.ap.bus.Host(ctx, hk)
		if err != nil {
			c.logger.Errorw(fmt.Sprintf("missing host, err: %v", err), "hk", hk)
			notfound++
			continue
		}

		// if the host is blocked we ignore it, it might be unblocked later
		if host.Blocked {
			c.logger.Infow("blocked host", "hk", hk, "fcid", fcid, "reasons", errHostBlocked.Error())
			toIgnore = append(toIgnore, fcid)
			continue
		}

		// fetch price table
		pt, err := c.priceTable(ctx, host.PublicKey, host.Settings.SiamuxAddr())
		if err != nil {
			c.logger.Errorf("could not fetch price table for host %v: %v", host.PublicKey, err)
			continue
		}

		// decide whether the host is still good
		usable, reasons := isUsableHost(cfg, gs, rs, cs, &pt, f, host.Host, minScore, contract.FileSize(), txnFee)
		if !usable {
			c.logger.Infow("unusable host", "hk", hk, "fcid", fcid, "reasons", errStr(joinErrors(reasons)))
			toIgnore = append(toIgnore, fcid)
			continue
		}

		// grab the settings - this is safe because bad settings make an unusable host
		settings := *host.Settings

		// decide whether the contract is still good
		ci := contractInfo{contract: contract, settings: settings}
		renterFunds, err := c.renewFundingEstimate(ctx, cfg, cs.BlockHeight, ci)
		if err != nil {
			c.logger.Errorw(fmt.Sprintf("failed to compute renterFunds for contract: %v", err))
		}

		usable, refresh, renew, reasons := isUsableContract(cfg, ci, cs.BlockHeight, renterFunds)
		if !usable {
			c.logger.Infow(
				"unusable contract",
				"hk", hk,
				"fcid", fcid,
				"reasons", errStr(joinErrors(reasons)),
				"refresh", refresh,
				"renew", renew,
			)

			if renew {
				renewIndices[fcid] = len(toRenew)
				toRenew = append(toRenew, contractInfo{
					contract: contract,
					settings: settings,
				})
			} else if refresh {
				toRefresh = append(toRefresh, contractInfo{
					contract: contract,
					settings: settings,
				})
			} else {
				toDelete = append(toDelete, fcid)
				continue
			}
		}

		// keep track of file size
		contractIds = append(contractIds, fcid)
		contractMap[fcid] = contract.ContractMetadata
		contractSizes[fcid] = contract.FileSize()
	}

	// apply active contract limit
	numContractsTooMany := len(contracts) - len(toIgnore) - len(toDelete) - int(cfg.Contracts.Amount)
	if numContractsTooMany > 0 {
		// sort by contract size
		sort.Slice(contractIds, func(i, j int) bool {
			return contractSizes[contractIds[i]] < contractSizes[contractIds[j]]
		})

		// remove superfluous contract from renewal list and add to ignore list
		prev := len(toIgnore)
		for _, id := range contractIds[:numContractsTooMany] {
			if index, exists := renewIndices[id]; exists {
				toRenew[index] = toRenew[len(toRenew)-1]
				toRenew = toRenew[:len(toRenew)-1]
			}
			toIgnore = append(toIgnore, contractMap[id].ID)
		}
		c.logger.Debugf("%d contracts too many, added %d smallest contracts to the ignore list", numContractsTooMany, len(toIgnore)-prev)
	}

	return toDelete, toIgnore, toRefresh, toRenew, nil
}

<<<<<<< HEAD
func (c *contractor) runContractFormations(ctx context.Context, w Worker, cfg api.AutopilotConfig, hosts []hostdb.Host, active []api.Contract, missing, blockHeight uint64, budget *types.Currency, renterAddress types.Address, minScore float64) ([]types.FileContractID, error) {
=======
func (c *contractor) runContractFormations(ctx context.Context, cfg api.AutopilotConfig, hosts []hostdb.Host, active []api.Contract, missing, blockHeight uint64, budget *types.Currency, renterAddress types.Address, minScore float64, txnFee types.Currency) ([]types.FileContractID, error) {
>>>>>>> 1ef01620
	ctx, span := tracing.Tracer.Start(ctx, "runContractFormations")
	defer span.End()

	if c.ap.isStopped() {
		return nil, nil
	}
	var formed []types.FileContractID

	c.logger.Debugw(
		"run contract formations",
		"active", len(active),
		"required", cfg.Contracts.Amount,
		"missing", missing,
		"budget", budget,
	)
	defer func() {
		c.logger.Debugw(
			"contract formations completed",
			"formed", len(formed),
			"budget", budget,
		)
	}()

	// create a map of used hosts
	used := make(map[types.PublicKey]struct{})
	for _, contract := range active {
		used[contract.HostKey()] = struct{}{}
	}

	// fetch candidate hosts
	wanted := int(addLeeway(missing, leewayPctCandidateHosts))
	candidates, err := c.candidateHosts(ctx, cfg, hosts, used, make(map[types.PublicKey]uint64), wanted, minScore)
	if err != nil {
		return nil, err
	}

	// calculate min/max contract funds
	minInitialContractFunds, maxInitialContractFunds := initialContractFundingMinMax(cfg)

	for h := 0; missing > 0 && h < len(candidates); h++ {
		if c.ap.isStopped() {
			break
		}

		host := candidates[h]

		// break if the autopilot is stopped
		if c.ap.isStopped() {
			break
		}

<<<<<<< HEAD
		formedContract, proceed, err := c.formContract(ctx, w, host, fee, minInitialContractFunds, maxInitialContractFunds, blockHeight, budget, renterAddress, cfg)
=======
		formedContract, proceed, err := c.formContract(ctx, host, txnFee, minInitialContractFunds, maxInitialContractFunds, blockHeight, budget, renterAddress, cfg)
>>>>>>> 1ef01620
		if err == nil {
			// add contract to contract set
			formed = append(formed, formedContract.ID)
			missing--
		}
		if !proceed {
			break
		}
	}

	return formed, nil
}

func (c *contractor) runContractRenewals(ctx context.Context, w Worker, cfg api.AutopilotConfig, blockHeight uint64, budget *types.Currency, renterAddress types.Address, toRenew []contractInfo) ([]api.ContractMetadata, error) {
	ctx, span := tracing.Tracer.Start(ctx, "runContractRenewals")
	defer span.End()

	renewed := make([]api.ContractMetadata, 0, len(toRenew))

	c.logger.Debugw(
		"run contracts renewals",
		"torenew", len(toRenew),
		"budget", budget,
	)
	defer func() {
		c.logger.Debugw(
			"contracts renewals completed",
			"renewed", len(renewed),
			"budget", budget,
		)
	}()

	for _, ci := range toRenew {
		// TODO: keep track of consecutive failures and break at some point

		// break if the autopilot is stopped
		if c.ap.isStopped() {
			break
		}

		contract, proceed, err := c.renewContract(ctx, w, ci, cfg, blockHeight, budget, renterAddress)
		if err == nil {
			renewed = append(renewed, contract)
		}
		if !proceed {
			break
		}
	}

	return renewed, nil
}

func (c *contractor) runContractRefreshes(ctx context.Context, w Worker, cfg api.AutopilotConfig, blockHeight uint64, budget *types.Currency, renterAddress types.Address, toRefresh []contractInfo) ([]api.ContractMetadata, error) {
	ctx, span := tracing.Tracer.Start(ctx, "runContractRefreshes")
	defer span.End()

	refreshed := make([]api.ContractMetadata, 0, len(toRefresh))

	c.logger.Debugw(
		"run contracts refreshes",
		"torefresh", len(toRefresh),
		"budget", budget,
	)
	defer func() {
		c.logger.Debugw(
			"contracts refreshes completed",
			"refreshed", len(refreshed),
			"budget", budget,
		)
	}()

	for _, ci := range toRefresh {
		// TODO: keep track of consecutive failures and break at some point

		// break if the autopilot is stopped
		if c.ap.isStopped() {
			break
		}

		contract, proceed, err := c.refreshContract(ctx, w, ci, cfg, blockHeight, budget, renterAddress)
		if err == nil {
			refreshed = append(refreshed, contract)
		}
		if !proceed {
			break
		}
	}

	return refreshed, nil
}

func (c *contractor) initialContractFunding(settings rhpv2.HostSettings, txnFee, min, max types.Currency) types.Currency {
	if !max.IsZero() && min.Cmp(max) > 0 {
		panic("given min is larger than max") // developer error
	}

	funding := settings.ContractPrice.Add(txnFee).Mul64(10) // TODO arbitrary multiplier
	if !min.IsZero() && funding.Cmp(min) < 0 {
		return min
	}
	if !max.IsZero() && funding.Cmp(max) > 0 {
		return max
	}
	return funding
}

func (c *contractor) refreshFundingEstimate(ctx context.Context, cfg api.AutopilotConfig, ci contractInfo) (types.Currency, error) {
	// refresh with double the funds
	refreshAmount := ci.contract.TotalCost.Mul64(2)

	// estimate the txn fee
	txnFee, err := c.ap.bus.RecommendedFee(ctx)
	if err != nil {
		return types.ZeroCurrency, err
	}
	txnFeeEstimate := txnFee.Mul64(estimatedFileContractTransactionSetSize)

	// check for a sane minimum that is equal to the initial contract funding
	// but without an upper cap.
	minInitialContractFunds, _ := initialContractFundingMinMax(cfg)
	minimum := c.initialContractFunding(ci.settings, txnFeeEstimate, minInitialContractFunds, types.ZeroCurrency)
	refreshAmountCapped := refreshAmount
	if refreshAmountCapped.Cmp(minimum) < 0 {
		refreshAmountCapped = minimum
	}
	c.logger.Debugw("refresh estimate",
		"fcid", ci.contract.ID,
		"refreshAmount", refreshAmount,
		"refreshAmountCapped", refreshAmountCapped)
	return refreshAmountCapped, nil
}

func (c *contractor) renewFundingEstimate(ctx context.Context, cfg api.AutopilotConfig, blockHeight uint64, ci contractInfo) (types.Currency, error) {
	// estimate the cost of the current data stored
	dataStored := ci.contract.FileSize()
	storageCost := types.NewCurrency64(dataStored).Mul64(cfg.Contracts.Period).Mul(ci.settings.StoragePrice)

	// fetch the spending of the contract we want to renew.
	prevSpending, err := c.contractSpending(ctx, ci.contract, c.currentPeriod())
	if err != nil {
		c.logger.Errorw(
			fmt.Sprintf("could not retrieve contract spending, err: %v", err),
			"hk", ci.contract.HostKey,
			"fcid", ci.contract.ID,
		)
		return types.ZeroCurrency, err
	}

	// estimate the amount of data uploaded, sanity check with data stored
	//
	// TODO: estimate is not ideal because price can change, better would be to
	// look at the amount of data stored in the contract from the previous cycle
	prevUploadDataEstimate := prevSpending.Uploads
	if !ci.settings.UploadBandwidthPrice.IsZero() {
		prevUploadDataEstimate = prevUploadDataEstimate.Div(ci.settings.UploadBandwidthPrice)
	}
	if prevUploadDataEstimate.Cmp(types.NewCurrency64(dataStored)) > 0 {
		prevUploadDataEstimate = types.NewCurrency64(dataStored)
	}

	// estimate the
	// - upload cost: previous uploads + prev storage
	// - download cost: assumed to be the same
	// - fund acount cost: assumed to be the same
	newUploadsCost := prevSpending.Uploads.Add(prevUploadDataEstimate.Mul64(cfg.Contracts.Period).Mul(ci.settings.StoragePrice))
	newDownloadsCost := prevSpending.Downloads
	newFundAccountCost := prevSpending.FundAccount

	// estimate the siafund fees
	//
	// NOTE: the transaction fees are not included in the siafunds estimate
	// because users are not charged siafund fees on money that doesn't go into
	// the file contract (and the transaction fee goes to the miners, not the
	// file contract).
	subTotal := storageCost.Add(newUploadsCost).Add(newDownloadsCost).Add(newFundAccountCost).Add(ci.settings.ContractPrice)
	siaFundFeeEstimate := (consensus.State{Index: types.ChainIndex{Height: blockHeight}}).FileContractTax(types.FileContract{Payout: subTotal})

	// estimate the txn fee
	txnFee, err := c.ap.bus.RecommendedFee(ctx)
	if err != nil {
		return types.ZeroCurrency, err
	}
	txnFeeEstimate := txnFee.Mul64(estimatedFileContractTransactionSetSize)

	// add them all up and then return the estimate plus 33% for error margin
	// and just general volatility of usage pattern.
	estimatedCost := subTotal.Add(siaFundFeeEstimate).Add(txnFeeEstimate)
	estimatedCost = estimatedCost.Add(estimatedCost.Div64(3)) // TODO: arbitrary divisor

	// check for a sane minimum that is equal to the initial contract funding
	// but without an upper cap.
	minInitialContractFunds, _ := initialContractFundingMinMax(cfg)
	minimum := c.initialContractFunding(ci.settings, txnFeeEstimate, minInitialContractFunds, types.ZeroCurrency)
	cappedEstimatedCost := estimatedCost
	if cappedEstimatedCost.Cmp(minimum) < 0 {
		cappedEstimatedCost = minimum
	}
	c.logger.Debugw("renew estimate",
		"fcid", ci.contract.ID,
		"dataStored", dataStored,
		"storageCost", storageCost.String(),
		"prevUploadDataEstimate", prevUploadDataEstimate.String(),
		"estimatedCost", estimatedCost.String(),
		"minInitialContractFunds", minInitialContractFunds.String(),
		"minimum", minimum.String(),
		"cappedEstimatedCost", cappedEstimatedCost.String(),
	)
	return cappedEstimatedCost, nil
}

func (c *contractor) managedFindMinAllowedHostScores(ctx context.Context, cfg api.AutopilotConfig, hosts []hostdb.Host, storedData map[types.PublicKey]uint64, redundancy float64) (float64, error) {
	// Pull a new set of hosts from the hostdb that could be used as a new set
	// to match the allowance. The lowest scoring host of these new hosts will
	// be used as a baseline for determining whether our existing contracts are
	// worthwhile.
	numContracts := cfg.Contracts.Amount
	buffer := 50
	hosts, err := c.candidateHosts(ctx, cfg, hosts, make(map[types.PublicKey]struct{}), storedData, int(numContracts)+int(buffer), 1) // 1 to avoid 0 score hosts
	if err != nil {
		return 0, err
	}
	if len(hosts) == 0 {
		c.logger.Warn("min host score is set to the smallest non-zero float because there are no candidate hosts")
		return math.SmallestNonzeroFloat64, nil
	}

	// Find the minimum score that a host is allowed to have to be considered
	// good for upload.
	lowestScore := math.MaxFloat64
	for i := 0; i < len(hosts); i++ {
		score := hostScore(cfg, hosts[i], 0, redundancy)
		if score < lowestScore {
			lowestScore = score
		}
	}
	return lowestScore / minAllowedScoreLeeway, nil
}

func (c *contractor) candidateHosts(ctx context.Context, cfg api.AutopilotConfig, hosts []hostdb.Host, exclude map[types.PublicKey]struct{}, storedData map[types.PublicKey]uint64, wanted int, minScore float64) ([]hostdb.Host, error) {
	c.logger.Debugf("looking for %d candidate hosts", wanted)

	// nothing to do
	if wanted == 0 {
		return nil, nil
	}

	// fetch consensus state
	cs, err := c.ap.bus.ConsensusState(ctx)
	if err != nil {
		return nil, err
	}

	// fetch recommended fee
	txnFee, err := c.ap.bus.RecommendedFee(ctx)
	if err != nil {
		return nil, err
	}

	// fetch gouging settings
	gs, err := c.ap.bus.GougingSettings(ctx)
	if err != nil {
		return nil, err
	}

	// fetch redundancy settings
	rs, err := c.ap.bus.RedundancySettings(ctx)
	if err != nil {
		return nil, err
	}

	// create IP filter and add all excluded hosts to it.
	ipFilter := newIPFilter(c.logger)
	for _, h := range hosts {
		if _, exclude := exclude[h.PublicKey]; exclude {
			ipFilter.isRedundantIP(h)
			continue
		}
	}

	c.logger.Debugf("found %d candidate hosts", len(hosts)-len(exclude))

	// collect scores for all usable hosts
	start := time.Now()
	scores := make([]float64, 0, len(hosts))
	scored := make([]hostdb.Host, 0, len(hosts))
	for _, h := range hosts {
		if _, exclude := exclude[h.PublicKey]; exclude {
			continue
		}
		if h.Settings == nil {
			continue // host has not been scanned yet
		}

		pt, err := c.priceTable(ctx, h.PublicKey, h.Settings.SiamuxAddr())
		if err != nil {
			c.logger.Errorf("could not fetch price table for host %v: %v", h.PublicKey, err)
			continue
		}

		if usable, _ := isUsableHost(cfg, gs, rs, cs, &pt, ipFilter, h, minScore, storedData[h.PublicKey], txnFee); !usable {
			continue
		}

		score := hostScore(cfg, h, 0, rs.Redundancy())
		if score == 0 {
			continue
		}

		scored = append(scored, h)
		scores = append(scores, score)
	}

	c.logger.Debugf("scored %d candidate hosts, took %v", len(hosts)-len(exclude), time.Since(start))

	// select hosts
	var selected []hostdb.Host
	for len(selected) < wanted && len(scored) > 0 {
		i := randSelectByWeight(scores)
		selected = append(selected, scored[i])

		// remove selected host
		scored[i], scored = scored[len(scored)-1], scored[:len(scored)-1]
		scores[i], scores = scores[len(scores)-1], scores[:len(scores)-1]
	}

	if len(selected) < wanted {
		c.logger.Debugf("could not fetch 'wanted' candidate hosts, %d<%d", len(selected), wanted)
	}
	return selected, nil
}

func (c *contractor) renewContract(ctx context.Context, w Worker, ci contractInfo, cfg api.AutopilotConfig, blockHeight uint64, budget *types.Currency, renterAddress types.Address) (cm api.ContractMetadata, proceed bool, err error) {
	ctx, span := tracing.Tracer.Start(ctx, "renewContract")
	defer span.End()
	defer func() {
		if err != nil {
			span.RecordError(err)
			span.SetStatus(codes.Error, "failed to renew contract")
		}
	}()
	span.SetAttributes(attribute.Stringer("host", ci.contract.HostKey()))
	span.SetAttributes(attribute.Stringer("contract", ci.contract.ID))

	// convenience variables
	contract := ci.contract
	settings := ci.settings
	fcid := contract.ID
	rev := contract.Revision
	hk := contract.HostKey()

	// calculate the renter funds
	renterFunds, err := c.renewFundingEstimate(ctx, cfg, blockHeight, ci)
	if err != nil {
		c.logger.Errorw(fmt.Sprintf("could not get renew funding estimate, err: %v", err), "hk", hk, "fcid", fcid)
		return api.ContractMetadata{}, true, err
	}

	// check our budget
	if budget.Cmp(renterFunds) < 0 {
		c.logger.Debugw("insufficient budget", "budget", budget, "needed", renterFunds)
		return api.ContractMetadata{}, false, errors.New("insufficient budget")
	}

	// calculate the host collateral
	endHeight := endHeight(cfg, c.currentPeriod())
	expectedStorage := renterFundsToExpectedStorage(renterFunds, endHeight-blockHeight, settings)
	newCollateral := rhpv2.ContractRenewalCollateral(rev.FileContract, expectedStorage, settings, blockHeight, endHeight)

	// renew the contract
	newRevision, _, err := w.RHPRenew(ctx, fcid, endHeight, hk, contract.HostIP, renterAddress, renterFunds, newCollateral)
	if err != nil {
		c.logger.Errorw(fmt.Sprintf("renewal failed, err: %v", err), "hk", hk, "fcid", fcid)
		if containsError(err, wallet.ErrInsufficientBalance) {
			return api.ContractMetadata{}, false, err
		}
		return api.ContractMetadata{}, true, err
	}

	// update the budget
	*budget = budget.Sub(renterFunds)

	// persist the contract
	renewedContract, err := c.ap.bus.AddRenewedContract(ctx, newRevision, renterFunds, blockHeight, fcid)
	if err != nil {
		c.logger.Errorw(fmt.Sprintf("renewal failed to persist, err: %v", err), "hk", hk, "fcid", fcid)
		return api.ContractMetadata{}, false, err
	}

	c.logger.Debugw(
		"renewal succeeded",
		"fcid", renewedContract.ID,
		"renewedFrom", fcid,
		"renterFunds", renterFunds.String(),
		"newCollateral", newCollateral.String(),
	)
	return renewedContract, true, nil
}

func (c *contractor) refreshContract(ctx context.Context, w Worker, ci contractInfo, cfg api.AutopilotConfig, blockHeight uint64, budget *types.Currency, renterAddress types.Address) (cm api.ContractMetadata, proceed bool, err error) {
	ctx, span := tracing.Tracer.Start(ctx, "refreshContract")
	defer span.End()
	defer func() {
		if err != nil {
			span.RecordError(err)
			span.SetStatus(codes.Error, "failed to refresh contract")
		}
	}()
	span.SetAttributes(attribute.Stringer("host", ci.contract.HostKey()))
	span.SetAttributes(attribute.Stringer("contract", ci.contract.ID))

	// convenience variables
	contract := ci.contract
	settings := ci.settings
	fcid := contract.ID
	rev := contract.Revision
	hk := contract.HostKey()

	// calculate the renter funds
	renterFunds, err := c.refreshFundingEstimate(ctx, cfg, ci)
	if err != nil {
		c.logger.Errorw(fmt.Sprintf("could not get refresh funding estimate, err: %v", err), "hk", hk, "fcid", fcid)
		return api.ContractMetadata{}, true, err
	}

	// check our budget
	if budget.Cmp(renterFunds) < 0 {
		c.logger.Debugw("insufficient budget", "budget", budget, "needed", renterFunds)
		return api.ContractMetadata{}, false, fmt.Errorf("insufficient budget: %s < %s", budget.String(), renterFunds.String())
	}

	// calculate the new collateral
	expectedStorage := renterFundsToExpectedStorage(renterFunds, contract.EndHeight()-blockHeight, settings)
	newCollateral := rhpv2.ContractRenewalCollateral(rev.FileContract, expectedStorage, settings, blockHeight, contract.EndHeight())

	// do not refresh if the contract's updated collateral will fall below the threshold anyway
	_, hostMissedPayout, _, _ := rhpv2.CalculateHostPayouts(rev.FileContract, newCollateral, settings, contract.EndHeight())
	if isBelowCollateralThreshold(newCollateral, hostMissedPayout) {
		err := fmt.Errorf("refresh failed, refreshed contract collateral (%v) is below threshold", hostMissedPayout)
		c.logger.Errorw(err.Error(), "hk", hk, "fcid", fcid, "newCollateral", newCollateral.String(), "hostMissedPayout", hostMissedPayout.String(), "maxCollateral", settings.MaxCollateral)
		return api.ContractMetadata{}, true, err
	}

	// renew the contract
	newRevision, _, err := w.RHPRenew(ctx, contract.ID, contract.EndHeight(), hk, contract.HostIP, renterAddress, renterFunds, newCollateral)
	if err != nil {
		c.logger.Errorw(fmt.Sprintf("refresh failed, err: %v", err), "hk", hk, "fcid", fcid)
		if containsError(err, wallet.ErrInsufficientBalance) {
			return api.ContractMetadata{}, false, err
		}
		return api.ContractMetadata{}, true, err
	}

	// update the budget
	*budget = budget.Sub(renterFunds)

	// persist the contract
	refreshedContract, err := c.ap.bus.AddRenewedContract(ctx, newRevision, renterFunds, blockHeight, contract.ID)
	if err != nil {
		c.logger.Errorw(fmt.Sprintf("refresh failed, err: %v", err), "hk", hk, "fcid", fcid)
		return api.ContractMetadata{}, false, err
	}

	// add to renewed set
	c.logger.Debugw("refresh succeeded",
		"fcid", refreshedContract.ID,
		"renewedFrom", contract.ID,
		"renterFunds", renterFunds.String(),
		"newCollateral", newCollateral.String(),
	)
	return refreshedContract, true, nil
}

func (c *contractor) formContract(ctx context.Context, w Worker, host hostdb.Host, fee, minInitialContractFunds, maxInitialContractFunds types.Currency, blockHeight uint64, budget *types.Currency, renterAddress types.Address, cfg api.AutopilotConfig) (cm api.ContractMetadata, proceed bool, err error) {
	ctx, span := tracing.Tracer.Start(ctx, "formContract")
	defer span.End()
	defer func() {
		if err != nil {
			span.RecordError(err)
			span.SetStatus(codes.Error, "failed to form contract")
		}
	}()
	hk := host.PublicKey
	span.SetAttributes(attribute.Stringer("host", hk))

	// fetch host settings
	scan, err := w.RHPScan(ctx, hk, host.NetAddress, 0)
	if err != nil {
		c.logger.Debugw(err.Error(), "hk", hk)
		return api.ContractMetadata{}, true, err
	}

	// check our budget
	txnFee := fee.Mul64(estimatedFileContractTransactionSetSize)
	renterFunds := initialContractFunding(scan.Settings, txnFee, minInitialContractFunds, maxInitialContractFunds)
	if budget.Cmp(renterFunds) < 0 {
		c.logger.Debugw("insufficient budget", "budget", budget, "needed", renterFunds)
		return api.ContractMetadata{}, false, errors.New("insufficient budget")
	}

	// calculate the host collateral
	endHeight := endHeight(cfg, c.currentPeriod())
	expectedStorage := renterFundsToExpectedStorage(renterFunds, endHeight-blockHeight, scan.Settings)
	hostCollateral := rhpv2.ContractFormationCollateral(cfg.Contracts.Period, expectedStorage, scan.Settings)

	// form contract
	contract, _, err := w.RHPForm(ctx, endHeight, hk, host.NetAddress, renterAddress, renterFunds, hostCollateral)
	if err != nil {
		// TODO: keep track of consecutive failures and break at some point
		c.logger.Errorw(fmt.Sprintf("contract formation failed, err: %v", err), "hk", hk)
		if containsError(err, wallet.ErrInsufficientBalance) {
			return api.ContractMetadata{}, false, err
		}
		return api.ContractMetadata{}, true, err
	}

	// update the budget
	*budget = budget.Sub(renterFunds)

	// persist contract in store
	formedContract, err := c.ap.bus.AddContract(ctx, contract, renterFunds, blockHeight)
	if err != nil {
		c.logger.Errorw(fmt.Sprintf("contract formation failed, err: %v", err), "hk", hk)
		return api.ContractMetadata{}, true, err
	}

	c.logger.Debugw("formation succeeded",
		"hk", hk,
		"fcid", formedContract.ID,
		"renterFunds", renterFunds.String(),
		"collateral", hostCollateral.String(),
	)
	return formedContract, true, nil
}

func (c *contractor) priceTable(ctx context.Context, hk types.PublicKey, siamuxAddr string) (rhpv3.HostPriceTable, error) {
	ctx, cancel := context.WithTimeout(ctx, contractHostPriceTableTimeout)
	defer cancel()
	return c.ap.worker.RHPPriceTable(ctx, hk, siamuxAddr)
}

func buildContractSet(active []api.Contract, toDelete, toIgnore []types.FileContractID, toRefresh, toRenew []contractInfo, renewed []api.ContractMetadata) []types.FileContractID {
	// collect ids
	var activeIds []types.FileContractID
	for _, c := range active {
		activeIds = append(activeIds, c.ID)
	}
	var renewIds []types.FileContractID
	for _, c := range append(toRefresh, toRenew...) {
		renewIds = append(renewIds, c.contract.ID)
	}

	// build some maps
	isDeleted := contractMapBool(toDelete)
	isIgnored := contractMapBool(toIgnore)
	isUpForRenew := contractMapBool(renewIds)

	// renewed map is special case since we need renewed from
	isRenewed := make(map[types.FileContractID]bool)
	renewedIDs := make([]types.FileContractID, 0, len(renewed))
	for _, c := range renewed {
		isRenewed[c.RenewedFrom] = true
		renewedIDs = append(renewedIDs, c.ID)
	}

	// build new contract set
	var contracts []types.FileContractID
	for _, fcid := range append(activeIds, renewedIDs...) {
		if isDeleted[fcid] {
			continue // exclude deleted contracts
		}
		if isIgnored[fcid] {
			continue // exclude ignored contracts (contracts that became unusable)
		}
		if isRenewed[fcid] {
			continue // exclude (effectively) renewed contracts
		}
		if isUpForRenew[fcid] && !isRenewed[fcid] {
			continue // exclude contracts that were up for renewal but failed to renew
		}
		contracts = append(contracts, fcid)
	}
	return contracts
}

func initialContractFunding(settings rhpv2.HostSettings, txnFee, min, max types.Currency) types.Currency {
	if !max.IsZero() && min.Cmp(max) > 0 {
		panic("given min is larger than max") // developer error
	}

	funding := settings.ContractPrice.Add(txnFee).Mul64(10) // TODO arbitrary multiplier
	if !min.IsZero() && funding.Cmp(min) < 0 {
		return min
	}
	if !max.IsZero() && funding.Cmp(max) > 0 {
		return max
	}
	return funding
}

func initialContractFundingMinMax(cfg api.AutopilotConfig) (min types.Currency, max types.Currency) {
	allowance := cfg.Contracts.Allowance.Div64(cfg.Contracts.Amount)
	min = allowance.Div64(minInitialContractFundingDivisor)
	max = allowance.Div64(maxInitialContractFundingDivisor)
	return
}

func addLeeway(n uint64, pct float64) uint64 {
	if pct < 0 {
		panic("given leeway percent has to be positive")
	}
	return uint64(math.Ceil(float64(n) * pct))
}

func contractMapBool(contracts []types.FileContractID) map[types.FileContractID]bool {
	contractsMap := make(map[types.FileContractID]bool)
	for _, fcid := range contracts {
		contractsMap[fcid] = true
	}
	return contractsMap
}

func endHeight(cfg api.AutopilotConfig, currentPeriod uint64) uint64 {
	return currentPeriod + cfg.Contracts.Period + cfg.Contracts.RenewWindow
}

// renterFundsToExpectedStorage returns how much storage a renter is expected to
// be able to afford given the provided 'renterFunds'.
func renterFundsToExpectedStorage(renterFunds types.Currency, duration uint64, host rhpv2.HostSettings) uint64 {
	costPerByte := host.UploadBandwidthPrice.Add(host.StoragePrice.Mul64(duration)).Add(host.DownloadBandwidthPrice)
	// If storage is free, we can afford 'unlimited' data.
	if costPerByte.IsZero() {
		return math.MaxUint64
	}
	// Catch overflow.
	expectedStorage := renterFunds.Div(costPerByte)
	if expectedStorage.Cmp(types.NewCurrency64(math.MaxUint64)) > 0 {
		return math.MaxUint64
	}
	return expectedStorage.Big().Uint64()
}<|MERGE_RESOLUTION|>--- conflicted
+++ resolved
@@ -148,7 +148,7 @@
 	// min score to pass checks.
 	var minScore float64
 	if len(hosts) > 0 {
-		minScore, err = c.managedFindMinAllowedHostScores(ctx, cfg, hosts, storedData, rs.Redundancy())
+		minScore, err = c.managedFindMinAllowedHostScores(ctx, w, cfg, hosts, storedData, rs.Redundancy())
 		if err != nil {
 			return fmt.Errorf("failed to determine min score for contract check: %w", err)
 		}
@@ -157,7 +157,7 @@
 	}
 
 	// run checks
-	toDelete, toIgnore, toRefresh, toRenew, err := c.runContractChecks(ctx, cfg, cs, gs, rs, active, minScore, fee)
+	toDelete, toIgnore, toRefresh, toRenew, err := c.runContractChecks(ctx, w, cfg, cs, gs, rs, active, minScore, fee)
 	if err != nil {
 		return fmt.Errorf("failed to run contract checks, err: %v", err)
 	}
@@ -195,11 +195,7 @@
 	// check if we need to form contracts and add them to the contract set
 	var formed []types.FileContractID
 	if numContracts < addLeeway(cfg.Contracts.Amount, leewayPctRequiredContracts) {
-<<<<<<< HEAD
-		if formed, err = c.runContractFormations(ctx, w, cfg, hosts, active, cfg.Contracts.Amount-numContracts, cs.BlockHeight, &remaining, address, minScore); err != nil {
-=======
-		if formed, err = c.runContractFormations(ctx, cfg, hosts, active, cfg.Contracts.Amount-numContracts, cs.BlockHeight, &remaining, address, minScore, fee); err != nil {
->>>>>>> 1ef01620
+		if formed, err = c.runContractFormations(ctx, w, cfg, hosts, active, cfg.Contracts.Amount-numContracts, cs.BlockHeight, &remaining, address, minScore, fee); err != nil {
 			c.logger.Errorf("failed to form contracts, err: %v", err) // continue
 		}
 	}
@@ -290,7 +286,7 @@
 	return nil
 }
 
-func (c *contractor) runContractChecks(ctx context.Context, cfg api.AutopilotConfig, cs api.ConsensusState, gs api.GougingSettings, rs api.RedundancySettings, contracts []api.Contract, minScore float64, txnFee types.Currency) (toDelete, toIgnore []types.FileContractID, toRefresh, toRenew []contractInfo, _ error) {
+func (c *contractor) runContractChecks(ctx context.Context, w Worker, cfg api.AutopilotConfig, cs api.ConsensusState, gs api.GougingSettings, rs api.RedundancySettings, contracts []api.Contract, minScore float64, txnFee types.Currency) (toDelete, toIgnore []types.FileContractID, toRefresh, toRenew []contractInfo, _ error) {
 	if c.ap.isStopped() {
 		return
 	}
@@ -340,7 +336,7 @@
 		}
 
 		// fetch price table
-		pt, err := c.priceTable(ctx, host.PublicKey, host.Settings.SiamuxAddr())
+		pt, err := c.priceTable(ctx, w, host.PublicKey, host.Settings.SiamuxAddr())
 		if err != nil {
 			c.logger.Errorf("could not fetch price table for host %v: %v", host.PublicKey, err)
 			continue
@@ -421,11 +417,7 @@
 	return toDelete, toIgnore, toRefresh, toRenew, nil
 }
 
-<<<<<<< HEAD
-func (c *contractor) runContractFormations(ctx context.Context, w Worker, cfg api.AutopilotConfig, hosts []hostdb.Host, active []api.Contract, missing, blockHeight uint64, budget *types.Currency, renterAddress types.Address, minScore float64) ([]types.FileContractID, error) {
-=======
-func (c *contractor) runContractFormations(ctx context.Context, cfg api.AutopilotConfig, hosts []hostdb.Host, active []api.Contract, missing, blockHeight uint64, budget *types.Currency, renterAddress types.Address, minScore float64, txnFee types.Currency) ([]types.FileContractID, error) {
->>>>>>> 1ef01620
+func (c *contractor) runContractFormations(ctx context.Context, w Worker, cfg api.AutopilotConfig, hosts []hostdb.Host, active []api.Contract, missing, blockHeight uint64, budget *types.Currency, renterAddress types.Address, minScore float64, txnFee types.Currency) ([]types.FileContractID, error) {
 	ctx, span := tracing.Tracer.Start(ctx, "runContractFormations")
 	defer span.End()
 
@@ -457,7 +449,7 @@
 
 	// fetch candidate hosts
 	wanted := int(addLeeway(missing, leewayPctCandidateHosts))
-	candidates, err := c.candidateHosts(ctx, cfg, hosts, used, make(map[types.PublicKey]uint64), wanted, minScore)
+	candidates, err := c.candidateHosts(ctx, w, cfg, hosts, used, make(map[types.PublicKey]uint64), wanted, minScore)
 	if err != nil {
 		return nil, err
 	}
@@ -477,11 +469,7 @@
 			break
 		}
 
-<<<<<<< HEAD
-		formedContract, proceed, err := c.formContract(ctx, w, host, fee, minInitialContractFunds, maxInitialContractFunds, blockHeight, budget, renterAddress, cfg)
-=======
-		formedContract, proceed, err := c.formContract(ctx, host, txnFee, minInitialContractFunds, maxInitialContractFunds, blockHeight, budget, renterAddress, cfg)
->>>>>>> 1ef01620
+		formedContract, proceed, err := c.formContract(ctx, w, host, txnFee, minInitialContractFunds, maxInitialContractFunds, blockHeight, budget, renterAddress, cfg)
 		if err == nil {
 			// add contract to contract set
 			formed = append(formed, formedContract.ID)
@@ -692,14 +680,14 @@
 	return cappedEstimatedCost, nil
 }
 
-func (c *contractor) managedFindMinAllowedHostScores(ctx context.Context, cfg api.AutopilotConfig, hosts []hostdb.Host, storedData map[types.PublicKey]uint64, redundancy float64) (float64, error) {
+func (c *contractor) managedFindMinAllowedHostScores(ctx context.Context, w Worker, cfg api.AutopilotConfig, hosts []hostdb.Host, storedData map[types.PublicKey]uint64, redundancy float64) (float64, error) {
 	// Pull a new set of hosts from the hostdb that could be used as a new set
 	// to match the allowance. The lowest scoring host of these new hosts will
 	// be used as a baseline for determining whether our existing contracts are
 	// worthwhile.
 	numContracts := cfg.Contracts.Amount
 	buffer := 50
-	hosts, err := c.candidateHosts(ctx, cfg, hosts, make(map[types.PublicKey]struct{}), storedData, int(numContracts)+int(buffer), 1) // 1 to avoid 0 score hosts
+	hosts, err := c.candidateHosts(ctx, w, cfg, hosts, make(map[types.PublicKey]struct{}), storedData, int(numContracts)+int(buffer), 1) // 1 to avoid 0 score hosts
 	if err != nil {
 		return 0, err
 	}
@@ -720,7 +708,7 @@
 	return lowestScore / minAllowedScoreLeeway, nil
 }
 
-func (c *contractor) candidateHosts(ctx context.Context, cfg api.AutopilotConfig, hosts []hostdb.Host, exclude map[types.PublicKey]struct{}, storedData map[types.PublicKey]uint64, wanted int, minScore float64) ([]hostdb.Host, error) {
+func (c *contractor) candidateHosts(ctx context.Context, w Worker, cfg api.AutopilotConfig, hosts []hostdb.Host, exclude map[types.PublicKey]struct{}, storedData map[types.PublicKey]uint64, wanted int, minScore float64) ([]hostdb.Host, error) {
 	c.logger.Debugf("looking for %d candidate hosts", wanted)
 
 	// nothing to do
@@ -775,7 +763,7 @@
 			continue // host has not been scanned yet
 		}
 
-		pt, err := c.priceTable(ctx, h.PublicKey, h.Settings.SiamuxAddr())
+		pt, err := c.priceTable(ctx, w, h.PublicKey, h.Settings.SiamuxAddr())
 		if err != nil {
 			c.logger.Errorf("could not fetch price table for host %v: %v", h.PublicKey, err)
 			continue
@@ -1016,10 +1004,10 @@
 	return formedContract, true, nil
 }
 
-func (c *contractor) priceTable(ctx context.Context, hk types.PublicKey, siamuxAddr string) (rhpv3.HostPriceTable, error) {
+func (c *contractor) priceTable(ctx context.Context, w Worker, hk types.PublicKey, siamuxAddr string) (rhpv3.HostPriceTable, error) {
 	ctx, cancel := context.WithTimeout(ctx, contractHostPriceTableTimeout)
 	defer cancel()
-	return c.ap.worker.RHPPriceTable(ctx, hk, siamuxAddr)
+	return w.RHPPriceTable(ctx, hk, siamuxAddr)
 }
 
 func buildContractSet(active []api.Contract, toDelete, toIgnore []types.FileContractID, toRefresh, toRenew []contractInfo, renewed []api.ContractMetadata) []types.FileContractID {
