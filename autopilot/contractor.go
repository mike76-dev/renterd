--- conflicted
+++ resolved
@@ -22,11 +22,7 @@
 	"go.uber.org/zap"
 
 	// Satellite
-<<<<<<< HEAD
-	"go.sia.tech/renterd/satellite"
-=======
 	"github.com/mike76-dev/renterd-satellite"
->>>>>>> 2ebfda55
 )
 
 const (
