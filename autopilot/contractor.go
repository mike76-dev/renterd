--- conflicted
+++ resolved
@@ -134,21 +134,7 @@
 	}
 	c.logger.Debugf("contract set '%s' holds %d contracts", state.cfg.Contracts.Set, len(currentSet))
 
-<<<<<<< HEAD
-	// fetch used hosts.
-	contracts, err := c.ap.bus.Contracts(ctx)
-	if err != nil {
-		return err
-	}
-	usedHosts := make(map[types.PublicKey]struct{})
-	for _, contract := range contracts {
-		usedHosts[contract.HostKey] = struct{}{}
-	}
-
-	// fetch all contracts from the worker
-=======
 	// fetch all contracts from the worker.
->>>>>>> 80314bce
 	start := time.Now()
 	resp, err := w.Contracts(ctx, timeoutHostRevision)
 	if err != nil {
@@ -157,10 +143,6 @@
 	if resp.Error != "" {
 		c.logger.Error(resp.Error)
 	}
-<<<<<<< HEAD
-	c.logger.Debugf("fetched %d contracts, took %v", len(resp.Contracts), time.Since(start))
-	active := resp.Contracts
-=======
 	contracts := resp.Contracts
 	c.logger.Debugf("fetched %d contracts from the worker, took %v", len(resp.Contracts), time.Since(start))
 
@@ -169,7 +151,6 @@
 	for _, contract := range contracts {
 		usedHosts[contract.HostKey] = struct{}{}
 	}
->>>>>>> 80314bce
 
 	// fetch all hosts
 	hosts, err := c.ap.bus.Hosts(ctx, 0, -1)
