package api

import (
	"errors"
<<<<<<< HEAD
	"net/url"
	"strconv"
=======
	"fmt"
	"net/http"
>>>>>>> 2878b98c
	"time"

	rhpv2 "go.sia.tech/core/rhp/v2"
	rhpv3 "go.sia.tech/core/rhp/v3"
	"go.sia.tech/core/types"
)

const (
	QueryStringParamContractSet = "contractset"
	QueryStringParamMinShards   = "minshards"
	QueryStringParamTotalShards = "totalshards"
)

// ErrConsensusNotSynced is returned by the worker API by endpoints that rely on
// consensus and the consensus is not synced.
var ErrConsensusNotSynced = errors.New("consensus is not synced")

// ErrContractSetNotSpecified is returned by the worker API by endpoints that
// need a contract set to be able to upload data.
var ErrContractSetNotSpecified = errors.New("contract set is not specified")

type AccountsLockHandlerRequest struct {
	HostKey   types.PublicKey `json:"hostKey"`
	Exclusive bool            `json:"exclusive"`
	Duration  ParamDuration   `json:"duration"`
}

type AccountsLockHandlerResponse struct {
	Account Account `json:"account"`
	LockID  uint64  `json:"lockID"`
}

type AccountsUnlockHandlerRequest struct {
	LockID uint64 `json:"lockID"`
}

// ContractsResponse is the response type for the /rhp/contracts endpoint.
type ContractsResponse struct {
	Contracts []Contract `json:"contracts"`
	Error     string     `json:"error,omitempty"`
}

// RHPScanRequest is the request type for the /rhp/scan endpoint.
type RHPScanRequest struct {
	HostKey types.PublicKey `json:"hostKey"`
	HostIP  string          `json:"hostIP"`
	Timeout time.Duration   `json:"timeout"`
}

// RHPPriceTableRequest is the request type for the /rhp/pricetable endpoint.
type RHPPriceTableRequest struct {
	HostKey    types.PublicKey `json:"hostKey"`
	SiamuxAddr string          `json:"siamuxAddr"`
	Timeout    time.Duration   `json:"timeout"`
}

// RHPScanResponse is the response type for the /rhp/scan endpoint.
type RHPScanResponse struct {
	Ping      ParamDuration      `json:"ping"`
	ScanError string             `json:"scanError,omitempty"`
	Settings  rhpv2.HostSettings `json:"settings,omitempty"`
}

// RHPFormRequest is the request type for the /rhp/form endpoint.
type RHPFormRequest struct {
	EndHeight      uint64          `json:"endHeight"`
	HostCollateral types.Currency  `json:"hostCollateral"`
	HostKey        types.PublicKey `json:"hostKey"`
	HostIP         string          `json:"hostIP"`
	RenterFunds    types.Currency  `json:"renterFunds"`
	RenterAddress  types.Address   `json:"renterAddress"`
}

// RHPFormResponse is the response type for the /rhp/form endpoint.
type RHPFormResponse struct {
	ContractID     types.FileContractID   `json:"contractID"`
	Contract       rhpv2.ContractRevision `json:"contract"`
	TransactionSet []types.Transaction    `json:"transactionSet"`
}

// RHPRenewRequest is the request type for the /rhp/renew endpoint.
type RHPRenewRequest struct {
	ContractID    types.FileContractID `json:"contractID"`
	EndHeight     uint64               `json:"endHeight"`
	HostAddress   types.Address        `json:"hostAddress"`
	HostKey       types.PublicKey      `json:"hostKey"`
	SiamuxAddr    string               `json:"siamuxAddr"`
	NewCollateral types.Currency       `json:"newCollateral"`
	RenterAddress types.Address        `json:"renterAddress"`
	RenterFunds   types.Currency       `json:"renterFunds"`
	WindowSize    uint64               `json:"windowSize"`
}

// RHPRenewResponse is the response type for the /rhp/renew endpoint.
type RHPRenewResponse struct {
	Error          string                 `json:"error"`
	ContractID     types.FileContractID   `json:"contractID"`
	Contract       rhpv2.ContractRevision `json:"contract"`
	TransactionSet []types.Transaction    `json:"transactionSet"`
}

// RHPFundRequest is the request type for the /rhp/fund endpoint.
type RHPFundRequest struct {
	ContractID types.FileContractID `json:"contractID"`
	HostKey    types.PublicKey      `json:"hostKey"`
	SiamuxAddr string               `json:"siamuxAddr"`
	Balance    types.Currency       `json:"balance"`
}

// RHPSyncRequest is the request type for the /rhp/sync endpoint.
type RHPSyncRequest struct {
	ContractID types.FileContractID `json:"contractID"`
	HostKey    types.PublicKey      `json:"hostKey"`
	SiamuxAddr string               `json:"siamuxAddr"`
}

// RHPPreparePaymentRequest is the request type for the /rhp/prepare/payment
// endpoint.
type RHPPreparePaymentRequest struct {
	Account    rhpv3.Account    `json:"account"`
	Amount     types.Currency   `json:"amount"`
	Expiry     uint64           `json:"expiry"`
	AccountKey types.PrivateKey `json:"accountKey"`
}

// RHPRegistryReadRequest is the request type for the /rhp/registry/read
// endpoint.
type RHPRegistryReadRequest struct {
	HostKey     types.PublicKey                    `json:"hostKey"`
	SiamuxAddr  string                             `json:"siamuxAddr"`
	RegistryKey rhpv3.RegistryKey                  `json:"registryKey"`
	Payment     rhpv3.PayByEphemeralAccountRequest `json:"payment"`
}

// RHPRegistryUpdateRequest is the request type for the /rhp/registry/update
// endpoint.
type RHPRegistryUpdateRequest struct {
	HostKey       types.PublicKey     `json:"hostKey"`
	SiamuxAddr    string              `json:"siamuxAddr"`
	RegistryKey   rhpv3.RegistryKey   `json:"registryKey"`
	RegistryValue rhpv3.RegistryValue `json:"registryValue"`
}

// DownloadStatsResponse is the response type for the /stats/downloads endpoint.
type DownloadStatsResponse struct {
	AvgDownloadSpeedMBPS float64           `json:"avgDownloadSpeedMBPS"`
	AvgOverdrivePct      float64           `json:"avgOverdrivePct"`
	HealthyDownloaders   uint64            `json:"healthyDownloaders"`
	NumDownloaders       uint64            `json:"numDownloaders"`
	DownloadersStats     []DownloaderStats `json:"downloadersStats"`
}

type DownloaderStats struct {
	AvgSectorDownloadSpeedMBPS float64         `json:"avgSectorDownloadSpeedMBPS"`
	HostKey                    types.PublicKey `json:"hostKey"`
	NumDownloads               uint64          `json:"numDownloads"`
}

// UploadStatsResponse is the response type for the /stats/uploads endpoint.
type UploadStatsResponse struct {
	AvgSlabUploadSpeedMBPS float64         `json:"avgSlabUploadSpeedMBPS"`
	AvgOverdrivePct        float64         `json:"avgOverdrivePct"`
	HealthyUploaders       uint64          `json:"healthyUploaders"`
	NumUploaders           uint64          `json:"numUploaders"`
	UploadersStats         []UploaderStats `json:"uploadersStats"`
}

type UploaderStats struct {
	HostKey                  types.PublicKey `json:"hostKey"`
	AvgSectorUploadSpeedMBPS float64         `json:"avgSectorUploadSpeedMBPS"`
}

<<<<<<< HEAD
// An UploadOption overrides an option on the upload and migrate endpoints in
// the worker.
type UploadOption func(url.Values)

// UploadWithRedundancy sets the min and total shards that should be used for an
// upload
func UploadWithRedundancy(minShards, totalShards int) UploadOption {
	return func(v url.Values) {
		v.Set(QueryStringParamMinShards, strconv.Itoa(minShards))
		v.Set(QueryStringParamTotalShards, strconv.Itoa(totalShards))
	}
}

// UploadWithContractSet sets the contract set that should be used for an upload
func UploadWithContractSet(set string) UploadOption {
	return func(v url.Values) {
		v.Set(QueryStringParamContractSet, set)
=======
type DownloadObjectOption func(http.Header)

func DownloadWithRange(offset, length uint64) DownloadObjectOption {
	return func(h http.Header) {
		h.Set("Range", fmt.Sprintf("bytes=%v-%v", offset, offset+length-1))
>>>>>>> 2878b98c
	}
}<|MERGE_RESOLUTION|>--- conflicted
+++ resolved
@@ -2,13 +2,10 @@
 
 import (
 	"errors"
-<<<<<<< HEAD
+	"fmt"
+	"net/http"
 	"net/url"
 	"strconv"
-=======
-	"fmt"
-	"net/http"
->>>>>>> 2878b98c
 	"time"
 
 	rhpv2 "go.sia.tech/core/rhp/v2"
@@ -181,7 +178,6 @@
 	AvgSectorUploadSpeedMBPS float64         `json:"avgSectorUploadSpeedMBPS"`
 }
 
-<<<<<<< HEAD
 // An UploadOption overrides an option on the upload and migrate endpoints in
 // the worker.
 type UploadOption func(url.Values)
@@ -199,12 +195,13 @@
 func UploadWithContractSet(set string) UploadOption {
 	return func(v url.Values) {
 		v.Set(QueryStringParamContractSet, set)
-=======
+	}
+}
+
 type DownloadObjectOption func(http.Header)
 
 func DownloadWithRange(offset, length uint64) DownloadObjectOption {
 	return func(h http.Header) {
 		h.Set("Range", fmt.Sprintf("bytes=%v-%v", offset, offset+length-1))
->>>>>>> 2878b98c
 	}
 }