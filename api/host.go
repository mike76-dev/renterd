package api

import (
	"encoding/json"
	"errors"
	"fmt"
	"strings"
	"time"

	rhpv2 "go.sia.tech/core/rhp/v2"
	rhpv3 "go.sia.tech/core/rhp/v3"
	"go.sia.tech/core/types"
)

const (
	ContractFilterModeAll      = "all"
	ContractFilterModeActive   = "active"
	ContractFilterModeArchived = "archived"

	HostFilterModeAll     = "all"
	HostFilterModeAllowed = "allowed"
	HostFilterModeBlocked = "blocked"

	UsabilityFilterModeAll      = "all"
	UsabilityFilterModeUsable   = "usable"
	UsabilityFilterModeUnusable = "unusable"
)

var (
	// ErrHostNotFound is returned when a host can't be retrieved from the
	// database.
	ErrHostNotFound = errors.New("host doesn't exist in hostdb")
)

var (
	ErrUsabilityHostBlocked               = errors.New("host is blocked")
	ErrUsabilityHostNotFound              = errors.New("host not found")
	ErrUsabilityHostOffline               = errors.New("host is offline")
	ErrUsabilityHostLowScore              = errors.New("host's score is below minimum")
	ErrUsabilityHostRedundantIP           = errors.New("host has redundant IP")
	ErrUsabilityHostPriceGouging          = errors.New("host is price gouging")
	ErrUsabilityHostNotAcceptingContracts = errors.New("host is not accepting contracts")
	ErrUsabilityHostNotCompletingScan     = errors.New("host is not completing scan")
	ErrUsabilityHostNotAnnounced          = errors.New("host is not announced")
)

type (
	// HostsScanRequest is the request type for the /hosts/scans endpoint.
	HostsScanRequest struct {
		Scans []HostScan `json:"scans"`
	}

	// HostsPriceTablesRequest is the request type for the /hosts/pricetables endpoint.
	HostsPriceTablesRequest struct {
		PriceTableUpdates []HostPriceTableUpdate `json:"priceTableUpdates"`
	}

	// HostsRemoveRequest is the request type for the delete /hosts endpoint.
	HostsRemoveRequest struct {
		MaxDowntimeHours           DurationH `json:"maxDowntimeHours"`
		MaxConsecutiveScanFailures uint64    `json:"maxConsecutiveScanFailures"`
	}

	// HostsRequest is the request type for the /api/bus/hosts endpoint.
	HostsRequest struct {
		Offset          int               `json:"offset"`
		Limit           int               `json:"limit"`
		AutopilotID     string            `json:"autopilotID"`
		FilterMode      string            `json:"filterMode"`
		UsabilityMode   string            `json:"usabilityMode"`
		AddressContains string            `json:"addressContains"`
		KeyIn           []types.PublicKey `json:"keyIn"`
		MaxLastScan     TimeRFC3339       `json:"maxLastScan"`
	}
)

type (
	// UpdateAllowlistRequest is the request type for /hosts/allowlist endpoint.
	UpdateAllowlistRequest struct {
		Add    []types.PublicKey `json:"add"`
		Remove []types.PublicKey `json:"remove"`
		Clear  bool              `json:"clear"`
	}

	// UpdateBlocklistRequest is the request type for /hosts/blocklist endpoint.
	UpdateBlocklistRequest struct {
		Add    []string `json:"add"`
		Remove []string `json:"remove"`
		Clear  bool     `json:"clear"`
	}
)

// Option types.
type (
	HostOptions struct {
		AutopilotID     string
		AddressContains string
		FilterMode      string
		UsabilityMode   string
		KeyIn           []types.PublicKey
		Limit           int
		MaxLastScan     TimeRFC3339
		Offset          int
	}

	UsableHostOptions struct {
		Limit  int
		Offset int
	}
)

type (
	Host struct {
		KnownSince        time.Time            `json:"knownSince"`
		LastAnnouncement  time.Time            `json:"lastAnnouncement"`
		PublicKey         types.PublicKey      `json:"publicKey"`
		NetAddress        string               `json:"netAddress"`
		PriceTable        HostPriceTable       `json:"priceTable"`
		Settings          rhpv2.HostSettings   `json:"settings"`
		Interactions      HostInteractions     `json:"interactions"`
		Scanned           bool                 `json:"scanned"`
		Blocked           bool                 `json:"blocked"`
		Checks            map[string]HostCheck `json:"checks"`
		StoredData        uint64               `json:"storedData"`
		ResolvedAddresses []string             `json:"resolvedAddresses"`
		Subnets           []string             `json:"subnets"`
	}

	HostInfo struct {
<<<<<<< HEAD
		ContractID types.FileContractID `json:"contractID"`
		PublicKey  types.PublicKey      `json:"publicKey"`
		SiamuxAddr string               `json:"siamuxAddr"`
=======
		PublicKey  types.PublicKey `json:"publicKey"`
		SiamuxAddr string          `json:"siamuxAddr"`

		Prices   HostPriceTable     `json:"prices"`
		Settings rhpv2.HostSettings `json:"settings"`
>>>>>>> bf6aabe6
	}

	HostInteractions struct {
		TotalScans              uint64        `json:"totalScans"`
		LastScan                time.Time     `json:"lastScan"`
		LastScanSuccess         bool          `json:"lastScanSuccess"`
		LostSectors             uint64        `json:"lostSectors"`
		SecondToLastScanSuccess bool          `json:"secondToLastScanSuccess"`
		Uptime                  time.Duration `json:"uptime"`
		Downtime                time.Duration `json:"downtime"`

		SuccessfulInteractions float64 `json:"successfulInteractions"`
		FailedInteractions     float64 `json:"failedInteractions"`
	}

	HostScan struct {
		HostKey           types.PublicKey      `json:"hostKey"`
		PriceTable        rhpv3.HostPriceTable `json:"priceTable"`
		Settings          rhpv2.HostSettings   `json:"settings"`
		ResolvedAddresses []string             `json:"resolvedAddresses"`
		Subnets           []string             `json:"subnets"`
		Success           bool                 `json:"success"`
		Timestamp         time.Time            `json:"timestamp"`
	}

	HostPriceTable struct {
		rhpv3.HostPriceTable
		Expiry time.Time `json:"expiry"`
	}

	HostPriceTableUpdate struct {
		HostKey    types.PublicKey `json:"hostKey"`
		Success    bool            `json:"success"`
		Timestamp  time.Time       `json:"timestamp"`
		PriceTable HostPriceTable  `json:"priceTable"`
	}

	HostCheck struct {
		GougingBreakdown   HostGougingBreakdown   `json:"gougingBreakdown"`
		ScoreBreakdown     HostScoreBreakdown     `json:"scoreBreakdown"`
		UsabilityBreakdown HostUsabilityBreakdown `json:"usabilityBreakdown"`
	}

	HostGougingBreakdown struct {
		ContractErr string `json:"contractErr"`
		DownloadErr string `json:"downloadErr"`
		GougingErr  string `json:"gougingErr"`
		PruneErr    string `json:"pruneErr"`
		UploadErr   string `json:"uploadErr"`
	}

	HostScoreBreakdown struct {
		Age              float64 `json:"age"`
		Collateral       float64 `json:"collateral"`
		Interactions     float64 `json:"interactions"`
		StorageRemaining float64 `json:"storageRemaining"`
		Uptime           float64 `json:"uptime"`
		Version          float64 `json:"version"`
		Prices           float64 `json:"prices"`
	}

	HostUsabilityBreakdown struct {
		Blocked               bool `json:"blocked"`
		Offline               bool `json:"offline"`
		LowScore              bool `json:"lowScore"`
		RedundantIP           bool `json:"redundantIP"`
		Gouging               bool `json:"gouging"`
		NotAcceptingContracts bool `json:"notAcceptingContracts"`
		NotAnnounced          bool `json:"notAnnounced"`
		NotCompletingScan     bool `json:"notCompletingScan"`
	}
)

func (hc HostCheck) MarshalJSON() ([]byte, error) {
	type check HostCheck
	return json.Marshal(struct {
		check
		Score  float64 `json:"score"`
		Usable bool    `json:"usable"`
	}{
		check:  check(hc),
		Score:  hc.ScoreBreakdown.Score(),
		Usable: hc.UsabilityBreakdown.IsUsable(),
	})
}

// IsAnnounced returns whether the host has been announced.
func (h Host) IsAnnounced() bool {
	return !h.LastAnnouncement.IsZero()
}

// IsOnline returns whether a host is considered online.
func (h Host) IsOnline() bool {
	if h.Interactions.TotalScans == 0 {
		return false
	} else if h.Interactions.TotalScans == 1 {
		return h.Interactions.LastScanSuccess
	}
	return h.Interactions.LastScanSuccess || h.Interactions.SecondToLastScanSuccess
}

func (sb HostScoreBreakdown) String() string {
	return fmt.Sprintf("Age: %v, Col: %v, Int: %v, SR: %v, UT: %v, V: %v, Pr: %v", sb.Age, sb.Collateral, sb.Interactions, sb.StorageRemaining, sb.Uptime, sb.Version, sb.Prices)
}

func (hgb HostGougingBreakdown) Gouging() bool {
	for _, err := range []string{
		hgb.ContractErr,
		hgb.DownloadErr,
		hgb.GougingErr,
		hgb.PruneErr,
		hgb.UploadErr,
	} {
		if err != "" {
			return true
		}
	}
	return false
}

func (hgb HostGougingBreakdown) String() string {
	var reasons []string
	for _, errStr := range []string{
		hgb.ContractErr,
		hgb.DownloadErr,
		hgb.GougingErr,
		hgb.PruneErr,
		hgb.UploadErr,
	} {
		if errStr != "" {
			reasons = append(reasons, errStr)
		}
	}
	return strings.Join(reasons, ";")
}

func (sb HostScoreBreakdown) Score() float64 {
	return sb.Age * sb.Collateral * sb.Interactions * sb.StorageRemaining * sb.Uptime * sb.Version * sb.Prices
}

func (ub HostUsabilityBreakdown) IsUsable() bool {
	return !ub.Blocked && !ub.Offline && !ub.LowScore && !ub.RedundantIP && !ub.Gouging && !ub.NotAcceptingContracts && !ub.NotAnnounced && !ub.NotCompletingScan
}

func (ub HostUsabilityBreakdown) UnusableReasons() []string {
	var reasons []string
	if ub.Blocked {
		reasons = append(reasons, ErrUsabilityHostBlocked.Error())
	}
	if ub.Offline {
		reasons = append(reasons, ErrUsabilityHostOffline.Error())
	}
	if ub.LowScore {
		reasons = append(reasons, ErrUsabilityHostLowScore.Error())
	}
	if ub.RedundantIP {
		reasons = append(reasons, ErrUsabilityHostRedundantIP.Error())
	}
	if ub.Gouging {
		reasons = append(reasons, ErrUsabilityHostPriceGouging.Error())
	}
	if ub.NotAcceptingContracts {
		reasons = append(reasons, ErrUsabilityHostNotAcceptingContracts.Error())
	}
	if ub.NotAnnounced {
		reasons = append(reasons, ErrUsabilityHostNotAnnounced.Error())
	}
	if ub.NotCompletingScan {
		reasons = append(reasons, ErrUsabilityHostNotCompletingScan.Error())
	}
	return reasons
}<|MERGE_RESOLUTION|>--- conflicted
+++ resolved
@@ -127,17 +127,12 @@
 	}
 
 	HostInfo struct {
-<<<<<<< HEAD
 		ContractID types.FileContractID `json:"contractID"`
 		PublicKey  types.PublicKey      `json:"publicKey"`
 		SiamuxAddr string               `json:"siamuxAddr"`
-=======
-		PublicKey  types.PublicKey `json:"publicKey"`
-		SiamuxAddr string          `json:"siamuxAddr"`
 
 		Prices   HostPriceTable     `json:"prices"`
 		Settings rhpv2.HostSettings `json:"settings"`
->>>>>>> bf6aabe6
 	}
 
 	HostInteractions struct {
