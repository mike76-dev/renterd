--- conflicted
+++ resolved
@@ -69,14 +69,7 @@
 		mu                  sync.Mutex
 		bh                  uint64
 		consecutiveFailures uint64
-<<<<<<< HEAD
-		ongoingUploads      uint64
 		queue               []*sectorUploadReq
-
-		trackErrs uint64
-=======
-		queue               []*sectorUploadReq
->>>>>>> 31246cf6
 	}
 
 	upload struct {
@@ -97,29 +90,17 @@
 
 		sID     slabID
 		created time.Time
-<<<<<<< HEAD
-=======
 		shards  [][]byte
->>>>>>> 31246cf6
 
 		mu          sync.Mutex
 		numInflight uint64
 		numLaunched uint64
 
-<<<<<<< HEAD
-		nextSlabTriggered bool
-		lastOverdrive     time.Time
-		overdriving       map[int]int
-		remaining         map[int]sectorCtx
-		sectors           []object.Sector
-		errs              HostErrorSet
-=======
 		lastOverdrive time.Time
 		overdriving   map[int]int
 		remaining     map[int]sectorCtx
 		sectors       []object.Sector
 		errs          HostErrorSet
->>>>>>> 31246cf6
 	}
 
 	slabUploadResponse struct {
@@ -136,12 +117,9 @@
 	sectorUploadReq struct {
 		upload *upload
 
-<<<<<<< HEAD
-=======
 		sID slabID
 		ctx context.Context
 
->>>>>>> 31246cf6
 		overdrive    bool
 		sector       *[rhpv2.SectorSize]byte
 		sectorIndex  int
@@ -575,10 +553,7 @@
 		upload:  u,
 		sID:     sID,
 		created: time.Now(),
-<<<<<<< HEAD
-=======
 		shards:  shards,
->>>>>>> 31246cf6
 
 		overdriving: make(map[int]int, len(shards)),
 		remaining:   make(map[int]sectorCtx, len(shards)),
@@ -660,12 +635,6 @@
 	}
 }
 
-func (u *upload) ongoingUploads() int {
-	u.mu.Lock()
-	defer u.mu.Unlock()
-	return len(u.ongoing)
-}
-
 func (u *upload) registerUsedUploader(sID slabID, fcid types.FileContractID) {
 	u.mu.Lock()
 	defer u.mu.Unlock()
@@ -694,37 +663,6 @@
 		}
 	}
 
-<<<<<<< HEAD
-	// create a timer to trigger overdrive
-	timeout := time.NewTimer(u.mgr.overdriveTimeout)
-	resetTimeout := func() {
-		timeout.Stop()
-		select {
-		case <-timeout.C:
-		default:
-		}
-		timeout.Reset(u.mgr.overdriveTimeout)
-	}
-
-	// launch a goroutine to trigger overdrive
-	go func() {
-		for {
-			select {
-			case <-ctx.Done():
-				return
-			case <-timeout.C:
-				if req := slab.overdrive(respChan, shards); req != nil {
-					_ = slab.launch(req) // ignore error
-				}
-				resetTimeout()
-			}
-		}
-	}()
-
-	// collect responses
-	var finished bool
-	for slab.inflight() > 0 && !finished {
-=======
 	// launch overdrive
 	resetOverdrive := slab.overdrive(ctx, respChan)
 
@@ -733,7 +671,6 @@
 	var next bool
 	var triggered bool
 	for slab.inflight() > 0 && !done {
->>>>>>> 31246cf6
 		var resp sectorUploadResp
 		select {
 		case <-u.mgr.stopChan:
@@ -792,19 +729,6 @@
 }
 
 func (u *uploader) execute(req *sectorUploadReq, rev types.FileContractRevision) (types.Hash256, error) {
-<<<<<<< HEAD
-	u.mu.Lock()
-	u.ongoingUploads++
-	u.mu.Unlock()
-
-	defer func() {
-		u.mu.Lock()
-		u.ongoingUploads--
-		u.mu.Unlock()
-	}()
-
-=======
->>>>>>> 31246cf6
 	// fetch span from context
 	span := trace.SpanFromContext(req.ctx)
 	span.AddEvent("execute")
@@ -930,14 +854,11 @@
 }
 
 func (u *uploader) trackSectorUpload(err error, d time.Duration) {
-	estimate := u.estimate()
 	u.mu.Lock()
 	defer u.mu.Unlock()
 	if err != nil {
 		u.consecutiveFailures++
 		u.statsSectorUploadEstimateInMS.Track(float64(time.Hour.Milliseconds()))
-		u.trackErrs++
-		fmt.Printf("DEBUG PJ: uploader %v tracked failure #%d curr estimate %v\n", u.hk, u.trackErrs, estimate)
 	} else {
 		ms := d.Milliseconds()
 		u.consecutiveFailures = 0
@@ -1045,20 +966,10 @@
 	return nil
 }
 
-<<<<<<< HEAD
-func (s *slabUpload) overdrive(responseChan chan sectorUploadResp, shards [][]byte) *sectorUploadReq {
-	s.mu.Lock()
-	defer s.mu.Unlock()
-
-	// overdrive is not kicking in yet
-	if uint64(len(s.remaining)) >= s.mgr.maxOverdrive {
-		return nil
-=======
 func (s *slabUpload) overdrive(ctx context.Context, respChan chan sectorUploadResp) (resetTimer func()) {
 	// overdrive is disabled
 	if s.mgr.overdriveTimeout == 0 {
 		return func() {}
->>>>>>> 31246cf6
 	}
 
 	// create a timer to trigger overdrive
@@ -1163,11 +1074,7 @@
 	return float64(numOverdrive) / float64(len(s.sectors))
 }
 
-<<<<<<< HEAD
-func (s *slabUpload) receive(resp sectorUploadResp) (finished bool) {
-=======
 func (s *slabUpload) receive(resp sectorUploadResp) (finished bool, next bool) {
->>>>>>> 31246cf6
 	s.mu.Lock()
 	defer s.mu.Unlock()
 
@@ -1192,25 +1099,9 @@
 
 	// update remaining sectors
 	delete(s.remaining, resp.req.sectorIndex)
-<<<<<<< HEAD
-	return len(s.remaining) == 0
-}
-
-func (s *slabUpload) tryTriggerNextRead() {
-	s.mu.Lock()
-	defer s.mu.Unlock()
-	if !s.nextSlabTriggered && len(s.remaining) <= int(s.mgr.maxOverdrive) {
-		select {
-		case s.upload.nextSlabTrigger <- struct{}{}:
-			s.nextSlabTriggered = true
-		default:
-		}
-	}
-=======
 	finished = len(s.remaining) == 0
 	next = len(s.remaining) <= int(s.mgr.maxOverdrive)
 	return
->>>>>>> 31246cf6
 }
 
 func (a *dataPoints) Average() float64 {
