package worker

import (
	"context"
	"encoding/hex"
	"errors"
	"fmt"
	"io"
	"math"
	"sort"
	"sync"
	"time"

	"github.com/montanaflynn/stats"
	"go.opentelemetry.io/otel/attribute"
	"go.opentelemetry.io/otel/trace"
	rhpv2 "go.sia.tech/core/rhp/v2"
	"go.sia.tech/core/types"
	"go.sia.tech/renterd/api"
	"go.sia.tech/renterd/build"
	"go.sia.tech/renterd/object"
	"go.sia.tech/renterd/tracing"
	"go.uber.org/zap"
	"lukechampine.com/frand"
)

const (
	statsDecayHalfTime        = 10 * time.Minute
	statsDecayThreshold       = 5 * time.Minute
	statsRecomputeMinInterval = 3 * time.Second

	defaultPackedSlabsLockDuration  = 5 * time.Minute
	defaultPackedSlabsUploadTimeout = 5 * time.Minute
	defaultPackedSlabsLimit         = 1
)

var (
	errNoCandidateUploader = errors.New("no candidate uploader found")
	errNotEnoughContracts  = errors.New("not enough contracts to support requested redundancy")
)

type uploadParameters struct {
	ec               object.EncryptionKey
	encryptionOffset uint64

	rs          api.RedundancySettings
	bh          uint64
	contractSet string
	packing     bool
}

func defaultParameters() uploadParameters {
	return uploadParameters{
		ec:               object.GenerateEncryptionKey(), // random key
		encryptionOffset: 0,                              // from the beginning
		rs:               build.DefaultRedundancySettings,
	}
}

type UploadOption func(*uploadParameters)

func WithCustomKey(ec object.EncryptionKey) UploadOption {
	return func(up *uploadParameters) {
		up.ec = ec
	}
}

func WithCustomEncryptionOffset(offset uint64) UploadOption {
	return func(up *uploadParameters) {
		up.encryptionOffset = offset
	}
}

func WithRedundancySettings(rs api.RedundancySettings) UploadOption {
	return func(up *uploadParameters) {
		up.rs = rs
	}
}

func WithBlockHeight(bh uint64) UploadOption {
	return func(up *uploadParameters) {
		up.bh = bh
	}
}

func WithContractSet(contractSet string) UploadOption {
	return func(up *uploadParameters) {
		up.contractSet = contractSet
	}
}

func WithPacking(packing bool) UploadOption {
	return func(up *uploadParameters) {
		up.packing = packing
	}
}

type (
	slabID [8]byte

	uploadManager struct {
		b      Bus
		hp     hostProvider
		rl     revisionLocker
		logger *zap.SugaredLogger

		maxOverdrive     uint64
		overdriveTimeout time.Duration

		statsOverdrivePct              *dataPoints
		statsSlabUploadSpeedBytesPerMS *dataPoints
		stopChan                       chan struct{}

		mu            sync.Mutex
		uploaders     []*uploader
		lastRecompute time.Time
	}

	uploader struct {
		mgr *uploadManager

		hk         types.PublicKey
		siamuxAddr string

		statsSectorUploadEstimateInMS    *dataPoints
		statsSectorUploadSpeedBytesPerMS *dataPoints // keep track of this separately for stats (no decay is applied)
		signalNewUpload                  chan struct{}
		stopChan                         chan struct{}

		mu                  sync.Mutex
		host                hostV3
		fcid                types.FileContractID
		renewedFrom         types.FileContractID
		endHeight           uint64
		bh                  uint64
		consecutiveFailures uint64
		queue               []*sectorUploadReq
	}

	upload struct {
		id  api.UploadID
		mgr *uploadManager

		allowed          map[types.FileContractID]struct{}
		doneShardTrigger chan struct{}

		mu      sync.Mutex
		ongoing []slabID
		used    map[slabID]map[types.FileContractID]struct{}
	}

	slabUpload struct {
		mgr    *uploadManager
		upload *upload

		sID     slabID
		created time.Time
		shards  [][]byte

		mu          sync.Mutex
		numInflight uint64
		numLaunched uint64

		lastOverdrive time.Time
		overdriving   map[int]int
		remaining     map[int]sectorCtx
		sectors       []object.Sector
		errs          HostErrorSet
	}

	slabUploadResponse struct {
		slab  object.SlabSlice
		index int
		err   error
	}

	sectorCtx struct {
		ctx    context.Context
		cancel context.CancelFunc
	}

	sectorUploadReq struct {
		upload *upload

		sID slabID
		ctx context.Context

		overdrive    bool
		sector       *[rhpv2.SectorSize]byte
		sectorIndex  int
		responseChan chan sectorUploadResp

		// set by the uploader performing the upload
		hk types.PublicKey
	}

	sectorUploadResp struct {
		req  *sectorUploadReq
		root types.Hash256
		err  error
	}

	uploadManagerStats struct {
		avgSlabUploadSpeedMBPS float64
		avgOverdrivePct        float64
		healthyUploaders       uint64
		numUploaders           uint64
		uploadSpeedsMBPS       map[types.PublicKey]float64
	}

	dataPoints struct {
		stats.Float64Data
		halfLife time.Duration
		size     int

		mu            sync.Mutex
		cnt           int
		p90           float64
		lastDatapoint time.Time
		lastDecay     time.Time
	}
)

func (w *worker) initUploadManager(maxOverdrive uint64, overdriveTimeout time.Duration, logger *zap.SugaredLogger) {
	if w.uploadManager != nil {
		panic("upload manager already initialized") // developer error
	}

	w.uploadManager = newUploadManager(w.bus, w, w, maxOverdrive, overdriveTimeout, logger)
}

func (w *worker) upload(ctx context.Context, r io.Reader, bucket, path string, opts ...UploadOption) (string, error) {
	//  build upload parameters
	up := defaultParameters()
	for _, opt := range opts {
		opt(&up)
	}

	// perform the upload
	obj, partialSlabData, used, ETag, err := w.uploadManager.Upload(ctx, r, up)
	if err != nil {
		return "", fmt.Errorf("couldn't upload object: %w", err)
	}

	// add partial slabs
	var bufferSizeLimitReached bool
	if len(partialSlabData) > 0 {
		obj.PartialSlabs, bufferSizeLimitReached, err = w.bus.AddPartialSlab(ctx, partialSlabData, uint8(up.rs.MinShards), uint8(up.rs.TotalShards), up.contractSet)
		if err != nil {
			return "", err
		}
	}

	// persist the object
	err = w.bus.AddObject(ctx, bucket, path, up.contractSet, obj, ETag, used)
	if err != nil {
		return "", fmt.Errorf("couldn't add object: %w", err)
	}

	// if packing was enabled try uploading packed slabs
	if up.packing {
		if err := w.tryUploadPackedSlabs(ctx, up.rs, up.contractSet, bufferSizeLimitReached); err != nil {
			w.logger.Errorf("couldn't upload packed slabs, err: %v", err)
		}
	}
<<<<<<< HEAD
	return ETag, nil
=======

	return etag, nil
>>>>>>> e7818cfa
}

func (w *worker) uploadMultiPart(ctx context.Context, r io.Reader, bucket, path, uploadID string, partNumber int, opts ...UploadOption) (string, error) {
	//  build upload parameters
	up := defaultParameters()
	for _, opt := range opts {
		opt(&up)
	}

	// upload the part
	obj, partialSlabData, used, etag, err := w.uploadManager.Upload(ctx, r, up)
	if err != nil {
		return "", fmt.Errorf("couldn't upload object: %w", err)
	}

	// add parital slabs
	var bufferSizeLimitReached bool
	if len(partialSlabData) > 0 {
		obj.PartialSlabs, bufferSizeLimitReached, err = w.bus.AddPartialSlab(ctx, partialSlabData, uint8(up.rs.MinShards), uint8(up.rs.TotalShards), up.contractSet)
		if err != nil {
			return "", err
		}
	}

	// persist the part
	err = w.bus.AddMultipartPart(ctx, bucket, path, up.contractSet, uploadID, partNumber, obj.Slabs, obj.PartialSlabs, etag, used)
	if err != nil {
		return "", fmt.Errorf("couldn't add multi part: %w", err)
	}

	// if packing was enabled try uploading packed slabs
	if up.packing {
		if err := w.tryUploadPackedSlabs(ctx, up.rs, up.contractSet, bufferSizeLimitReached); err != nil {
			w.logger.Errorf("couldn't upload packed slabs, err: %v", err)
		}
	}

	return etag, nil
}

func (w *worker) threadedUploadPackedSlabs(rs api.RedundancySettings, contractSet string) {
	key := fmt.Sprintf("%d-%d_%s", rs.MinShards, rs.TotalShards, contractSet)

	w.uploadsMu.Lock()
	if w.uploadingPackedSlabs[key] {
		w.uploadsMu.Unlock()
		return
	}
	w.uploadingPackedSlabs[key] = true
	w.uploadsMu.Unlock()

	// make sure we mark uploading packed slabs as false when we're done
	defer func() {
		w.uploadsMu.Lock()
		w.uploadingPackedSlabs[key] = false
		w.uploadsMu.Unlock()
	}()

	// keep uploading packed slabs until we're done
	for {
		uploaded, err := w.uploadPackedSlabs(context.Background(), defaultPackedSlabsLockDuration, rs, contractSet, defaultPackedSlabsLimit)
		if err != nil {
			w.logger.Errorf("couldn't upload packed slabs, err: %v", err)
			return
		} else if uploaded == 0 {
			return
		}
	}
}

func (w *worker) tryUploadPackedSlabs(ctx context.Context, rs api.RedundancySettings, contractSet string, block bool) (err error) {
	// if we want to block, try and upload one packed slab synchronously
	if block {
		ctx, cancel := context.WithTimeout(ctx, defaultPackedSlabsUploadTimeout)
		defer cancel()
		_, err = w.uploadPackedSlabs(ctx, defaultPackedSlabsLockDuration, rs, contractSet, defaultPackedSlabsLimit)
	}

	// make sure there's a goroutine uploading the remainder of the packed slabs
	go w.threadedUploadPackedSlabs(rs, contractSet)
	return
}

func (w *worker) uploadPackedSlabs(ctx context.Context, lockingDuration time.Duration, rs api.RedundancySettings, contractSet string, limit int) (uploaded int, err error) {
	// fetch packed slabs
	packedSlabs, err := w.bus.PackedSlabsForUpload(ctx, lockingDuration, uint8(rs.MinShards), uint8(rs.TotalShards), contractSet, limit)
	if err != nil {
		return 0, fmt.Errorf("couldn't fetch packed slabs from bus: %v", err)
	}

	// upload packed slabs
	for _, ps := range packedSlabs {
		err = w.uploadPackedSlab(ctx, ps, rs, contractSet)
		if err != nil {
			return
		}
		uploaded++
	}
	return
}

func (w *worker) uploadPackedSlab(ctx context.Context, ps api.PackedSlab, rs api.RedundancySettings, contractSet string) error {
	// create a context with sane timeout
	ctx, cancel := context.WithTimeout(ctx, defaultPackedSlabsUploadTimeout)
	defer cancel()

	// fetch contracts
	contracts, err := w.bus.ContractSetContracts(ctx, contractSet)
	if err != nil {
		return fmt.Errorf("couldn't fetch packed slabs from bus: %v", err)
	}

	// fetch upload params
	up, err := w.bus.UploadParams(ctx)
	if err != nil {
		return fmt.Errorf("couldn't fetch upload params from bus: %v", err)
	}

	// attach gouging checker to the context
	ctx = WithGougingChecker(ctx, w.bus, up.GougingParams)

	// upload packed slab
	shards := encryptPartialSlab(ps.Data, ps.Key, uint8(rs.MinShards), uint8(rs.TotalShards))
	sectors, used, err := w.uploadManager.Migrate(ctx, shards, contracts, up.CurrentHeight)
	if err != nil {
		return fmt.Errorf("couldn't upload packed slab, err: %v", err)
	}

	// mark packed slab as uploaded
	slab := api.UploadedPackedSlab{BufferID: ps.BufferID, Shards: sectors}
	err = w.bus.MarkPackedSlabsUploaded(ctx, []api.UploadedPackedSlab{slab}, used)
	if err != nil {
		return fmt.Errorf("couldn't mark packed slabs uploaded, err: %v", err)
	}

	return nil
}

func newDataPoints(halfLife time.Duration) *dataPoints {
	return &dataPoints{
		size:        20,
		Float64Data: make([]float64, 0),
		halfLife:    halfLife,
		lastDecay:   time.Now(),
	}
}

func newUploadManager(b Bus, hp hostProvider, rl revisionLocker, maxOverdrive uint64, overdriveTimeout time.Duration, logger *zap.SugaredLogger) *uploadManager {
	return &uploadManager{
		b:      b,
		hp:     hp,
		rl:     rl,
		logger: logger,

		maxOverdrive:     maxOverdrive,
		overdriveTimeout: overdriveTimeout,

		statsOverdrivePct:              newDataPoints(0),
		statsSlabUploadSpeedBytesPerMS: newDataPoints(0),

		stopChan: make(chan struct{}),

		uploaders: make([]*uploader, 0),
	}
}

func (mgr *uploadManager) newUploader(c api.ContractMetadata) *uploader {
	return &uploader{
		mgr:  mgr,
		host: mgr.hp.newHostV3(c.ID, c.HostKey, c.SiamuxAddr),

		fcid:       c.ID,
		hk:         c.HostKey,
		siamuxAddr: c.SiamuxAddr,
		endHeight:  c.WindowEnd,

		queue:           make([]*sectorUploadReq, 0),
		signalNewUpload: make(chan struct{}, 1),

		statsSectorUploadEstimateInMS:    newDataPoints(statsDecayHalfTime),
		statsSectorUploadSpeedBytesPerMS: newDataPoints(0), // no decay for exposed stats
		stopChan:                         make(chan struct{}),
	}
}

func (mgr *uploadManager) Migrate(ctx context.Context, shards [][]byte, contracts []api.ContractMetadata, bh uint64) ([]object.Sector, map[types.PublicKey]types.FileContractID, error) {
	// initiate the upload
	upload, finishFn, err := mgr.newUpload(ctx, len(shards), contracts, bh)
	if err != nil {
		return nil, nil, err
	}
	defer finishFn()

	// upload the shards
	sectors, err := upload.uploadShards(ctx, shards, nil)
	if err != nil {
		return nil, nil, err
	}

	// build host to contract map
	h2c := make(map[types.PublicKey]types.FileContractID)
	for _, contract := range contracts {
		h2c[contract.HostKey] = contract.ID
	}

	// ask the manager for the renewals
	c2r := mgr.renewalsMap()

	// build used contracts list
	usedContracts := make(map[types.PublicKey]types.FileContractID)
	for _, sector := range sectors {
		fcid, exists := h2c[sector.Host]
		if !exists {
			return nil, nil, fmt.Errorf("couldn't find contract for host %v", sector.Host)
		}
		if renewed, exists := c2r[fcid]; exists {
			usedContracts[sector.Host] = renewed
		} else {
			usedContracts[sector.Host] = fcid
		}
	}

	return sectors, usedContracts, nil
}

func (mgr *uploadManager) Stats() uploadManagerStats {
	// recompute stats
	mgr.tryRecomputeStats()

	// collect stats
	mgr.mu.Lock()
	var numHealthy uint64
	speeds := make(map[types.PublicKey]float64)
	for _, u := range mgr.uploaders {
		healthy, mbps := u.Stats()
		speeds[u.hk] = mbps
		if healthy {
			numHealthy++
		}
	}
	mgr.mu.Unlock()

	// prepare stats
	return uploadManagerStats{
		avgSlabUploadSpeedMBPS: mgr.statsSlabUploadSpeedBytesPerMS.Average() * 0.008, // convert bytes per ms to mbps,
		avgOverdrivePct:        mgr.statsOverdrivePct.Average(),
		healthyUploaders:       numHealthy,
		numUploaders:           uint64(len(speeds)),
		uploadSpeedsMBPS:       speeds,
	}
}

func (mgr *uploadManager) Stop() {
	mgr.mu.Lock()
	defer mgr.mu.Unlock()
	close(mgr.stopChan)
	for _, u := range mgr.uploaders {
		u.Stop()
	}
}

func (mgr *uploadManager) Upload(ctx context.Context, r io.Reader, up uploadParameters) (_ object.Object, partialSlab []byte, used map[types.PublicKey]types.FileContractID, ETag string, err error) {
	// cancel all in-flight requests when the upload is done
	ctx, cancel := context.WithCancel(ctx)
	defer cancel()

	// add tracing
	ctx, span := tracing.Tracer.Start(ctx, "upload")
	defer func() {
		span.RecordError(err)
		span.End()
	}()

	// wrap the reader to create an ETag
	hr := newHashReader(r)

	// create the object
	o := object.NewObject(up.ec)

	// create the cipher reader
	cr, err := o.Encrypt(hr, up.encryptionOffset)
	if err != nil {
		return object.Object{}, nil, nil, "", err
	}

	// fetch contracts
	contracts, err := mgr.b.ContractSetContracts(ctx, up.contractSet)
	if err != nil {
		return object.Object{}, nil, nil, "", fmt.Errorf("couldn't fetch contracts from bus: %w", err)
	}

	// create the upload
	u, finishFn, err := mgr.newUpload(ctx, up.rs.TotalShards, contracts, up.bh)
	if err != nil {
		return object.Object{}, nil, nil, "", err
	}
	defer finishFn()

	// create the next slab channel
	nextSlabChan := make(chan struct{}, 1)
	defer close(nextSlabChan)

	// create the response channel
	respChan := make(chan slabUploadResponse)

	// collect the responses
	var responses []slabUploadResponse
	var slabIndex int
	numSlabs := -1

	// prepare slab size
	size := int64(up.rs.MinShards) * rhpv2.SectorSize
loop:
	for {
		select {
		case <-mgr.stopChan:
			return object.Object{}, nil, nil, "", errors.New("manager was stopped")
		case <-ctx.Done():
			return object.Object{}, nil, nil, "", errors.New("upload timed out")
		case nextSlabChan <- struct{}{}:
			// read next slab's data
			data := make([]byte, size)
			length, err := io.ReadFull(io.LimitReader(cr, size), data)
			if err == io.EOF {
				if slabIndex == 0 {
					break loop
				}
				numSlabs = slabIndex
				if partialSlab != nil {
					numSlabs-- // don't wait on partial slab
				}
				if len(responses) == numSlabs {
					break loop
				}
				continue
			} else if err != nil && err != io.ErrUnexpectedEOF {
				return object.Object{}, nil, nil, "", err
			}
			if up.packing && errors.Is(err, io.ErrUnexpectedEOF) {
				// If uploadPacking is true, we return the partial slab without
				// uploading.
				partialSlab = data[:length]
				<-nextSlabChan // trigger next iteration
			} else {
				// Otherwise we upload it.
				go func(rs api.RedundancySettings, data []byte, length, slabIndex int) {
					u.uploadSlab(ctx, rs, data, length, slabIndex, respChan, nextSlabChan)
				}(up.rs, data, length, slabIndex)
			}
			slabIndex++
		case res := <-respChan:
			if res.err != nil {
				return object.Object{}, nil, nil, "", res.err
			}

			// collect the response and potentially break out of the loop
			responses = append(responses, res)
			if len(responses) == numSlabs {
				break loop
			}
		}
	}

	// sort the slabs by index
	sort.Slice(responses, func(i, j int) bool {
		return responses[i].index < responses[j].index
	})

	// decorate the object with the slabs
	for _, resp := range responses {
		o.Slabs = append(o.Slabs, resp.slab)
	}

	// build host to contract map
	h2c := make(map[types.PublicKey]types.FileContractID)
	for _, contract := range contracts {
		h2c[contract.HostKey] = contract.ID
	}

	// ask the manager for the renewals
	c2r := mgr.renewalsMap()

	// build used contracts list
	usedContracts := make(map[types.PublicKey]types.FileContractID)
	for _, slab := range o.Slabs {
		for _, sector := range slab.Shards {
			fcid, exists := h2c[sector.Host]
			if !exists {
				return object.Object{}, nil, nil, "", fmt.Errorf("couldn't find contract for host %v", sector.Host)
			}
			if renewed, exists := c2r[fcid]; exists {
				usedContracts[sector.Host] = renewed
			} else {
				usedContracts[sector.Host] = fcid
			}
		}
	}
	return o, partialSlab, usedContracts, hr.Hash(), nil
}

func (mgr *uploadManager) launch(req *sectorUploadReq) error {
	// recompute stats
	mgr.tryRecomputeStats()

	// find a candidate uploader
	uploader := mgr.candidate(req)
	if uploader == nil {
		return errNoCandidateUploader
	}
	uploader.enqueue(req)
	return nil
}

func (mgr *uploadManager) newUpload(ctx context.Context, totalShards int, contracts []api.ContractMetadata, bh uint64) (*upload, func(), error) {
	mgr.mu.Lock()
	defer mgr.mu.Unlock()

	// refresh the uploaders
	mgr.refreshUploaders(contracts, bh)

	// check if we have enough contracts
	if len(contracts) < totalShards {
		return nil, func() {}, errNotEnoughContracts
	}

	// create allowed map
	allowed := make(map[types.FileContractID]struct{})
	for _, c := range contracts {
		allowed[c.ID] = struct{}{}
	}

	// track the upload in the bus
	id := api.NewUploadID()
	if err := mgr.b.TrackUpload(ctx, id); err != nil {
		mgr.logger.Errorf("failed to track upload '%v', err: %v", id, err)
	}

	// create a finish function to finish the upload
	finishFn := func() {
		ctx, cancel := context.WithTimeout(context.Background(), time.Minute)
		defer cancel()
		if err := mgr.b.FinishUpload(ctx, id); err != nil {
			mgr.logger.Errorf("failed to mark upload %v as finished: %v", id, err)
		}
	}

	// create upload
	return &upload{
		id:  id,
		mgr: mgr,

		allowed:          allowed,
		doneShardTrigger: make(chan struct{}, 1),

		ongoing: make([]slabID, 0),
		used:    make(map[slabID]map[types.FileContractID]struct{}),
	}, finishFn, nil
}

func (mgr *uploadManager) numUploaders() int {
	mgr.mu.Lock()
	defer mgr.mu.Unlock()
	return len(mgr.uploaders)
}

func (mgr *uploadManager) candidate(req *sectorUploadReq) *uploader {
	// fetch candidates
	candidates := func() []*uploader {
		mgr.mu.Lock()
		defer mgr.mu.Unlock()

		// sort the uploaders by their estimate
		sort.Slice(mgr.uploaders, func(i, j int) bool {
			return mgr.uploaders[i].estimate() < mgr.uploaders[j].estimate()
		})

		// select top ten candidates
		var candidates []*uploader
		for _, uploader := range mgr.uploaders {
			if req.upload.canUseUploader(req.sID, uploader) {
				candidates = append(candidates, uploader)
				if len(candidates) == 10 {
					break
				}
			}
		}
		return candidates
	}()

	// return early if we have no queues left
	if len(candidates) == 0 {
		return nil
	}

loop:
	for {
		// if this slab does not have more than 1 parent, we return the best
		// candidate
		if len(req.upload.parents(req.sID)) <= 1 {
			return candidates[0]
		}

		// otherwise we wait, allowing the parents to complete, after which we
		// re-sort the candidates
		select {
		case <-req.upload.doneShardTrigger:
			sort.Slice(candidates, func(i, j int) bool {
				return candidates[i].estimate() < candidates[j].estimate()
			})
			continue loop
		case <-req.ctx.Done():
			break loop
		}
	}

	return nil
}

func (mgr *uploadManager) renewUploader(u *uploader) {
	// fetch renewed contract
	fcid, _, _ := u.contractInfo()
	ctx, cancel := context.WithTimeout(context.Background(), time.Minute)
	renewed, err := mgr.b.RenewedContract(ctx, fcid)
	cancel()

	// remove the uploader if we can't renew it
	mgr.mu.Lock()
	if err != nil {
		mgr.logger.Errorf("failed to fetch renewed contract for uploader %v: %v", fcid, err)
		for i := 0; i < len(mgr.uploaders); i++ {
			if mgr.uploaders[i] == u {
				mgr.uploaders = append(mgr.uploaders[:i], mgr.uploaders[i+1:]...)
				u.Stop()
				break
			}
		}
		mgr.mu.Unlock()
		return
	}
	mgr.mu.Unlock()

	// update the uploader if we found the renewed contract
	u.mu.Lock()
	u.host = mgr.hp.newHostV3(renewed.ID, renewed.HostKey, renewed.SiamuxAddr)
	u.fcid = renewed.ID
	u.renewedFrom = renewed.RenewedFrom
	u.endHeight = renewed.WindowEnd
	u.mu.Unlock()

	u.SignalWork()
}

func (mgr *uploadManager) renewalsMap() map[types.FileContractID]types.FileContractID {
	mgr.mu.Lock()
	defer mgr.mu.Unlock()

	renewals := make(map[types.FileContractID]types.FileContractID)
	for _, u := range mgr.uploaders {
		fcid, renewedFrom, _ := u.contractInfo()
		if renewedFrom != (types.FileContractID{}) {
			renewals[renewedFrom] = fcid
		}
	}
	return renewals
}

func (mgr *uploadManager) refreshUploaders(contracts []api.ContractMetadata, bh uint64) {
	// build map
	c2m := make(map[types.FileContractID]api.ContractMetadata)
	c2r := make(map[types.FileContractID]struct{})
	for _, c := range contracts {
		c2m[c.ID] = c
		c2r[c.RenewedFrom] = struct{}{}
	}

	// prune expired or renewed contracts
	var refreshed []*uploader
	for _, uploader := range mgr.uploaders {
		fcid, _, endHeight := uploader.contractInfo()
		_, renewed := c2r[fcid]
		if renewed || bh > endHeight {
			uploader.Stop()
			continue
		}
		refreshed = append(refreshed, uploader)
		delete(c2m, fcid)
	}

	// create new uploaders for missing contracts
	for _, c := range c2m {
		uploader := mgr.newUploader(c)
		refreshed = append(refreshed, uploader)
		go uploader.Start(mgr.hp, mgr.rl)
	}

	// update blockheight
	for _, u := range refreshed {
		u.updateBlockHeight(bh)
	}
	mgr.uploaders = refreshed
}

func (mgr *uploadManager) tryRecomputeStats() {
	mgr.mu.Lock()
	defer mgr.mu.Unlock()
	if time.Since(mgr.lastRecompute) < statsRecomputeMinInterval {
		return
	}

	for _, u := range mgr.uploaders {
		u.statsSectorUploadEstimateInMS.Recompute()
		u.statsSectorUploadSpeedBytesPerMS.Recompute()
	}
	mgr.lastRecompute = time.Now()
}

func (u *upload) parents(sID slabID) []slabID {
	u.mu.Lock()
	defer u.mu.Unlock()

	var parents []slabID
	for _, ongoing := range u.ongoing {
		if ongoing == sID {
			break
		}
		parents = append(parents, ongoing)
	}
	return parents
}

func (u *upload) finishSlabUpload(upload *slabUpload) {
	// update ongoing slab history
	u.mu.Lock()
	for i, prev := range u.ongoing {
		if prev == upload.sID {
			u.ongoing = append(u.ongoing[:i], u.ongoing[i+1:]...)
			break
		}
	}
	u.mu.Unlock()

	// cleanup contexts
	upload.mu.Lock()
	for _, shard := range upload.remaining {
		shard.cancel()
	}
	upload.mu.Unlock()
}

func (u *upload) newSlabUpload(ctx context.Context, shards [][]byte) (*slabUpload, []*sectorUploadReq, chan sectorUploadResp) {
	// create slab id
	var sID slabID
	frand.Read(sID[:])

	// add to ongoing uploads
	u.mu.Lock()
	u.ongoing = append(u.ongoing, sID)
	u.mu.Unlock()

	// create slab upload
	slab := &slabUpload{
		mgr: u.mgr,

		upload:  u,
		sID:     sID,
		created: time.Now(),
		shards:  shards,

		overdriving: make(map[int]int, len(shards)),
		remaining:   make(map[int]sectorCtx, len(shards)),
		sectors:     make([]object.Sector, len(shards)),
	}

	// prepare sector uploads
	responseChan := make(chan sectorUploadResp)
	requests := make([]*sectorUploadReq, len(shards))
	for sI, shard := range shards {
		// create the sector upload's cancel func
		sCtx, cancel := context.WithCancel(ctx)
		slab.remaining[sI] = sectorCtx{ctx: sCtx, cancel: cancel}

		// create the upload's span
		sCtx, span := tracing.Tracer.Start(sCtx, "uploadSector")
		span.SetAttributes(attribute.Bool("overdrive", false))
		span.SetAttributes(attribute.Int("sector", sI))

		// create the sector upload
		requests[sI] = &sectorUploadReq{
			upload: u,
			sID:    sID,
			ctx:    sCtx,

			sector:       (*[rhpv2.SectorSize]byte)(shard),
			sectorIndex:  sI,
			responseChan: responseChan,
		}
	}

	return slab, requests, responseChan
}

func (u *upload) canUseUploader(sID slabID, ul *uploader) bool {
	fcid, renewedFrom, _ := ul.contractInfo()

	u.mu.Lock()
	defer u.mu.Unlock()

	// check if the uploader is allowed
	_, allowed := u.allowed[fcid]
	if !allowed {
		_, allowed = u.allowed[renewedFrom]
	}
	if !allowed {
		return false
	}

	// check whether we've used it already
	_, used := u.used[sID][fcid]
	if !used {
		_, used = u.used[sID][renewedFrom]
	}
	return !used
}

func (u *upload) uploadSlab(ctx context.Context, rs api.RedundancySettings, data []byte, length, index int, respChan chan slabUploadResponse, nextSlabChan chan struct{}) {
	// cancel any sector uploads once the slab is done.
	ctx, cancel := context.WithCancel(ctx)
	defer cancel()

	// add tracing
	ctx, span := tracing.Tracer.Start(ctx, "uploadSlab")
	defer span.End()

	// create the response
	resp := slabUploadResponse{
		slab: object.SlabSlice{
			Slab:   object.NewSlab(uint8(rs.MinShards)),
			Offset: 0,
			Length: uint32(length),
		},
		index: index,
	}

	// create the shards
	shards := make([][]byte, rs.TotalShards)
	resp.slab.Slab.Encode(data, shards)
	resp.slab.Slab.Encrypt(shards)

	// upload the shards
	resp.slab.Slab.Shards, resp.err = u.uploadShards(ctx, shards, nextSlabChan)

	// send the response
	select {
	case <-ctx.Done():
	case respChan <- resp:
	}
}

func (u *upload) markUsed(sID slabID, fcid types.FileContractID) {
	u.mu.Lock()
	defer u.mu.Unlock()

	_, exists := u.used[sID]
	if !exists {
		u.used[sID] = make(map[types.FileContractID]struct{})
	}
	u.used[sID][fcid] = struct{}{}
}

func (u *upload) uploadShards(ctx context.Context, shards [][]byte, nextSlabChan chan struct{}) ([]object.Sector, error) {
	// add tracing
	ctx, span := tracing.Tracer.Start(ctx, "uploadShards")
	defer span.End()

	// prepare the upload
	slab, requests, respChan := u.newSlabUpload(ctx, shards)
	span.SetAttributes(attribute.Stringer("id", slab.sID))
	defer u.finishSlabUpload(slab)

	// launch all shard uploads
	for _, upload := range requests {
		if err := slab.launch(upload); err != nil {
			return nil, err
		}
	}

	// launch overdrive
	resetOverdrive := slab.overdrive(ctx, respChan)

	// collect responses
	var done bool
	var next bool
	var triggered bool
	for slab.inflight() > 0 && !done {
		var resp sectorUploadResp
		select {
		case <-u.mgr.stopChan:
			return nil, errors.New("upload stopped")
		case <-ctx.Done():
			return nil, ctx.Err()
		case resp = <-respChan:
		}

		resetOverdrive()

		// receive the response
		done, next = slab.receive(resp)

		// try and trigger next slab
		if next && !triggered {
			select {
			case <-nextSlabChan:
				triggered = true
			default:
			}
		}

		// relaunch non-overdrive uploads
		if !done && resp.err != nil && !resp.req.overdrive {
			if err := slab.launch(resp.req); err != nil {
				u.mgr.logger.Errorf("failed to relaunch a sector upload, err %v", err)
				break // fail the upload
			}
		}

		// handle the response
		if resp.err == nil {
			// signal the upload a shard was received
			select {
			case u.doneShardTrigger <- struct{}{}:
			default:
			}
		}
	}

	// make sure next slab is triggered
	if done && !triggered {
		select {
		case <-nextSlabChan:
			triggered = true
		default:
		}
	}

	// register the amount of overdrive sectors
	span.SetAttributes(attribute.Int("overdrive", slab.overdriveCnt()))

	// track stats
	u.mgr.statsOverdrivePct.Track(slab.overdrivePct())
	u.mgr.statsSlabUploadSpeedBytesPerMS.Track(float64(slab.uploadSpeed()))
	return slab.finish()
}

func (u *uploader) contractInfo() (types.FileContractID, types.FileContractID, uint64) {
	u.mu.Lock()
	defer u.mu.Unlock()
	return u.fcid, u.renewedFrom, u.endHeight
}

func (u *uploader) SignalWork() {
	select {
	case u.signalNewUpload <- struct{}{}:
	default:
	}
}

func (u *uploader) Start(hp hostProvider, rl revisionLocker) {
outer:
	for {
		// wait for work
		select {
		case <-u.signalNewUpload:
		case <-u.stopChan:
			return
		}

		for {
			// check if we are stopped
			select {
			case <-u.stopChan:
				return
			default:
			}

			// pop the next upload
			upload := u.pop()
			if upload == nil {
				continue outer
			}

			// skip if upload is done
			if upload.done() {
				continue
			}

			// execute it
			var root types.Hash256
			start := time.Now()
			fcid, _, _ := u.contractInfo()
			err := rl.withRevision(upload.ctx, defaultRevisionFetchTimeout, fcid, u.hk, u.siamuxAddr, lockingPriorityUpload, u.blockHeight(), func(rev types.FileContractRevision) error {
				if rev.RevisionNumber == math.MaxUint64 {
					return errMaxRevisionReached
				}

				var err error
				root, err = u.execute(upload, rev)
				return err
			})

			// the uploader's contract got renewed, requeue the request, try and refresh the contract
			if errors.Is(err, errMaxRevisionReached) {
				u.requeue(upload)
				u.mgr.renewUploader(u)
				continue outer
			}

			// send the response
			if err != nil {
				upload.fail(err)
			} else {
				upload.succeed(root)
			}

			// track the error, ignore gracefully closed streams and canceled overdrives
			canceledOverdrive := upload.done() && upload.overdrive && err != nil
			if !canceledOverdrive && !isClosedStream(err) {
				u.trackSectorUpload(err, time.Since(start))
			}
		}
	}
}

func (u *uploader) Stop() {
	close(u.stopChan)

	// clear the queue
	for {
		upload := u.pop()
		if upload == nil {
			break
		}
		if !upload.done() {
			upload.fail(errors.New("uploader stopped"))
		}
	}
}

func (u *uploader) Stats() (healthy bool, mbps float64) {
	u.mu.Lock()
	defer u.mu.Unlock()
	healthy = u.consecutiveFailures == 0
	mbps = u.statsSectorUploadSpeedBytesPerMS.Average() * 0.008
	return
}

func (u *uploader) execute(req *sectorUploadReq, rev types.FileContractRevision) (types.Hash256, error) {
	u.mu.Lock()
	host := u.host
	fcid := u.fcid
	u.mu.Unlock()

	// fetch span from context
	span := trace.SpanFromContext(req.ctx)
	span.AddEvent("execute")

	// update the bus
	if err := u.mgr.b.AddUploadingSector(req.ctx, req.upload.id, fcid, rhpv2.SectorRoot(req.sector)); err != nil {
		return types.Hash256{}, fmt.Errorf("failed to add uploading sector to contract %v, err: %v", fcid, err)
	}

	// upload the sector
	start := time.Now()
	root, err := host.UploadSector(req.ctx, req.sector, rev)
	if err != nil {
		return types.Hash256{}, err
	}

	// update span
	elapsed := time.Since(start)
	span.SetAttributes(attribute.Int64("duration", elapsed.Milliseconds()))
	span.RecordError(err)
	span.End()

	return root, nil
}

func (u *uploader) blockHeight() uint64 {
	u.mu.Lock()
	defer u.mu.Unlock()
	return u.bh
}

func (u *uploader) estimate() float64 {
	u.mu.Lock()
	defer u.mu.Unlock()

	// fetch estimated duration per sector
	estimateP90 := u.statsSectorUploadEstimateInMS.P90()
	if estimateP90 == 0 {
		estimateP90 = 1
	}

	// calculate estimated time
	numSectors := float64(len(u.queue) + 1)
	return numSectors * estimateP90
}

func (u *uploader) requeue(req *sectorUploadReq) {
	u.mu.Lock()
	defer u.mu.Unlock()
	u.queue = append([]*sectorUploadReq{req}, u.queue...)
}

func (u *uploader) enqueue(req *sectorUploadReq) {
	// trace the request
	span := trace.SpanFromContext(req.ctx)
	span.SetAttributes(attribute.Stringer("hk", u.hk))
	span.AddEvent("enqueued")

	// set the host key and enqueue the request
	u.mu.Lock()
	req.hk = u.hk
	u.queue = append(u.queue, req)
	u.mu.Unlock()

	// mark as used
	fcid, _, _ := u.contractInfo()
	req.upload.markUsed(req.sID, fcid)

	// signal there's work
	u.SignalWork()
}

func (u *uploader) trackSectorUpload(err error, d time.Duration) {
	u.mu.Lock()
	defer u.mu.Unlock()
	if err != nil {
		u.consecutiveFailures++
		u.statsSectorUploadEstimateInMS.Track(float64(time.Hour.Milliseconds()))
	} else {
		ms := d.Milliseconds()
		u.consecutiveFailures = 0
		u.statsSectorUploadEstimateInMS.Track(float64(ms))                       // duration in ms
		u.statsSectorUploadSpeedBytesPerMS.Track(float64(rhpv2.SectorSize / ms)) // bytes per ms
	}
}

func (u *uploader) updateBlockHeight(bh uint64) {
	u.mu.Lock()
	defer u.mu.Unlock()
	u.bh = bh
}

func (u *uploader) pop() *sectorUploadReq {
	u.mu.Lock()
	defer u.mu.Unlock()

	if len(u.queue) > 0 {
		j := u.queue[0]
		u.queue[0] = nil
		u.queue = u.queue[1:]
		return j
	}
	return nil
}

func (upload *sectorUploadReq) succeed(root types.Hash256) {
	select {
	case <-upload.ctx.Done():
	case upload.responseChan <- sectorUploadResp{
		req:  upload,
		root: root,
	}:
	}
}

func (upload *sectorUploadReq) fail(err error) {
	select {
	case <-upload.ctx.Done():
	case upload.responseChan <- sectorUploadResp{
		req: upload,
		err: err,
	}:
	}
}

func (upload *sectorUploadReq) done() bool {
	select {
	case <-upload.ctx.Done():
		return true
	default:
		return false
	}
}

func (s *slabUpload) uploadSpeed() int64 {
	s.mu.Lock()
	defer s.mu.Unlock()
	totalShards := len(s.sectors)
	completedShards := totalShards - len(s.remaining)
	bytes := completedShards * rhpv2.SectorSize
	ms := time.Since(s.created).Milliseconds()
	return int64(bytes) / ms
}

func (s *slabUpload) finish() ([]object.Sector, error) {
	s.mu.Lock()
	defer s.mu.Unlock()

	remaining := len(s.remaining)
	if remaining > 0 {
		return nil, fmt.Errorf("failed to upload slab: remaining=%d, inflight=%d, launched=%d uploaders=%d errors=%w", remaining, s.numInflight, s.numLaunched, s.mgr.numUploaders(), s.errs)
	}
	return s.sectors, nil
}

func (s *slabUpload) inflight() uint64 {
	s.mu.Lock()
	defer s.mu.Unlock()
	return s.numInflight
}

func (s *slabUpload) launch(req *sectorUploadReq) error {
	s.mu.Lock()
	defer s.mu.Unlock()

	// launch the req
	err := s.mgr.launch(req)
	if err != nil {
		span := trace.SpanFromContext(req.ctx)
		span.RecordError(err)
		span.End()
		return err
	}

	// update the state
	s.numInflight++
	s.numLaunched++
	if req.overdrive {
		s.lastOverdrive = time.Now()
		s.overdriving[req.sectorIndex]++
	}

	return nil
}

func (s *slabUpload) overdrive(ctx context.Context, respChan chan sectorUploadResp) (resetTimer func()) {
	// overdrive is disabled
	if s.mgr.overdriveTimeout == 0 {
		return func() {}
	}

	// create a timer to trigger overdrive
	timer := time.NewTimer(s.mgr.overdriveTimeout)
	resetTimer = func() {
		timer.Stop()
		select {
		case <-timer.C:
		default:
		}
		timer.Reset(s.mgr.overdriveTimeout)
	}

	// create a function to check whether overdrive is possible
	canOverdrive := func() bool {
		s.mu.Lock()
		defer s.mu.Unlock()

		// overdrive is not kicking in yet
		if uint64(len(s.remaining)) >= s.mgr.maxOverdrive {
			return false
		}

		// overdrive is not due yet
		if time.Since(s.lastOverdrive) < s.mgr.overdriveTimeout {
			return false
		}

		// overdrive is maxed out
		if s.numInflight-uint64(len(s.remaining)) >= s.mgr.maxOverdrive {
			return false
		}

		return true
	}

	// try overdriving every time the timer fires
	go func() {
		for {
			select {
			case <-ctx.Done():
				return
			case <-timer.C:
				if canOverdrive() {
					req := s.nextRequest(respChan)
					if req != nil {
						_ = s.launch(req) // ignore error
					}
				}
				resetTimer()
			}
		}
	}()

	return
}

func (s *slabUpload) nextRequest(responseChan chan sectorUploadResp) *sectorUploadReq {
	s.mu.Lock()
	defer s.mu.Unlock()

	// overdrive the remaining sector with the least number of overdrives
	lowestSI := -1
	s.overdriving[lowestSI] = math.MaxInt
	for sI := range s.remaining {
		if s.overdriving[sI] < s.overdriving[lowestSI] {
			lowestSI = sI
		}
	}
	if lowestSI == -1 {
		return nil
	}

	return &sectorUploadReq{
		upload: s.upload,
		sID:    s.sID,
		ctx:    s.remaining[lowestSI].ctx,

		overdrive:    true,
		responseChan: responseChan,

		sectorIndex: lowestSI,
		sector:      (*[rhpv2.SectorSize]byte)(s.shards[lowestSI]),
	}
}

func (s *slabUpload) overdriveCnt() int {
	s.mu.Lock()
	defer s.mu.Unlock()
	return int(s.numLaunched) - len(s.sectors)
}

func (s *slabUpload) overdrivePct() float64 {
	s.mu.Lock()
	defer s.mu.Unlock()

	numOverdrive := int(s.numLaunched) - len(s.sectors)
	if numOverdrive <= 0 {
		return 0
	}

	return float64(numOverdrive) / float64(len(s.sectors))
}

func (s *slabUpload) receive(resp sectorUploadResp) (finished bool, next bool) {
	s.mu.Lock()
	defer s.mu.Unlock()

	// failed reqs can't complete the upload
	s.numInflight--
	if resp.err != nil {
		s.errs = append(s.errs, &HostError{resp.req.hk, resp.err})
		return false, false
	}

	// redundant sectors can't complete the upload
	if s.sectors[resp.req.sectorIndex].Root != (types.Hash256{}) {
		return false, false
	}

	// store the sector and call cancel on the sector ctx
	s.sectors[resp.req.sectorIndex] = object.Sector{
		Host: resp.req.hk,
		Root: resp.root,
	}
	s.remaining[resp.req.sectorIndex].cancel()

	// update remaining sectors
	delete(s.remaining, resp.req.sectorIndex)
	finished = len(s.remaining) == 0
	next = len(s.remaining) <= int(s.mgr.maxOverdrive)
	return
}

func (a *dataPoints) Average() float64 {
	a.mu.Lock()
	defer a.mu.Unlock()
	avg, err := a.Mean()
	if err != nil {
		avg = 0
	}
	return avg
}

func (a *dataPoints) P90() float64 {
	a.mu.Lock()
	defer a.mu.Unlock()
	return a.p90
}

func (a *dataPoints) Recompute() {
	a.mu.Lock()
	defer a.mu.Unlock()

	// apply decay
	a.tryDecay()

	// recalculate the p90
	p90, err := a.Percentile(90)
	if err != nil {
		p90 = 0
	}
	a.p90 = p90
}

func (a *dataPoints) Track(p float64) {
	a.mu.Lock()
	defer a.mu.Unlock()

	if a.cnt < a.size {
		a.Float64Data = append(a.Float64Data, p)
	} else {
		a.Float64Data[a.cnt%a.size] = p
	}

	a.lastDatapoint = time.Now()
	a.cnt++
}

func (a *dataPoints) tryDecay() {
	// return if decay is disabled
	if a.halfLife == 0 {
		return
	}

	// return if decay is not needed
	if time.Since(a.lastDatapoint) < statsDecayThreshold {
		return
	}

	// return if decay is not due
	decayFreq := a.halfLife / 5
	timePassed := time.Since(a.lastDecay)
	if timePassed < decayFreq {
		return
	}

	// calculate decay and apply it
	strength := float64(timePassed) / float64(a.halfLife)
	decay := math.Floor(math.Pow(0.5, strength)*100) / 100 // round down to 2 decimals
	for i := range a.Float64Data {
		a.Float64Data[i] *= decay
	}

	// update the last decay time
	a.lastDecay = time.Now()
}

func (sID slabID) String() string {
	return fmt.Sprintf("%x", sID[:])
}

type hashReader struct {
	r io.Reader
	h *types.Hasher
}

func newHashReader(r io.Reader) *hashReader {
	return &hashReader{
		r: r,
		h: types.NewHasher(),
	}
}

func (e *hashReader) Read(p []byte) (int, error) {
	n, err := e.r.Read(p)
	if _, wErr := e.h.E.Write(p[:n]); wErr != nil {
		return 0, wErr
	}
	return n, err
}

func (e *hashReader) Hash() string {
	sum := e.h.Sum()
	return hex.EncodeToString(sum[:])
}<|MERGE_RESOLUTION|>--- conflicted
+++ resolved
@@ -263,12 +263,7 @@
 			w.logger.Errorf("couldn't upload packed slabs, err: %v", err)
 		}
 	}
-<<<<<<< HEAD
 	return ETag, nil
-=======
-
-	return etag, nil
->>>>>>> e7818cfa
 }
 
 func (w *worker) uploadMultiPart(ctx context.Context, r io.Reader, bucket, path, uploadID string, partNumber int, opts ...UploadOption) (string, error) {
