package worker

import (
	"context"
	"encoding/hex"
	"errors"
	"fmt"
	"io"
	"math"
	"sort"
	"sync"
	"time"

	"github.com/montanaflynn/stats"
	"go.opentelemetry.io/otel/attribute"
	"go.opentelemetry.io/otel/trace"
	rhpv2 "go.sia.tech/core/rhp/v2"
	"go.sia.tech/core/types"
	"go.sia.tech/renterd/api"
	"go.sia.tech/renterd/object"
	"go.sia.tech/renterd/tracing"
	"go.uber.org/zap"
	"lukechampine.com/frand"
)

const (
	statsDecayHalfTime        = 10 * time.Minute
	statsDecayThreshold       = 5 * time.Minute
	statsRecomputeMinInterval = 3 * time.Second
)

var (
	errNoCandidateUploader = errors.New("no candidate uploader found")
	errNotEnoughContracts  = errors.New("not enough contracts to support requested redundancy")
)

type uploadConfig struct {
	ec               object.EncryptionKey
	encryptionOffset uint64
}

type UploadOption func(*uploadConfig)

func WithCustomKey(ec object.EncryptionKey) UploadOption {
	return func(cfg *uploadConfig) {
		cfg.ec = ec
	}
}

func WithCustomEncryptionOffset(offset uint64) UploadOption {
	return func(cfg *uploadConfig) {
		cfg.encryptionOffset = offset
	}
}

type (
	slabID [8]byte

	uploadManager struct {
		b      Bus
		hp     hostProvider
		rl     revisionLocker
		logger *zap.SugaredLogger

		maxOverdrive     uint64
		overdriveTimeout time.Duration

		statsOverdrivePct              *dataPoints
		statsSlabUploadSpeedBytesPerMS *dataPoints
		stopChan                       chan struct{}

		mu            sync.Mutex
		uploaders     []*uploader
		lastRecompute time.Time
	}

	uploader struct {
		mgr *uploadManager

		hk         types.PublicKey
		siamuxAddr string

		statsSectorUploadEstimateInMS    *dataPoints
		statsSectorUploadSpeedBytesPerMS *dataPoints // keep track of this separately for stats (no decay is applied)
		signalNewUpload                  chan struct{}
		stopChan                         chan struct{}

		mu                  sync.Mutex
		host                hostV3
		fcid                types.FileContractID
		renewedFrom         types.FileContractID
		endHeight           uint64
		bh                  uint64
		consecutiveFailures uint64
		queue               []*sectorUploadReq
	}

	upload struct {
		id  api.UploadID
		mgr *uploadManager

		allowed          map[types.FileContractID]struct{}
		doneShardTrigger chan struct{}

		mu      sync.Mutex
		ongoing []slabID
		used    map[slabID]map[types.FileContractID]struct{}
	}

	slabUpload struct {
		mgr    *uploadManager
		upload *upload

		sID     slabID
		created time.Time
		shards  [][]byte

		mu          sync.Mutex
		numInflight uint64
		numLaunched uint64

		lastOverdrive time.Time
		overdriving   map[int]int
		remaining     map[int]sectorCtx
		sectors       []object.Sector
		errs          HostErrorSet
	}

	slabUploadResponse struct {
		slab  object.SlabSlice
		index int
		err   error
	}

	sectorCtx struct {
		ctx    context.Context
		cancel context.CancelFunc
	}

	sectorUploadReq struct {
		upload *upload

		sID slabID
		ctx context.Context

		overdrive    bool
		sector       *[rhpv2.SectorSize]byte
		sectorIndex  int
		responseChan chan sectorUploadResp

		// set by the uploader performing the upload
		hk types.PublicKey
	}

	sectorUploadResp struct {
		req  *sectorUploadReq
		root types.Hash256
		err  error
	}

	uploadManagerStats struct {
		avgSlabUploadSpeedMBPS float64
		avgOverdrivePct        float64
		healthyUploaders       uint64
		numUploaders           uint64
		uploadSpeedsMBPS       map[types.PublicKey]float64
	}

	dataPoints struct {
		stats.Float64Data
		halfLife time.Duration
		size     int

		mu            sync.Mutex
		cnt           int
		p90           float64
		lastDatapoint time.Time
		lastDecay     time.Time
	}
)

func (w *worker) initUploadManager(maxOverdrive uint64, overdriveTimeout time.Duration, logger *zap.SugaredLogger) {
	if w.uploadManager != nil {
		panic("upload manager already initialized") // developer error
	}

	w.uploadManager = newUploadManager(w.bus, w, w, maxOverdrive, overdriveTimeout, logger)
}

func newDataPoints(halfLife time.Duration) *dataPoints {
	return &dataPoints{
		size:        20,
		Float64Data: make([]float64, 0),
		halfLife:    halfLife,
		lastDecay:   time.Now(),
	}
}

func newUploadManager(b Bus, hp hostProvider, rl revisionLocker, maxOverdrive uint64, overdriveTimeout time.Duration, logger *zap.SugaredLogger) *uploadManager {
	return &uploadManager{
		b:      b,
		hp:     hp,
		rl:     rl,
		logger: logger,

		maxOverdrive:     maxOverdrive,
		overdriveTimeout: overdriveTimeout,

		statsOverdrivePct:              newDataPoints(0),
		statsSlabUploadSpeedBytesPerMS: newDataPoints(0),

		stopChan: make(chan struct{}),

		uploaders: make([]*uploader, 0),
	}
}

func (mgr *uploadManager) newUploader(c api.ContractMetadata) *uploader {
	return &uploader{
		mgr:  mgr,
		host: mgr.hp.newHostV3(c.ID, c.HostKey, c.SiamuxAddr),

		fcid:       c.ID,
		hk:         c.HostKey,
		siamuxAddr: c.SiamuxAddr,
		endHeight:  c.WindowEnd,

		queue:           make([]*sectorUploadReq, 0),
		signalNewUpload: make(chan struct{}, 1),

		statsSectorUploadEstimateInMS:    newDataPoints(statsDecayHalfTime),
		statsSectorUploadSpeedBytesPerMS: newDataPoints(0), // no decay for exposed stats
		stopChan:                         make(chan struct{}),
	}
}

func (mgr *uploadManager) Migrate(ctx context.Context, shards [][]byte, contracts []api.ContractMetadata, bh uint64) ([]object.Sector, map[types.PublicKey]types.FileContractID, error) {
	// initiate the upload
	upload, finishFn, err := mgr.newUpload(ctx, len(shards), contracts, bh)
	if err != nil {
		return nil, nil, err
	}
	defer finishFn()

	// upload the shards
	sectors, err := upload.uploadShards(ctx, shards, nil)
	if err != nil {
		return nil, nil, err
	}

	// build host to contract map
	h2c := make(map[types.PublicKey]types.FileContractID)
	for _, contract := range contracts {
		h2c[contract.HostKey] = contract.ID
	}

	// ask the manager for the renewals
	c2r := mgr.renewalsMap()

	// build used contracts list
	usedContracts := make(map[types.PublicKey]types.FileContractID)
	for _, sector := range sectors {
		fcid, exists := h2c[sector.Host]
		if !exists {
			return nil, nil, fmt.Errorf("couldn't find contract for host %v", sector.Host)
		}
		if renewed, exists := c2r[fcid]; exists {
			usedContracts[sector.Host] = renewed
		} else {
			usedContracts[sector.Host] = fcid
		}
	}

	return sectors, usedContracts, nil
}

func (mgr *uploadManager) Stats() uploadManagerStats {
	// recompute stats
	mgr.tryRecomputeStats()

	// collect stats
	mgr.mu.Lock()
	var numHealthy uint64
	speeds := make(map[types.PublicKey]float64)
	for _, u := range mgr.uploaders {
		healthy, mbps := u.Stats()
		speeds[u.hk] = mbps
		if healthy {
			numHealthy++
		}
	}
	mgr.mu.Unlock()

	// prepare stats
	return uploadManagerStats{
		avgSlabUploadSpeedMBPS: mgr.statsSlabUploadSpeedBytesPerMS.Average() * 0.008, // convert bytes per ms to mbps,
		avgOverdrivePct:        mgr.statsOverdrivePct.Average(),
		healthyUploaders:       numHealthy,
		numUploaders:           uint64(len(speeds)),
		uploadSpeedsMBPS:       speeds,
	}
}

func (mgr *uploadManager) Stop() {
	mgr.mu.Lock()
	defer mgr.mu.Unlock()
	close(mgr.stopChan)
	for _, u := range mgr.uploaders {
		u.Stop()
	}
}

<<<<<<< HEAD
type etagger struct {
	r io.Reader
	h *types.Hasher
}

func newEtagger(r io.Reader) *etagger {
	return &etagger{
		r: r,
		h: types.NewHasher(),
	}
}

func (e *etagger) Read(p []byte) (int, error) {
	n, err := e.r.Read(p)
	if _, wErr := e.h.E.Write(p[:n]); wErr != nil {
		return 0, wErr
	}
	return n, err
}

func (e *etagger) Etag() string {
	sum := e.h.Sum()
	return hex.EncodeToString(sum[:])
}

func (mgr *uploadManager) Upload(ctx context.Context, r io.Reader, rs api.RedundancySettings, contracts []api.ContractMetadata, bh uint64, uploadPacking bool, opts ...UploadOption) (_ object.Object, partialSlab []byte, etag string, err error) {
=======
func (mgr *uploadManager) Upload(ctx context.Context, r io.Reader, rs api.RedundancySettings, contracts []api.ContractMetadata, bh uint64, uploadPacking bool) (_ object.Object, used map[types.PublicKey]types.FileContractID, partialSlab []byte, err error) {
>>>>>>> 2faf4989
	// cancel all in-flight requests when the upload is done
	ctx, cancel := context.WithCancel(ctx)
	defer cancel()

	// add tracing
	ctx, span := tracing.Tracer.Start(ctx, "upload")
	defer func() {
		span.RecordError(err)
		span.End()
	}()

	//  apply options
	uc := uploadConfig{
		ec:               object.GenerateEncryptionKey(), // random key
		encryptionOffset: 0,                              // from the beginning
	}
	for _, opt := range opts {
		opt(&uc)
	}

	// wrap the reader to create an etag
	tagger := newEtagger(r)
	r = tagger

	// create the object
	o := object.NewObject(uc.ec)

	// create the cipher reader
	cr := o.Encrypt(r, uc.encryptionOffset)

	// create the upload
	u, finishFn, err := mgr.newUpload(ctx, rs.TotalShards, contracts, bh)
	if err != nil {
<<<<<<< HEAD
		return object.Object{}, nil, "", err
=======
		return object.Object{}, nil, nil, err
>>>>>>> 2faf4989
	}
	defer finishFn()

	// create the next slab channel
	nextSlabChan := make(chan struct{}, 1)
	defer close(nextSlabChan)

	// create the response channel
	respChan := make(chan slabUploadResponse)

	// collect the responses
	var responses []slabUploadResponse
	var slabIndex int
	numSlabs := -1

	// prepare slab size
	size := int64(rs.MinShards) * rhpv2.SectorSize
loop:
	for {
		select {
		case <-mgr.stopChan:
<<<<<<< HEAD
			return object.Object{}, nil, "", errors.New("manager was stopped")
		case <-ctx.Done():
			return object.Object{}, nil, "", errors.New("upload timed out")
=======
			return object.Object{}, nil, nil, errors.New("manager was stopped")
		case <-ctx.Done():
			return object.Object{}, nil, nil, errors.New("upload timed out")
>>>>>>> 2faf4989
		case nextSlabChan <- struct{}{}:
			// read next slab's data
			data := make([]byte, size)
			length, err := io.ReadFull(io.LimitReader(cr, size), data)
			if err == io.EOF {
				if slabIndex == 0 {
					break loop
				}
				numSlabs = slabIndex
				if partialSlab != nil {
					numSlabs-- // don't wait on partial slab
				}
				if len(responses) == numSlabs {
					break loop
				}
				continue
			} else if err != nil && err != io.ErrUnexpectedEOF {
<<<<<<< HEAD
				return object.Object{}, nil, "", err
=======
				return object.Object{}, nil, nil, err
>>>>>>> 2faf4989
			}
			if uploadPacking && errors.Is(err, io.ErrUnexpectedEOF) {
				// If uploadPacking is true, we return the partial slab without
				// uploading.
				partialSlab = data[:length]
				<-nextSlabChan // trigger next iteration
			} else {
				// Otherwise we upload it.
				go func(rs api.RedundancySettings, data []byte, length, slabIndex int) {
					u.uploadSlab(ctx, rs, data, length, slabIndex, respChan, nextSlabChan)
				}(rs, data, length, slabIndex)
			}
			slabIndex++
		case res := <-respChan:
			if res.err != nil {
<<<<<<< HEAD
				return object.Object{}, nil, "", res.err
=======
				return object.Object{}, nil, nil, res.err
>>>>>>> 2faf4989
			}

			// collect the response and potentially break out of the loop
			responses = append(responses, res)
			if len(responses) == numSlabs {
				break loop
			}
		}
	}

	// sort the slabs by index
	sort.Slice(responses, func(i, j int) bool {
		return responses[i].index < responses[j].index
	})

	// decorate the object with the slabs
	for _, resp := range responses {
		o.Slabs = append(o.Slabs, resp.slab)
	}
<<<<<<< HEAD
	return o, partialSlab, tagger.Etag(), nil
=======

	// build host to contract map
	h2c := make(map[types.PublicKey]types.FileContractID)
	for _, contract := range contracts {
		h2c[contract.HostKey] = contract.ID
	}

	// ask the manager for the renewals
	c2r := mgr.renewalsMap()

	// build used contracts list
	usedContracts := make(map[types.PublicKey]types.FileContractID)
	for _, slab := range o.Slabs {
		for _, sector := range slab.Shards {
			fcid, exists := h2c[sector.Host]
			if !exists {
				return object.Object{}, nil, nil, fmt.Errorf("couldn't find contract for host %v", sector.Host)
			}
			if renewed, exists := c2r[fcid]; exists {
				usedContracts[sector.Host] = renewed
			} else {
				usedContracts[sector.Host] = fcid
			}
		}
	}
	return o, usedContracts, partialSlab, nil
>>>>>>> 2faf4989
}

func (mgr *uploadManager) launch(req *sectorUploadReq) error {
	// recompute stats
	mgr.tryRecomputeStats()

	// find a candidate uploader
	uploader := mgr.candidate(req)
	if uploader == nil {
		return errNoCandidateUploader
	}
	uploader.enqueue(req)
	return nil
}

func (mgr *uploadManager) newUpload(ctx context.Context, totalShards int, contracts []api.ContractMetadata, bh uint64) (*upload, func(), error) {
	mgr.mu.Lock()
	defer mgr.mu.Unlock()

	// refresh the uploaders
	mgr.refreshUploaders(contracts, bh)

	// check if we have enough contracts
	if len(contracts) < totalShards {
		return nil, func() {}, errNotEnoughContracts
	}

	// create allowed map
	allowed := make(map[types.FileContractID]struct{})
	for _, c := range contracts {
		allowed[c.ID] = struct{}{}
	}

	// track the upload in the bus
	id := api.NewUploadID()
	if err := mgr.b.TrackUpload(ctx, id); err != nil {
		mgr.logger.Errorf("failed to track upload '%v', err: %v", id, err)
	}

	// create a finish function to finish the upload
	finishFn := func() {
		ctx, cancel := context.WithTimeout(context.Background(), time.Minute)
		defer cancel()
		if err := mgr.b.FinishUpload(ctx, id); err != nil {
			mgr.logger.Errorf("failed to mark upload %v as finished: %v", id, err)
		}
	}

	// create upload
	return &upload{
		id:  id,
		mgr: mgr,

		allowed:          allowed,
		doneShardTrigger: make(chan struct{}, 1),

		ongoing: make([]slabID, 0),
		used:    make(map[slabID]map[types.FileContractID]struct{}),
	}, finishFn, nil
}

func (mgr *uploadManager) numUploaders() int {
	mgr.mu.Lock()
	defer mgr.mu.Unlock()
	return len(mgr.uploaders)
}

func (mgr *uploadManager) candidate(req *sectorUploadReq) *uploader {
	// fetch candidates
	candidates := func() []*uploader {
		mgr.mu.Lock()
		defer mgr.mu.Unlock()

		// sort the uploaders by their estimate
		sort.Slice(mgr.uploaders, func(i, j int) bool {
			return mgr.uploaders[i].estimate() < mgr.uploaders[j].estimate()
		})

		// select top ten candidates
		var candidates []*uploader
		for _, uploader := range mgr.uploaders {
			if req.upload.canUseUploader(req.sID, uploader) {
				candidates = append(candidates, uploader)
				if len(candidates) == 10 {
					break
				}
			}
		}
		return candidates
	}()

	// return early if we have no queues left
	if len(candidates) == 0 {
		return nil
	}

loop:
	for {
		// if this slab does not have more than 1 parent, we return the best
		// candidate
		if len(req.upload.parents(req.sID)) <= 1 {
			return candidates[0]
		}

		// otherwise we wait, allowing the parents to complete, after which we
		// re-sort the candidates
		select {
		case <-req.upload.doneShardTrigger:
			sort.Slice(candidates, func(i, j int) bool {
				return candidates[i].estimate() < candidates[j].estimate()
			})
			continue loop
		case <-req.ctx.Done():
			break loop
		}
	}

	return nil
}

func (mgr *uploadManager) renewUploader(u *uploader) {
	// fetch renewed contract
	fcid, _, _ := u.contractInfo()
	ctx, cancel := context.WithTimeout(context.Background(), time.Minute)
	renewed, err := mgr.b.RenewedContract(ctx, fcid)
	cancel()

	// remove the uploader if we can't renew it
	mgr.mu.Lock()
	if err != nil {
		mgr.logger.Errorf("failed to fetch renewed contract for uploader %v: %v", fcid, err)
		for i := 0; i < len(mgr.uploaders); i++ {
			if mgr.uploaders[i] == u {
				mgr.uploaders = append(mgr.uploaders[:i], mgr.uploaders[i+1:]...)
				u.Stop()
				break
			}
		}
		mgr.mu.Unlock()
		return
	}
	mgr.mu.Unlock()

	// update the uploader if we found the renewed contract
	u.mu.Lock()
	u.host = mgr.hp.newHostV3(renewed.ID, renewed.HostKey, renewed.SiamuxAddr)
	u.fcid = renewed.ID
	u.renewedFrom = renewed.RenewedFrom
	u.endHeight = renewed.WindowEnd
	u.mu.Unlock()

	u.SignalWork()
}

func (mgr *uploadManager) renewalsMap() map[types.FileContractID]types.FileContractID {
	mgr.mu.Lock()
	defer mgr.mu.Unlock()

	renewals := make(map[types.FileContractID]types.FileContractID)
	for _, u := range mgr.uploaders {
		fcid, renewedFrom, _ := u.contractInfo()
		if renewedFrom != (types.FileContractID{}) {
			renewals[renewedFrom] = fcid
		}
	}
	return renewals
}

func (mgr *uploadManager) refreshUploaders(contracts []api.ContractMetadata, bh uint64) {
	// build map
	c2m := make(map[types.FileContractID]api.ContractMetadata)
	c2r := make(map[types.FileContractID]struct{})
	for _, c := range contracts {
		c2m[c.ID] = c
		c2r[c.RenewedFrom] = struct{}{}
	}

	// prune expired or renewed contracts
	var refreshed []*uploader
	for _, uploader := range mgr.uploaders {
		fcid, _, endHeight := uploader.contractInfo()
		_, renewed := c2r[fcid]
		if renewed || bh > endHeight {
			uploader.Stop()
			continue
		}
		refreshed = append(refreshed, uploader)
		delete(c2m, fcid)
	}

	// create new uploaders for missing contracts
	for _, c := range c2m {
		uploader := mgr.newUploader(c)
		refreshed = append(refreshed, uploader)
		go uploader.Start(mgr.hp, mgr.rl)
	}

	// update blockheight
	for _, u := range refreshed {
		u.updateBlockHeight(bh)
	}
	mgr.uploaders = refreshed
}

func (mgr *uploadManager) tryRecomputeStats() {
	mgr.mu.Lock()
	defer mgr.mu.Unlock()
	if time.Since(mgr.lastRecompute) < statsRecomputeMinInterval {
		return
	}

	for _, u := range mgr.uploaders {
		u.statsSectorUploadEstimateInMS.Recompute()
		u.statsSectorUploadSpeedBytesPerMS.Recompute()
	}
	mgr.lastRecompute = time.Now()
}

func (u *upload) parents(sID slabID) []slabID {
	u.mu.Lock()
	defer u.mu.Unlock()

	var parents []slabID
	for _, ongoing := range u.ongoing {
		if ongoing == sID {
			break
		}
		parents = append(parents, ongoing)
	}
	return parents
}

func (u *upload) finishSlabUpload(upload *slabUpload) {
	// update ongoing slab history
	u.mu.Lock()
	for i, prev := range u.ongoing {
		if prev == upload.sID {
			u.ongoing = append(u.ongoing[:i], u.ongoing[i+1:]...)
			break
		}
	}
	u.mu.Unlock()

	// cleanup contexts
	upload.mu.Lock()
	for _, shard := range upload.remaining {
		shard.cancel()
	}
	upload.mu.Unlock()
}

func (u *upload) newSlabUpload(ctx context.Context, shards [][]byte) (*slabUpload, []*sectorUploadReq, chan sectorUploadResp) {
	// create slab id
	var sID slabID
	frand.Read(sID[:])

	// add to ongoing uploads
	u.mu.Lock()
	u.ongoing = append(u.ongoing, sID)
	u.mu.Unlock()

	// create slab upload
	slab := &slabUpload{
		mgr: u.mgr,

		upload:  u,
		sID:     sID,
		created: time.Now(),
		shards:  shards,

		overdriving: make(map[int]int, len(shards)),
		remaining:   make(map[int]sectorCtx, len(shards)),
		sectors:     make([]object.Sector, len(shards)),
	}

	// prepare sector uploads
	responseChan := make(chan sectorUploadResp)
	requests := make([]*sectorUploadReq, len(shards))
	for sI, shard := range shards {
		// create the sector upload's cancel func
		sCtx, cancel := context.WithCancel(ctx)
		slab.remaining[sI] = sectorCtx{ctx: sCtx, cancel: cancel}

		// create the upload's span
		sCtx, span := tracing.Tracer.Start(sCtx, "uploadSector")
		span.SetAttributes(attribute.Bool("overdrive", false))
		span.SetAttributes(attribute.Int("sector", sI))

		// create the sector upload
		requests[sI] = &sectorUploadReq{
			upload: u,
			sID:    sID,
			ctx:    sCtx,

			sector:       (*[rhpv2.SectorSize]byte)(shard),
			sectorIndex:  sI,
			responseChan: responseChan,
		}
	}

	return slab, requests, responseChan
}

func (u *upload) canUseUploader(sID slabID, ul *uploader) bool {
	fcid, renewedFrom, _ := ul.contractInfo()

	u.mu.Lock()
	defer u.mu.Unlock()

	// check if the uploader is allowed
	_, allowed := u.allowed[fcid]
	if !allowed {
		_, allowed = u.allowed[renewedFrom]
	}
	if !allowed {
		return false
	}

	// check whether we've used it already
	_, used := u.used[sID][fcid]
	if !used {
		_, used = u.used[sID][renewedFrom]
	}
	return !used
}

func (u *upload) uploadSlab(ctx context.Context, rs api.RedundancySettings, data []byte, length, index int, respChan chan slabUploadResponse, nextSlabChan chan struct{}) {
	// cancel any sector uploads once the slab is done.
	ctx, cancel := context.WithCancel(ctx)
	defer cancel()

	// add tracing
	ctx, span := tracing.Tracer.Start(ctx, "uploadSlab")
	defer span.End()

	// create the response
	resp := slabUploadResponse{
		slab: object.SlabSlice{
			Slab:   object.NewSlab(uint8(rs.MinShards)),
			Offset: 0,
			Length: uint32(length),
		},
		index: index,
	}

	// create the shards
	shards := make([][]byte, rs.TotalShards)
	resp.slab.Slab.Encode(data, shards)
	resp.slab.Slab.Encrypt(shards)

	// upload the shards
	resp.slab.Slab.Shards, resp.err = u.uploadShards(ctx, shards, nextSlabChan)

	// send the response
	select {
	case <-ctx.Done():
	case respChan <- resp:
	}
}

func (u *upload) markUsed(sID slabID, fcid types.FileContractID) {
	u.mu.Lock()
	defer u.mu.Unlock()

	_, exists := u.used[sID]
	if !exists {
		u.used[sID] = make(map[types.FileContractID]struct{})
	}
	u.used[sID][fcid] = struct{}{}
}

func (u *upload) uploadShards(ctx context.Context, shards [][]byte, nextSlabChan chan struct{}) ([]object.Sector, error) {
	// add tracing
	ctx, span := tracing.Tracer.Start(ctx, "uploadShards")
	defer span.End()

	// prepare the upload
	slab, requests, respChan := u.newSlabUpload(ctx, shards)
	span.SetAttributes(attribute.Stringer("id", slab.sID))
	defer u.finishSlabUpload(slab)

	// launch all shard uploads
	for _, upload := range requests {
		if err := slab.launch(upload); err != nil {
			return nil, err
		}
	}

	// launch overdrive
	resetOverdrive := slab.overdrive(ctx, respChan)

	// collect responses
	var done bool
	var next bool
	var triggered bool
	for slab.inflight() > 0 && !done {
		var resp sectorUploadResp
		select {
		case <-u.mgr.stopChan:
			return nil, errors.New("upload stopped")
		case <-ctx.Done():
			return nil, ctx.Err()
		case resp = <-respChan:
		}

		resetOverdrive()

		// receive the response
		done, next = slab.receive(resp)

		// try and trigger next slab
		if next && !triggered {
			select {
			case <-nextSlabChan:
				triggered = true
			default:
			}
		}

		// relaunch non-overdrive uploads
		if !done && resp.err != nil && !resp.req.overdrive {
			if err := slab.launch(resp.req); err != nil {
				u.mgr.logger.Errorf("failed to relaunch a sector upload, err %v", err)
				break // fail the upload
			}
		}

		// handle the response
		if resp.err == nil {
			// signal the upload a shard was received
			select {
			case u.doneShardTrigger <- struct{}{}:
			default:
			}
		}
	}

	// make sure next slab is triggered
	if done && !triggered {
		select {
		case <-nextSlabChan:
			triggered = true
		default:
		}
	}

	// register the amount of overdrive sectors
	span.SetAttributes(attribute.Int("overdrive", slab.overdriveCnt()))

	// track stats
	u.mgr.statsOverdrivePct.Track(slab.overdrivePct())
	u.mgr.statsSlabUploadSpeedBytesPerMS.Track(float64(slab.uploadSpeed()))
	return slab.finish()
}

func (u *uploader) contractInfo() (types.FileContractID, types.FileContractID, uint64) {
	u.mu.Lock()
	defer u.mu.Unlock()
	return u.fcid, u.renewedFrom, u.endHeight
}

func (u *uploader) SignalWork() {
	select {
	case u.signalNewUpload <- struct{}{}:
	default:
	}
}

func (u *uploader) Start(hp hostProvider, rl revisionLocker) {
outer:
	for {
		// wait for work
		select {
		case <-u.signalNewUpload:
		case <-u.stopChan:
			return
		}

		for {
			// check if we are stopped
			select {
			case <-u.stopChan:
				return
			default:
			}

			// pop the next upload
			upload := u.pop()
			if upload == nil {
				continue outer
			}

			// skip if upload is done
			if upload.done() {
				continue
			}

			// execute it
			var root types.Hash256
			start := time.Now()
			fcid, _, _ := u.contractInfo()
			err := rl.withRevision(upload.ctx, defaultRevisionFetchTimeout, fcid, u.hk, u.siamuxAddr, lockingPriorityUpload, u.blockHeight(), func(rev types.FileContractRevision) error {
				if rev.RevisionNumber == math.MaxUint64 {
					return errMaxRevisionReached
				}

				var err error
				root, err = u.execute(upload, rev)
				return err
			})

			// the uploader's contract got renewed, requeue the request, try and refresh the contract
			if errors.Is(err, errMaxRevisionReached) {
				u.requeue(upload)
				u.mgr.renewUploader(u)
				continue outer
			}

			// send the response
			if err != nil {
				upload.fail(err)
			} else {
				upload.succeed(root)
			}

			// track the error, ignore gracefully closed streams and canceled overdrives
			canceledOverdrive := upload.done() && upload.overdrive && err != nil
			if !canceledOverdrive && !isClosedStream(err) {
				u.trackSectorUpload(err, time.Since(start))
			}
		}
	}
}

func (u *uploader) Stop() {
	close(u.stopChan)

	// clear the queue
	for {
		upload := u.pop()
		if upload == nil {
			break
		}
		if !upload.done() {
			upload.fail(errors.New("uploader stopped"))
		}
	}
}

func (u *uploader) Stats() (healthy bool, mbps float64) {
	u.mu.Lock()
	defer u.mu.Unlock()
	healthy = u.consecutiveFailures == 0
	mbps = u.statsSectorUploadSpeedBytesPerMS.Average() * 0.008
	return
}

func (u *uploader) execute(req *sectorUploadReq, rev types.FileContractRevision) (types.Hash256, error) {
	u.mu.Lock()
	host := u.host
	fcid := u.fcid
	u.mu.Unlock()

	// fetch span from context
	span := trace.SpanFromContext(req.ctx)
	span.AddEvent("execute")

	// update the bus
	if err := u.mgr.b.AddUploadingSector(req.ctx, req.upload.id, fcid, rhpv2.SectorRoot(req.sector)); err != nil {
		return types.Hash256{}, fmt.Errorf("failed to add uploading sector to contract %v, err: %v", fcid, err)
	}

	// upload the sector
	start := time.Now()
	root, err := host.UploadSector(req.ctx, req.sector, rev)
	if err != nil {
		return types.Hash256{}, err
	}

	// update span
	elapsed := time.Since(start)
	span.SetAttributes(attribute.Int64("duration", elapsed.Milliseconds()))
	span.RecordError(err)
	span.End()

	return root, nil
}

func (u *uploader) blockHeight() uint64 {
	u.mu.Lock()
	defer u.mu.Unlock()
	return u.bh
}

func (u *uploader) estimate() float64 {
	u.mu.Lock()
	defer u.mu.Unlock()

	// fetch estimated duration per sector
	estimateP90 := u.statsSectorUploadEstimateInMS.P90()
	if estimateP90 == 0 {
		estimateP90 = 1
	}

	// calculate estimated time
	numSectors := float64(len(u.queue) + 1)
	return numSectors * estimateP90
}

func (u *uploader) requeue(req *sectorUploadReq) {
	u.mu.Lock()
	defer u.mu.Unlock()
	u.queue = append([]*sectorUploadReq{req}, u.queue...)
}

func (u *uploader) enqueue(req *sectorUploadReq) {
	// trace the request
	span := trace.SpanFromContext(req.ctx)
	span.SetAttributes(attribute.Stringer("hk", u.hk))
	span.AddEvent("enqueued")

	// set the host key and enqueue the request
	u.mu.Lock()
	req.hk = u.hk
	u.queue = append(u.queue, req)
	u.mu.Unlock()

	// mark as used
	fcid, _, _ := u.contractInfo()
	req.upload.markUsed(req.sID, fcid)

	// signal there's work
	u.SignalWork()
}

func (u *uploader) trackSectorUpload(err error, d time.Duration) {
	u.mu.Lock()
	defer u.mu.Unlock()
	if err != nil {
		u.consecutiveFailures++
		u.statsSectorUploadEstimateInMS.Track(float64(time.Hour.Milliseconds()))
	} else {
		ms := d.Milliseconds()
		u.consecutiveFailures = 0
		u.statsSectorUploadEstimateInMS.Track(float64(ms))                       // duration in ms
		u.statsSectorUploadSpeedBytesPerMS.Track(float64(rhpv2.SectorSize / ms)) // bytes per ms
	}
}

func (u *uploader) updateBlockHeight(bh uint64) {
	u.mu.Lock()
	defer u.mu.Unlock()
	u.bh = bh
}

func (u *uploader) pop() *sectorUploadReq {
	u.mu.Lock()
	defer u.mu.Unlock()

	if len(u.queue) > 0 {
		j := u.queue[0]
		u.queue[0] = nil
		u.queue = u.queue[1:]
		return j
	}
	return nil
}

func (upload *sectorUploadReq) succeed(root types.Hash256) {
	select {
	case <-upload.ctx.Done():
	case upload.responseChan <- sectorUploadResp{
		req:  upload,
		root: root,
	}:
	}
}

func (upload *sectorUploadReq) fail(err error) {
	select {
	case <-upload.ctx.Done():
	case upload.responseChan <- sectorUploadResp{
		req: upload,
		err: err,
	}:
	}
}

func (upload *sectorUploadReq) done() bool {
	select {
	case <-upload.ctx.Done():
		return true
	default:
		return false
	}
}

func (s *slabUpload) uploadSpeed() int64 {
	s.mu.Lock()
	defer s.mu.Unlock()
	totalShards := len(s.sectors)
	completedShards := totalShards - len(s.remaining)
	bytes := completedShards * rhpv2.SectorSize
	ms := time.Since(s.created).Milliseconds()
	return int64(bytes) / ms
}

func (s *slabUpload) finish() ([]object.Sector, error) {
	s.mu.Lock()
	defer s.mu.Unlock()

	remaining := len(s.remaining)
	if remaining > 0 {
		return nil, fmt.Errorf("failed to upload slab: remaining=%d, inflight=%d, launched=%d uploaders=%d errors=%w", remaining, s.numInflight, s.numLaunched, s.mgr.numUploaders(), s.errs)
	}
	return s.sectors, nil
}

func (s *slabUpload) inflight() uint64 {
	s.mu.Lock()
	defer s.mu.Unlock()
	return s.numInflight
}

func (s *slabUpload) launch(req *sectorUploadReq) error {
	s.mu.Lock()
	defer s.mu.Unlock()

	// launch the req
	err := s.mgr.launch(req)
	if err != nil {
		span := trace.SpanFromContext(req.ctx)
		span.RecordError(err)
		span.End()
		return err
	}

	// update the state
	s.numInflight++
	s.numLaunched++
	if req.overdrive {
		s.lastOverdrive = time.Now()
		s.overdriving[req.sectorIndex]++
	}

	return nil
}

func (s *slabUpload) overdrive(ctx context.Context, respChan chan sectorUploadResp) (resetTimer func()) {
	// overdrive is disabled
	if s.mgr.overdriveTimeout == 0 {
		return func() {}
	}

	// create a timer to trigger overdrive
	timer := time.NewTimer(s.mgr.overdriveTimeout)
	resetTimer = func() {
		timer.Stop()
		select {
		case <-timer.C:
		default:
		}
		timer.Reset(s.mgr.overdriveTimeout)
	}

	// create a function to check whether overdrive is possible
	canOverdrive := func() bool {
		s.mu.Lock()
		defer s.mu.Unlock()

		// overdrive is not kicking in yet
		if uint64(len(s.remaining)) >= s.mgr.maxOverdrive {
			return false
		}

		// overdrive is not due yet
		if time.Since(s.lastOverdrive) < s.mgr.overdriveTimeout {
			return false
		}

		// overdrive is maxed out
		if s.numInflight-uint64(len(s.remaining)) >= s.mgr.maxOverdrive {
			return false
		}

		return true
	}

	// try overdriving every time the timer fires
	go func() {
		for {
			select {
			case <-ctx.Done():
				return
			case <-timer.C:
				if canOverdrive() {
					req := s.nextRequest(respChan)
					if req != nil {
						_ = s.launch(req) // ignore error
					}
				}
				resetTimer()
			}
		}
	}()

	return
}

func (s *slabUpload) nextRequest(responseChan chan sectorUploadResp) *sectorUploadReq {
	s.mu.Lock()
	defer s.mu.Unlock()

	// overdrive the remaining sector with the least number of overdrives
	lowestSI := -1
	s.overdriving[lowestSI] = math.MaxInt
	for sI := range s.remaining {
		if s.overdriving[sI] < s.overdriving[lowestSI] {
			lowestSI = sI
		}
	}
	if lowestSI == -1 {
		return nil
	}

	return &sectorUploadReq{
		upload: s.upload,
		sID:    s.sID,
		ctx:    s.remaining[lowestSI].ctx,

		overdrive:    true,
		responseChan: responseChan,

		sectorIndex: lowestSI,
		sector:      (*[rhpv2.SectorSize]byte)(s.shards[lowestSI]),
	}
}

func (s *slabUpload) overdriveCnt() int {
	s.mu.Lock()
	defer s.mu.Unlock()
	return int(s.numLaunched) - len(s.sectors)
}

func (s *slabUpload) overdrivePct() float64 {
	s.mu.Lock()
	defer s.mu.Unlock()

	numOverdrive := int(s.numLaunched) - len(s.sectors)
	if numOverdrive <= 0 {
		return 0
	}

	return float64(numOverdrive) / float64(len(s.sectors))
}

func (s *slabUpload) receive(resp sectorUploadResp) (finished bool, next bool) {
	s.mu.Lock()
	defer s.mu.Unlock()

	// failed reqs can't complete the upload
	s.numInflight--
	if resp.err != nil {
		s.errs = append(s.errs, &HostError{resp.req.hk, resp.err})
		return false, false
	}

	// redundant sectors can't complete the upload
	if s.sectors[resp.req.sectorIndex].Root != (types.Hash256{}) {
		return false, false
	}

	// store the sector and call cancel on the sector ctx
	s.sectors[resp.req.sectorIndex] = object.Sector{
		Host: resp.req.hk,
		Root: resp.root,
	}
	s.remaining[resp.req.sectorIndex].cancel()

	// update remaining sectors
	delete(s.remaining, resp.req.sectorIndex)
	finished = len(s.remaining) == 0
	next = len(s.remaining) <= int(s.mgr.maxOverdrive)
	return
}

func (a *dataPoints) Average() float64 {
	a.mu.Lock()
	defer a.mu.Unlock()
	avg, err := a.Mean()
	if err != nil {
		avg = 0
	}
	return avg
}

func (a *dataPoints) P90() float64 {
	a.mu.Lock()
	defer a.mu.Unlock()
	return a.p90
}

func (a *dataPoints) Recompute() {
	a.mu.Lock()
	defer a.mu.Unlock()

	// apply decay
	a.tryDecay()

	// recalculate the p90
	p90, err := a.Percentile(90)
	if err != nil {
		p90 = 0
	}
	a.p90 = p90
}

func (a *dataPoints) Track(p float64) {
	a.mu.Lock()
	defer a.mu.Unlock()

	if a.cnt < a.size {
		a.Float64Data = append(a.Float64Data, p)
	} else {
		a.Float64Data[a.cnt%a.size] = p
	}

	a.lastDatapoint = time.Now()
	a.cnt++
}

func (a *dataPoints) tryDecay() {
	// return if decay is disabled
	if a.halfLife == 0 {
		return
	}

	// return if decay is not needed
	if time.Since(a.lastDatapoint) < statsDecayThreshold {
		return
	}

	// return if decay is not due
	decayFreq := a.halfLife / 5
	timePassed := time.Since(a.lastDecay)
	if timePassed < decayFreq {
		return
	}

	// calculate decay and apply it
	strength := float64(timePassed) / float64(a.halfLife)
	decay := math.Floor(math.Pow(0.5, strength)*100) / 100 // round down to 2 decimals
	for i := range a.Float64Data {
		a.Float64Data[i] *= decay
	}

	// update the last decay time
	a.lastDecay = time.Now()
}

func (sID slabID) String() string {
	return fmt.Sprintf("%x", sID[:])
}<|MERGE_RESOLUTION|>--- conflicted
+++ resolved
@@ -310,7 +310,6 @@
 	}
 }
 
-<<<<<<< HEAD
 type etagger struct {
 	r io.Reader
 	h *types.Hasher
@@ -336,10 +335,7 @@
 	return hex.EncodeToString(sum[:])
 }
 
-func (mgr *uploadManager) Upload(ctx context.Context, r io.Reader, rs api.RedundancySettings, contracts []api.ContractMetadata, bh uint64, uploadPacking bool, opts ...UploadOption) (_ object.Object, partialSlab []byte, etag string, err error) {
-=======
-func (mgr *uploadManager) Upload(ctx context.Context, r io.Reader, rs api.RedundancySettings, contracts []api.ContractMetadata, bh uint64, uploadPacking bool) (_ object.Object, used map[types.PublicKey]types.FileContractID, partialSlab []byte, err error) {
->>>>>>> 2faf4989
+func (mgr *uploadManager) Upload(ctx context.Context, r io.Reader, rs api.RedundancySettings, contracts []api.ContractMetadata, bh uint64, uploadPacking bool, opts ...UploadOption) (_ object.Object, used map[types.PublicKey]types.FileContractID, partialSlab []byte, etag string, err error) {
 	// cancel all in-flight requests when the upload is done
 	ctx, cancel := context.WithCancel(ctx)
 	defer cancel()
@@ -373,11 +369,7 @@
 	// create the upload
 	u, finishFn, err := mgr.newUpload(ctx, rs.TotalShards, contracts, bh)
 	if err != nil {
-<<<<<<< HEAD
-		return object.Object{}, nil, "", err
-=======
-		return object.Object{}, nil, nil, err
->>>>>>> 2faf4989
+		return object.Object{}, nil, nil, "", err
 	}
 	defer finishFn()
 
@@ -399,15 +391,9 @@
 	for {
 		select {
 		case <-mgr.stopChan:
-<<<<<<< HEAD
-			return object.Object{}, nil, "", errors.New("manager was stopped")
+			return object.Object{}, nil, nil, "", errors.New("manager was stopped")
 		case <-ctx.Done():
-			return object.Object{}, nil, "", errors.New("upload timed out")
-=======
-			return object.Object{}, nil, nil, errors.New("manager was stopped")
-		case <-ctx.Done():
-			return object.Object{}, nil, nil, errors.New("upload timed out")
->>>>>>> 2faf4989
+			return object.Object{}, nil, nil, "", errors.New("upload timed out")
 		case nextSlabChan <- struct{}{}:
 			// read next slab's data
 			data := make([]byte, size)
@@ -425,11 +411,7 @@
 				}
 				continue
 			} else if err != nil && err != io.ErrUnexpectedEOF {
-<<<<<<< HEAD
-				return object.Object{}, nil, "", err
-=======
-				return object.Object{}, nil, nil, err
->>>>>>> 2faf4989
+				return object.Object{}, nil, nil, "", err
 			}
 			if uploadPacking && errors.Is(err, io.ErrUnexpectedEOF) {
 				// If uploadPacking is true, we return the partial slab without
@@ -445,11 +427,7 @@
 			slabIndex++
 		case res := <-respChan:
 			if res.err != nil {
-<<<<<<< HEAD
-				return object.Object{}, nil, "", res.err
-=======
-				return object.Object{}, nil, nil, res.err
->>>>>>> 2faf4989
+				return object.Object{}, nil, nil, "", res.err
 			}
 
 			// collect the response and potentially break out of the loop
@@ -469,9 +447,6 @@
 	for _, resp := range responses {
 		o.Slabs = append(o.Slabs, resp.slab)
 	}
-<<<<<<< HEAD
-	return o, partialSlab, tagger.Etag(), nil
-=======
 
 	// build host to contract map
 	h2c := make(map[types.PublicKey]types.FileContractID)
@@ -488,7 +463,7 @@
 		for _, sector := range slab.Shards {
 			fcid, exists := h2c[sector.Host]
 			if !exists {
-				return object.Object{}, nil, nil, fmt.Errorf("couldn't find contract for host %v", sector.Host)
+				return object.Object{}, nil, nil, "", fmt.Errorf("couldn't find contract for host %v", sector.Host)
 			}
 			if renewed, exists := c2r[fcid]; exists {
 				usedContracts[sector.Host] = renewed
@@ -497,8 +472,7 @@
 			}
 		}
 	}
-	return o, usedContracts, partialSlab, nil
->>>>>>> 2faf4989
+	return o, usedContracts, partialSlab, tagger.Etag(), nil
 }
 
 func (mgr *uploadManager) launch(req *sectorUploadReq) error {
