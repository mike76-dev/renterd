package worker

import (
	"context"
	"errors"
	"fmt"
	"io"
	"math"
	"sort"
	"sync"
	"sync/atomic"
	"time"

	"github.com/montanaflynn/stats"
	"go.opentelemetry.io/otel/attribute"
	"go.opentelemetry.io/otel/trace"
	rhpv2 "go.sia.tech/core/rhp/v2"
	"go.sia.tech/core/types"
	"go.sia.tech/renterd/api"
	"go.sia.tech/renterd/object"
	"go.sia.tech/renterd/tracing"
	"go.uber.org/zap"
	"lukechampine.com/frand"
)

const (
	statsDecayHalfTime        = 10 * time.Minute
	statsDecayThreshold       = 5 * time.Minute
	statsRecomputeMinInterval = 3 * time.Second
)

var (
	errNoCandidateUploader = errors.New("no candidate uploader found")
	errNotEnoughContracts  = errors.New("not enough contracts to support requested redundancy")
)

type (
	slabID [8]byte

	uploadManager struct {
		b      Bus
		hp     hostProvider
		rl     revisionLocker
		logger *zap.SugaredLogger

		maxOverdrive     uint64
		overdriveTimeout time.Duration

		statsOverdrivePct              *dataPoints
		statsSlabUploadSpeedBytesPerMS *dataPoints
		stopChan                       chan struct{}

		mu            sync.Mutex
		uploaders     []*uploader
		lastRecompute time.Time
	}

	uploader struct {
		mgr *uploadManager

		hk         types.PublicKey
		siamuxAddr string

		statsSectorUploadEstimateInMS    *dataPoints
		statsSectorUploadSpeedBytesPerMS *dataPoints // keep track of this separately for stats (no decay is applied)
		signalNewUpload                  chan struct{}
		stopChan                         chan struct{}

		mu                  sync.Mutex
		host                hostV3
		fcid                types.FileContractID
		renewedFrom         types.FileContractID
		endHeight           uint64
		bh                  uint64
		consecutiveFailures uint64
		queue               []*sectorUploadReq
	}

	upload struct {
		id  api.UploadID
		mgr *uploadManager

		allowed          map[types.FileContractID]struct{}
		doneShardTrigger chan struct{}

		mu      sync.Mutex
		ongoing []slabID
		used    map[slabID]map[types.FileContractID]struct{}
	}

	slabUpload struct {
		mgr    *uploadManager
		upload *upload

		sID     slabID
		created time.Time
		shards  [][]byte

		mu          sync.Mutex
		numInflight uint64
		numLaunched uint64

		lastOverdrive time.Time
		overdriving   map[int]int
		remaining     map[int]sectorCtx
		sectors       []object.Sector
		errs          HostErrorSet
	}

	slabUploadResponse struct {
		slab  object.SlabSlice
		index int
		err   error
	}

	sectorCtx struct {
		ctx    context.Context
		cancel context.CancelFunc
	}

	sectorUploadReq struct {
		upload *upload

		sID slabID
		ctx context.Context

		overdrive    bool
		sector       *[rhpv2.SectorSize]byte
		sectorIndex  int
		responseChan chan sectorUploadResp

		// set by the uploader performing the upload
		hk types.PublicKey
	}

	sectorUploadResp struct {
		req  *sectorUploadReq
		root types.Hash256
		err  error
	}

	uploadManagerStats struct {
		avgSlabUploadSpeedMBPS float64
		avgOverdrivePct        float64
		healthyUploaders       uint64
		numUploaders           uint64
		uploadSpeedsMBPS       map[types.PublicKey]float64
	}

	dataPoints struct {
		stats.Float64Data
		halfLife time.Duration
		size     int

		mu            sync.Mutex
		cnt           int
		p90           float64
		lastDatapoint time.Time
		lastDecay     time.Time
	}
)

func (w *worker) initUploadManager(maxOverdrive uint64, overdriveTimeout time.Duration, logger *zap.SugaredLogger) {
	if w.uploadManager != nil {
		panic("upload manager already initialized") // developer error
	}

	w.uploadManager = newUploadManager(w.bus, w, w, maxOverdrive, overdriveTimeout, logger)
}

func newDataPoints(halfLife time.Duration) *dataPoints {
	return &dataPoints{
		size:        20,
		Float64Data: make([]float64, 0),
		halfLife:    halfLife,
		lastDecay:   time.Now(),
	}
}

func newUploadManager(b Bus, hp hostProvider, rl revisionLocker, maxOverdrive uint64, overdriveTimeout time.Duration, logger *zap.SugaredLogger) *uploadManager {
	return &uploadManager{
		b:      b,
		hp:     hp,
		rl:     rl,
		logger: logger,

		maxOverdrive:     maxOverdrive,
		overdriveTimeout: overdriveTimeout,

		statsOverdrivePct:              newDataPoints(0),
		statsSlabUploadSpeedBytesPerMS: newDataPoints(0),

		stopChan: make(chan struct{}),

		uploaders: make([]*uploader, 0),
	}
}

func (mgr *uploadManager) newUploader(c api.ContractMetadata) *uploader {
	return &uploader{
		mgr:  mgr,
		host: mgr.hp.newHostV3(c.ID, c.HostKey, c.SiamuxAddr),

		fcid:       c.ID,
		hk:         c.HostKey,
		siamuxAddr: c.SiamuxAddr,
		endHeight:  c.WindowEnd,

		queue:           make([]*sectorUploadReq, 0),
		signalNewUpload: make(chan struct{}, 1),

		statsSectorUploadEstimateInMS:    newDataPoints(statsDecayHalfTime),
		statsSectorUploadSpeedBytesPerMS: newDataPoints(0), // no decay for exposed stats
		stopChan:                         make(chan struct{}),
	}
}

func (mgr *uploadManager) Migrate(ctx context.Context, shards [][]byte, contracts []api.ContractMetadata, bh uint64) ([]object.Sector, error) {
	// initiate the upload
	upload, finishFn, err := mgr.newUpload(ctx, len(shards), contracts, bh)
	if err != nil {
		return nil, err
	}
	defer finishFn(ctx)

	// upload the shards
	return upload.uploadShards(ctx, shards, nil)
}

func (mgr *uploadManager) Stats() uploadManagerStats {
	// recompute stats
	mgr.tryRecomputeStats()

	// collect stats
	mgr.mu.Lock()
	var numHealthy uint64
	speeds := make(map[types.PublicKey]float64)
	for _, u := range mgr.uploaders {
		healthy, mbps := u.Stats()
		speeds[u.hk] = mbps
		if healthy {
			numHealthy++
		}
	}
	mgr.mu.Unlock()

	// prepare stats
	return uploadManagerStats{
		avgSlabUploadSpeedMBPS: mgr.statsSlabUploadSpeedBytesPerMS.Average() * 0.008, // convert bytes per ms to mbps,
		avgOverdrivePct:        mgr.statsOverdrivePct.Average(),
		healthyUploaders:       numHealthy,
		numUploaders:           uint64(len(speeds)),
		uploadSpeedsMBPS:       speeds,
	}
}

func (mgr *uploadManager) Stop() {
	mgr.mu.Lock()
	defer mgr.mu.Unlock()
	close(mgr.stopChan)
	for _, u := range mgr.uploaders {
		u.Stop()
	}
}

func (mgr *uploadManager) Upload(ctx context.Context, r io.Reader, rs api.RedundancySettings, contracts []api.ContractMetadata, bh uint64, uploadPacking bool) (_ object.Object, partialSlab []byte, err error) {
	// cancel all in-flight requests when the upload is done
	ctx, cancel := context.WithCancel(ctx)
	defer cancel()

	// add tracing
	ctx, span := tracing.Tracer.Start(ctx, "upload")
	defer func() {
		span.RecordError(err)
		span.End()
	}()

	// create the object
	o := object.NewObject()

	// create the cipher reader
	cr := o.Encrypt(r)

	// create the upload
	u, finishFn, err := mgr.newUpload(ctx, rs.TotalShards, contracts, bh)
	if err != nil {
		return object.Object{}, nil, err
	}
	defer finishFn(ctx)

	// create the next slab channel
	nextSlabChan := make(chan struct{}, 1)
	defer close(nextSlabChan)

	// create the response channel
	respChan := make(chan slabUploadResponse)
<<<<<<< HEAD

	// keep track of ongoing uploads so we can safely close the response channel
	var ongoingUploads uint64
	var ongoingUploadsMu sync.Mutex
	defer func() {
		for {
			ongoingUploadsMu.Lock()
			if ongoingUploads == 0 {
				ongoingUploadsMu.Unlock()
				break
			}
			<-respChan
			ongoingUploadsMu.Unlock()
		}
		close(respChan)
	}()
=======
>>>>>>> c1746200

	// collect the responses
	var ongoingUploads uint64
	var responses []slabUploadResponse
	var slabIndex int
	numSlabs := -1

	// prepare slab size
	size := int64(rs.MinShards) * rhpv2.SectorSize
loop:
	for {
		select {
		case <-mgr.stopChan:
			return object.Object{}, nil, errors.New("manager was stopped")
		case <-ctx.Done():
			return object.Object{}, nil, errors.New("upload timed out")
		case nextSlabChan <- struct{}{}:
			// read next slab's data
			data := make([]byte, size)
			length, err := io.ReadFull(io.LimitReader(cr, size), data)
			if err == io.EOF {
				if slabIndex == 0 {
					break loop
				}
				numSlabs = slabIndex
				if partialSlab != nil {
					numSlabs-- // don't wait on partial slab
				}
				if len(responses) == numSlabs {
					break loop
				}
				continue
			} else if err != nil && err != io.ErrUnexpectedEOF {
				return object.Object{}, nil, err
			}
			if uploadPacking && errors.Is(err, io.ErrUnexpectedEOF) {
				// If uploadPacking is true, we return the partial slab without
				// uploading.
				partialSlab = data[:length]
				<-nextSlabChan // trigger next iteration
			} else {
				ongoingUploadsMu.Lock()
				ongoingUploads++
				ongoingUploadsMu.Unlock()

				// Otherwise we upload it.
<<<<<<< HEAD
				go func(rs api.RedundancySettings, data []byte, length, slabIndex int) {
					u.uploadSlab(ctx, rs, data, length, slabIndex, respChan, nextSlabChan)
					ongoingUploadsMu.Lock()
					ongoingUploads--
					ongoingUploadsMu.Unlock()
=======
				atomic.AddUint64(&ongoingUploads, 1)
				go func(rs api.RedundancySettings, data []byte, length, slabIndex int) {
					u.uploadSlab(ctx, rs, data, length, slabIndex, respChan, nextSlabChan)
					if atomic.AddUint64(&ongoingUploads, ^uint64(0)) == 0 {
						close(respChan)
					}
>>>>>>> c1746200
				}(rs, data, length, slabIndex)
			}
			slabIndex++
		case res := <-respChan:
			if res.err != nil {
				return object.Object{}, nil, res.err
			}

			// collect the response and potentially break out of the loop
			responses = append(responses, res)
			if len(responses) == numSlabs {
				break loop
			}
		}
	}

	// sort the slabs by index
	sort.Slice(responses, func(i, j int) bool {
		return responses[i].index < responses[j].index
	})

	// decorate the object with the slabs
	for _, resp := range responses {
		o.Slabs = append(o.Slabs, resp.slab)
	}
	return o, partialSlab, nil
}

func (mgr *uploadManager) launch(req *sectorUploadReq) error {
	// recompute stats
	mgr.tryRecomputeStats()

	// find a candidate uploader
	uploader := mgr.candidate(req)
	if uploader == nil {
		return errNoCandidateUploader
	}
	uploader.enqueue(req)
	return nil
}

func (mgr *uploadManager) newUpload(ctx context.Context, totalShards int, contracts []api.ContractMetadata, bh uint64) (*upload, func(context.Context), error) {
	mgr.mu.Lock()
	defer mgr.mu.Unlock()

	// refresh the uploaders
	mgr.refreshUploaders(contracts, bh)

	// check if we have enough contracts
	if len(contracts) < totalShards {
		return nil, func(_ context.Context) {}, errNotEnoughContracts
	}

	// create allowed map
	allowed := make(map[types.FileContractID]struct{})
	for _, c := range contracts {
		allowed[c.ID] = struct{}{}
	}

	// track the upload in the bus
	id := api.NewUploadID()
	if err := mgr.b.TrackUpload(ctx, id); err != nil {
		mgr.logger.Errorf("failed to track upload '%v', err: %v", id, err)
	}

	// create a finish function to finish the upload
	finishFn := func(ctx context.Context) {
		if err := mgr.b.FinishUpload(ctx, id); err != nil {
			mgr.logger.Errorf("failed to mark upload %v as finished: %v", id, err)
		}
	}

	// create upload
	return &upload{
		id:  id,
		mgr: mgr,

		allowed:          allowed,
		doneShardTrigger: make(chan struct{}, 1),

		ongoing: make([]slabID, 0),
		used:    make(map[slabID]map[types.FileContractID]struct{}),
	}, finishFn, nil
}

func (mgr *uploadManager) numUploaders() int {
	mgr.mu.Lock()
	defer mgr.mu.Unlock()
	return len(mgr.uploaders)
}

func (mgr *uploadManager) candidate(req *sectorUploadReq) *uploader {
	// fetch candidates
	candidates := func() []*uploader {
		mgr.mu.Lock()
		defer mgr.mu.Unlock()

		// sort the uploaders by their estimate
		sort.Slice(mgr.uploaders, func(i, j int) bool {
			return mgr.uploaders[i].estimate() < mgr.uploaders[j].estimate()
		})

		// select top ten candidates
		var candidates []*uploader
		for _, uploader := range mgr.uploaders {
			if req.upload.canUseUploader(req.sID, uploader) {
				candidates = append(candidates, uploader)
				if len(candidates) == 10 {
					break
				}
			}
		}
		return candidates
	}()

	// return early if we have no queues left
	if len(candidates) == 0 {
		return nil
	}

loop:
	for {
		// if this slab does not have more than 1 parent, we return the best
		// candidate
		if len(req.upload.parents(req.sID)) <= 1 {
			return candidates[0]
		}

		// otherwise we wait, allowing the parents to complete, after which we
		// re-sort the candidates
		select {
		case <-req.upload.doneShardTrigger:
			sort.Slice(candidates, func(i, j int) bool {
				return candidates[i].estimate() < candidates[j].estimate()
			})
			continue loop
		case <-req.ctx.Done():
			break loop
		}
	}

	return nil
}

func (mgr *uploadManager) renewUploader(u *uploader) {
	// fetch renewed contract
	fcid, _, _ := u.contractInfo()
	ctx, cancel := context.WithTimeout(context.Background(), time.Minute)
	renewed, err := mgr.b.RenewedContract(ctx, fcid)
	cancel()

	// remove the uploader if we can't renew it
	mgr.mu.Lock()
	if err != nil {
		mgr.logger.Errorf("failed to fetch renewed contract for uploader %v: %v", fcid, err)
		for i := 0; i < len(mgr.uploaders); i++ {
			if mgr.uploaders[i] == u {
				mgr.uploaders = append(mgr.uploaders[:i], mgr.uploaders[i+1:]...)
				u.Stop()
				break
			}
		}
		mgr.mu.Unlock()
		return
	}
	mgr.mu.Unlock()

	// update the uploader if we found the renewed contract
	u.mu.Lock()
	u.host = mgr.hp.newHostV3(renewed.ID, renewed.HostKey, renewed.SiamuxAddr)
	u.fcid = renewed.ID
	u.renewedFrom = renewed.RenewedFrom
	u.endHeight = renewed.WindowEnd
	u.mu.Unlock()

	u.SignalWork()
}

func (mgr *uploadManager) refreshUploaders(contracts []api.ContractMetadata, bh uint64) {
	// build map
	c2m := make(map[types.FileContractID]api.ContractMetadata)
	c2r := make(map[types.FileContractID]struct{})
	for _, c := range contracts {
		c2m[c.ID] = c
		c2r[c.RenewedFrom] = struct{}{}
	}

	// prune expired or renewed contracts
	var refreshed []*uploader
	for _, uploader := range mgr.uploaders {
		fcid, _, endHeight := uploader.contractInfo()
		_, renewed := c2r[fcid]
		if renewed || bh > endHeight {
			uploader.Stop()
			continue
		}
		refreshed = append(refreshed, uploader)
		delete(c2m, fcid)
	}

	// create new uploaders for missing contracts
	for _, c := range c2m {
		uploader := mgr.newUploader(c)
		refreshed = append(refreshed, uploader)
		go uploader.Start(mgr.hp, mgr.rl)
	}

	// update blockheight
	for _, u := range refreshed {
		u.updateBlockHeight(bh)
	}
	mgr.uploaders = refreshed
}

func (mgr *uploadManager) tryRecomputeStats() {
	mgr.mu.Lock()
	defer mgr.mu.Unlock()
	if time.Since(mgr.lastRecompute) < statsRecomputeMinInterval {
		return
	}

	for _, u := range mgr.uploaders {
		u.statsSectorUploadEstimateInMS.Recompute()
		u.statsSectorUploadSpeedBytesPerMS.Recompute()
	}
	mgr.lastRecompute = time.Now()
}

func (u *upload) parents(sID slabID) []slabID {
	u.mu.Lock()
	defer u.mu.Unlock()

	var parents []slabID
	for _, ongoing := range u.ongoing {
		if ongoing == sID {
			break
		}
		parents = append(parents, ongoing)
	}
	return parents
}

func (u *upload) finishSlabUpload(upload *slabUpload) {
	// update ongoing slab history
	u.mu.Lock()
	for i, prev := range u.ongoing {
		if prev == upload.sID {
			u.ongoing = append(u.ongoing[:i], u.ongoing[i+1:]...)
			break
		}
	}
	u.mu.Unlock()

	// cleanup contexts
	upload.mu.Lock()
	for _, shard := range upload.remaining {
		shard.cancel()
	}
	upload.mu.Unlock()
}

func (u *upload) newSlabUpload(ctx context.Context, shards [][]byte) (*slabUpload, []*sectorUploadReq, chan sectorUploadResp) {
	// create slab id
	var sID slabID
	frand.Read(sID[:])

	// add to ongoing uploads
	u.mu.Lock()
	u.ongoing = append(u.ongoing, sID)
	u.mu.Unlock()

	// create slab upload
	slab := &slabUpload{
		mgr: u.mgr,

		upload:  u,
		sID:     sID,
		created: time.Now(),
		shards:  shards,

		overdriving: make(map[int]int, len(shards)),
		remaining:   make(map[int]sectorCtx, len(shards)),
		sectors:     make([]object.Sector, len(shards)),
	}

	// prepare sector uploads
	responseChan := make(chan sectorUploadResp)
	requests := make([]*sectorUploadReq, len(shards))
	for sI, shard := range shards {
		// create the sector upload's cancel func
		sCtx, cancel := context.WithCancel(ctx)
		slab.remaining[sI] = sectorCtx{ctx: sCtx, cancel: cancel}

		// create the upload's span
		sCtx, span := tracing.Tracer.Start(sCtx, "uploadSector")
		span.SetAttributes(attribute.Bool("overdrive", false))
		span.SetAttributes(attribute.Int("sector", sI))

		// create the sector upload
		requests[sI] = &sectorUploadReq{
			upload: u,
			sID:    sID,
			ctx:    sCtx,

			sector:       (*[rhpv2.SectorSize]byte)(shard),
			sectorIndex:  sI,
			responseChan: responseChan,
		}
	}

	return slab, requests, responseChan
}

func (u *upload) canUseUploader(sID slabID, ul *uploader) bool {
	fcid, renewedFrom, _ := ul.contractInfo()

	u.mu.Lock()
	defer u.mu.Unlock()

	// check if the uploader is allowed
	_, allowed := u.allowed[fcid]
	if !allowed {
		_, allowed = u.allowed[renewedFrom]
	}
	if !allowed {
		return false
	}

	// check whether we've used it already
	_, used := u.used[sID][fcid]
	if !used {
		_, used = u.used[sID][renewedFrom]
	}
	return !used
}

func (u *upload) uploadSlab(ctx context.Context, rs api.RedundancySettings, data []byte, length, index int, respChan chan slabUploadResponse, nextSlabChan chan struct{}) {
	// cancel any sector uploads once the slab is done.
	ctx, cancel := context.WithCancel(ctx)
	defer cancel()

	// add tracing
	ctx, span := tracing.Tracer.Start(ctx, "uploadSlab")
	defer span.End()

	// create the response
	resp := slabUploadResponse{
		slab: object.SlabSlice{
			Slab:   object.NewSlab(uint8(rs.MinShards)),
			Offset: 0,
			Length: uint32(length),
		},
		index: index,
	}

	// create the shards
	shards := make([][]byte, rs.TotalShards)
	resp.slab.Slab.Encode(data, shards)
	resp.slab.Slab.Encrypt(shards)

	// upload the shards
	resp.slab.Slab.Shards, resp.err = u.uploadShards(ctx, shards, nextSlabChan)

	// send the response
	respChan <- resp
}

func (u *upload) markUsed(sID slabID, fcid types.FileContractID) {
	u.mu.Lock()
	defer u.mu.Unlock()

	_, exists := u.used[sID]
	if !exists {
		u.used[sID] = make(map[types.FileContractID]struct{})
	}
	u.used[sID][fcid] = struct{}{}
}

func (u *upload) uploadShards(ctx context.Context, shards [][]byte, nextSlabChan chan struct{}) ([]object.Sector, error) {
	// add tracing
	ctx, span := tracing.Tracer.Start(ctx, "uploadShards")
	defer span.End()

	// prepare the upload
	slab, requests, respChan := u.newSlabUpload(ctx, shards)
	span.SetAttributes(attribute.Stringer("id", slab.sID))
	defer u.finishSlabUpload(slab)

	// launch all shard uploads
	for _, upload := range requests {
		if err := slab.launch(upload); err != nil {
			return nil, err
		}
	}

	// launch overdrive
	resetOverdrive := slab.overdrive(ctx, respChan)

	// collect responses
	var done bool
	var next bool
	var triggered bool
	for slab.inflight() > 0 && !done {
		var resp sectorUploadResp
		select {
		case <-u.mgr.stopChan:
			return nil, errors.New("upload stopped")
		case <-ctx.Done():
			return nil, ctx.Err()
		case resp = <-respChan:
		}

		resetOverdrive()

		// receive the response
		done, next = slab.receive(resp)

		// try and trigger next slab
		if next && !triggered {
			select {
			case <-nextSlabChan:
				triggered = true
			default:
			}
		}

		// relaunch non-overdrive uploads
		if !done && resp.err != nil && !resp.req.overdrive {
			if err := slab.launch(resp.req); err != nil {
				u.mgr.logger.Errorf("failed to relaunch a sector upload, err %v", err)
				break // fail the upload
			}
		}

		// handle the response
		if resp.err == nil {
			// signal the upload a shard was received
			select {
			case u.doneShardTrigger <- struct{}{}:
			default:
			}
		}
	}

	// make sure next slab is triggered
	if done && !triggered {
		select {
		case <-nextSlabChan:
			triggered = true
		default:
		}
	}

	// register the amount of overdrive sectors
	span.SetAttributes(attribute.Int("overdrive", slab.overdriveCnt()))

	// track stats
	u.mgr.statsOverdrivePct.Track(slab.overdrivePct())
	u.mgr.statsSlabUploadSpeedBytesPerMS.Track(float64(slab.uploadSpeed()))
	return slab.finish()
}

func (u *uploader) contractInfo() (types.FileContractID, types.FileContractID, uint64) {
	u.mu.Lock()
	defer u.mu.Unlock()
	return u.fcid, u.renewedFrom, u.endHeight
}

func (u *uploader) SignalWork() {
	select {
	case u.signalNewUpload <- struct{}{}:
	default:
	}
}

func (u *uploader) Start(hp hostProvider, rl revisionLocker) {
outer:
	for {
		// wait for work
		select {
		case <-u.signalNewUpload:
		case <-u.stopChan:
			return
		}

		for {
			// check if we are stopped
			select {
			case <-u.stopChan:
				return
			default:
			}

			// pop the next upload
			upload := u.pop()
			if upload == nil {
				continue outer
			}

			// skip if upload is done
			if upload.done() {
				continue
			}

			// execute it
			var root types.Hash256
			start := time.Now()
			fcid, _, _ := u.contractInfo()
			err := rl.withRevision(upload.ctx, defaultRevisionFetchTimeout, fcid, u.hk, u.siamuxAddr, lockingPriorityUpload, u.blockHeight(), func(rev types.FileContractRevision) error {
				if rev.RevisionNumber == math.MaxUint64 {
					return errMaxRevisionReached
				}

				var err error
				root, err = u.execute(upload, rev)
				return err
			})

			// the uploader's contract got renewed, requeue the request, try and refresh the contract
			if errors.Is(err, errMaxRevisionReached) {
				u.requeue(upload)
				u.mgr.renewUploader(u)
				continue outer
			}

			// send the response
			if err != nil {
				upload.fail(err)
			} else {
				upload.succeed(root)
			}

			// track the error, ignore gracefully closed streams and canceled overdrives
			canceledOverdrive := upload.done() && upload.overdrive && err != nil
			if !canceledOverdrive && !isClosedStream(err) {
				u.trackSectorUpload(err, time.Since(start))
			}
		}
	}
}

func (u *uploader) Stop() {
	close(u.stopChan)

	// clear the queue
	for {
		upload := u.pop()
		if upload == nil {
			break
		}
		if !upload.done() {
			upload.fail(errors.New("uploader stopped"))
		}
	}
}

func (u *uploader) Stats() (healthy bool, mbps float64) {
	u.mu.Lock()
	defer u.mu.Unlock()
	healthy = u.consecutiveFailures == 0
	mbps = u.statsSectorUploadSpeedBytesPerMS.Average() * 0.008
	return
}

func (u *uploader) execute(req *sectorUploadReq, rev types.FileContractRevision) (types.Hash256, error) {
	u.mu.Lock()
	host := u.host
	fcid := u.fcid
	u.mu.Unlock()

	// fetch span from context
	span := trace.SpanFromContext(req.ctx)
	span.AddEvent("execute")

	// update the bus
	if err := u.mgr.b.AddUploadingSector(req.ctx, req.upload.id, fcid, rhpv2.SectorRoot(req.sector)); err != nil {
		return types.Hash256{}, fmt.Errorf("failed to add uploading sector to contract %v, err: %v", fcid, err)
	}

	// upload the sector
	start := time.Now()
	root, err := host.UploadSector(req.ctx, req.sector, rev)
	if err != nil {
		return types.Hash256{}, err
	}

	// update span
	elapsed := time.Since(start)
	span.SetAttributes(attribute.Int64("duration", elapsed.Milliseconds()))
	span.RecordError(err)
	span.End()

	return root, nil
}

func (u *uploader) blockHeight() uint64 {
	u.mu.Lock()
	defer u.mu.Unlock()
	return u.bh
}

func (u *uploader) estimate() float64 {
	u.mu.Lock()
	defer u.mu.Unlock()

	// fetch estimated duration per sector
	estimateP90 := u.statsSectorUploadEstimateInMS.P90()
	if estimateP90 == 0 {
		estimateP90 = 1
	}

	// calculate estimated time
	numSectors := float64(len(u.queue) + 1)
	return numSectors * estimateP90
}

func (u *uploader) requeue(req *sectorUploadReq) {
	u.mu.Lock()
	defer u.mu.Unlock()
	u.queue = append([]*sectorUploadReq{req}, u.queue...)
}

func (u *uploader) enqueue(req *sectorUploadReq) {
	// trace the request
	span := trace.SpanFromContext(req.ctx)
	span.SetAttributes(attribute.Stringer("hk", u.hk))
	span.AddEvent("enqueued")

	// set the host key and enqueue the request
	u.mu.Lock()
	req.hk = u.hk
	u.queue = append(u.queue, req)
	u.mu.Unlock()

	// mark as used
	fcid, _, _ := u.contractInfo()
	req.upload.markUsed(req.sID, fcid)

	// signal there's work
	u.SignalWork()
}

func (u *uploader) trackSectorUpload(err error, d time.Duration) {
	u.mu.Lock()
	defer u.mu.Unlock()
	if err != nil {
		u.consecutiveFailures++
		u.statsSectorUploadEstimateInMS.Track(float64(time.Hour.Milliseconds()))
	} else {
		ms := d.Milliseconds()
		u.consecutiveFailures = 0
		u.statsSectorUploadEstimateInMS.Track(float64(ms))                       // duration in ms
		u.statsSectorUploadSpeedBytesPerMS.Track(float64(rhpv2.SectorSize / ms)) // bytes per ms
	}
}

func (u *uploader) updateBlockHeight(bh uint64) {
	u.mu.Lock()
	defer u.mu.Unlock()
	u.bh = bh
}

func (u *uploader) pop() *sectorUploadReq {
	u.mu.Lock()
	defer u.mu.Unlock()

	if len(u.queue) > 0 {
		j := u.queue[0]
		u.queue[0] = nil
		u.queue = u.queue[1:]
		return j
	}
	return nil
}

func (upload *sectorUploadReq) succeed(root types.Hash256) {
	select {
	case <-upload.ctx.Done():
	case upload.responseChan <- sectorUploadResp{
		req:  upload,
		root: root,
	}:
	}
}

func (upload *sectorUploadReq) fail(err error) {
	select {
	case <-upload.ctx.Done():
	case upload.responseChan <- sectorUploadResp{
		req: upload,
		err: err,
	}:
	}
}

func (upload *sectorUploadReq) done() bool {
	select {
	case <-upload.ctx.Done():
		return true
	default:
		return false
	}
}

func (s *slabUpload) uploadSpeed() int64 {
	s.mu.Lock()
	defer s.mu.Unlock()
	totalShards := len(s.sectors)
	completedShards := totalShards - len(s.remaining)
	bytes := completedShards * rhpv2.SectorSize
	ms := time.Since(s.created).Milliseconds()
	return int64(bytes) / ms
}

func (s *slabUpload) finish() ([]object.Sector, error) {
	s.mu.Lock()
	defer s.mu.Unlock()

	remaining := len(s.remaining)
	if remaining > 0 {
		return nil, fmt.Errorf("failed to upload slab: remaining=%d, inflight=%d, launched=%d uploaders=%d errors=%w", remaining, s.numInflight, s.numLaunched, s.mgr.numUploaders(), s.errs)
	}
	return s.sectors, nil
}

func (s *slabUpload) inflight() uint64 {
	s.mu.Lock()
	defer s.mu.Unlock()
	return s.numInflight
}

func (s *slabUpload) launch(req *sectorUploadReq) error {
	s.mu.Lock()
	defer s.mu.Unlock()

	// launch the req
	err := s.mgr.launch(req)
	if err != nil {
		span := trace.SpanFromContext(req.ctx)
		span.RecordError(err)
		span.End()
		return err
	}

	// update the state
	s.numInflight++
	s.numLaunched++
	if req.overdrive {
		s.lastOverdrive = time.Now()
		s.overdriving[req.sectorIndex]++
	}

	return nil
}

func (s *slabUpload) overdrive(ctx context.Context, respChan chan sectorUploadResp) (resetTimer func()) {
	// overdrive is disabled
	if s.mgr.overdriveTimeout == 0 {
		return func() {}
	}

	// create a timer to trigger overdrive
	timer := time.NewTimer(s.mgr.overdriveTimeout)
	resetTimer = func() {
		timer.Stop()
		select {
		case <-timer.C:
		default:
		}
		timer.Reset(s.mgr.overdriveTimeout)
	}

	// create a function to check whether overdrive is possible
	canOverdrive := func() bool {
		s.mu.Lock()
		defer s.mu.Unlock()

		// overdrive is not kicking in yet
		if uint64(len(s.remaining)) >= s.mgr.maxOverdrive {
			return false
		}

		// overdrive is not due yet
		if time.Since(s.lastOverdrive) < s.mgr.overdriveTimeout {
			return false
		}

		// overdrive is maxed out
		if s.numInflight-uint64(len(s.remaining)) >= s.mgr.maxOverdrive {
			return false
		}

		return true
	}

	// try overdriving every time the timer fires
	go func() {
		for {
			select {
			case <-ctx.Done():
				return
			case <-timer.C:
				if canOverdrive() {
					req := s.nextRequest(respChan)
					if req != nil {
						_ = s.launch(req) // ignore error
					}
				}
				resetTimer()
			}
		}
	}()

	return
}

func (s *slabUpload) nextRequest(responseChan chan sectorUploadResp) *sectorUploadReq {
	s.mu.Lock()
	defer s.mu.Unlock()

	// overdrive the remaining sector with the least number of overdrives
	lowestSI := -1
	s.overdriving[lowestSI] = math.MaxInt
	for sI := range s.remaining {
		if s.overdriving[sI] < s.overdriving[lowestSI] {
			lowestSI = sI
		}
	}
	if lowestSI == -1 {
		return nil
	}

	return &sectorUploadReq{
		upload: s.upload,
		sID:    s.sID,
		ctx:    s.remaining[lowestSI].ctx,

		overdrive:    true,
		responseChan: responseChan,

		sectorIndex: lowestSI,
		sector:      (*[rhpv2.SectorSize]byte)(s.shards[lowestSI]),
	}
}

func (s *slabUpload) overdriveCnt() int {
	s.mu.Lock()
	defer s.mu.Unlock()
	return int(s.numLaunched) - len(s.sectors)
}

func (s *slabUpload) overdrivePct() float64 {
	s.mu.Lock()
	defer s.mu.Unlock()

	numOverdrive := int(s.numLaunched) - len(s.sectors)
	if numOverdrive <= 0 {
		return 0
	}

	return float64(numOverdrive) / float64(len(s.sectors))
}

func (s *slabUpload) receive(resp sectorUploadResp) (finished bool, next bool) {
	s.mu.Lock()
	defer s.mu.Unlock()

	// failed reqs can't complete the upload
	s.numInflight--
	if resp.err != nil {
		s.errs = append(s.errs, &HostError{resp.req.hk, resp.err})
		return false, false
	}

	// redundant sectors can't complete the upload
	if s.sectors[resp.req.sectorIndex].Root != (types.Hash256{}) {
		return false, false
	}

	// store the sector and call cancel on the sector ctx
	s.sectors[resp.req.sectorIndex] = object.Sector{
		Host: resp.req.hk,
		Root: resp.root,
	}
	s.remaining[resp.req.sectorIndex].cancel()

	// update remaining sectors
	delete(s.remaining, resp.req.sectorIndex)
	finished = len(s.remaining) == 0
	next = len(s.remaining) <= int(s.mgr.maxOverdrive)
	return
}

func (a *dataPoints) Average() float64 {
	a.mu.Lock()
	defer a.mu.Unlock()
	avg, err := a.Mean()
	if err != nil {
		avg = 0
	}
	return avg
}

func (a *dataPoints) P90() float64 {
	a.mu.Lock()
	defer a.mu.Unlock()
	return a.p90
}

func (a *dataPoints) Recompute() {
	a.mu.Lock()
	defer a.mu.Unlock()

	// apply decay
	a.tryDecay()

	// recalculate the p90
	p90, err := a.Percentile(90)
	if err != nil {
		p90 = 0
	}
	a.p90 = p90
}

func (a *dataPoints) Track(p float64) {
	a.mu.Lock()
	defer a.mu.Unlock()

	if a.cnt < a.size {
		a.Float64Data = append(a.Float64Data, p)
	} else {
		a.Float64Data[a.cnt%a.size] = p
	}

	a.lastDatapoint = time.Now()
	a.cnt++
}

func (a *dataPoints) tryDecay() {
	// return if decay is disabled
	if a.halfLife == 0 {
		return
	}

	// return if decay is not needed
	if time.Since(a.lastDatapoint) < statsDecayThreshold {
		return
	}

	// return if decay is not due
	decayFreq := a.halfLife / 5
	timePassed := time.Since(a.lastDecay)
	if timePassed < decayFreq {
		return
	}

	// calculate decay and apply it
	strength := float64(timePassed) / float64(a.halfLife)
	decay := math.Floor(math.Pow(0.5, strength)*100) / 100 // round down to 2 decimals
	for i := range a.Float64Data {
		a.Float64Data[i] *= decay
	}

	// update the last decay time
	a.lastDecay = time.Now()
}

func (sID slabID) String() string {
	return fmt.Sprintf("%x", sID[:])
}<|MERGE_RESOLUTION|>--- conflicted
+++ resolved
@@ -294,25 +294,6 @@
 
 	// create the response channel
 	respChan := make(chan slabUploadResponse)
-<<<<<<< HEAD
-
-	// keep track of ongoing uploads so we can safely close the response channel
-	var ongoingUploads uint64
-	var ongoingUploadsMu sync.Mutex
-	defer func() {
-		for {
-			ongoingUploadsMu.Lock()
-			if ongoingUploads == 0 {
-				ongoingUploadsMu.Unlock()
-				break
-			}
-			<-respChan
-			ongoingUploadsMu.Unlock()
-		}
-		close(respChan)
-	}()
-=======
->>>>>>> c1746200
 
 	// collect the responses
 	var ongoingUploads uint64
@@ -354,25 +335,13 @@
 				partialSlab = data[:length]
 				<-nextSlabChan // trigger next iteration
 			} else {
-				ongoingUploadsMu.Lock()
-				ongoingUploads++
-				ongoingUploadsMu.Unlock()
-
 				// Otherwise we upload it.
-<<<<<<< HEAD
-				go func(rs api.RedundancySettings, data []byte, length, slabIndex int) {
-					u.uploadSlab(ctx, rs, data, length, slabIndex, respChan, nextSlabChan)
-					ongoingUploadsMu.Lock()
-					ongoingUploads--
-					ongoingUploadsMu.Unlock()
-=======
 				atomic.AddUint64(&ongoingUploads, 1)
 				go func(rs api.RedundancySettings, data []byte, length, slabIndex int) {
 					u.uploadSlab(ctx, rs, data, length, slabIndex, respChan, nextSlabChan)
 					if atomic.AddUint64(&ongoingUploads, ^uint64(0)) == 0 {
 						close(respChan)
 					}
->>>>>>> c1746200
 				}(rs, data, length, slabIndex)
 			}
 			slabIndex++
