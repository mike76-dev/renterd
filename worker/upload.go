package worker

import (
	"bytes"
	"context"
	"encoding/hex"
	"errors"
	"fmt"
	"io"
	"math"
	"mime"
	"path/filepath"
	"sort"
	"sync"
	"time"

	"github.com/gabriel-vasile/mimetype"
	"go.opentelemetry.io/otel/attribute"
	"go.opentelemetry.io/otel/trace"
	rhpv2 "go.sia.tech/core/rhp/v2"
	"go.sia.tech/core/types"
	"go.sia.tech/renterd/api"
	"go.sia.tech/renterd/build"
	"go.sia.tech/renterd/object"
	"go.sia.tech/renterd/stats"
	"go.sia.tech/renterd/tracing"
	"go.uber.org/zap"
	"lukechampine.com/frand"

	// Satellite.
	//satellite "github.com/mike76-dev/renterd-satellite"
	"go.sia.tech/renterd/satellite"
)

const (
	statsRecomputeMinInterval = 3 * time.Second

	defaultPackedSlabsLockDuration  = 10 * time.Minute
	defaultPackedSlabsUploadTimeout = 10 * time.Minute
)

var (
	errUploadManagerStopped = errors.New("upload manager stopped")
	errNoCandidateUploader  = errors.New("no candidate uploader found")
	errNotEnoughContracts   = errors.New("not enough contracts to support requested redundancy")
)

type uploadParameters struct {
	ec               object.EncryptionKey
	encryptionOffset uint64
	mimeType         string

	rs          api.RedundancySettings
	bh          uint64
	contractSet string
	packing     bool
}

func defaultParameters() uploadParameters {
	return uploadParameters{
		ec:               object.GenerateEncryptionKey(), // random key
		encryptionOffset: 0,                              // from the beginning
		rs:               build.DefaultRedundancySettings,
	}
}

type UploadOption func(*uploadParameters)

func WithBlockHeight(bh uint64) UploadOption {
	return func(up *uploadParameters) {
		up.bh = bh
	}
}

func WithContractSet(contractSet string) UploadOption {
	return func(up *uploadParameters) {
		up.contractSet = contractSet
	}
}

func WithCustomKey(ec object.EncryptionKey) UploadOption {
	return func(up *uploadParameters) {
		up.ec = ec
	}
}

func WithCustomEncryptionOffset(offset uint64) UploadOption {
	return func(up *uploadParameters) {
		up.encryptionOffset = offset
	}
}

func WithMimeType(mimeType string) UploadOption {
	return func(up *uploadParameters) {
		up.mimeType = mimeType
	}
}

func WithPacking(packing bool) UploadOption {
	return func(up *uploadParameters) {
		up.packing = packing
	}
}

func WithRedundancySettings(rs api.RedundancySettings) UploadOption {
	return func(up *uploadParameters) {
		up.rs = rs
	}
}

type (
	slabID [8]byte

	uploadManager struct {
		b      Bus
		hp     hostProvider
		rl     revisionLocker
		logger *zap.SugaredLogger
		mm     *memoryManager

		maxOverdrive     uint64
		overdriveTimeout time.Duration

		statsOverdrivePct              *stats.DataPoints
		statsSlabUploadSpeedBytesPerMS *stats.DataPoints
		stopChan                       chan struct{}

		mu            sync.Mutex
		uploaders     []*uploader
		lastRecompute time.Time
	}

	uploader struct {
		mgr *uploadManager

		hk         types.PublicKey
		siamuxAddr string

		statsSectorUploadEstimateInMS    *stats.DataPoints
		statsSectorUploadSpeedBytesPerMS *stats.DataPoints // keep track of this separately for stats (no decay is applied)
		signalNewUpload                  chan struct{}
		stopChan                         chan struct{}

		mu                  sync.Mutex
		host                hostV3
		fcid                types.FileContractID
		renewedFrom         types.FileContractID
		endHeight           uint64
		bh                  uint64
		consecutiveFailures uint64
		queue               []*sectorUploadReq
	}

	upload struct {
		id  api.UploadID
		mgr *uploadManager

		allowed          map[types.FileContractID]struct{}
		doneShardTrigger chan struct{}
		lockPriority     int

		mu      sync.Mutex
		ongoing []slabID
		used    map[slabID]map[types.FileContractID]struct{}
	}

	slabUpload struct {
		mgr    *uploadManager
		mem    *acquiredMemory
		upload *upload

		sID     slabID
		created time.Time
		shards  [][]byte

		mu          sync.Mutex
		numInflight uint64
		numLaunched uint64

		lastOverdrive time.Time
		overdriving   map[int]int
		remaining     map[int]sectorCtx
		sectors       []object.Sector
		errs          HostErrorSet
	}

	slabUploadResponse struct {
		slab  object.SlabSlice
		index int
		err   error
	}

	sectorCtx struct {
		ctx    context.Context
		cancel context.CancelFunc
	}

	sectorUploadReq struct {
		upload *upload

		sID slabID
		ctx context.Context

		overdrive    bool
		sector       *[rhpv2.SectorSize]byte
		sectorIndex  int
		responseChan chan sectorUploadResp

		// set by the uploader performing the upload
		hk types.PublicKey
	}

	sectorUploadResp struct {
		req  *sectorUploadReq
		fcid types.FileContractID
		hk   types.PublicKey
		root types.Hash256
		err  error
	}

	uploadManagerStats struct {
		avgSlabUploadSpeedMBPS float64
		avgOverdrivePct        float64
		healthyUploaders       uint64
		numUploaders           uint64
		uploadSpeedsMBPS       map[types.PublicKey]float64
	}
)

func (w *worker) initUploadManager(mm *memoryManager, maxOverdrive uint64, overdriveTimeout time.Duration, logger *zap.SugaredLogger) {
	if w.uploadManager != nil {
		panic("upload manager already initialized") // developer error
	}

	w.uploadManager = newUploadManager(w.bus, w, w, mm, maxOverdrive, overdriveTimeout, logger)
}

func (w *worker) upload(ctx context.Context, r io.Reader, contracts []api.ContractMetadata, bucket, path string, opts ...UploadOption) (string, error) {
	//  build upload parameters
	up := defaultParameters()
	for _, opt := range opts {
		opt(&up)
	}

	// if not given, try decide on a mime type using the file extension
	mimeType := up.mimeType
	if mimeType == "" {
		mimeType = mime.TypeByExtension(filepath.Ext(path))

		// if mime type is still not known, wrap the reader with a mime reader
		if mimeType == "" {
			var err error
			mimeType, r, err = newMimeReader(r)
			if err != nil {
				return "", err
			}
		}
	}

	// fetch satellite config
	cfg, err := satellite.StaticSatellite.Config()
	if err != nil {
		return "", err
	}

	// create a stream cipher
	/*cr, err := cfg.EncryptionKey.Encrypt(r, 0)
	if err != nil {
		return "", err
	}*/

	// perform the upload
<<<<<<< HEAD
	obj, partialSlabData, eTag, err := w.uploadManager.Upload(ctx, r, up, lockingPriorityUpload) //TODO
=======
	obj, partialSlabData, eTag, err := w.uploadManager.Upload(ctx, r, contracts, up, lockingPriorityUpload)
>>>>>>> 37b35131
	if err != nil {
		return "", fmt.Errorf("couldn't upload object: %w", err)
	}

	// add partial slabs
	var bufferSizeLimitReached bool
	if len(partialSlabData) > 0 {
		var pss []object.SlabSlice
		pss, bufferSizeLimitReached, err = w.bus.AddPartialSlab(ctx, partialSlabData, uint8(up.rs.MinShards), uint8(up.rs.TotalShards), up.contractSet)
		if err != nil {
			return "", err
		}
		obj.Slabs = append(obj.Slabs, pss...)
	}

	// persist the object
	err = w.bus.AddObject(ctx, bucket, path, up.contractSet, obj, api.AddObjectOptions{MimeType: mimeType, ETag: eTag})
	if err != nil {
		return "", fmt.Errorf("couldn't add object: %w", err)
	}

	// if packing was enabled try uploading packed slabs
	if up.packing {
		if err := w.tryUploadPackedSlabs(ctx, up.rs, up.contractSet, bufferSizeLimitReached); err != nil {
			w.logger.Errorf("couldn't upload packed slabs, err: %v", err)
		}
	}

	// backup the object metadata if the user has opted in
	if err == nil && cfg.Enabled {
		rs, err := satellite.StaticSatellite.GetSettings(ctx)
		if err == nil && rs.BackupFileMetadata {
			err = satellite.StaticSatellite.SaveMetadata(ctx, satellite.FileMetadata{
				Key:      obj.Key,
				Bucket:   bucket,
				Path:     path,
				ETag:     eTag,
				MimeType: mimeType,
				Slabs:    obj.Slabs,
				Data:     partialSlabData,
			})
			if err != nil {
				w.logger.Errorf("couldn't send metadata to satellite: %v", err)
			}
		}
	}

	return eTag, nil
}

func (w *worker) uploadMultiPart(ctx context.Context, r io.Reader, contracts []api.ContractMetadata, bucket, path, uploadID string, partNumber int, opts ...UploadOption) (string, error) {
	//  build upload parameters
	up := defaultParameters()
	for _, opt := range opts {
		opt(&up)
	}

	// fetch satellite config
	/*cfg, err := satellite.StaticSatellite.Config()
	if err != nil {
		return "", err
	}*/

	// create a stream cipher
	/*cr, err := cfg.EncryptionKey.Encrypt(r, 0)
	if err != nil {
		return "", err
	}*/

	// upload the part
	obj, partialSlabData, eTag, err := w.uploadManager.Upload(ctx, r, contracts, up, lockingPriorityUpload)
	if err != nil {
		return "", fmt.Errorf("couldn't upload object: %w", err)
	}

	// add parital slabs
	var bufferSizeLimitReached bool
	if len(partialSlabData) > 0 {
		var pss []object.SlabSlice
		pss, bufferSizeLimitReached, err = w.bus.AddPartialSlab(ctx, partialSlabData, uint8(up.rs.MinShards), uint8(up.rs.TotalShards), up.contractSet)
		if err != nil {
			return "", err
		}
		obj.Slabs = append(obj.Slabs, pss...)
	}

	// persist the part
	err = w.bus.AddMultipartPart(ctx, bucket, path, up.contractSet, eTag, uploadID, partNumber, obj.Slabs)
	if err != nil {
		return "", fmt.Errorf("couldn't add multi part: %w", err)
	}

	// if packing was enabled try uploading packed slabs
	if up.packing {
		if err := w.tryUploadPackedSlabs(ctx, up.rs, up.contractSet, bufferSizeLimitReached); err != nil {
			w.logger.Errorf("couldn't upload packed slabs, err: %v", err)
		}
	}

	return eTag, nil
}

func (w *worker) threadedUploadPackedSlabs(rs api.RedundancySettings, contractSet string, lockPriority int) {
	key := fmt.Sprintf("%d-%d_%s", rs.MinShards, rs.TotalShards, contractSet)

	w.uploadsMu.Lock()
	if w.uploadingPackedSlabs[key] {
		w.uploadsMu.Unlock()
		return
	}
	w.uploadingPackedSlabs[key] = true
	w.uploadsMu.Unlock()

	// make sure we mark uploading packed slabs as false when we're done
	defer func() {
		w.uploadsMu.Lock()
		w.uploadingPackedSlabs[key] = false
		w.uploadsMu.Unlock()
	}()

	// keep uploading packed slabs until we're done
	for {
		uploaded, err := w.uploadPackedSlabs(context.Background(), defaultPackedSlabsLockDuration, rs, contractSet, lockPriority)
		if err != nil {
			w.logger.Errorf("couldn't upload packed slabs, err: %v", err)
			return
		} else if uploaded == 0 {
			return
		}
	}
}

func (w *worker) tryUploadPackedSlabs(ctx context.Context, rs api.RedundancySettings, contractSet string, block bool) (err error) {
	// if we want to block, try and upload one packed slab synchronously, we use
	// a slightly higher upload priority to avoid reaching the context deadline
	if block {
		_, err = w.uploadPackedSlabs(ctx, defaultPackedSlabsLockDuration, rs, contractSet, lockingPriorityBlockedUpload)
	}

	// make sure there's a goroutine uploading the remainder of the packed slabs
	go w.threadedUploadPackedSlabs(rs, contractSet, lockingPriorityBackgroundUpload)
	return
}

func (w *worker) uploadPackedSlabs(ctx context.Context, lockingDuration time.Duration, rs api.RedundancySettings, contractSet string, lockPriority int) (uploaded int, err error) {
	// upload packed slabs
	var mu sync.Mutex
	var errs error

	var wg sync.WaitGroup
	totalSize := uint64(rs.TotalShards) * rhpv2.SectorSize

	// derive a context that we can use as an interrupt in case of an error.
	interruptCtx, cancel := context.WithCancel(ctx)
	defer cancel()

	for {
		// block until we have memory for a slab or until we are interrupted
		mem := w.uploadManager.mm.AcquireMemory(interruptCtx, totalSize)
		if mem == nil {
			break // interrupted
		}

		// fetch packed slabs to upload
		var packedSlabs []api.PackedSlab
		packedSlabs, err = w.bus.PackedSlabsForUpload(ctx, lockingDuration, uint8(rs.MinShards), uint8(rs.TotalShards), contractSet, 1)
		if err != nil {
			err = fmt.Errorf("couldn't fetch packed slabs from bus: %v", err)
			mem.Release()
			break
		} else if len(packedSlabs) == 0 {
			mem.Release()
			break // no more slabs
		}
		ps := packedSlabs[0]

		// launch upload for slab
		wg.Add(1)
		go func(ps api.PackedSlab) {
			defer mem.Release()
			defer wg.Done()
			err := w.uploadPackedSlab(ctx, ps, rs, contractSet, lockPriority, mem)
			mu.Lock()
			if err != nil {
				errs = errors.Join(errs, err)
				cancel() // prevent new uploads from being launched
			} else {
				uploaded++
			}
			mu.Unlock()
		}(ps)
	}

	// wait for all threads to finish
	wg.Wait()

	// return collected errors
	err = errors.Join(err, errs)
	return
}

func (w *worker) uploadPackedSlab(ctx context.Context, ps api.PackedSlab, rs api.RedundancySettings, contractSet string, lockPriority int, mem *acquiredMemory) error {
	// create a context with sane timeout
	ctx, cancel := context.WithTimeout(ctx, defaultPackedSlabsUploadTimeout)
	defer cancel()

	// fetch contracts
	contracts, err := w.bus.ContractSetContracts(ctx, contractSet)
	if err != nil {
		return fmt.Errorf("couldn't fetch packed slabs from bus: %v", err)
	}

	// fetch upload params
	up, err := w.bus.UploadParams(ctx)
	if err != nil {
		return fmt.Errorf("couldn't fetch upload params from bus: %v", err)
	}

	// attach gouging checker to the context
	ctx = WithGougingChecker(ctx, w.bus, up.GougingParams)

	// upload packed slab
	shards := encryptPartialSlab(ps.Data, ps.Key, uint8(rs.MinShards), uint8(rs.TotalShards))
	sectors, err := w.uploadManager.UploadShards(ctx, shards, contracts, up.CurrentHeight, lockPriority, mem)
	if err != nil {
		return fmt.Errorf("couldn't upload packed slab, err: %v", err)
	}

	// mark packed slab as uploaded
	slab := api.UploadedPackedSlab{BufferID: ps.BufferID, Shards: sectors}
	err = w.bus.MarkPackedSlabsUploaded(ctx, []api.UploadedPackedSlab{slab})
	if err != nil {
		return fmt.Errorf("couldn't mark packed slabs uploaded, err: %v", err)
	}

	// send updated slab to the satellite
	cfg, err := satellite.StaticSatellite.Config()
	if err == nil && cfg.Enabled {
		settings, err := satellite.StaticSatellite.GetSettings(ctx)
		if err == nil && settings.BackupFileMetadata {
			err = satellite.StaticSatellite.UpdateSlab(ctx, object.Slab{
				Key:       ps.Key,
				MinShards: uint8(rs.MinShards),
				Shards:    sectors,
			}, true)
			if err != nil {
				return fmt.Errorf("couldn't send updated slab to satellite: %v", err)
			}
		}
	}

	return nil
}

func newUploadManager(b Bus, hp hostProvider, rl revisionLocker, mm *memoryManager, maxOverdrive uint64, overdriveTimeout time.Duration, logger *zap.SugaredLogger) *uploadManager {
	return &uploadManager{
		b:      b,
		hp:     hp,
		rl:     rl,
		logger: logger,
		mm:     mm,

		maxOverdrive:     maxOverdrive,
		overdriveTimeout: overdriveTimeout,

		statsOverdrivePct:              stats.NoDecay(),
		statsSlabUploadSpeedBytesPerMS: stats.NoDecay(),

		stopChan: make(chan struct{}),

		uploaders: make([]*uploader, 0),
	}
}

func (mgr *uploadManager) newUploader(c api.ContractMetadata) *uploader {
	return &uploader{
		mgr:  mgr,
		host: mgr.hp.newHostV3(c.ID, c.HostKey, c.SiamuxAddr),

		fcid:       c.ID,
		hk:         c.HostKey,
		siamuxAddr: c.SiamuxAddr,
		endHeight:  c.WindowEnd,

		queue:           make([]*sectorUploadReq, 0),
		signalNewUpload: make(chan struct{}, 1),

		statsSectorUploadEstimateInMS:    stats.Default(),
		statsSectorUploadSpeedBytesPerMS: stats.NoDecay(),
		stopChan:                         make(chan struct{}),
	}
}

func (mgr *uploadManager) Stats() uploadManagerStats {
	// recompute stats
	mgr.tryRecomputeStats()

	// collect stats
	mgr.mu.Lock()
	var numHealthy uint64
	speeds := make(map[types.PublicKey]float64)
	for _, u := range mgr.uploaders {
		healthy, mbps := u.Stats()
		speeds[u.hk] = mbps
		if healthy {
			numHealthy++
		}
	}
	mgr.mu.Unlock()

	// prepare stats
	return uploadManagerStats{
		avgSlabUploadSpeedMBPS: mgr.statsSlabUploadSpeedBytesPerMS.Average() * 0.008, // convert bytes per ms to mbps,
		avgOverdrivePct:        mgr.statsOverdrivePct.Average(),
		healthyUploaders:       numHealthy,
		numUploaders:           uint64(len(speeds)),
		uploadSpeedsMBPS:       speeds,
	}
}

func (mgr *uploadManager) Stop() {
	mgr.mu.Lock()
	defer mgr.mu.Unlock()
	close(mgr.stopChan)
	for _, u := range mgr.uploaders {
		u.Stop()
	}
}

func (mgr *uploadManager) Upload(ctx context.Context, r io.Reader, contracts []api.ContractMetadata, up uploadParameters, lockPriority int) (_ object.Object, partialSlab []byte, eTag string, err error) {
	// cancel all in-flight requests when the upload is done
	ctx, cancel := context.WithCancel(ctx)
	defer cancel()

	// add tracing
	ctx, span := tracing.Tracer.Start(ctx, "upload")
	defer func() {
		span.RecordError(err)
		span.End()
	}()

	// create the object
	o := object.NewObject(up.ec)

	// create the hash reader
	hr := newHashReader(r)

	// create the cipher reader
	cr, err := o.Encrypt(hr, up.encryptionOffset)
	if err != nil {
		return object.Object{}, nil, "", err
	}

	// create the upload
	u, finishFn, err := mgr.newUpload(ctx, up.rs.TotalShards, contracts, up.bh, lockPriority)
	if err != nil {
		return object.Object{}, nil, "", err
	}
	defer finishFn()

	// create the response channel
	respChan := make(chan slabUploadResponse)

	// channel to notify main thread of the number of slabs to wait for
	numSlabsChan := make(chan int, 1)

	// prepare slab size
	size := int64(up.rs.MinShards) * rhpv2.SectorSize
	redundantSize := uint64(up.rs.TotalShards) * rhpv2.SectorSize

	// launch uploads in a separate goroutine
	stopCtx, cancel := context.WithCancel(ctx)
	defer cancel()
	go func() {
		var slabIndex int
		for {
			select {
			case <-mgr.stopChan:
				return // interrupted
			default:
			}
			// acquire memory
			mem := mgr.mm.AcquireMemory(stopCtx, redundantSize)
			if mem == nil {
				return // interrupted
			}
			// read next slab's data
			data := make([]byte, size)
			length, err := io.ReadFull(io.LimitReader(cr, size), data)
			if err == io.EOF {
				mem.Release()

				// no more data to upload, notify main thread of the number of
				// slabs to wait for
				numSlabs := slabIndex
				if partialSlab != nil && slabIndex > 0 {
					numSlabs-- // don't wait on partial slab
				}
				numSlabsChan <- numSlabs
				return
			} else if err != nil && err != io.ErrUnexpectedEOF {
				mem.Release()

				// unexpected error, notify main thread
				select {
				case respChan <- slabUploadResponse{err: err}:
				case <-stopCtx.Done():
				}
				return
			} else if up.packing && errors.Is(err, io.ErrUnexpectedEOF) {
				mem.Release()

				// uploadPacking is true, we return the partial slab without
				// uploading.
				partialSlab = data[:length]
			} else {
				// regular upload
				go func(rs api.RedundancySettings, data []byte, length, slabIndex int) {
					u.uploadSlab(ctx, rs, data, length, slabIndex, respChan, mem)
					mem.Release()
				}(up.rs, data, length, slabIndex)
			}
			slabIndex++
		}
	}()

	// collect responses
	var responses []slabUploadResponse
	numSlabs := math.MaxInt32
	for len(responses) < numSlabs {
		select {
		case <-mgr.stopChan:
			return object.Object{}, nil, "", errUploadManagerStopped
		case numSlabs = <-numSlabsChan:
		case res := <-respChan:
			if res.err != nil {
				return object.Object{}, nil, "", res.err
			}
			responses = append(responses, res)
		}
	}

	// sort the slabs by index
	sort.Slice(responses, func(i, j int) bool {
		return responses[i].index < responses[j].index
	})

	// decorate the object with the slabs
	for _, resp := range responses {
		o.Slabs = append(o.Slabs, resp.slab)
	}
	return o, partialSlab, hr.Hash(), nil
}

func (mgr *uploadManager) UploadShards(ctx context.Context, shards [][]byte, contracts []api.ContractMetadata, bh uint64, lockPriority int, mem *acquiredMemory) ([]object.Sector, error) {
	// initiate the upload
	upload, finishFn, err := mgr.newUpload(ctx, len(shards), contracts, bh, lockPriority)
	if err != nil {
		return nil, err
	}
	defer finishFn()

	// upload the shards
	sectors, err := upload.uploadShards(ctx, shards, mem)
	if err != nil {
		return nil, err
	}

	// build host to contract map
	h2c := make(map[types.PublicKey]types.FileContractID)
	for _, contract := range contracts {
		h2c[contract.HostKey] = contract.ID
	}
	return sectors, nil
}

func (mgr *uploadManager) launch(req *sectorUploadReq) error {
	// recompute stats
	mgr.tryRecomputeStats()

	// find a candidate uploader
	uploader := mgr.candidate(req)
	if uploader == nil {
		return errNoCandidateUploader
	}
	uploader.enqueue(req)
	return nil
}

func (mgr *uploadManager) newUpload(ctx context.Context, totalShards int, contracts []api.ContractMetadata, bh uint64, lockPriority int) (*upload, func(), error) {
	mgr.mu.Lock()
	defer mgr.mu.Unlock()

	// refresh the uploaders
	mgr.refreshUploaders(contracts, bh)

	// check if we have enough contracts
	if len(contracts) < totalShards {
		return nil, func() {}, fmt.Errorf("%v < %v: %w", len(contracts), totalShards, errNotEnoughContracts)
	}

	// create allowed map
	allowed := make(map[types.FileContractID]struct{})
	for _, c := range contracts {
		allowed[c.ID] = struct{}{}
	}

	// track the upload in the bus
	id := api.NewUploadID()
	if err := mgr.b.TrackUpload(ctx, id); err != nil {
		mgr.logger.Errorf("failed to track upload '%v', err: %v", id, err)
	}

	// create a finish function to finish the upload
	finishFn := func() {
		ctx, cancel := context.WithTimeout(context.Background(), time.Minute)
		defer cancel()
		if err := mgr.b.FinishUpload(ctx, id); err != nil {
			mgr.logger.Errorf("failed to mark upload %v as finished: %v", id, err)
		}
	}

	// create upload
	return &upload{
		id:  id,
		mgr: mgr,

		allowed:          allowed,
		doneShardTrigger: make(chan struct{}, 1),
		lockPriority:     lockPriority,

		ongoing: make([]slabID, 0),
		used:    make(map[slabID]map[types.FileContractID]struct{}),
	}, finishFn, nil
}

func (mgr *uploadManager) numUploaders() int {
	mgr.mu.Lock()
	defer mgr.mu.Unlock()
	return len(mgr.uploaders)
}

func (mgr *uploadManager) candidate(req *sectorUploadReq) *uploader {
	// fetch candidates
	candidates := func() []*uploader {
		mgr.mu.Lock()
		defer mgr.mu.Unlock()

		// sort the uploaders by their estimate
		sort.Slice(mgr.uploaders, func(i, j int) bool {
			return mgr.uploaders[i].estimate() < mgr.uploaders[j].estimate()
		})

		// select top ten candidates
		var candidates []*uploader
		for _, uploader := range mgr.uploaders {
			if req.upload.canUseUploader(req.sID, uploader) {
				candidates = append(candidates, uploader)
				if len(candidates) == 10 {
					break
				}
			}
		}
		return candidates
	}()

	// return early if we have no queues left
	if len(candidates) == 0 {
		return nil
	}

loop:
	for {
		// if this slab does not have more than 1 parent, we return the best
		// candidate
		if len(req.upload.parents(req.sID)) <= 1 {
			return candidates[0]
		}

		// otherwise we wait, allowing the parents to complete, after which we
		// re-sort the candidates
		select {
		case <-req.upload.doneShardTrigger:
			sort.Slice(candidates, func(i, j int) bool {
				return candidates[i].estimate() < candidates[j].estimate()
			})
			continue loop
		case <-req.ctx.Done():
			break loop
		}
	}

	return nil
}

func (mgr *uploadManager) renewUploader(u *uploader) {
	// fetch renewed contract
	fcid, _, _ := u.contractInfo()
	ctx, cancel := context.WithTimeout(context.Background(), time.Minute)
	renewed, err := mgr.b.RenewedContract(ctx, fcid)
	cancel()

	// remove the uploader if we can't renew it
	mgr.mu.Lock()
	if err != nil {
		mgr.logger.Errorf("failed to fetch renewed contract for uploader %v: %v", fcid, err)
		for i := 0; i < len(mgr.uploaders); i++ {
			if mgr.uploaders[i] == u {
				mgr.uploaders = append(mgr.uploaders[:i], mgr.uploaders[i+1:]...)
				u.Stop()
				break
			}
		}
		mgr.mu.Unlock()
		return
	}
	mgr.mu.Unlock()

	// update the uploader if we found the renewed contract
	u.mu.Lock()
	u.host = mgr.hp.newHostV3(renewed.ID, renewed.HostKey, renewed.SiamuxAddr)
	u.fcid = renewed.ID
	u.renewedFrom = renewed.RenewedFrom
	u.endHeight = renewed.WindowEnd
	u.mu.Unlock()

	u.SignalWork()
}

func (mgr *uploadManager) renewalsMap() map[types.FileContractID]types.FileContractID {
	mgr.mu.Lock()
	defer mgr.mu.Unlock()

	renewals := make(map[types.FileContractID]types.FileContractID)
	for _, u := range mgr.uploaders {
		fcid, renewedFrom, _ := u.contractInfo()
		if renewedFrom != (types.FileContractID{}) {
			renewals[renewedFrom] = fcid
		}
	}
	return renewals
}

func (mgr *uploadManager) refreshUploaders(contracts []api.ContractMetadata, bh uint64) {
	// build map
	c2m := make(map[types.FileContractID]api.ContractMetadata)
	c2r := make(map[types.FileContractID]struct{})
	for _, c := range contracts {
		c2m[c.ID] = c
		c2r[c.RenewedFrom] = struct{}{}
	}

	// prune expired or renewed contracts
	var refreshed []*uploader
	for _, uploader := range mgr.uploaders {
		fcid, _, endHeight := uploader.contractInfo()
		_, renewed := c2r[fcid]
		if renewed || bh > endHeight {
			uploader.Stop()
			continue
		}
		refreshed = append(refreshed, uploader)
		delete(c2m, fcid)
	}

	// create new uploaders for missing contracts
	for _, c := range c2m {
		uploader := mgr.newUploader(c)
		refreshed = append(refreshed, uploader)
		go uploader.Start(mgr.hp, mgr.rl)
	}

	// update blockheight
	for _, u := range refreshed {
		u.updateBlockHeight(bh)
	}
	mgr.uploaders = refreshed
}

func (mgr *uploadManager) tryRecomputeStats() {
	mgr.mu.Lock()
	defer mgr.mu.Unlock()
	if time.Since(mgr.lastRecompute) < statsRecomputeMinInterval {
		return
	}

	for _, u := range mgr.uploaders {
		u.statsSectorUploadEstimateInMS.Recompute()
		u.statsSectorUploadSpeedBytesPerMS.Recompute()
	}
	mgr.lastRecompute = time.Now()
}

func (u *upload) parents(sID slabID) []slabID {
	u.mu.Lock()
	defer u.mu.Unlock()

	var parents []slabID
	for _, ongoing := range u.ongoing {
		if ongoing == sID {
			break
		}
		parents = append(parents, ongoing)
	}
	return parents
}

func (u *upload) finishSlabUpload(upload *slabUpload) {
	// update ongoing slab history
	u.mu.Lock()
	for i, prev := range u.ongoing {
		if prev == upload.sID {
			u.ongoing = append(u.ongoing[:i], u.ongoing[i+1:]...)
			break
		}
	}
	u.mu.Unlock()

	// cleanup contexts
	upload.mu.Lock()
	for _, shard := range upload.remaining {
		shard.cancel()
	}
	upload.mu.Unlock()
}

func (u *upload) newSlabUpload(ctx context.Context, shards [][]byte, mem *acquiredMemory) (*slabUpload, []*sectorUploadReq, chan sectorUploadResp) {
	// create slab id
	var sID slabID
	frand.Read(sID[:])

	// add to ongoing uploads
	u.mu.Lock()
	u.ongoing = append(u.ongoing, sID)
	u.mu.Unlock()

	// create slab upload
	slab := &slabUpload{
		mgr: u.mgr,
		mem: mem,

		upload:  u,
		sID:     sID,
		created: time.Now(),
		shards:  shards,

		overdriving: make(map[int]int, len(shards)),
		remaining:   make(map[int]sectorCtx, len(shards)),
		sectors:     make([]object.Sector, len(shards)),
		errs:        make(HostErrorSet),
	}

	// prepare sector uploads
	responseChan := make(chan sectorUploadResp)
	requests := make([]*sectorUploadReq, len(shards))
	for sI, shard := range shards {
		// create the sector upload's cancel func
		sCtx, cancel := context.WithCancel(ctx)
		slab.remaining[sI] = sectorCtx{ctx: sCtx, cancel: cancel}

		// create the upload's span
		sCtx, span := tracing.Tracer.Start(sCtx, "uploadSector")
		span.SetAttributes(attribute.Bool("overdrive", false))
		span.SetAttributes(attribute.Int("sector", sI))

		// create the sector upload
		requests[sI] = &sectorUploadReq{
			upload: u,
			sID:    sID,
			ctx:    sCtx,

			sector:       (*[rhpv2.SectorSize]byte)(shard),
			sectorIndex:  sI,
			responseChan: responseChan,
		}
	}

	return slab, requests, responseChan
}

func (u *upload) canUseUploader(sID slabID, ul *uploader) bool {
	fcid, renewedFrom, _ := ul.contractInfo()

	u.mu.Lock()
	defer u.mu.Unlock()

	// check if the uploader is allowed
	_, allowed := u.allowed[fcid]
	if !allowed {
		_, allowed = u.allowed[renewedFrom]
	}
	if !allowed {
		return false
	}

	// check whether we've used it already
	_, used := u.used[sID][fcid]
	if !used {
		_, used = u.used[sID][renewedFrom]
	}
	return !used
}

func (u *upload) uploadSlab(ctx context.Context, rs api.RedundancySettings, data []byte, length, index int, respChan chan slabUploadResponse, mem *acquiredMemory) {
	// cancel any sector uploads once the slab is done.
	ctx, cancel := context.WithCancel(ctx)
	defer cancel()

	// add tracing
	ctx, span := tracing.Tracer.Start(ctx, "uploadSlab")
	defer span.End()

	// create the response
	resp := slabUploadResponse{
		slab: object.SlabSlice{
			Slab:   object.NewSlab(uint8(rs.MinShards)),
			Offset: 0,
			Length: uint32(length),
		},
		index: index,
	}

	// create the shards
	shards := make([][]byte, rs.TotalShards)
	resp.slab.Slab.Encode(data, shards)
	resp.slab.Slab.Encrypt(shards)

	// upload the shards
	resp.slab.Slab.Shards, resp.err = u.uploadShards(ctx, shards, mem)

	// send the response
	select {
	case <-ctx.Done():
	case respChan <- resp:
	}
}

func (u *upload) markUsed(sID slabID, fcid types.FileContractID) {
	u.mu.Lock()
	defer u.mu.Unlock()

	_, exists := u.used[sID]
	if !exists {
		u.used[sID] = make(map[types.FileContractID]struct{})
	}
	u.used[sID][fcid] = struct{}{}
}

func (u *upload) uploadShards(ctx context.Context, shards [][]byte, mem *acquiredMemory) ([]object.Sector, error) {
	// add tracing
	ctx, span := tracing.Tracer.Start(ctx, "uploadShards")
	defer span.End()

	// prepare the upload
	slab, requests, respChan := u.newSlabUpload(ctx, shards, mem)
	span.SetAttributes(attribute.Stringer("id", slab.sID))
	defer u.finishSlabUpload(slab)

	// launch all shard uploads
	for _, upload := range requests {
		if _, err := slab.launch(upload); err != nil {
			return nil, err
		}
	}

	// launch overdrive
	resetOverdrive := slab.overdrive(ctx, respChan)

	// collect responses
	var done bool
	for slab.inflight() > 0 && !done {
		var resp sectorUploadResp
		select {
		case <-u.mgr.stopChan:
			return nil, errors.New("upload stopped")
		case <-ctx.Done():
			return nil, ctx.Err()
		case resp = <-respChan:
		}

		resetOverdrive()

		// receive the response
		done = slab.receive(resp)

		// relaunch non-overdrive uploads
		if !done && resp.err != nil && !resp.req.overdrive {
			if overdriving, err := slab.launch(resp.req); err != nil {
				u.mgr.logger.Errorf("failed to relaunch a sector upload, err %v", err)
				if !overdriving {
					break // fail the upload
				}
			}
		}

		// handle the response
		if resp.err == nil {
			// signal the upload a shard was received
			select {
			case u.doneShardTrigger <- struct{}{}:
			default:
			}
		}
	}

	// register the amount of overdrive sectors
	span.SetAttributes(attribute.Int("overdrive", slab.overdriveCnt()))

	// track stats
	u.mgr.statsOverdrivePct.Track(slab.overdrivePct())
	u.mgr.statsSlabUploadSpeedBytesPerMS.Track(float64(slab.uploadSpeed()))
	return slab.finish()
}

func (u *uploader) contractInfo() (types.FileContractID, types.FileContractID, uint64) {
	u.mu.Lock()
	defer u.mu.Unlock()
	return u.fcid, u.renewedFrom, u.endHeight
}

func (u *uploader) SignalWork() {
	select {
	case u.signalNewUpload <- struct{}{}:
	default:
	}
}

func (u *uploader) Start(hp hostProvider, rl revisionLocker) {
outer:
	for {
		// wait for work
		select {
		case <-u.signalNewUpload:
		case <-u.stopChan:
			return
		}

		for {
			// check if we are stopped
			select {
			case <-u.stopChan:
				return
			default:
			}

			// pop the next upload req
			req := u.pop()
			if req == nil {
				continue outer
			}

			// skip if upload is done
			if req.done() {
				continue
			}

			// execute it
			var root types.Hash256
			start := time.Now()
			fcid, _, _ := u.contractInfo()
			err := rl.withRevision(req.ctx, defaultRevisionFetchTimeout, fcid, u.hk, u.siamuxAddr, req.upload.lockPriority, u.blockHeight(), func(rev types.FileContractRevision) error {
				if rev.RevisionNumber == math.MaxUint64 {
					return errMaxRevisionReached
				}

				var err error
				root, err = u.execute(req, rev)
				return err
			})

			// the uploader's contract got renewed, requeue the request, try and refresh the contract
			if errors.Is(err, errMaxRevisionReached) {
				u.requeue(req)
				u.mgr.renewUploader(u)
				continue outer
			}

			// send the response
			if err != nil {
				req.fail(err)
			} else {
				req.succeed(root, u.hk, u.fcid)
			}

			// track the error, ignore gracefully closed streams and canceled overdrives
			canceledOverdrive := req.done() && req.overdrive && err != nil
			if !canceledOverdrive && !isClosedStream(err) {
				u.trackSectorUpload(err, time.Since(start))
			}
		}
	}
}

func (u *uploader) Stop() {
	close(u.stopChan)

	// clear the queue
	for {
		upload := u.pop()
		if upload == nil {
			break
		}
		if !upload.done() {
			upload.fail(errors.New("uploader stopped"))
		}
	}
}

func (u *uploader) Stats() (healthy bool, mbps float64) {
	u.mu.Lock()
	defer u.mu.Unlock()
	healthy = u.consecutiveFailures == 0
	mbps = u.statsSectorUploadSpeedBytesPerMS.Average() * 0.008
	return
}

func (u *uploader) execute(req *sectorUploadReq, rev types.FileContractRevision) (types.Hash256, error) {
	u.mu.Lock()
	host := u.host
	fcid := u.fcid
	u.mu.Unlock()

	// fetch span from context
	span := trace.SpanFromContext(req.ctx)
	span.AddEvent("execute")

	// update the bus
	if err := u.mgr.b.AddUploadingSector(req.ctx, req.upload.id, fcid, rhpv2.SectorRoot(req.sector)); err != nil {
		return types.Hash256{}, fmt.Errorf("failed to add uploading sector to contract %v, err: %v", fcid, err)
	}

	// upload the sector
	start := time.Now()
	root, err := host.UploadSector(req.ctx, req.sector, rev)
	if err != nil {
		return types.Hash256{}, err
	}

	// update span
	elapsed := time.Since(start)
	span.SetAttributes(attribute.Int64("duration", elapsed.Milliseconds()))
	span.RecordError(err)
	span.End()

	return root, nil
}

func (u *uploader) blockHeight() uint64 {
	u.mu.Lock()
	defer u.mu.Unlock()
	return u.bh
}

func (u *uploader) estimate() float64 {
	u.mu.Lock()
	defer u.mu.Unlock()

	// fetch estimated duration per sector
	estimateP90 := u.statsSectorUploadEstimateInMS.P90()
	if estimateP90 == 0 {
		estimateP90 = 1
	}

	// calculate estimated time
	numSectors := float64(len(u.queue) + 1)
	return numSectors * estimateP90
}

func (u *uploader) requeue(req *sectorUploadReq) {
	u.mu.Lock()
	defer u.mu.Unlock()
	u.queue = append([]*sectorUploadReq{req}, u.queue...)
}

func (u *uploader) enqueue(req *sectorUploadReq) {
	// trace the request
	span := trace.SpanFromContext(req.ctx)
	span.SetAttributes(attribute.Stringer("hk", u.hk))
	span.AddEvent("enqueued")

	// set the host key and enqueue the request
	u.mu.Lock()
	req.hk = u.hk
	u.queue = append(u.queue, req)
	u.mu.Unlock()

	// mark as used
	fcid, _, _ := u.contractInfo()
	req.upload.markUsed(req.sID, fcid)

	// signal there's work
	u.SignalWork()
}

func (u *uploader) trackSectorUpload(err error, d time.Duration) {
	u.mu.Lock()
	defer u.mu.Unlock()
	if err != nil {
		u.consecutiveFailures++
		u.statsSectorUploadEstimateInMS.Track(float64(time.Hour.Milliseconds()))
	} else {
		ms := d.Milliseconds()
		u.consecutiveFailures = 0
		u.statsSectorUploadEstimateInMS.Track(float64(ms))                       // duration in ms
		u.statsSectorUploadSpeedBytesPerMS.Track(float64(rhpv2.SectorSize / ms)) // bytes per ms
	}
}

func (u *uploader) updateBlockHeight(bh uint64) {
	u.mu.Lock()
	defer u.mu.Unlock()
	u.bh = bh
}

func (u *uploader) pop() *sectorUploadReq {
	u.mu.Lock()
	defer u.mu.Unlock()

	if len(u.queue) > 0 {
		j := u.queue[0]
		u.queue[0] = nil
		u.queue = u.queue[1:]
		return j
	}
	return nil
}

func (req *sectorUploadReq) succeed(root types.Hash256, hk types.PublicKey, fcid types.FileContractID) {
	select {
	case <-req.ctx.Done():
	case req.responseChan <- sectorUploadResp{
		fcid: fcid,
		hk:   hk,
		req:  req,
		root: root,
	}:
	}
}

func (req *sectorUploadReq) fail(err error) {
	select {
	case <-req.ctx.Done():
	case req.responseChan <- sectorUploadResp{
		req: req,
		err: err,
	}:
	}
}

func (req *sectorUploadReq) done() bool {
	select {
	case <-req.ctx.Done():
		return true
	default:
		return false
	}
}

func (s *slabUpload) uploadSpeed() int64 {
	s.mu.Lock()
	defer s.mu.Unlock()
	totalShards := len(s.sectors)
	completedShards := totalShards - len(s.remaining)
	bytes := completedShards * rhpv2.SectorSize
	ms := time.Since(s.created).Milliseconds()
	return int64(bytes) / ms
}

func (s *slabUpload) finish() ([]object.Sector, error) {
	s.mu.Lock()
	defer s.mu.Unlock()

	remaining := len(s.remaining)
	if remaining > 0 {
		return nil, fmt.Errorf("failed to upload slab: remaining=%d, inflight=%d, launched=%d uploaders=%d errors=%d %w", remaining, s.numInflight, s.numLaunched, s.mgr.numUploaders(), len(s.errs), s.errs)
	}
	return s.sectors, nil
}

func (s *slabUpload) inflight() uint64 {
	s.mu.Lock()
	defer s.mu.Unlock()
	return s.numInflight
}

func (s *slabUpload) launch(req *sectorUploadReq) (overdriving bool, err error) {
	s.mu.Lock()
	defer s.mu.Unlock()

	// nothing to do
	if req == nil {
		return false, nil
	}

	// launch the req
	err = s.mgr.launch(req)
	if err != nil {
		overdriving = req.overdrive && s.overdriving[req.sectorIndex] > 0
		span := trace.SpanFromContext(req.ctx)
		span.RecordError(err)
		span.End()
		return
	}

	// update the state
	s.numInflight++
	s.numLaunched++
	if req.overdrive {
		s.lastOverdrive = time.Now()
		s.overdriving[req.sectorIndex]++
		overdriving = true
	}
	return
}

func (s *slabUpload) overdrive(ctx context.Context, respChan chan sectorUploadResp) (resetTimer func()) {
	// overdrive is disabled
	if s.mgr.overdriveTimeout == 0 {
		return func() {}
	}

	// create a timer to trigger overdrive
	timer := time.NewTimer(s.mgr.overdriveTimeout)
	resetTimer = func() {
		timer.Stop()
		select {
		case <-timer.C:
		default:
		}
		timer.Reset(s.mgr.overdriveTimeout)
	}

	// create a function to check whether overdrive is possible
	canOverdrive := func() bool {
		s.mu.Lock()
		defer s.mu.Unlock()

		// overdrive is not kicking in yet
		if uint64(len(s.remaining)) >= s.mgr.maxOverdrive {
			return false
		}

		// overdrive is not due yet
		if time.Since(s.lastOverdrive) < s.mgr.overdriveTimeout {
			return false
		}

		// overdrive is maxed out
		if s.numInflight-uint64(len(s.remaining)) >= s.mgr.maxOverdrive {
			return false
		}

		return true
	}

	// try overdriving every time the timer fires
	go func() {
		for {
			select {
			case <-ctx.Done():
				return
			case <-timer.C:
				if canOverdrive() {
					_, _ = s.launch(s.nextRequest(respChan)) // ignore result
				}
				resetTimer()
			}
		}
	}()

	return
}

func (s *slabUpload) nextRequest(responseChan chan sectorUploadResp) *sectorUploadReq {
	s.mu.Lock()
	defer s.mu.Unlock()

	// overdrive the remaining sector with the least number of overdrives
	lowestSI := -1
	s.overdriving[lowestSI] = math.MaxInt
	for sI := range s.remaining {
		if s.overdriving[sI] < s.overdriving[lowestSI] {
			lowestSI = sI
		}
	}
	if lowestSI == -1 {
		return nil
	}

	return &sectorUploadReq{
		upload: s.upload,
		sID:    s.sID,
		ctx:    s.remaining[lowestSI].ctx,

		overdrive:    true,
		responseChan: responseChan,

		sectorIndex: lowestSI,
		sector:      (*[rhpv2.SectorSize]byte)(s.shards[lowestSI]),
	}
}

func (s *slabUpload) overdriveCnt() int {
	s.mu.Lock()
	defer s.mu.Unlock()
	return int(s.numLaunched) - len(s.sectors)
}

func (s *slabUpload) overdrivePct() float64 {
	s.mu.Lock()
	defer s.mu.Unlock()

	numOverdrive := int(s.numLaunched) - len(s.sectors)
	if numOverdrive <= 0 {
		return 0
	}

	return float64(numOverdrive) / float64(len(s.sectors))
}

func (s *slabUpload) receive(resp sectorUploadResp) bool {
	s.mu.Lock()
	defer s.mu.Unlock()

	// update the state
	if resp.req.overdrive {
		s.overdriving[resp.req.sectorIndex]--
	}

	// failed reqs can't complete the upload
	s.numInflight--
	if resp.err != nil {
		s.errs[resp.req.hk] = resp.err
		return false
	}

	// redundant sectors can't complete the upload
	if s.sectors[resp.req.sectorIndex].Root != (types.Hash256{}) {
		return false
	}

	// store the sector and call cancel on the sector ctx
	s.sectors[resp.req.sectorIndex] = object.Sector{
		Contracts: map[types.PublicKey][]types.FileContractID{
			resp.hk: {
				resp.fcid,
			},
		},
		LatestHost: resp.req.hk,
		Root:       resp.root,
	}
	s.remaining[resp.req.sectorIndex].cancel()

	// update remaining sectors
	delete(s.remaining, resp.req.sectorIndex)

	// release memory - we don't release memory for overdrive sectors because
	// it's not included in the initial allocation.
	resp.req.sector = nil
	s.shards[resp.req.sectorIndex] = nil
	if !resp.req.overdrive {
		s.mem.ReleaseSome(rhpv2.SectorSize)
	}

	return len(s.remaining) == 0
}

func (sID slabID) String() string {
	return fmt.Sprintf("%x", sID[:])
}

func newMimeReader(r io.Reader) (mimeType string, recycled io.Reader, err error) {
	buf := bytes.NewBuffer(nil)
	mtype, err := mimetype.DetectReader(io.TeeReader(r, buf))
	recycled = io.MultiReader(buf, r)
	return mtype.String(), recycled, err
}

type hashReader struct {
	r io.Reader
	h *types.Hasher
}

func newHashReader(r io.Reader) *hashReader {
	return &hashReader{
		r: r,
		h: types.NewHasher(),
	}
}

func (e *hashReader) Read(p []byte) (int, error) {
	n, err := e.r.Read(p)
	if _, wErr := e.h.E.Write(p[:n]); wErr != nil {
		return 0, wErr
	}
	return n, err
}

func (e *hashReader) Hash() string {
	sum := e.h.Sum()
	return hex.EncodeToString(sum[:])
}<|MERGE_RESOLUTION|>--- conflicted
+++ resolved
@@ -270,11 +270,7 @@
 	}*/
 
 	// perform the upload
-<<<<<<< HEAD
-	obj, partialSlabData, eTag, err := w.uploadManager.Upload(ctx, r, up, lockingPriorityUpload) //TODO
-=======
 	obj, partialSlabData, eTag, err := w.uploadManager.Upload(ctx, r, contracts, up, lockingPriorityUpload)
->>>>>>> 37b35131
 	if err != nil {
 		return "", fmt.Errorf("couldn't upload object: %w", err)
 	}
