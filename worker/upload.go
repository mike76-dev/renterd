package worker

import (
	"context"
	"crypto/md5"
	"encoding/hex"
	"errors"
	"fmt"
	"io"
	"math"
	"mime"
	"path/filepath"
	"sort"
	"sync"
	"time"

	rhpv2 "go.sia.tech/core/rhp/v2"
	"go.sia.tech/core/types"
	"go.sia.tech/renterd/api"
	"go.sia.tech/renterd/object"
	"go.sia.tech/renterd/stats"
	"go.uber.org/zap"

	// Satellite.
	satellite "github.com/mike76-dev/renterd-satellite"
	"github.com/mike76-dev/renterd-satellite/encrypt"
	//"go.sia.tech/renterd/satellite"
	//"go.sia.tech/renterd/satellite/encrypt"
)

const (
	statsRecomputeMinInterval = 3 * time.Second

	defaultPackedSlabsLockDuration  = 10 * time.Minute
	defaultPackedSlabsUploadTimeout = 10 * time.Minute
)

var (
	errContractExpired     = errors.New("contract expired")
	errNoCandidateUploader = errors.New("no candidate uploader found")
	errNotEnoughContracts  = errors.New("not enough contracts to support requested redundancy")
	errUploadInterrupted   = errors.New("upload was interrupted")
)

type (
	uploadManager struct {
		hm     HostManager
		mm     MemoryManager
		os     ObjectStore
		cl     ContractLocker
		cs     ContractStore
		logger *zap.SugaredLogger

		contractLockDuration time.Duration

		maxOverdrive     uint64
		overdriveTimeout time.Duration

		statsOverdrivePct              *stats.DataPoints
		statsSlabUploadSpeedBytesPerMS *stats.DataPoints

		shutdownCtx context.Context

		mu        sync.Mutex
		uploaders []*uploader
	}

	// TODO: should become a metric
	uploadManagerStats struct {
		avgSlabUploadSpeedMBPS float64
		avgOverdrivePct        float64
		healthyUploaders       uint64
		numUploaders           uint64
		uploadSpeedsMBPS       map[types.PublicKey]float64
	}

	upload struct {
		id api.UploadID

		allowed map[types.PublicKey]struct{}

		contractLockPriority int
		contractLockDuration time.Duration

		shutdownCtx context.Context
	}

	slabUpload struct {
		uploadID             api.UploadID
		contractLockPriority int
		contractLockDuration time.Duration

		maxOverdrive  uint64
		lastOverdrive time.Time

		sectors    []*sectorUpload
		candidates []*candidate // sorted by upload estimate

		numLaunched    uint64
		numInflight    uint64
		numOverdriving uint64
		numUploaded    uint64
		numSectors     uint64

		mem Memory

		errs HostErrorSet
	}

	candidate struct {
		uploader *uploader
		req      *sectorUploadReq
	}

	slabUploadResponse struct {
		slab  object.SlabSlice
		index int
		err   error
	}

	sectorUpload struct {
		index int
		root  types.Hash256

		ctx    context.Context
		cancel context.CancelFunc

		mu       sync.Mutex
		uploaded object.Sector
		data     *[rhpv2.SectorSize]byte
	}

	sectorUploadReq struct {
		// upload fields
		uploadID             api.UploadID
		contractLockDuration time.Duration
		contractLockPriority int

		sector       *sectorUpload
		overdrive    bool
		responseChan chan sectorUploadResp

		// set by the uploader performing the upload
		fcid types.FileContractID
		hk   types.PublicKey
	}

	sectorUploadResp struct {
		req *sectorUploadReq
		err error
	}
)

func (w *worker) initUploadManager(maxMemory, maxOverdrive uint64, overdriveTimeout time.Duration, logger *zap.SugaredLogger) {
	if w.uploadManager != nil {
		panic("upload manager already initialized") // developer error
	}

	mm := newMemoryManager(logger.Named("memorymanager"), maxMemory)
	w.uploadManager = newUploadManager(w.shutdownCtx, w, mm, w.bus, w.bus, w.bus, maxOverdrive, overdriveTimeout, w.contractLockingDuration, logger)
}

func (w *worker) upload(ctx context.Context, bucket, path string, r io.Reader, contracts []api.ContractMetadata, opts ...UploadOption) (_ string, err error) {
	// apply the options
	up := defaultParameters(bucket, path)
	for _, opt := range opts {
		opt(&up)
	}

	// if not given, try decide on a mime type using the file extension
	if !up.multipart && up.mimeType == "" {
		up.mimeType = mime.TypeByExtension(filepath.Ext(up.path))

		// if mime type is still not known, wrap the reader with a mime reader
		if up.mimeType == "" {
			up.mimeType, r, err = newMimeReader(r)
			if err != nil {
				return
			}
		}
	}

	// perform the upload
	bufferSizeLimitReached, eTag, err := w.uploadManager.Upload(ctx, r, contracts, up, lockingPriorityUpload)
	if err != nil {
		return "", err
	}

	// return early if worker was shut down or if we don't have to consider
	// packed uploads
	if w.isStopped() || !up.packing {
		return eTag, nil
	}

	// try and upload one slab synchronously
	if bufferSizeLimitReached {
		mem := w.uploadManager.mm.AcquireMemory(ctx, up.rs.SlabSize())
		if mem != nil {
			defer mem.Release()

			// fetch packed slab to upload
			packedSlabs, err := w.bus.PackedSlabsForUpload(ctx, defaultPackedSlabsLockDuration, uint8(up.rs.MinShards), uint8(up.rs.TotalShards), up.contractSet, 1)
			if err != nil {
				w.logger.With(zap.Error(err)).Error("couldn't fetch packed slabs from bus")
			} else if len(packedSlabs) > 0 {
				// upload packed slab
				if err := w.tryUploadPackedSlab(ctx, mem, packedSlabs[0], up.rs, up.contractSet, lockingPriorityBlockedUpload); err != nil {
					w.logger.With(zap.Error(err)).Error("failed to upload packed slab")
				}
			}
		}
	}

<<<<<<< HEAD
=======
	// make sure there's a goroutine uploading any packed slabs
	go w.threadedUploadPackedSlabs(up.rs, up.contractSet, lockingPriorityBackgroundUpload)

>>>>>>> 7e6dcd5c
	return eTag, nil
}

func (w *worker) threadedUploadPackedSlabs(rs api.RedundancySettings, contractSet string, lockPriority int) {
	key := fmt.Sprintf("%d-%d_%s", rs.MinShards, rs.TotalShards, contractSet)
	w.uploadsMu.Lock()
	if _, ok := w.uploadingPackedSlabs[key]; ok {
		w.uploadsMu.Unlock()
		return
	}
	w.uploadingPackedSlabs[key] = struct{}{}
	w.uploadsMu.Unlock()

	// make sure we mark uploading packed slabs as false when we're done
	defer func() {
		w.uploadsMu.Lock()
		delete(w.uploadingPackedSlabs, key)
		w.uploadsMu.Unlock()
	}()

	// derive a context that we can use as an interrupt in case of an error or shutdown.
	interruptCtx, interruptCancel := context.WithCancel(w.shutdownCtx)
	defer interruptCancel()

	var wg sync.WaitGroup
	for {
		// block until we have memory
		mem := w.uploadManager.mm.AcquireMemory(interruptCtx, rs.SlabSize())
		if mem == nil {
			break // interrupted
		}

		// fetch packed slab to upload
		packedSlabs, err := w.bus.PackedSlabsForUpload(interruptCtx, defaultPackedSlabsLockDuration, uint8(rs.MinShards), uint8(rs.TotalShards), contractSet, 1)
		if err != nil {
			w.logger.Errorf("couldn't fetch packed slabs from bus: %v", err)
			mem.Release()
			break
		}

		// no more packed slabs to upload
		if len(packedSlabs) == 0 {
			mem.Release()
			break
		}

		wg.Add(1)
		go func(ps api.PackedSlab) {
			defer wg.Done()
			defer mem.Release()

			// we use the background context here, but apply a sane timeout,
			// this ensures ongoing uploads are handled gracefully during
			// shutdown
			ctx, cancel := context.WithTimeout(context.Background(), defaultPackedSlabsUploadTimeout)
			defer cancel()

			// try to upload a packed slab, if there were no packed slabs left to upload ok is false
			if err := w.tryUploadPackedSlab(ctx, mem, ps, rs, contractSet, lockPriority); err != nil {
				w.logger.Error(err)
				interruptCancel() // prevent new uploads from being launched
			}
		}(packedSlabs[0])
	}

	// wait for all threads to finish
	wg.Wait()
}

func (w *worker) tryUploadPackedSlab(ctx context.Context, mem Memory, ps api.PackedSlab, rs api.RedundancySettings, contractSet string, lockPriority int) error {
	// fetch contracts
	contracts, err := w.bus.Contracts(ctx, api.ContractsOpts{ContractSet: contractSet})
	if err != nil {
		return fmt.Errorf("couldn't fetch contracts from bus: %v", err)
	}

	// fetch upload params
	up, err := w.bus.UploadParams(ctx)
	if err != nil {
		return fmt.Errorf("couldn't fetch upload params from bus: %v", err)
	}

	// attach gouging checker to the context
	ctx = WithGougingChecker(ctx, w.bus, up.GougingParams)

	// upload packed slab
	err = w.uploadManager.UploadPackedSlab(ctx, rs, ps, mem, contracts, up.CurrentHeight, lockPriority)
	if err != nil {
		return fmt.Errorf("couldn't upload packed slab, err: %v", err)
	}

	return nil
}

func newUploadManager(ctx context.Context, hm HostManager, mm MemoryManager, os ObjectStore, cl ContractLocker, cs ContractStore, maxOverdrive uint64, overdriveTimeout time.Duration, contractLockDuration time.Duration, logger *zap.SugaredLogger) *uploadManager {
	return &uploadManager{
		hm:     hm,
		mm:     mm,
		os:     os,
		cl:     cl,
		cs:     cs,
		logger: logger,

		contractLockDuration: contractLockDuration,

		maxOverdrive:     maxOverdrive,
		overdriveTimeout: overdriveTimeout,

		statsOverdrivePct:              stats.NoDecay(),
		statsSlabUploadSpeedBytesPerMS: stats.NoDecay(),

		shutdownCtx: ctx,

		uploaders: make([]*uploader, 0),
	}
}

func (mgr *uploadManager) newUploader(os ObjectStore, cl ContractLocker, cs ContractStore, hm HostManager, c api.ContractMetadata) *uploader {
	return &uploader{
		os:     os,
		cl:     cl,
		cs:     cs,
		hm:     hm,
		logger: mgr.logger,

		// static
		hk:              c.HostKey,
		siamuxAddr:      c.SiamuxAddr,
		shutdownCtx:     mgr.shutdownCtx,
		signalNewUpload: make(chan struct{}, 1),

		// stats
		statsSectorUploadEstimateInMS:    stats.Default(),
		statsSectorUploadSpeedBytesPerMS: stats.NoDecay(),

		// covered by mutex
		host:      hm.Host(c.HostKey, c.ID, c.SiamuxAddr),
		fcid:      c.ID,
		endHeight: c.WindowEnd,
		queue:     make([]*sectorUploadReq, 0),
	}
}

func (mgr *uploadManager) Stats() uploadManagerStats {
	mgr.mu.Lock()
	defer mgr.mu.Unlock()

	var numHealthy uint64
	speeds := make(map[types.PublicKey]float64)
	for _, u := range mgr.uploaders {
		speeds[u.hk] = u.statsSectorUploadSpeedBytesPerMS.Average() * 0.008
		if u.Healthy() {
			numHealthy++
		}
	}

	// prepare stats
	return uploadManagerStats{
		avgSlabUploadSpeedMBPS: mgr.statsSlabUploadSpeedBytesPerMS.Average() * 0.008, // convert bytes per ms to mbps,
		avgOverdrivePct:        mgr.statsOverdrivePct.Average(),
		healthyUploaders:       numHealthy,
		numUploaders:           uint64(len(speeds)),
		uploadSpeedsMBPS:       speeds,
	}
}

func (mgr *uploadManager) Stop() {
	mgr.mu.Lock()
	defer mgr.mu.Unlock()
	for _, u := range mgr.uploaders {
		u.Stop(ErrShuttingDown)
	}
}

func (mgr *uploadManager) Upload(ctx context.Context, r io.Reader, contracts []api.ContractMetadata, up uploadParameters, lockPriority int) (bufferSizeLimitReached bool, eTag string, err error) {
	// cancel all in-flight requests when the upload is done
	ctx, cancel := context.WithCancel(ctx)
	defer cancel()

	// fetch satellite config
	cfg, err := satellite.StaticSatellite.Config()
	if err != nil {
		return false, "", err
	}

	// create a stream cipher
	if cfg.Encrypt {
		r, err = encrypt.Encrypt(r, cfg.EncryptionKey)
		if err != nil {
			return false, "", err
		}
	}

	// create the object
	o := object.NewObject(up.ec)

	// create the md5 hasher for the etag
	// NOTE: we use md5 since it's s3 compatible and clients expect it to be md5
	hasher := md5.New()
	r = io.TeeReader(r, hasher)

	// create the cipher reader
	cr, err := o.Encrypt(r, up.encryptionOffset)
	if err != nil {
		return false, "", err
	}

	// create the upload
	upload, err := mgr.newUpload(up.rs.TotalShards, contracts, up.bh, lockPriority)
	if err != nil {
		return false, "", err
	}

	// track the upload in the bus
	if err := mgr.os.TrackUpload(ctx, upload.id); err != nil {
		return false, "", fmt.Errorf("failed to track upload '%v', err: %w", upload.id, err)
	}

	// defer a function that finishes the upload
	defer func() {
		ctx, cancel := context.WithTimeout(mgr.shutdownCtx, time.Minute)
		if err := mgr.os.FinishUpload(ctx, upload.id); err != nil {
			mgr.logger.Errorf("failed to mark upload %v as finished: %v", upload.id, err)
		}
		cancel()
	}()

	// create the response channel
	respChan := make(chan slabUploadResponse)

	// channel to notify main thread of the number of slabs to wait for
	numSlabsChan := make(chan int, 1)

	// prepare slab sizes
	slabSizeNoRedundancy := up.rs.SlabSizeNoRedundancy()
	slabSize := up.rs.SlabSize()
	var partialSlab []byte

	// launch uploads in a separate goroutine
	go func() {
		var slabIndex int
		for {
			select {
			case <-mgr.shutdownCtx.Done():
				return // interrupted
			case <-ctx.Done():
				return // interrupted
			default:
			}
			// acquire memory
			mem := mgr.mm.AcquireMemory(ctx, slabSize)
			if mem == nil {
				return // interrupted
			}

			// read next slab's data
			data := make([]byte, slabSizeNoRedundancy)
			length, err := io.ReadFull(io.LimitReader(cr, int64(slabSizeNoRedundancy)), data)
			if err == io.EOF {
				mem.Release()

				// no more data to upload, notify main thread of the number of
				// slabs to wait for
				numSlabs := slabIndex
				if partialSlab != nil && slabIndex > 0 {
					numSlabs-- // don't wait on partial slab
				}
				numSlabsChan <- numSlabs
				return
			} else if err != nil && err != io.ErrUnexpectedEOF {
				mem.Release()

				// unexpected error, notify main thread
				select {
				case respChan <- slabUploadResponse{err: err}:
				case <-ctx.Done():
				}
				return
			} else if up.packing && errors.Is(err, io.ErrUnexpectedEOF) {
				mem.Release()

				// uploadPacking is true, we return the partial slab without
				// uploading.
				partialSlab = data[:length]
			} else {
				// regular upload
				go func(rs api.RedundancySettings, data []byte, length, slabIndex int) {
					uploadSpeed, overdrivePct := upload.uploadSlab(ctx, rs, data, length, slabIndex, respChan, mgr.candidates(upload.allowed), mem, mgr.maxOverdrive, mgr.overdriveTimeout)

					// track stats
					mgr.statsSlabUploadSpeedBytesPerMS.Track(float64(uploadSpeed))
					mgr.statsOverdrivePct.Track(overdrivePct)

					// release memory
					mem.Release()
				}(up.rs, data, length, slabIndex)
			}

			slabIndex++
		}
	}()

	// collect responses
	var responses []slabUploadResponse
	numSlabs := math.MaxInt32
	for len(responses) < numSlabs {
		select {
		case <-mgr.shutdownCtx.Done():
			return false, "", ErrShuttingDown
		case <-ctx.Done():
			return false, "", errUploadInterrupted
		case numSlabs = <-numSlabsChan:
		case res := <-respChan:
			if res.err != nil {
				return false, "", res.err
			}
			responses = append(responses, res)
		}
	}

	// sort the slabs by index
	sort.Slice(responses, func(i, j int) bool {
		return responses[i].index < responses[j].index
	})

	// decorate the object with the slabs
	for _, resp := range responses {
		o.Slabs = append(o.Slabs, resp.slab)
	}

	// compute etag
	eTag = hex.EncodeToString(hasher.Sum(nil))

	// add partial slabs
	if len(partialSlab) > 0 {
		var pss []object.SlabSlice
		pss, bufferSizeLimitReached, err = mgr.os.AddPartialSlab(ctx, partialSlab, uint8(up.rs.MinShards), uint8(up.rs.TotalShards), up.contractSet)
		if err != nil {
			return false, "", err
		}
		o.Slabs = append(o.Slabs, pss...)
	}

	if up.multipart {
		// persist the part
		err = mgr.os.AddMultipartPart(ctx, up.bucket, up.path, up.contractSet, eTag, up.uploadID, up.partNumber, o.Slabs)
		if err != nil {
			return bufferSizeLimitReached, "", fmt.Errorf("couldn't add multi part: %w", err)
		}
	} else {
		// persist the object
		err = mgr.os.AddObject(ctx, up.bucket, up.path, up.contractSet, o, api.AddObjectOptions{MimeType: up.mimeType, ETag: eTag, Metadata: up.metadata})
		if err != nil {
			return bufferSizeLimitReached, "", fmt.Errorf("couldn't add object: %w", err)
		}
	}

	// backup the object metadata if the user has opted in
	if cfg.Enabled {
		rs, err := satellite.StaticSatellite.GetSettings(ctx)
		if err == nil && rs.BackupFileMetadata {
			err = satellite.StaticSatellite.SaveMetadata(ctx, satellite.FileMetadata{
				Key:      o.Key,
				Bucket:   up.bucket,
				Path:     up.path,
				ETag:     eTag,
				MimeType: up.mimeType,
				Slabs:    o.Slabs,
				Data:     partialSlab,
			}, true)
			if err != nil {
				mgr.logger.Errorf("couldn't send metadata to satellite: %v", err)
			}
		}
	}

	return
}

func (mgr *uploadManager) UploadPackedSlab(ctx context.Context, rs api.RedundancySettings, ps api.PackedSlab, mem Memory, contracts []api.ContractMetadata, bh uint64, lockPriority int) (err error) {
	// cancel all in-flight requests when the upload is done
	ctx, cancel := context.WithCancel(ctx)
	defer cancel()

	// build the shards
	shards := encryptPartialSlab(ps.Data, ps.Key, uint8(rs.MinShards), uint8(rs.TotalShards))

	// create the upload
	upload, err := mgr.newUpload(len(shards), contracts, bh, lockPriority)
	if err != nil {
		return err
	}

	// track the upload in the bus
	if err := mgr.os.TrackUpload(ctx, upload.id); err != nil {
		return fmt.Errorf("failed to track upload '%v', err: %w", upload.id, err)
	}

	// defer a function that finishes the upload
	defer func() {
		ctx, cancel := context.WithTimeout(mgr.shutdownCtx, time.Minute)
		if err := mgr.os.FinishUpload(ctx, upload.id); err != nil {
			mgr.logger.Errorf("failed to mark upload %v as finished: %v", upload.id, err)
		}
		cancel()
	}()

	// upload the shards
	sectors, uploadSpeed, overdrivePct, err := upload.uploadShards(ctx, shards, mgr.candidates(upload.allowed), mem, mgr.maxOverdrive, mgr.overdriveTimeout)
	if err != nil {
		return err
	}

	// track stats
	mgr.statsSlabUploadSpeedBytesPerMS.Track(float64(uploadSpeed))
	mgr.statsOverdrivePct.Track(overdrivePct)

	// mark packed slab as uploaded
	slab := api.UploadedPackedSlab{BufferID: ps.BufferID, Shards: sectors}
	err = mgr.os.MarkPackedSlabsUploaded(ctx, []api.UploadedPackedSlab{slab})
	if err != nil {
		return fmt.Errorf("couldn't mark packed slabs uploaded, err: %v", err)
	}

	// send updated slab to the satellite
	cfg, err := satellite.StaticSatellite.Config()
	if err == nil && cfg.Enabled {
		settings, err := satellite.StaticSatellite.GetSettings(ctx)
		if err == nil && settings.BackupFileMetadata {
			err = satellite.StaticSatellite.UpdateSlab(ctx, object.Slab{
				Key:       ps.Key,
				MinShards: uint8(rs.MinShards),
				Shards:    sectors,
			}, true)
			if err != nil {
				return fmt.Errorf("couldn't send updated slab to satellite: %v", err)
			}
		}
	}

	return nil
}

func (mgr *uploadManager) UploadShards(ctx context.Context, s object.Slab, shardIndices []int, shards [][]byte, contractSet string, contracts []api.ContractMetadata, bh uint64, lockPriority int, mem Memory) (err error) {
	// cancel all in-flight requests when the upload is done
	ctx, cancel := context.WithCancel(ctx)
	defer cancel()

	// create the upload
	upload, err := mgr.newUpload(len(shards), contracts, bh, lockPriority)
	if err != nil {
		return err
	}

	// track the upload in the bus
	if err := mgr.os.TrackUpload(ctx, upload.id); err != nil {
		return fmt.Errorf("failed to track upload '%v', err: %w", upload.id, err)
	}

	// defer a function that finishes the upload
	defer func() {
		ctx, cancel := context.WithTimeout(mgr.shutdownCtx, time.Minute)
		if err := mgr.os.FinishUpload(ctx, upload.id); err != nil {
			mgr.logger.Errorf("failed to mark upload %v as finished: %v", upload.id, err)
		}
		cancel()
	}()

	// upload the shards
	uploaded, uploadSpeed, overdrivePct, err := upload.uploadShards(ctx, shards, mgr.candidates(upload.allowed), mem, mgr.maxOverdrive, mgr.overdriveTimeout)
	if err != nil {
		return err
	}

	// track stats
	mgr.statsOverdrivePct.Track(overdrivePct)
	mgr.statsSlabUploadSpeedBytesPerMS.Track(float64(uploadSpeed))

	// overwrite the shards with the newly uploaded ones
	for i, si := range shardIndices {
		s.Shards[si].LatestHost = uploaded[i].LatestHost
		s.Shards[si].Contracts = make(map[types.PublicKey][]types.FileContractID)
		for hk, fcids := range uploaded[i].Contracts {
			s.Shards[si].Contracts[hk] = append(s.Shards[si].Contracts[hk], fcids...)
		}
	}

	// update the slab
	return mgr.os.UpdateSlab(ctx, s, contractSet)
}

func (mgr *uploadManager) candidates(allowed map[types.PublicKey]struct{}) (candidates []*uploader) {
	mgr.mu.Lock()
	defer mgr.mu.Unlock()

	for _, u := range mgr.uploaders {
		if _, allowed := allowed[u.hk]; allowed {
			candidates = append(candidates, u)
		}
	}

	// sort candidates by upload estimate
	sort.Slice(candidates, func(i, j int) bool {
		return candidates[i].estimate() < candidates[j].estimate()
	})
	return
}

func (mgr *uploadManager) newUpload(totalShards int, contracts []api.ContractMetadata, bh uint64, lockPriority int) (*upload, error) {
	mgr.mu.Lock()
	defer mgr.mu.Unlock()

	// refresh the uploaders
	mgr.refreshUploaders(contracts, bh)

	// check if we have enough contracts
	if len(contracts) < totalShards {
		return nil, fmt.Errorf("%v < %v: %w", len(contracts), totalShards, errNotEnoughContracts)
	}

	// create allowed map
	allowed := make(map[types.PublicKey]struct{})
	for _, c := range contracts {
		allowed[c.HostKey] = struct{}{}
	}

	// create upload
	return &upload{
		id:                   api.NewUploadID(),
		allowed:              allowed,
		contractLockDuration: mgr.contractLockDuration,
		contractLockPriority: lockPriority,
		shutdownCtx:          mgr.shutdownCtx,
	}, nil
}

func (mgr *uploadManager) refreshUploaders(contracts []api.ContractMetadata, bh uint64) {
	// build map of renewals
	renewals := make(map[types.FileContractID]api.ContractMetadata)
	for _, c := range contracts {
		if c.RenewedFrom != (types.FileContractID{}) {
			renewals[c.RenewedFrom] = c
		}
	}

	// refresh uploaders
	var refreshed []*uploader
	existing := make(map[types.FileContractID]struct{})
	for _, uploader := range mgr.uploaders {
		// refresh uploaders that got renewed
		if renewal, renewed := renewals[uploader.ContractID()]; renewed {
			uploader.Refresh(renewal)
		}

		// stop uploaders that expired
		if uploader.Expired(bh) {
			uploader.Stop(errContractExpired)
			continue
		}

		// recompute the stats
		uploader.tryRecomputeStats()

		// add to the list
		refreshed = append(refreshed, uploader)
		existing[uploader.ContractID()] = struct{}{}
	}

	// add missing uploaders
	for _, c := range contracts {
		if _, exists := existing[c.ID]; !exists && bh < c.WindowEnd {
			uploader := mgr.newUploader(mgr.os, mgr.cl, mgr.cs, mgr.hm, c)
			refreshed = append(refreshed, uploader)
			go uploader.Start()
		}
	}

	mgr.uploaders = refreshed
}

func (u *upload) newSlabUpload(ctx context.Context, shards [][]byte, uploaders []*uploader, mem Memory, maxOverdrive uint64) (*slabUpload, chan sectorUploadResp) {
	// prepare response channel
	responseChan := make(chan sectorUploadResp)

	// prepare sectors
	var wg sync.WaitGroup
	sectors := make([]*sectorUpload, len(shards))
	for sI := range shards {
		wg.Add(1)
		go func(idx int) {
			// create the ctx
			sCtx, sCancel := context.WithCancel(ctx)

			// create the sector
			// NOTE: we are computing the sector root here and pass it all the
			// way down to the RPC to avoid having to recompute it for the proof
			// verification. This is necessary because we need it ahead of time
			// for the call to AddUploadingSector in uploader.go
			// Once we upload to temp storage we don't need AddUploadingSector
			// anymore and can move it back to the RPC.
			sectors[idx] = &sectorUpload{
				data:   (*[rhpv2.SectorSize]byte)(shards[idx]),
				index:  idx,
				root:   rhpv2.SectorRoot((*[rhpv2.SectorSize]byte)(shards[idx])),
				ctx:    sCtx,
				cancel: sCancel,
			}
			wg.Done()
		}(sI)
	}
	wg.Wait()

	// prepare candidates
	candidates := make([]*candidate, len(uploaders))
	for i, uploader := range uploaders {
		candidates[i] = &candidate{uploader: uploader}
	}

	// create slab upload
	return &slabUpload{
		uploadID: u.id,

		contractLockPriority: u.contractLockPriority,
		contractLockDuration: u.contractLockDuration,

		maxOverdrive: maxOverdrive,
		mem:          mem,

		sectors:    sectors,
		candidates: candidates,
		numSectors: uint64(len(shards)),

		errs: make(HostErrorSet),
	}, responseChan
}

func (u *upload) uploadSlab(ctx context.Context, rs api.RedundancySettings, data []byte, length, index int, respChan chan slabUploadResponse, candidates []*uploader, mem Memory, maxOverdrive uint64, overdriveTimeout time.Duration) (uploadSpeed int64, overdrivePct float64) {
	// create the response
	resp := slabUploadResponse{
		slab: object.SlabSlice{
			Slab:   object.NewSlab(uint8(rs.MinShards)),
			Offset: 0,
			Length: uint32(length),
		},
		index: index,
	}

	// create the shards
	shards := make([][]byte, rs.TotalShards)
	resp.slab.Slab.Encode(data, shards)
	resp.slab.Slab.Encrypt(shards)

	// upload the shards
	resp.slab.Slab.Shards, uploadSpeed, overdrivePct, resp.err = u.uploadShards(ctx, shards, candidates, mem, maxOverdrive, overdriveTimeout)

	// send the response
	select {
	case <-ctx.Done():
	case respChan <- resp:
	}

	return
}

func (u *upload) uploadShards(ctx context.Context, shards [][]byte, candidates []*uploader, mem Memory, maxOverdrive uint64, overdriveTimeout time.Duration) (sectors []object.Sector, uploadSpeed int64, overdrivePct float64, err error) {
	// ensure inflight uploads get cancelled
	ctx, cancel := context.WithCancel(ctx)
	defer cancel()

	// prepare the upload
	slab, respChan := u.newSlabUpload(ctx, shards, candidates, mem, maxOverdrive)

	// prepare requests
	requests := make([]*sectorUploadReq, len(shards))
	for sI := range shards {
		requests[sI] = &sectorUploadReq{
			uploadID:             slab.uploadID,
			sector:               slab.sectors[sI],
			contractLockPriority: slab.contractLockPriority,
			contractLockDuration: slab.contractLockDuration,
			overdrive:            false,
			responseChan:         respChan,
		}
	}

	// launch all requests
	for _, upload := range requests {
		if err := slab.launch(upload); err != nil {
			return nil, 0, 0, err
		}
	}

	// create an overdrive timer
	if overdriveTimeout == 0 {
		overdriveTimeout = time.Duration(math.MaxInt64)
	}
	timer := time.NewTimer(overdriveTimeout)

	// create a request buffer
	var buffer []*sectorUploadReq

	// start the timer after the upload has started
	// newSlabUpload is quite slow due to computing the sector roots
	start := time.Now()

	// collect responses
	var used bool
	var done bool
loop:
	for slab.numInflight > 0 && !done {
		select {
		case <-u.shutdownCtx.Done():
			return nil, 0, 0, ErrShuttingDown
		case <-ctx.Done():
			return nil, 0, 0, context.Cause(ctx)
		case resp := <-respChan:
			// receive the response
			used, done = slab.receive(resp)
			if done {
				break loop
			}

			// relaunch non-overdrive uploads
			if resp.err != nil && !resp.req.overdrive {
				if err := slab.launch(resp.req); err != nil {
					// a failure to relaunch non-overdrive uploads is bad, but
					// we need to keep them around because an overdrive upload
					// might've been redundant, in which case we can re-use the
					// host to launch this request
					buffer = append(buffer, resp.req)
				}
			} else if resp.err == nil && !used {
				if len(buffer) > 0 {
					// relaunch buffered upload request
					if err := slab.launch(buffer[0]); err == nil {
						buffer = buffer[1:]
					}
				} else if slab.canOverdrive(overdriveTimeout) {
					// or try overdriving a sector
					_ = slab.launch(slab.nextRequest(respChan))
				}
			}
		case <-timer.C:
			// try overdriving a sector
			if slab.canOverdrive(overdriveTimeout) {
				_ = slab.launch(slab.nextRequest(respChan)) // ignore result
			}
		}

		// reset the overdrive timer
		if overdriveTimeout != math.MaxInt64 {
			if !timer.Stop() {
				select {
				case <-timer.C:
				default:
				}
			}
			timer.Reset(overdriveTimeout)
		}
	}

	// calculate the upload speed
	bytes := slab.numUploaded * rhpv2.SectorSize
	ms := time.Since(start).Milliseconds()
	if ms == 0 {
		ms = 1
	}
	uploadSpeed = int64(bytes) / ms

	// calculate overdrive pct
	var numOverdrive uint64
	if slab.numLaunched > slab.numSectors {
		numOverdrive = slab.numLaunched - slab.numSectors
	}
	overdrivePct = float64(numOverdrive) / float64(slab.numSectors)

	if slab.numUploaded < slab.numSectors {
		remaining := slab.numSectors - slab.numUploaded
		err = fmt.Errorf("failed to upload slab: launched=%d uploaded=%d remaining=%d inflight=%d pending=%d uploaders=%d errors=%d %w", slab.numLaunched, slab.numUploaded, remaining, slab.numInflight, len(buffer), len(slab.candidates), len(slab.errs), slab.errs)
		return
	}

	// collect the sectors
	for _, sector := range slab.sectors {
		sectors = append(sectors, sector.uploaded)
	}
	return
}

func (s *slabUpload) canOverdrive(overdriveTimeout time.Duration) bool {
	// overdrive is not kicking in yet
	remaining := s.numSectors - s.numUploaded
	if remaining > s.maxOverdrive {
		return false
	}

	// overdrive is not due yet
	if time.Since(s.lastOverdrive) < overdriveTimeout {
		return false
	}

	// overdrive is maxed out
	if s.numInflight-remaining >= s.maxOverdrive {
		return false
	}

	return true
}

func (s *slabUpload) launch(req *sectorUploadReq) error {
	// nothing to do
	if req == nil {
		return nil
	}

	// find candidate
	var candidate *candidate
	for _, c := range s.candidates {
		if c.req != nil {
			continue
		}
		candidate = c
		break
	}

	// no candidate found
	if candidate == nil {
		return errNoCandidateUploader
	}

	// update the candidate
	candidate.req = req
	if req.overdrive {
		s.lastOverdrive = time.Now()
		s.numOverdriving++
	}
	// update the state
	s.numInflight++
	s.numLaunched++

	// enqueue the req
	candidate.uploader.enqueue(req)
	return nil
}

func (s *slabUpload) nextRequest(responseChan chan sectorUploadResp) *sectorUploadReq {
	// count overdrives
	overdriveCnts := make(map[int]int)
	for _, c := range s.candidates {
		if c.req != nil && c.req.overdrive {
			overdriveCnts[c.req.sector.index]++
		}
	}

	// overdrive the sector with the least amount of overdrives
	lowestNumOverdrives := math.MaxInt
	var nextSector *sectorUpload
	for sI, sector := range s.sectors {
		if !sector.isUploaded() && overdriveCnts[sI] < lowestNumOverdrives {
			lowestNumOverdrives = overdriveCnts[sI]
			nextSector = sector
		}
	}
	if nextSector == nil {
		return nil
	}

	return &sectorUploadReq{
		contractLockDuration: s.contractLockDuration,
		contractLockPriority: s.contractLockPriority,
		overdrive:            true,
		responseChan:         responseChan,
		sector:               nextSector,
		uploadID:             s.uploadID,
	}
}

func (s *slabUpload) receive(resp sectorUploadResp) (bool, bool) {
	// convenience variable
	req := resp.req
	sector := req.sector

	// update the state
	if req.overdrive {
		s.numOverdriving--
	}
	s.numInflight--

	// redundant sectors can't complete the upload
	if sector.isUploaded() {
		// release the candidate
		for _, candidate := range s.candidates {
			if candidate.req == req {
				candidate.req = nil
				break
			}
		}
		return false, false
	}

	// failed reqs can't complete the upload, we do this after the isUploaded
	// check since any error returned for a redundant sector is probably a
	// result of the sector ctx being closed
	if resp.err != nil {
		s.errs[req.hk] = resp.err
		return false, false
	}

	// store the sector
	sector.finish(object.Sector{
		Contracts:  map[types.PublicKey][]types.FileContractID{req.hk: {req.fcid}},
		LatestHost: req.hk,
		Root:       req.sector.root,
	})

	// update uploaded sectors
	s.numUploaded++

	// release memory
	s.mem.ReleaseSome(rhpv2.SectorSize)

	return true, s.numUploaded == s.numSectors
}

func (s *sectorUpload) finish(sector object.Sector) {
	s.mu.Lock()
	defer s.mu.Unlock()

	s.cancel()
	s.uploaded = sector
	s.data = nil
}

func (s *sectorUpload) isUploaded() bool {
	return s.uploaded.Root != (types.Hash256{})
}

func (s *sectorUpload) sectorData() *[rhpv2.SectorSize]byte {
	s.mu.Lock()
	defer s.mu.Unlock()
	return s.data
}

func (req *sectorUploadReq) done() bool {
	select {
	case <-req.sector.ctx.Done():
		return true
	default:
		return false
	}
}

func (req *sectorUploadReq) finish(err error) {
	select {
	case <-req.sector.ctx.Done():
	case req.responseChan <- sectorUploadResp{
		req: req,
		err: err,
	}:
	}
}<|MERGE_RESOLUTION|>--- conflicted
+++ resolved
@@ -211,12 +211,9 @@
 		}
 	}
 
-<<<<<<< HEAD
-=======
 	// make sure there's a goroutine uploading any packed slabs
 	go w.threadedUploadPackedSlabs(up.rs, up.contractSet, lockingPriorityBackgroundUpload)
 
->>>>>>> 7e6dcd5c
 	return eTag, nil
 }
 
