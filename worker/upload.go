--- conflicted
+++ resolved
@@ -22,14 +22,10 @@
 	"go.sia.tech/renterd/stats"
 	"go.sia.tech/renterd/tracing"
 	"go.uber.org/zap"
-<<<<<<< HEAD
-	"lukechampine.com/frand"
 
 	// Satellite.
 	//satellite "github.com/mike76-dev/renterd-satellite"
 	"go.sia.tech/renterd/satellite"
-=======
->>>>>>> 7407235e
 )
 
 const (
@@ -184,27 +180,9 @@
 	}
 
 	// perform the upload
-<<<<<<< HEAD
-	obj, partialSlabData, eTag, err := w.uploadManager.Upload(ctx, r, contracts, up, lockingPriorityUpload)
+	bufferSizeLimitReached, eTag, err := w.uploadManager.Upload(ctx, r, contracts, up, lockingPriorityUpload)
 	if err != nil {
-		return "", fmt.Errorf("couldn't upload object: %w", err)
-	}
-
-	// add partial slabs
-	var bufferSizeLimitReached bool
-	if len(partialSlabData) > 0 {
-		var pss []object.SlabSlice
-		pss, bufferSizeLimitReached, err = w.bus.AddPartialSlab(ctx, partialSlabData, uint8(up.rs.MinShards), uint8(up.rs.TotalShards), up.contractSet)
-		if err != nil {
-			return "", err
-		}
-		obj.Slabs = append(obj.Slabs, pss...)
-	}
-
-	// persist the object
-	err = w.bus.AddObject(ctx, bucket, path, up.contractSet, obj, api.AddObjectOptions{MimeType: mimeType, ETag: eTag})
-	if err != nil {
-		return "", fmt.Errorf("couldn't add object: %w", err)
+		return "", err
 	}
 
 	// if packing was enabled try uploading packed slabs
@@ -236,62 +214,6 @@
 	return eTag, nil
 }
 
-func (w *worker) uploadMultiPart(ctx context.Context, r io.Reader, contracts []api.ContractMetadata, bucket, path, uploadID string, partNumber int, opts ...UploadOption) (string, error) {
-	//  build upload parameters
-	up := defaultParameters()
-	for _, opt := range opts {
-		opt(&up)
-	}
-
-	// fetch satellite config
-	cfg, err := satellite.StaticSatellite.Config()
-	if err != nil {
-		return "", err
-	}
-
-	// create a stream cipher
-	if cfg.Encrypt {
-		r, err = encrypt.Encrypt(r, cfg.EncryptionKey)
-		if err != nil {
-			return "", err
-		}
-	}
-
-	// upload the part
-	obj, partialSlabData, eTag, err := w.uploadManager.Upload(ctx, r, contracts, up, lockingPriorityUpload)
-	if err != nil {
-		return "", fmt.Errorf("couldn't upload object: %w", err)
-	}
-
-	// add parital slabs
-	var bufferSizeLimitReached bool
-	if len(partialSlabData) > 0 {
-		var pss []object.SlabSlice
-		pss, bufferSizeLimitReached, err = w.bus.AddPartialSlab(ctx, partialSlabData, uint8(up.rs.MinShards), uint8(up.rs.TotalShards), up.contractSet)
-		if err != nil {
-			return "", err
-		}
-		obj.Slabs = append(obj.Slabs, pss...)
-	}
-
-	// persist the part
-	err = w.bus.AddMultipartPart(ctx, bucket, path, up.contractSet, eTag, uploadID, partNumber, obj.Slabs)
-=======
-	bufferSizeLimitReached, eTag, err := w.uploadManager.Upload(ctx, r, contracts, up, lockingPriorityUpload)
->>>>>>> 7407235e
-	if err != nil {
-		return "", err
-	}
-
-	// if packing was enabled try uploading packed slabs
-	if up.packing {
-		if err := w.tryUploadPackedSlabs(ctx, up.rs, up.contractSet, bufferSizeLimitReached); err != nil {
-			w.logger.Errorf("couldn't upload packed slabs, err: %v", err)
-		}
-	}
-	return eTag, nil
-}
-
 func (w *worker) threadedUploadPackedSlabs(rs api.RedundancySettings, contractSet string, lockPriority int) {
 	key := fmt.Sprintf("%d-%d_%s", rs.MinShards, rs.TotalShards, contractSet)
 
@@ -418,14 +340,6 @@
 		return fmt.Errorf("couldn't upload packed slab, err: %v", err)
 	}
 
-<<<<<<< HEAD
-	// mark packed slab as uploaded
-	slab := api.UploadedPackedSlab{BufferID: ps.BufferID, Shards: sectors}
-	err = w.bus.MarkPackedSlabsUploaded(ctx, []api.UploadedPackedSlab{slab})
-	if err != nil {
-		return fmt.Errorf("couldn't mark packed slabs uploaded, err: %v", err)
-	}
-
 	// send updated slab to the satellite
 	cfg, err := satellite.StaticSatellite.Config()
 	if err == nil && cfg.Enabled {
@@ -442,8 +356,6 @@
 		}
 	}
 
-=======
->>>>>>> 7407235e
 	return nil
 }
 
