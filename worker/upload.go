package worker

import (
	"context"
	"errors"
	"fmt"
	"io"
	"math"
	"mime"
	"path/filepath"
	"sort"
	"sync"
	"time"

	rhpv2 "go.sia.tech/core/rhp/v2"
	"go.sia.tech/core/types"
	"go.sia.tech/renterd/api"
	"go.sia.tech/renterd/object"
	"go.sia.tech/renterd/stats"
	"go.uber.org/zap"

	// Satellite.
	satellite "github.com/mike76-dev/renterd-satellite"
	"github.com/mike76-dev/renterd-satellite/encrypt"
	//"go.sia.tech/renterd/satellite"
	//"go.sia.tech/renterd/satellite/encrypt"
)

const (
	statsRecomputeMinInterval = 3 * time.Second

	defaultPackedSlabsLockDuration  = 10 * time.Minute
	defaultPackedSlabsUploadTimeout = 10 * time.Minute
)

var (
	errNoCandidateUploader = errors.New("no candidate uploader found")
	errNotEnoughContracts  = errors.New("not enough contracts to support requested redundancy")
	errWorkerShutDown      = errors.New("worker was shut down")
	errUploadInterrupted   = errors.New("upload was interrupted")
)

type (
	uploadManager struct {
		hm     HostManager
		mm     MemoryManager
		os     ObjectStore
		cs     ContractStore
		logger *zap.SugaredLogger

		contractLockDuration time.Duration

		maxOverdrive     uint64
		overdriveTimeout time.Duration

		statsOverdrivePct              *stats.DataPoints
		statsSlabUploadSpeedBytesPerMS *stats.DataPoints

		shutdownCtx context.Context

		mu        sync.Mutex
		uploaders []*uploader
	}

	// TODO: should become a metric
	uploadManagerStats struct {
		avgSlabUploadSpeedMBPS float64
		avgOverdrivePct        float64
		healthyUploaders       uint64
		numUploaders           uint64
		uploadSpeedsMBPS       map[types.PublicKey]float64
	}

	upload struct {
		id api.UploadID

		allowed map[types.PublicKey]struct{}

		contractLockPriority int
		contractLockDuration time.Duration

		shutdownCtx context.Context
	}

	slabUpload struct {
		uploadID             api.UploadID
		contractLockPriority int
		contractLockDuration time.Duration

		maxOverdrive  uint64
		lastOverdrive time.Time

		sectors    []*sectorUpload
		candidates []*candidate // sorted by upload estimate

		numLaunched    uint64
		numInflight    uint64
		numOverdriving uint64
		numUploaded    uint64
		numSectors     uint64

		mem Memory

		errs HostErrorSet
	}

	candidate struct {
		uploader *uploader
		req      *sectorUploadReq
	}

	slabUploadResponse struct {
		slab  object.SlabSlice
		index int
		err   error
	}

	sectorUpload struct {
		index int
		root  types.Hash256

		ctx    context.Context
		cancel context.CancelFunc

		mu       sync.Mutex
		uploaded object.Sector
		data     *[rhpv2.SectorSize]byte
	}

	sectorUploadReq struct {
		// upload fields
		uploadID             api.UploadID
		contractLockDuration time.Duration
		contractLockPriority int

		sector       *sectorUpload
		overdrive    bool
		responseChan chan sectorUploadResp

		// set by the uploader performing the upload
		fcid types.FileContractID
		hk   types.PublicKey
	}

	sectorUploadResp struct {
		req  *sectorUploadReq
		root types.Hash256
		err  error
	}
)

func (w *worker) initUploadManager(maxMemory, maxOverdrive uint64, overdriveTimeout time.Duration, logger *zap.SugaredLogger) {
	if w.uploadManager != nil {
		panic("upload manager already initialized") // developer error
	}

	mm := newMemoryManager(logger, maxMemory)
	w.uploadManager = newUploadManager(w.shutdownCtx, w, mm, w.bus, w.bus, maxOverdrive, overdriveTimeout, w.contractLockingDuration, logger)
}

func (w *worker) upload(ctx context.Context, r io.Reader, contracts []api.ContractMetadata, up uploadParameters, opts ...UploadOption) (_ string, err error) {
	// apply the options
	for _, opt := range opts {
		opt(&up)
	}

	// if not given, try decide on a mime type using the file extension
	if !up.multipart && up.mimeType == "" {
		up.mimeType = mime.TypeByExtension(filepath.Ext(up.path))

		// if mime type is still not known, wrap the reader with a mime reader
		if up.mimeType == "" {
			up.mimeType, r, err = newMimeReader(r)
			if err != nil {
				return
			}
		}
	}

	// perform the upload
	bufferSizeLimitReached, eTag, err := w.uploadManager.Upload(ctx, r, contracts, up, lockingPriorityUpload)
	if err != nil {
		return "", err
	}

	// if packing was enabled try uploading packed slabs
	if up.packing {
		if err := w.tryUploadPackedSlabs(ctx, up.rs, up.contractSet, bufferSizeLimitReached); err != nil {
			w.logger.Errorf("couldn't upload packed slabs, err: %v", err)
		}
	}

	return eTag, nil
}

func (w *worker) threadedUploadPackedSlabs(rs api.RedundancySettings, contractSet string, lockPriority int) {
	key := fmt.Sprintf("%d-%d_%s", rs.MinShards, rs.TotalShards, contractSet)

	w.uploadsMu.Lock()
	if w.uploadingPackedSlabs[key] {
		w.uploadsMu.Unlock()
		return
	}
	w.uploadingPackedSlabs[key] = true
	w.uploadsMu.Unlock()

	// make sure we mark uploading packed slabs as false when we're done
	defer func() {
		w.uploadsMu.Lock()
		w.uploadingPackedSlabs[key] = false
		w.uploadsMu.Unlock()
	}()

	// keep uploading packed slabs until we're done
	ctx := context.WithValue(w.shutdownCtx, keyInteractionRecorder, w)
	for {
		uploaded, err := w.uploadPackedSlabs(ctx, defaultPackedSlabsLockDuration, rs, contractSet, lockPriority)
		if err != nil {
			w.logger.Errorf("couldn't upload packed slabs, err: %v", err)
			return
		} else if uploaded == 0 {
			return
		}
	}
}

func (w *worker) tryUploadPackedSlabs(ctx context.Context, rs api.RedundancySettings, contractSet string, block bool) (err error) {
	// if we want to block, try and upload one packed slab synchronously, we use
	// a slightly higher upload priority to avoid reaching the context deadline
	if block {
		_, err = w.uploadPackedSlabs(ctx, defaultPackedSlabsLockDuration, rs, contractSet, lockingPriorityBlockedUpload)
	}

	// make sure there's a goroutine uploading the remainder of the packed slabs
	go w.threadedUploadPackedSlabs(rs, contractSet, lockingPriorityBackgroundUpload)
	return
}

func (w *worker) uploadPackedSlabs(ctx context.Context, lockingDuration time.Duration, rs api.RedundancySettings, contractSet string, lockPriority int) (uploaded int, err error) {
	// upload packed slabs
	var mu sync.Mutex
	var errs error

	var wg sync.WaitGroup
	totalSize := uint64(rs.TotalShards) * rhpv2.SectorSize

	// derive a context that we can use as an interrupt in case of an error.
	interruptCtx, cancel := context.WithCancel(ctx)
	defer cancel()

	for {
		// block until we have memory for a slab or until we are interrupted
		mem := w.uploadManager.mm.AcquireMemory(interruptCtx, totalSize)
		if mem == nil {
			break // interrupted
		}

		// fetch packed slabs to upload
		var packedSlabs []api.PackedSlab
		packedSlabs, err = w.bus.PackedSlabsForUpload(ctx, lockingDuration, uint8(rs.MinShards), uint8(rs.TotalShards), contractSet, 1)
		if err != nil {
			err = fmt.Errorf("couldn't fetch packed slabs from bus: %v", err)
			mem.Release()
			break
		} else if len(packedSlabs) == 0 {
			mem.Release()
			break // no more slabs
		}
		ps := packedSlabs[0]

		// launch upload for slab
		wg.Add(1)
		go func(ps api.PackedSlab) {
			defer mem.Release()
			defer wg.Done()
			err := w.uploadPackedSlab(ctx, rs, ps, mem, contractSet, lockPriority)
			mu.Lock()
			if err != nil {
				errs = errors.Join(errs, err)
				cancel() // prevent new uploads from being launched
			} else {
				uploaded++
			}
			mu.Unlock()
		}(ps)
	}

	// wait for all threads to finish
	wg.Wait()

	// return collected errors
	err = errors.Join(err, errs)
	return
}

func (w *worker) uploadPackedSlab(ctx context.Context, rs api.RedundancySettings, ps api.PackedSlab, mem Memory, contractSet string, lockPriority int) error {
	// create a context with sane timeout
	ctx, cancel := context.WithTimeout(ctx, defaultPackedSlabsUploadTimeout)
	defer cancel()

	// fetch contracts
	contracts, err := w.bus.Contracts(ctx, api.ContractsOpts{ContractSet: contractSet})
	if err != nil {
		return fmt.Errorf("couldn't fetch packed slabs from bus: %v", err)
	}

	// fetch upload params
	up, err := w.bus.UploadParams(ctx)
	if err != nil {
		return fmt.Errorf("couldn't fetch upload params from bus: %v", err)
	}

	// attach gouging checker to the context
	ctx = WithGougingChecker(ctx, w.bus, up.GougingParams)

	// upload packed slab
	err = w.uploadManager.UploadPackedSlab(ctx, rs, ps, mem, contracts, up.CurrentHeight, lockPriority)
	if err != nil {
		return fmt.Errorf("couldn't upload packed slab, err: %v", err)
	}

	return nil
}

func newUploadManager(ctx context.Context, hm HostManager, mm MemoryManager, os ObjectStore, cs ContractStore, maxOverdrive uint64, overdriveTimeout time.Duration, contractLockDuration time.Duration, logger *zap.SugaredLogger) *uploadManager {
	return &uploadManager{
		hm:     hm,
		mm:     mm,
		os:     os,
		cs:     cs,
		logger: logger,

		contractLockDuration: contractLockDuration,

		maxOverdrive:     maxOverdrive,
		overdriveTimeout: overdriveTimeout,

		statsOverdrivePct:              stats.NoDecay(),
		statsSlabUploadSpeedBytesPerMS: stats.NoDecay(),

		shutdownCtx: ctx,

		uploaders: make([]*uploader, 0),
	}
}

func (mgr *uploadManager) newUploader(os ObjectStore, cs ContractStore, hm HostManager, c api.ContractMetadata, bh uint64) *uploader {
	return &uploader{
		os:     os,
		cs:     cs,
		hm:     hm,
		logger: mgr.logger,

		// static
		hk:              c.HostKey,
		siamuxAddr:      c.SiamuxAddr,
		shutdownCtx:     mgr.shutdownCtx,
		signalNewUpload: make(chan struct{}, 1),

		// stats
		statsSectorUploadEstimateInMS:    stats.Default(),
		statsSectorUploadSpeedBytesPerMS: stats.NoDecay(),

		// covered by mutex
		host:      hm.Host(c.HostKey, c.ID, c.SiamuxAddr),
		bh:        bh,
		fcid:      c.ID,
		endHeight: c.WindowEnd,
		queue:     make([]*sectorUploadReq, 0),
	}
}

func (mgr *uploadManager) MigrateShards(ctx context.Context, s *object.Slab, shardIndices []int, shards [][]byte, contractSet string, contracts []api.ContractMetadata, bh uint64, lockPriority int, mem Memory) (err error) {
	// cancel all in-flight requests when the upload is done
	ctx, cancel := context.WithCancel(ctx)
	defer cancel()

	// create the upload
	upload, err := mgr.newUpload(ctx, len(shards), contracts, bh, lockPriority)
	if err != nil {
		return err
	}

	// track the upload in the bus
	if err := mgr.os.TrackUpload(ctx, upload.id); err != nil {
		return fmt.Errorf("failed to track upload '%v', err: %w", upload.id, err)
	}

	// defer a function that finishes the upload
	defer func() {
		ctx, cancel := context.WithTimeout(mgr.shutdownCtx, time.Minute)
		if err := mgr.os.FinishUpload(ctx, upload.id); err != nil {
			mgr.logger.Errorf("failed to mark upload %v as finished: %v", upload.id, err)
		}
		cancel()
	}()

	// upload the shards
	uploaded, uploadSpeed, overdrivePct, err := upload.uploadShards(ctx, shards, mgr.candidates(upload.allowed), mem, mgr.maxOverdrive, mgr.overdriveTimeout)
	if err != nil {
		return err
	}

	// track stats
	mgr.statsOverdrivePct.Track(overdrivePct)
	mgr.statsSlabUploadSpeedBytesPerMS.Track(float64(uploadSpeed))

	// overwrite the shards with the newly uploaded ones
	for i, si := range shardIndices {
		s.Shards[si].LatestHost = uploaded[i].LatestHost

		knownContracts := make(map[types.FileContractID]struct{})
		for _, fcids := range s.Shards[si].Contracts {
			for _, fcid := range fcids {
				knownContracts[fcid] = struct{}{}
			}
		}
		for hk, fcids := range uploaded[i].Contracts {
			for _, fcid := range fcids {
				if _, exists := knownContracts[fcid]; !exists {
					if s.Shards[si].Contracts == nil {
						s.Shards[si].Contracts = make(map[types.PublicKey][]types.FileContractID)
					}
					s.Shards[si].Contracts[hk] = append(s.Shards[si].Contracts[hk], fcid)
				}
			}
		}
	}

	// update the slab
	return mgr.os.UpdateSlab(ctx, *s, contractSet)
}

func (mgr *uploadManager) Stats() uploadManagerStats {
	mgr.mu.Lock()
	defer mgr.mu.Unlock()

	var numHealthy uint64
	speeds := make(map[types.PublicKey]float64)
	for _, u := range mgr.uploaders {
		speeds[u.hk] = u.statsSectorUploadSpeedBytesPerMS.Average() * 0.008
		if u.Healthy() {
			numHealthy++
		}
	}

	// prepare stats
	return uploadManagerStats{
		avgSlabUploadSpeedMBPS: mgr.statsSlabUploadSpeedBytesPerMS.Average() * 0.008, // convert bytes per ms to mbps,
		avgOverdrivePct:        mgr.statsOverdrivePct.Average(),
		healthyUploaders:       numHealthy,
		numUploaders:           uint64(len(speeds)),
		uploadSpeedsMBPS:       speeds,
	}
}

func (mgr *uploadManager) Stop() {
	mgr.mu.Lock()
	defer mgr.mu.Unlock()
	for _, u := range mgr.uploaders {
		u.Stop()
	}
}

func (mgr *uploadManager) Upload(ctx context.Context, r io.Reader, contracts []api.ContractMetadata, up uploadParameters, lockPriority int) (bufferSizeLimitReached bool, eTag string, err error) {
	// cancel all in-flight requests when the upload is done
	ctx, cancel := context.WithCancel(ctx)
	defer cancel()

<<<<<<< HEAD
	// add tracing
	ctx, span := tracing.Tracer.Start(ctx, "Upload")
	defer func() {
		span.RecordError(err)
		span.End()
	}()

	// fetch satellite config
	cfg, err := satellite.StaticSatellite.Config()
	if err != nil {
		return false, "", err
	}

	// create a stream cipher
	if cfg.Encrypt {
		r, err = encrypt.Encrypt(r, cfg.EncryptionKey)
		if err != nil {
			return false, "", err
		}
	}

=======
>>>>>>> 969b48af
	// create the object
	o := object.NewObject(up.ec)

	// create the hash reader
	hr := newHashReader(r)

	// create the cipher reader
	cr, err := o.Encrypt(hr, up.encryptionOffset)
	if err != nil {
		return false, "", err
	}

	// create the upload
	upload, err := mgr.newUpload(ctx, up.rs.TotalShards, contracts, up.bh, lockPriority)
	if err != nil {
		return false, "", err
	}

	// track the upload in the bus
	if err := mgr.os.TrackUpload(ctx, upload.id); err != nil {
		return false, "", fmt.Errorf("failed to track upload '%v', err: %w", upload.id, err)
	}

	// defer a function that finishes the upload
	defer func() {
		ctx, cancel := context.WithTimeout(mgr.shutdownCtx, time.Minute)
		if err := mgr.os.FinishUpload(ctx, upload.id); err != nil {
			mgr.logger.Errorf("failed to mark upload %v as finished: %v", upload.id, err)
		}
		cancel()
	}()

	// create the response channel
	respChan := make(chan slabUploadResponse)

	// channel to notify main thread of the number of slabs to wait for
	numSlabsChan := make(chan int, 1)

	// prepare slab size
	size := int64(up.rs.MinShards) * rhpv2.SectorSize
	redundantSize := uint64(up.rs.TotalShards) * rhpv2.SectorSize
	var partialSlab []byte

	// launch uploads in a separate goroutine
	go func() {
		var slabIndex int
		for {
			select {
			case <-mgr.shutdownCtx.Done():
				return // interrupted
			case <-ctx.Done():
				return // interrupted
			default:
			}
			// acquire memory
			mem := mgr.mm.AcquireMemory(ctx, redundantSize)
			if mem == nil {
				return // interrupted
			}

			// read next slab's data
			data := make([]byte, size)
			length, err := io.ReadFull(io.LimitReader(cr, size), data)
			if err == io.EOF {
				mem.Release()

				// no more data to upload, notify main thread of the number of
				// slabs to wait for
				numSlabs := slabIndex
				if partialSlab != nil && slabIndex > 0 {
					numSlabs-- // don't wait on partial slab
				}
				numSlabsChan <- numSlabs
				return
			} else if err != nil && err != io.ErrUnexpectedEOF {
				mem.Release()

				// unexpected error, notify main thread
				select {
				case respChan <- slabUploadResponse{err: err}:
				case <-ctx.Done():
				}
				return
			} else if up.packing && errors.Is(err, io.ErrUnexpectedEOF) {
				mem.Release()

				// uploadPacking is true, we return the partial slab without
				// uploading.
				partialSlab = data[:length]
			} else {
				// regular upload
				go func(rs api.RedundancySettings, data []byte, length, slabIndex int) {
					uploadSpeed, overdrivePct := upload.uploadSlab(ctx, rs, data, length, slabIndex, respChan, mgr.candidates(upload.allowed), mem, mgr.maxOverdrive, mgr.overdriveTimeout)

					// track stats
					mgr.statsSlabUploadSpeedBytesPerMS.Track(float64(uploadSpeed))
					mgr.statsOverdrivePct.Track(overdrivePct)

					// release memory
					mem.Release()
				}(up.rs, data, length, slabIndex)
			}

			slabIndex++
		}
	}()

	// collect responses
	var responses []slabUploadResponse
	numSlabs := math.MaxInt32
	for len(responses) < numSlabs {
		select {
		case <-mgr.shutdownCtx.Done():
			return false, "", errWorkerShutDown
		case <-ctx.Done():
			return false, "", errUploadInterrupted
		case numSlabs = <-numSlabsChan:
		case res := <-respChan:
			if res.err != nil {
				return false, "", res.err
			}
			responses = append(responses, res)
		}
	}

	// sort the slabs by index
	sort.Slice(responses, func(i, j int) bool {
		return responses[i].index < responses[j].index
	})

	// decorate the object with the slabs
	for _, resp := range responses {
		o.Slabs = append(o.Slabs, resp.slab)
	}

	// calculate the eTag
	eTag = hr.Hash()

	// add partial slabs
	if len(partialSlab) > 0 {
		var pss []object.SlabSlice
		pss, bufferSizeLimitReached, err = mgr.os.AddPartialSlab(ctx, partialSlab, uint8(up.rs.MinShards), uint8(up.rs.TotalShards), up.contractSet)
		if err != nil {
			return false, "", err
		}
		o.Slabs = append(o.Slabs, pss...)
	}

	if up.multipart {
		// persist the part
		err = mgr.os.AddMultipartPart(ctx, up.bucket, up.path, up.contractSet, eTag, up.uploadID, up.partNumber, o.Slabs)
		if err != nil {
			return bufferSizeLimitReached, "", fmt.Errorf("couldn't add multi part: %w", err)
		}
	} else {
		// persist the object
		err = mgr.os.AddObject(ctx, up.bucket, up.path, up.contractSet, o, api.AddObjectOptions{MimeType: up.mimeType, ETag: eTag})
		if err != nil {
			return bufferSizeLimitReached, "", fmt.Errorf("couldn't add object: %w", err)
		}
	}

	// backup the object metadata if the user has opted in
	if cfg.Enabled {
		rs, err := satellite.StaticSatellite.GetSettings(ctx)
		if err == nil && rs.BackupFileMetadata {
			err = satellite.StaticSatellite.SaveMetadata(ctx, satellite.FileMetadata{
				Key:      o.Key,
				Bucket:   up.bucket,
				Path:     up.path,
				ETag:     eTag,
				MimeType: up.mimeType,
				Slabs:    o.Slabs,
				Data:     partialSlab,
			}, true)
			if err != nil {
				mgr.logger.Errorf("couldn't send metadata to satellite: %v", err)
			}
		}
	}

	return
}

func (mgr *uploadManager) UploadPackedSlab(ctx context.Context, rs api.RedundancySettings, ps api.PackedSlab, mem Memory, contracts []api.ContractMetadata, bh uint64, lockPriority int) (err error) {
	// cancel all in-flight requests when the upload is done
	ctx, cancel := context.WithCancel(ctx)
	defer cancel()

	// build the shards
	shards := encryptPartialSlab(ps.Data, ps.Key, uint8(rs.MinShards), uint8(rs.TotalShards))

	// create the upload
	upload, err := mgr.newUpload(ctx, len(shards), contracts, bh, lockPriority)
	if err != nil {
		return err
	}

	// track the upload in the bus
	if err := mgr.os.TrackUpload(ctx, upload.id); err != nil {
		return fmt.Errorf("failed to track upload '%v', err: %w", upload.id, err)
	}

	// defer a function that finishes the upload
	defer func() {
		ctx, cancel := context.WithTimeout(mgr.shutdownCtx, time.Minute)
		if err := mgr.os.FinishUpload(ctx, upload.id); err != nil {
			mgr.logger.Errorf("failed to mark upload %v as finished: %v", upload.id, err)
		}
		cancel()
	}()

	// upload the shards
	sectors, uploadSpeed, overdrivePct, err := upload.uploadShards(ctx, shards, mgr.candidates(upload.allowed), mem, mgr.maxOverdrive, mgr.overdriveTimeout)
	if err != nil {
		return err
	}

	// track stats
	mgr.statsSlabUploadSpeedBytesPerMS.Track(float64(uploadSpeed))
	mgr.statsOverdrivePct.Track(overdrivePct)

	// mark packed slab as uploaded
	slab := api.UploadedPackedSlab{BufferID: ps.BufferID, Shards: sectors}
	err = mgr.os.MarkPackedSlabsUploaded(ctx, []api.UploadedPackedSlab{slab})
	if err != nil {
		return fmt.Errorf("couldn't mark packed slabs uploaded, err: %v", err)
	}

	// send updated slab to the satellite
	cfg, err := satellite.StaticSatellite.Config()
	if err == nil && cfg.Enabled {
		settings, err := satellite.StaticSatellite.GetSettings(ctx)
		if err == nil && settings.BackupFileMetadata {
			err = satellite.StaticSatellite.UpdateSlab(ctx, object.Slab{
				Key:       ps.Key,
				MinShards: uint8(rs.MinShards),
				Shards:    sectors,
			}, true)
			if err != nil {
				return fmt.Errorf("couldn't send updated slab to satellite: %v", err)
			}
		}
	}

	return nil
}

func (mgr *uploadManager) candidates(allowed map[types.PublicKey]struct{}) (candidates []*uploader) {
	mgr.mu.Lock()
	defer mgr.mu.Unlock()

	for _, u := range mgr.uploaders {
		if _, allowed := allowed[u.hk]; allowed {
			candidates = append(candidates, u)
		}
	}

	// sort candidates by upload estimate
	sort.Slice(candidates, func(i, j int) bool {
		return candidates[i].estimate() < candidates[j].estimate()
	})
	return
}

func (mgr *uploadManager) newUpload(ctx context.Context, totalShards int, contracts []api.ContractMetadata, bh uint64, lockPriority int) (*upload, error) {
	mgr.mu.Lock()
	defer mgr.mu.Unlock()

	// refresh the uploaders
	mgr.refreshUploaders(contracts, bh)

	// check if we have enough contracts
	if len(contracts) < totalShards {
		return nil, fmt.Errorf("%v < %v: %w", len(contracts), totalShards, errNotEnoughContracts)
	}

	// create allowed map
	allowed := make(map[types.PublicKey]struct{})
	for _, c := range contracts {
		allowed[c.HostKey] = struct{}{}
	}

	// create upload
	return &upload{
		id:                   api.NewUploadID(),
		allowed:              allowed,
		contractLockDuration: mgr.contractLockDuration,
		contractLockPriority: lockPriority,
		shutdownCtx:          mgr.shutdownCtx,
	}, nil
}

func (mgr *uploadManager) refreshUploaders(contracts []api.ContractMetadata, bh uint64) {
	// build map of renewals
	renewals := make(map[types.FileContractID]api.ContractMetadata)
	for _, c := range contracts {
		if c.RenewedFrom == (types.FileContractID{}) {
			renewals[c.RenewedFrom] = c
		}
	}

	// refresh uploaders
	var refreshed []*uploader
	existing := make(map[types.FileContractID]struct{})
	for _, uploader := range mgr.uploaders {
		// refresh uploaders that got renewed
		if renewal, renewed := renewals[uploader.ContractID()]; renewed {
			uploader.Refresh(renewal, bh)
		}

		// stop uploaders that expired
		if uploader.Expired(bh) {
			uploader.Stop()
			continue
		}

		// update uploader
		uploader.UpdateBlockHeight(bh)
		uploader.tryRecomputeStats()

		// add to the list
		refreshed = append(refreshed, uploader)
		existing[uploader.ContractID()] = struct{}{}
	}

	// add missing uploaders
	for _, c := range contracts {
		if _, exists := existing[c.ID]; !exists {
			uploader := mgr.newUploader(mgr.os, mgr.cs, mgr.hm, c, bh)
			refreshed = append(refreshed, uploader)
			go uploader.Start()
		}
	}

	mgr.uploaders = refreshed
}

func (u *upload) newSlabUpload(ctx context.Context, shards [][]byte, uploaders []*uploader, mem Memory, maxOverdrive uint64) (*slabUpload, chan sectorUploadResp) {
	// prepare response channel
	responseChan := make(chan sectorUploadResp)

	// prepare sectors
	sectors := make([]*sectorUpload, len(shards))
	for sI, shard := range shards {
		// create the ctx
		sCtx, sCancel := context.WithCancel(ctx)

		// create the sector
		sectors[sI] = &sectorUpload{
			data:   (*[rhpv2.SectorSize]byte)(shard),
			index:  sI,
			root:   rhpv2.SectorRoot((*[rhpv2.SectorSize]byte)(shard)),
			ctx:    sCtx,
			cancel: sCancel,
		}
	}

	// prepare candidates
	candidates := make([]*candidate, len(uploaders))
	for i, uploader := range uploaders {
		candidates[i] = &candidate{uploader: uploader}
	}

	// create slab upload
	return &slabUpload{
		uploadID: u.id,

		contractLockPriority: u.contractLockPriority,
		contractLockDuration: u.contractLockDuration,

		maxOverdrive: maxOverdrive,
		mem:          mem,

		sectors:    sectors,
		candidates: candidates,
		numSectors: uint64(len(shards)),

		errs: make(HostErrorSet),
	}, responseChan
}

func (u *upload) uploadSlab(ctx context.Context, rs api.RedundancySettings, data []byte, length, index int, respChan chan slabUploadResponse, candidates []*uploader, mem Memory, maxOverdrive uint64, overdriveTimeout time.Duration) (uploadSpeed int64, overdrivePct float64) {
	// create the response
	resp := slabUploadResponse{
		slab: object.SlabSlice{
			Slab:   object.NewSlab(uint8(rs.MinShards)),
			Offset: 0,
			Length: uint32(length),
		},
		index: index,
	}

	// create the shards
	shards := make([][]byte, rs.TotalShards)
	resp.slab.Slab.Encode(data, shards)
	resp.slab.Slab.Encrypt(shards)

	// upload the shards
	resp.slab.Slab.Shards, uploadSpeed, overdrivePct, resp.err = u.uploadShards(ctx, shards, candidates, mem, maxOverdrive, overdriveTimeout)

	// send the response
	select {
	case <-ctx.Done():
	case respChan <- resp:
	}

	return
}

func (u *upload) uploadShards(ctx context.Context, shards [][]byte, candidates []*uploader, mem Memory, maxOverdrive uint64, overdriveTimeout time.Duration) (sectors []object.Sector, uploadSpeed int64, overdrivePct float64, err error) {
	start := time.Now()

	// ensure inflight uploads get cancelled
	ctx, cancel := context.WithCancel(ctx)
	defer cancel()

	// prepare the upload
	slab, respChan := u.newSlabUpload(ctx, shards, candidates, mem, maxOverdrive)

	// prepare requests
	requests := make([]*sectorUploadReq, len(shards))
	for sI := range shards {
		requests[sI] = &sectorUploadReq{
			uploadID:             slab.uploadID,
			sector:               slab.sectors[sI],
			contractLockPriority: slab.contractLockPriority,
			contractLockDuration: slab.contractLockDuration,
			overdrive:            false,
			responseChan:         respChan,
		}
	}

	// launch all requests
	for _, upload := range requests {
		if err := slab.launch(upload); err != nil {
			return nil, 0, 0, err
		}
	}

	// create an overdrive timer
	if overdriveTimeout == 0 {
		overdriveTimeout = time.Duration(math.MaxInt64)
	}
	timer := time.NewTimer(overdriveTimeout)

	// create a request buffer
	var buffer []*sectorUploadReq

	// collect responses
	var used bool
	var done bool
loop:
	for slab.numInflight > 0 && !done {
		select {
		case <-u.shutdownCtx.Done():
			return nil, 0, 0, errors.New("upload stopped")
		case <-ctx.Done():
			return nil, 0, 0, ctx.Err()
		case resp := <-respChan:
			// receive the response
			used, done = slab.receive(resp)
			if done {
				break loop
			}

			// relaunch non-overdrive uploads
			if resp.err != nil && !resp.req.overdrive {
				if err := slab.launch(resp.req); err != nil {
					// a failure to relaunch non-overdrive uploads is bad, but
					// we need to keep them around because an overdrive upload
					// might've been redundant, in which case we can re-use the
					// host to launch this request
					buffer = append(buffer, resp.req)
				}
			} else if resp.err == nil && !used {
				if len(buffer) > 0 {
					// relaunch buffered upload request
					if err := slab.launch(buffer[0]); err == nil {
						buffer = buffer[1:]
					}
				} else if slab.canOverdrive(overdriveTimeout) {
					// or try overdriving a sector
					_ = slab.launch(slab.nextRequest(respChan))
				}
			}
		case <-timer.C:
			// try overdriving a sector
			if slab.canOverdrive(overdriveTimeout) {
				_ = slab.launch(slab.nextRequest(respChan)) // ignore result
			}
		}

		// reset the overdrive timer
		if overdriveTimeout != math.MaxInt64 {
			if !timer.Stop() {
				select {
				case <-timer.C:
				default:
				}
			}
			timer.Reset(overdriveTimeout)
		}
	}

	// calculate the upload speed
	bytes := slab.numUploaded * rhpv2.SectorSize
	ms := time.Since(start).Milliseconds()
	uploadSpeed = int64(bytes) / ms

	// calculate overdrive pct
	var numOverdrive uint64
	if slab.numLaunched > slab.numSectors {
		numOverdrive = slab.numLaunched - slab.numSectors
	}
	overdrivePct = float64(numOverdrive) / float64(slab.numSectors)

	if slab.numUploaded < slab.numSectors {
		remaining := slab.numSectors - slab.numUploaded
		err = fmt.Errorf("failed to upload slab: launched=%d uploaded=%d remaining=%d inflight=%d pending=%d uploaders=%d errors=%d %w", slab.numLaunched, slab.numUploaded, remaining, slab.numInflight, len(buffer), len(slab.candidates), len(slab.errs), slab.errs)
		return
	}

	// collect the sectors
	for _, sector := range slab.sectors {
		sectors = append(sectors, sector.uploaded)
	}
	return
}

func (s *slabUpload) canOverdrive(overdriveTimeout time.Duration) bool {
	// overdrive is not kicking in yet
	remaining := s.numSectors - s.numUploaded
	if remaining >= s.maxOverdrive {
		return false
	}

	// overdrive is not due yet
	if time.Since(s.lastOverdrive) < overdriveTimeout {
		return false
	}

	// overdrive is maxed out
	if s.numInflight-remaining >= s.maxOverdrive {
		return false
	}

	return true
}

func (s *slabUpload) launch(req *sectorUploadReq) error {
	// nothing to do
	if req == nil {
		return nil
	}

	// find candidate
	var candidate *candidate
	for _, c := range s.candidates {
		if c.req != nil {
			continue
		}
		candidate = c
		break
	}

	// no candidate found
	if candidate == nil {
		return errNoCandidateUploader
	}

	// update the candidate
	candidate.req = req
	if req.overdrive {
		s.lastOverdrive = time.Now()
		s.numOverdriving++
	}
	// update the state
	s.numInflight++
	s.numLaunched++

	// enqueue the req
	candidate.uploader.enqueue(req)
	return nil
}

func (s *slabUpload) nextRequest(responseChan chan sectorUploadResp) *sectorUploadReq {
	// count overdrives
	overdriveCnts := make(map[int]int)
	for _, c := range s.candidates {
		if c.req != nil && c.req.overdrive {
			overdriveCnts[c.req.sector.index]++
		}
	}

	// overdrive the sector with the least amount of overdrives
	lowestNumOverdrives := math.MaxInt
	var nextSector *sectorUpload
	for sI, sector := range s.sectors {
		if !sector.isUploaded() && overdriveCnts[sI] < lowestNumOverdrives {
			lowestNumOverdrives = overdriveCnts[sI]
			nextSector = sector
		}
	}
	if nextSector == nil {
		return nil
	}

	return &sectorUploadReq{
		contractLockDuration: s.contractLockDuration,
		contractLockPriority: s.contractLockPriority,
		overdrive:            true,
		responseChan:         responseChan,
		sector:               nextSector,
		uploadID:             s.uploadID,
	}
}

func (s *slabUpload) receive(resp sectorUploadResp) (bool, bool) {
	// convenience variable
	req := resp.req
	sector := req.sector

	// update the state
	if req.overdrive {
		s.numOverdriving--
	}
	s.numInflight--

	// failed reqs can't complete the upload
	if resp.err != nil {
		s.errs[req.hk] = resp.err
		return false, false
	}

	// sanity check we receive the expected root
	if resp.root != req.sector.root {
		s.errs[req.hk] = fmt.Errorf("root mismatch, %v != %v", resp.root, req.sector.root)
		return false, false
	}

	// redundant sectors can't complete the upload
	if sector.uploaded.Root != (types.Hash256{}) {
		return false, false
	}

	// store the sector
	sector.finish(object.Sector{
		Contracts:  map[types.PublicKey][]types.FileContractID{req.hk: {req.fcid}},
		LatestHost: req.hk,
		Root:       resp.root,
	})

	// update uploaded sectors
	s.numUploaded++

	// release all other candidates for this sector
	for _, candidate := range s.candidates {
		if candidate.req != nil && candidate.req != req && candidate.req.sector.index == sector.index {
			candidate.req = nil
		}
	}

	// release memory
	s.mem.ReleaseSome(rhpv2.SectorSize)

	return true, s.numUploaded == s.numSectors
}

func (s *sectorUpload) finish(sector object.Sector) {
	s.mu.Lock()
	defer s.mu.Unlock()

	s.cancel()
	s.uploaded = sector
	s.data = nil
}

func (s *sectorUpload) isUploaded() bool {
	return s.uploaded.Root != (types.Hash256{})
}

func (s *sectorUpload) sectorData() *[rhpv2.SectorSize]byte {
	s.mu.Lock()
	defer s.mu.Unlock()
	return s.data
}

func (req *sectorUploadReq) done() bool {
	select {
	case <-req.sector.ctx.Done():
		return true
	default:
		return false
	}
}

func (req *sectorUploadReq) fail(err error) {
	select {
	case <-req.sector.ctx.Done():
	case req.responseChan <- sectorUploadResp{
		req: req,
		err: err,
	}:
	}
}

func (req *sectorUploadReq) succeed(root types.Hash256) {
	select {
	case <-req.sector.ctx.Done():
	case req.responseChan <- sectorUploadResp{
		req:  req,
		root: root,
	}:
	}
}<|MERGE_RESOLUTION|>--- conflicted
+++ resolved
@@ -467,14 +467,6 @@
 	ctx, cancel := context.WithCancel(ctx)
 	defer cancel()
 
-<<<<<<< HEAD
-	// add tracing
-	ctx, span := tracing.Tracer.Start(ctx, "Upload")
-	defer func() {
-		span.RecordError(err)
-		span.End()
-	}()
-
 	// fetch satellite config
 	cfg, err := satellite.StaticSatellite.Config()
 	if err != nil {
@@ -489,8 +481,6 @@
 		}
 	}
 
-=======
->>>>>>> 969b48af
 	// create the object
 	o := object.NewObject(up.ec)
 
