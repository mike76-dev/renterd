package worker

import (
	"bytes"
	"context"
	"errors"
	"math"
	"testing"
	"time"

	rhpv2 "go.sia.tech/core/rhp/v2"
	"go.sia.tech/core/types"
	"go.sia.tech/renterd/api"
	"go.sia.tech/renterd/object"
	"lukechampine.com/frand"
)

var (
	testBucket             = "testbucket"
	testContractSet        = "testcontractset"
	testRedundancySettings = api.RedundancySettings{MinShards: 2, TotalShards: 6}
)

func TestUpload(t *testing.T) {
	// create test worker
	w := newTestWorker(t)

	// add hosts to worker
	w.AddHosts(testRedundancySettings.TotalShards * 2)

	// convenience variables
	os := w.os
	dl := w.downloadManager
	ul := w.uploadManager

	// create test data
	data := testData(128)

	// create upload params
	params := testParameters(t.Name())

	// upload data
	_, _, err := ul.Upload(context.Background(), bytes.NewReader(data), w.Contracts(), params, lockingPriorityUpload)
	if err != nil {
		t.Fatal(err)
	}

	// grab the object
	o, err := os.Object(context.Background(), testBucket, t.Name(), api.GetObjectOptions{})
	if err != nil {
		t.Fatal(err)
	}

	// build used hosts
	used := make(map[types.PublicKey]struct{})
	for _, shard := range o.Object.Object.Slabs[0].Shards {
		used[shard.LatestHost] = struct{}{}
	}

	// download the data and assert it matches
	var buf bytes.Buffer
	err = dl.DownloadObject(context.Background(), &buf, *o.Object.Object, 0, uint64(o.Object.Size), w.Contracts())
	if err != nil {
		t.Fatal(err)
	} else if !bytes.Equal(data, buf.Bytes()) {
		t.Fatal("data mismatch")
	}

	// filter contracts to have (at most) min shards used contracts
	var n int
	var filtered []api.ContractMetadata
	for _, md := range w.Contracts() {
		// add unused contracts
		if _, used := used[md.HostKey]; !used {
			filtered = append(filtered, md)
			continue
		}

		// add min shards used contracts
		if n < int(params.rs.MinShards) {
			filtered = append(filtered, md)
			n++
		}
	}

	// download the data again and assert it matches
	buf.Reset()
	err = dl.DownloadObject(context.Background(), &buf, *o.Object.Object, 0, uint64(o.Object.Size), filtered)
	if err != nil {
		t.Fatal(err)
	} else if !bytes.Equal(data, buf.Bytes()) {
		t.Fatal("data mismatch")
	}

	// filter out one contract - expect download to fail
	for i, md := range filtered {
		if _, used := used[md.HostKey]; used {
			filtered = append(filtered[:i], filtered[i+1:]...)
			break
		}
	}

	// download the data again and assert it fails
	buf.Reset()
	err = dl.DownloadObject(context.Background(), &buf, *o.Object.Object, 0, uint64(o.Object.Size), filtered)
	if !errors.Is(err, errDownloadNotEnoughHosts) {
		t.Fatal("expected not enough hosts error", err)
	}

	// try and upload into a bucket that does not exist
	params.bucket = "doesnotexist"
	_, _, err = ul.Upload(context.Background(), bytes.NewReader(data), w.Contracts(), params, lockingPriorityUpload)
	if !errors.Is(err, api.ErrBucketNotFound) {
		t.Fatal("expected bucket not found error", err)
	}

	// upload data using a cancelled context - assert we don't hang
	ctx, cancel := context.WithCancel(context.Background())
	cancel()
	_, _, err = ul.Upload(ctx, bytes.NewReader(data), w.Contracts(), params, lockingPriorityUpload)
	if err == nil || !errors.Is(err, errUploadInterrupted) {
		t.Fatal(err)
	}
}

func TestUploadPackedSlab(t *testing.T) {
	// create test worker
	w := newTestWorker(t)

	// add hosts to worker
<<<<<<< HEAD
	w.addHosts(testRedundancySettings.TotalShards)
=======
	w.AddHosts(testRedundancySettings.TotalShards * 2)
>>>>>>> 9798d641

	// convenience variables
	os := w.os
	mm := w.ulmm
	dl := w.downloadManager
	ul := w.uploadManager

	// create upload params
	params := testParameters(t.Name())
	params.packing = true

	// block aysnc packed slab uploads
	w.blockAsyncPackedSlabUploads(params)

	// create test data
	data := testData(128)

	// upload data
	_, _, err := ul.Upload(context.Background(), bytes.NewReader(data), w.Contracts(), params, lockingPriorityUpload)
	if err != nil {
		t.Fatal(err)
	}

	// assert our object store contains a partial slab
	if len(os.partials) != 1 {
		t.Fatal("expected 1 partial slab")
	}

	// grab the object
	o, err := os.Object(context.Background(), testBucket, t.Name(), api.GetObjectOptions{})
	if err != nil {
		t.Fatal(err)
	}

	// download the data and assert it matches
	var buf bytes.Buffer
	err = dl.DownloadObject(context.Background(), &buf, *o.Object.Object, 0, uint64(o.Object.Size), w.Contracts())
	if err != nil {
		t.Fatal(err)
	} else if !bytes.Equal(data, buf.Bytes()) {
		t.Fatal("data mismatch")
	}

	// fetch packed slabs for upload
	pss, err := os.PackedSlabsForUpload(context.Background(), time.Minute, uint8(params.rs.MinShards), uint8(params.rs.TotalShards), testContractSet, 1)
	if err != nil {
		t.Fatal(err)
	} else if len(pss) != 1 {
		t.Fatal("expected 1 packed slab")
	}
	ps := pss[0]

	// upload the packed slab
<<<<<<< HEAD
	mem := mm.AcquireMemory(context.Background(), params.rs.SlabSize())
	err = ul.UploadPackedSlab(context.Background(), params.rs, ps, mem, w.contracts(), 0, lockingPriorityUpload)
=======
	err = ul.UploadPackedSlab(context.Background(), params.rs, ps, mem, w.Contracts(), 0, lockingPriorityUpload)
>>>>>>> 9798d641
	if err != nil {
		t.Fatal(err)
	}

	// assert our object store contains zero partial slabs
	if len(os.partials) != 0 {
		t.Fatal("expected no partial slabs")
	}

	// re-grab the object
	o, err = os.Object(context.Background(), testBucket, t.Name(), api.GetObjectOptions{})
	if err != nil {
		t.Fatal(err)
	}

	// download the data again and assert it matches
	buf.Reset()
	err = dl.DownloadObject(context.Background(), &buf, *o.Object.Object, 0, uint64(o.Object.Size), w.Contracts())
	if err != nil {
		t.Fatal(err)
	} else if !bytes.Equal(data, buf.Bytes()) {
		t.Fatal("data mismatch")
	}

	// configure max buffer size
	os.setSlabBufferMaxSizeSoft(128)

	// upload 2x64 bytes using the worker
	params.path = t.Name() + "2"
	_, err = w.upload(context.Background(), bytes.NewReader(testData(64)), w.contracts(), params)
	if err != nil {
		t.Fatal(err)
	}
	params.path = t.Name() + "3"
	_, err = w.upload(context.Background(), bytes.NewReader(testData(64)), w.contracts(), params)
	if err != nil {
		t.Fatal(err)
	}

	// assert we still have two packed slabs (buffer limit not reached)
	pss, err = os.PackedSlabsForUpload(context.Background(), 0, uint8(params.rs.MinShards), uint8(params.rs.TotalShards), testContractSet, math.MaxInt)
	if err != nil {
		t.Fatal(err)
	} else if len(pss) != 2 {
		t.Fatal("expected 2 packed slab")
	}

	// upload one more byte (buffer limit reached)
	params.path = t.Name() + "4"
	_, err = w.upload(context.Background(), bytes.NewReader(testData(1)), w.contracts(), params)
	if err != nil {
		t.Fatal(err)
	}

	// assert we still have two packed slabs (one got uploaded synchronously)
	pss, err = os.PackedSlabsForUpload(context.Background(), 0, uint8(params.rs.MinShards), uint8(params.rs.TotalShards), testContractSet, math.MaxInt)
	if err != nil {
		t.Fatal(err)
	} else if len(pss) != 2 {
		t.Fatal("expected 2 packed slab")
	}

	// allow some time for the background thread to realise we blocked async
	// packed slab uploads
	time.Sleep(time.Second)

	// unblock asynchronous uploads
	w.unblockAsyncPackedSlabUploads(params)

	// upload 1 byte using the worker
	params.path = t.Name() + "5"
	_, err = w.upload(context.Background(), bytes.NewReader(testData(129)), w.contracts(), params)
	if err != nil {
		t.Fatal(err)
	}

	// allow some time for the thread to pick up the packed slabs
	time.Sleep(time.Second)

	// assert we uploaded all packed slabs
	pss, err = os.PackedSlabsForUpload(context.Background(), 0, uint8(params.rs.MinShards), uint8(params.rs.TotalShards), testContractSet, 1)
	if err != nil {
		t.Fatal(err)
	} else if len(pss) != 0 {
		t.Fatal("expected 0 packed slab")
	}
}

func TestUploadShards(t *testing.T) {
	// create test worker
	w := newTestWorker(t)

	// add hosts to worker
	w.AddHosts(testRedundancySettings.TotalShards * 2)

	// convenience variables
	os := w.os
	mm := w.ulmm
	dl := w.downloadManager
	ul := w.uploadManager

	// create test data
	data := testData(128)

	// create upload params
	params := testParameters(t.Name())

	// upload data
	_, _, err := ul.Upload(context.Background(), bytes.NewReader(data), w.Contracts(), params, lockingPriorityUpload)
	if err != nil {
		t.Fatal(err)
	}

	// grab the slab
	o, err := os.Object(context.Background(), testBucket, t.Name(), api.GetObjectOptions{})
	if err != nil {
		t.Fatal(err)
	} else if len(o.Object.Object.Slabs) != 1 {
		t.Fatal("expected 1 slab")
	}
	slab := o.Object.Object.Slabs[0]

	// build usedHosts hosts
	usedHosts := make(map[types.PublicKey]struct{})
	for _, shard := range slab.Shards {
		usedHosts[shard.LatestHost] = struct{}{}
	}

	// mark odd shards as bad
	var badIndices []int
	badHosts := make(map[types.PublicKey]struct{})
	for i, shard := range slab.Shards {
		if i%2 != 0 {
			badIndices = append(badIndices, i)
			badHosts[shard.LatestHost] = struct{}{}
		}
	}

	// download the slab
	shards, _, err := dl.DownloadSlab(context.Background(), slab.Slab, w.Contracts())
	if err != nil {
		t.Fatal(err)
	}

	// encrypt the shards
	o.Object.Object.Slabs[0].Slab.Encrypt(shards)

	// filter it down to the shards we need to migrate
	for i, si := range badIndices {
		shards[i] = shards[si]
	}
	shards = shards[:len(badIndices)]

	// recreate upload contracts
	contracts := make([]api.ContractMetadata, 0)
	for _, c := range w.Contracts() {
		_, used := usedHosts[c.HostKey]
		_, bad := badHosts[c.HostKey]
		if !used && !bad {
			contracts = append(contracts, c)
		}
	}

	// migrate those shards away from bad hosts
	mem := mm.AcquireMemory(context.Background(), uint64(len(badIndices))*rhpv2.SectorSize)
	err = ul.UploadShards(context.Background(), &o.Object.Object.Slabs[0].Slab, badIndices, shards, testContractSet, contracts, 0, lockingPriorityUpload, mem)
	if err != nil {
		t.Fatal(err)
	}

	// re-grab the slab
	o, err = os.Object(context.Background(), testBucket, t.Name(), api.GetObjectOptions{})
	if err != nil {
		t.Fatal(err)
	} else if len(o.Object.Object.Slabs) != 1 {
		t.Fatal("expected 1 slab")
	}
	slab = o.Object.Object.Slabs[0]

	// assert none of the shards are on bad hosts
	for _, shard := range slab.Shards {
		if _, bad := badHosts[shard.LatestHost]; bad {
			t.Fatal("shard is on bad host", shard.LatestHost)
		}
	}

	// create download contracts
	contracts = contracts[:0]
	for _, c := range w.Contracts() {
		if _, bad := badHosts[c.HostKey]; !bad {
			contracts = append(contracts, c)
		}
	}

	// download the data and assert it matches
	var buf bytes.Buffer
	err = dl.DownloadObject(context.Background(), &buf, *o.Object.Object, 0, uint64(o.Object.Size), contracts)
	if err != nil {
		t.Fatal(err)
	} else if !bytes.Equal(data, buf.Bytes()) {
		t.Fatal("data mismatch")
	}
}

func TestRefreshUploaders(t *testing.T) {
	// create test worker
	w := newTestWorker(t)

	// add hosts to worker
	w.AddHosts(testRedundancySettings.TotalShards)

	// convenience variables
	ul := w.uploadManager
	cs := w.cs
	hm := w.hm

	// create test data
	data := testData(128)

	// create upload params
	params := testParameters(t.Name())

	// upload data
	contracts := w.Contracts()
	_, err := w.upload(context.Background(), bytes.NewReader(data), contracts, params)
	if err != nil {
		t.Fatal(err)
	}

	// assert we have the expected number of uploaders
	if len(ul.uploaders) != len(contracts) {
		t.Fatalf("unexpected number of uploaders, %v != %v", len(ul.uploaders), len(contracts))
	}

	// renew the first contract
	c1 := contracts[0]
	c1Renewed := w.RenewContract(c1.HostKey)

	// remove the host from the second contract
	c2 := contracts[1]
	delete(hm.hosts, c2.HostKey)
	delete(cs.contracts, c2.ID)

	// add a new host/contract
	hNew := w.AddHost()

	// upload data
	contracts = w.Contracts()
	_, _, err = ul.Upload(context.Background(), bytes.NewReader(data), contracts, params, lockingPriorityUpload)
	if err != nil {
		t.Fatal(err)
	}

	// assert we added and renewed exactly one uploader
	var added, renewed int
	for _, ul := range ul.uploaders {
		switch ul.ContractID() {
		case hNew.metadata.ID:
			added++
		case c1Renewed.metadata.ID:
			renewed++
		default:
		}
	}
	if added != 1 {
		t.Fatalf("expected 1 added uploader, got %v", added)
	} else if renewed != 1 {
		t.Fatalf("expected 1 renewed uploader, got %v", renewed)
	}

	// assert we have one more uploader than we used to
	if len(ul.uploaders) != len(contracts)+1 {
		t.Fatalf("unexpected number of uploaders, %v != %v", len(ul.uploaders), len(contracts)+1)
	}

	// manually add a request to the queue of one of the uploaders we're about to expire
	responseChan := make(chan sectorUploadResp, 1)
	for _, ul := range ul.uploaders {
		if ul.fcid == hNew.metadata.ID {
			ul.mu.Lock()
			ul.queue = append(ul.queue, &sectorUploadReq{responseChan: responseChan, sector: &sectorUpload{ctx: context.Background()}})
			ul.mu.Unlock()
			break
		}
	}

	// upload data again but now with a blockheight that should expire most uploaders
	params.bh = c1.WindowEnd
	ul.Upload(context.Background(), bytes.NewReader(data), contracts, params, lockingPriorityUpload)

	// assert we only have one uploader left
	if len(ul.uploaders) != 1 {
		t.Fatalf("unexpected number of uploaders, %v != %v", len(ul.uploaders), 1)
	}

	// assert all queued requests failed with an error indicating the underlying
	// contract expired
	res := <-responseChan
	if !errors.Is(res.err, errContractExpired) {
		t.Fatal("expected contract expired error", res.err)
	}
}

func TestUploadRegression(t *testing.T) {
	// create test worker
	w := newTestWorker(t)

	// add hosts to worker
	w.AddHosts(testRedundancySettings.TotalShards)

	// convenience variables
	os := w.os
	dl := w.downloadManager

	// create test data
	data := testData(128)

	// create upload params
	params := testParameters(t.Name())

	// make sure the memory manager blocks
	unblock := w.BlockUploads()

	// upload data
	ctx, cancel := context.WithTimeout(context.Background(), time.Second)
	defer cancel()
	_, err := w.upload(ctx, bytes.NewReader(data), w.Contracts(), params)
	if !errors.Is(err, errUploadInterrupted) {
		t.Fatal(err)
	}

	// unblock the memory manager
	unblock()

	// upload data
	_, err = w.upload(context.Background(), bytes.NewReader(data), w.Contracts(), params)
	if err != nil {
		t.Fatal(err)
	}

	// grab the object
	o, err := os.Object(context.Background(), testBucket, t.Name(), api.GetObjectOptions{})
	if err != nil {
		t.Fatal(err)
	}

	// download data for good measure
	var buf bytes.Buffer
	err = dl.DownloadObject(context.Background(), &buf, *o.Object.Object, 0, uint64(o.Object.Size), w.Contracts())
	if err != nil {
		t.Fatal(err)
	} else if !bytes.Equal(data, buf.Bytes()) {
		t.Fatal("data mismatch", data, buf.Bytes())
	}
}

func testParameters(path string) uploadParameters {
	return uploadParameters{
		bucket: testBucket,
		path:   path,

		ec:               object.GenerateEncryptionKey(), // random key
		encryptionOffset: 0,                              // from the beginning

		contractSet: testContractSet,
		rs:          testRedundancySettings,
	}
}

func testData(n int) []byte {
	data := make([]byte, n)
	if _, err := frand.Read(data); err != nil {
		panic(err)
	}
	return data
}<|MERGE_RESOLUTION|>--- conflicted
+++ resolved
@@ -128,11 +128,7 @@
 	w := newTestWorker(t)
 
 	// add hosts to worker
-<<<<<<< HEAD
-	w.addHosts(testRedundancySettings.TotalShards)
-=======
 	w.AddHosts(testRedundancySettings.TotalShards * 2)
->>>>>>> 9798d641
 
 	// convenience variables
 	os := w.os
@@ -145,7 +141,7 @@
 	params.packing = true
 
 	// block aysnc packed slab uploads
-	w.blockAsyncPackedSlabUploads(params)
+	w.BlockAsyncPackedSlabUploads(params)
 
 	// create test data
 	data := testData(128)
@@ -186,12 +182,8 @@
 	ps := pss[0]
 
 	// upload the packed slab
-<<<<<<< HEAD
 	mem := mm.AcquireMemory(context.Background(), params.rs.SlabSize())
-	err = ul.UploadPackedSlab(context.Background(), params.rs, ps, mem, w.contracts(), 0, lockingPriorityUpload)
-=======
 	err = ul.UploadPackedSlab(context.Background(), params.rs, ps, mem, w.Contracts(), 0, lockingPriorityUpload)
->>>>>>> 9798d641
 	if err != nil {
 		t.Fatal(err)
 	}
@@ -221,12 +213,12 @@
 
 	// upload 2x64 bytes using the worker
 	params.path = t.Name() + "2"
-	_, err = w.upload(context.Background(), bytes.NewReader(testData(64)), w.contracts(), params)
+	_, err = w.upload(context.Background(), bytes.NewReader(testData(64)), w.Contracts(), params)
 	if err != nil {
 		t.Fatal(err)
 	}
 	params.path = t.Name() + "3"
-	_, err = w.upload(context.Background(), bytes.NewReader(testData(64)), w.contracts(), params)
+	_, err = w.upload(context.Background(), bytes.NewReader(testData(64)), w.Contracts(), params)
 	if err != nil {
 		t.Fatal(err)
 	}
@@ -241,7 +233,7 @@
 
 	// upload one more byte (buffer limit reached)
 	params.path = t.Name() + "4"
-	_, err = w.upload(context.Background(), bytes.NewReader(testData(1)), w.contracts(), params)
+	_, err = w.upload(context.Background(), bytes.NewReader(testData(1)), w.Contracts(), params)
 	if err != nil {
 		t.Fatal(err)
 	}
@@ -259,11 +251,11 @@
 	time.Sleep(time.Second)
 
 	// unblock asynchronous uploads
-	w.unblockAsyncPackedSlabUploads(params)
+	w.UnblockAsyncPackedSlabUploads(params)
 
 	// upload 1 byte using the worker
 	params.path = t.Name() + "5"
-	_, err = w.upload(context.Background(), bytes.NewReader(testData(129)), w.contracts(), params)
+	_, err = w.upload(context.Background(), bytes.NewReader(testData(129)), w.Contracts(), params)
 	if err != nil {
 		t.Fatal(err)
 	}
