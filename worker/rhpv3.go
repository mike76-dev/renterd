--- conflicted
+++ resolved
@@ -59,17 +59,10 @@
 	// account balance was insufficient.
 	errBalanceInsufficient = errors.New("ephemeral account balance was insufficient")
 
-<<<<<<< HEAD
-=======
-	// errBalanceMaxExceeded occurs when a deposit would push the account's
-	// balance over the maximum allowed ephemeral account balance.
-	errBalanceMaxExceeded = errors.New("ephemeral account maximum balance exceeded")
-
 	// errInsufficientFunds is returned by various RPCs when the renter is
 	// unable to provide sufficient payment to the host.
 	errInsufficientFunds = errors.New("insufficient funds")
 
->>>>>>> aa777b2c
 	// errMaxRevisionReached occurs when trying to revise a contract that has
 	// already reached the highest possible revision number. Usually happens
 	// when trying to use a renewed contract.
