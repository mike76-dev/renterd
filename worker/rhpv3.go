package worker

import (
	"bytes"
	"context"
	"encoding/binary"
	"encoding/json"
	"errors"
	"fmt"
	"io"
	"math"
	"math/big"
	"strings"
	"sync"
	"time"

	rhpv2 "go.sia.tech/core/rhp/v2"
	rhpv3 "go.sia.tech/core/rhp/v3"
	"go.sia.tech/core/types"
	"go.sia.tech/renterd/api"
	"go.sia.tech/renterd/hostdb"
	"go.sia.tech/renterd/wallet"
	"go.sia.tech/siad/crypto"
	"lukechampine.com/frand"

	// Satellite
<<<<<<< HEAD
	"go.sia.tech/renterd/satellite"
=======
	"github.com/mike76-dev/renterd-satellite"
>>>>>>> 2ebfda55
)

const (
	// accountLockingDuration is the time for which an account lock remains
	// reserved on the bus after locking it.
	accountLockingDuration = 30 * time.Second

	// defaultWithdrawalExpiryBlocks is the number of blocks we add to the
	// current blockheight when we define an expiry block height for withdrawal
	// messages.
	defaultWithdrawalExpiryBlocks = 6

	// responseLeeway is the amount of leeway given to the maxLen when we read
	// the response in the ReadSector RPC
	responseLeeway = 1 << 12 // 4 KiB
)

var (
	// errBalanceSufficient occurs when funding an account to a desired balance
	// that's lower than its current balance.
	errBalanceSufficient = errors.New("ephemeral account balance greater than desired balance")

	// errBalanceInsufficient occurs when a withdrawal failed because the
	// account balance was insufficient.
	errBalanceInsufficient = errors.New("ephemeral account balance was insufficient")

	// errBalanceMaxExceeded occurs when a deposit would push the account's
	// balance over the maximum allowed ephemeral account balance.
	errBalanceMaxExceeded = errors.New("ephemeral account maximum balance exceeded")

	// errMaxRevisionReached occurs when trying to revise a contract that has
	// already reached the highest possible revision number. Usually happens
	// when trying to use a renewed contract.
	errMaxRevisionReached = errors.New("contract has reached the maximum number of revisions")

	// errTransportClosed is returned when using a transportV3 which was already
	// closed.
	errTransportClosed = errors.New("transport closed")
)

// transportV3 is a reference-counted wrapper for rhpv3.Transport.
type transportV3 struct {
	mu       sync.Mutex
	refCount uint64
	t        *rhpv3.Transport
}

type streamV3 struct {
	cancel context.CancelFunc
	*rhpv3.Stream
}

// Close closes the stream and cancels the goroutine launched by DialStream.
func (s *streamV3) Close() error {
	s.cancel()
	return s.Stream.Close()
}

// Close decrements the refcounter and closes the transport if the refcounter
// reaches 0.
func (t *transportV3) Close() error {
	t.mu.Lock()
	defer t.mu.Unlock()

	// Decrement refcounter.
	t.refCount--

	// Close the transport if the refcounter is zero.
	if t.refCount == 0 {
		err := t.t.Close()
		t.t = nil
		return err
	}
	return nil
}

// DialStream dials a new stream on the transport.
func (t *transportV3) DialStream(ctx context.Context) (*streamV3, error) {
	t.mu.Lock()
	transport := t.t
	t.mu.Unlock()
	if transport == nil {
		return nil, errTransportClosed
	}

	// Close the stream when the context is closed to unblock any reads or
	// writes.
	stream := transport.DialStream()

	// Apply a sane timeout to the stream.
	if err := stream.SetDeadline(time.Now().Add(5 * time.Minute)); err != nil {
		_ = stream.Close()
		return nil, err
	}

	// Make sure the stream is closed when the context is closed.
	doneCtx, doneFn := context.WithCancel(ctx)
	go func() {
		select {
		case <-doneCtx.Done():
		case <-ctx.Done():
			_ = stream.Close()
		}
	}()
	return &streamV3{
		Stream: stream,
		cancel: doneFn,
	}, nil
}

// transportPoolV3 is a pool of rhpv3.Transports which allows for reusing them.
type transportPoolV3 struct {
	mu   sync.Mutex
	pool map[string]*transportV3
}

func newTransportPoolV3() *transportPoolV3 {
	return &transportPoolV3{
		pool: make(map[string]*transportV3),
	}
}

func (p *transportPoolV3) newTransport(ctx context.Context, siamuxAddr string, hostKey types.PublicKey) (*transportV3, error) {
	// Get or create a transport for the given siamux address.
	p.mu.Lock()
	t, found := p.pool[siamuxAddr]
	if !found {
		t = &transportV3{}
		p.pool[siamuxAddr] = t
	}

	// Lock the transport and increment its refcounter.
	t.mu.Lock()
	defer t.mu.Unlock()

	// Unlock the pool now that the transport is locked.
	p.mu.Unlock()

	// Init the transport if necessary.
	if t.t == nil {
		conn, err := dial(ctx, siamuxAddr, hostKey)
		if err != nil {
			return nil, err
		}

		doneChan := make(chan struct{})
		defer close(doneChan)
		go func() {
			select {
			case <-doneChan:
			case <-ctx.Done():
				_ = conn.Close()
			}
		}()
		t.t, err = rhpv3.NewRenterTransport(conn, hostKey)
		if err != nil {
			return nil, err
		}
	}

	// Increment the refcounter upon success.
	t.refCount++
	return t, nil
}

func (p *transportPoolV3) withTransportV3(ctx context.Context, hostKey types.PublicKey, siamuxAddr string, fn func(*transportV3) error) (err error) {
	t, err := p.newTransport(ctx, siamuxAddr, hostKey)
	if err != nil {
		return err
	}
	defer t.Close()
	return fn(t)
}

func (w *worker) FetchRevisionWithAccount(ctx context.Context, hostKey types.PublicKey, siamuxAddr string, bh uint64, contractID types.FileContractID) (rev types.FileContractRevision, err error) {
	acc, err := w.accounts.ForHost(hostKey)
	if err != nil {
		return types.FileContractRevision{}, err
	}
	err = acc.WithWithdrawal(ctx, func() (types.Currency, error) {
		var cost types.Currency
		return cost, w.transportPoolV3.withTransportV3(ctx, hostKey, siamuxAddr, func(t *transportV3) (err error) {
			rev, err = RPCLatestRevision(ctx, t, contractID, func(revision *types.FileContractRevision) (rhpv3.HostPriceTable, rhpv3.PaymentMethod, error) {
				// Fetch pt.
				pt, err := w.priceTables.fetch(ctx, hostKey, nil)
				if err != nil {
					return rhpv3.HostPriceTable{}, nil, fmt.Errorf("failed to fetch pricetable, err: %v", err)
				}
				// Check pt.
				if breakdown := GougingCheckerFromContext(ctx).Check(nil, &pt.HostPriceTable); breakdown.Gouging() {
					return rhpv3.HostPriceTable{}, nil, fmt.Errorf("failed to fetch revision, %w: %v", errGougingHost, breakdown.Reasons())
				}
				cost = pt.LatestRevisionCost
				payment := rhpv3.PayByEphemeralAccount(acc.id, cost, bh+defaultWithdrawalExpiryBlocks, w.accounts.deriveAccountKey(hostKey))
				return pt.HostPriceTable, &payment, nil
			})
			if err != nil {
				return err
			}
			return nil
		})
	})
	return rev, err
}

// FetchRevisionWithContract fetches the latest revision of a contract and uses
// a contract to pay for it.
func (w *worker) FetchRevisionWithContract(ctx context.Context, hostKey types.PublicKey, siamuxAddr string, contractID types.FileContractID) (rev types.FileContractRevision, err error) {
	acc, err := w.accounts.ForHost(hostKey)
	if err != nil {
		return types.FileContractRevision{}, err
	}
	err = w.transportPoolV3.withTransportV3(ctx, hostKey, siamuxAddr, func(t *transportV3) (err error) {
		rev, err = RPCLatestRevision(ctx, t, contractID, func(revision *types.FileContractRevision) (rhpv3.HostPriceTable, rhpv3.PaymentMethod, error) {
			// Fetch pt.
			pt, err := w.priceTables.fetch(ctx, hostKey, revision)
			if err != nil {
				return rhpv3.HostPriceTable{}, nil, fmt.Errorf("failed to fetch pricetable, err: %v", err)
			}
			// Check pt.
			if breakdown := GougingCheckerFromContext(ctx).Check(nil, &pt.HostPriceTable); breakdown.Gouging() {
				return rhpv3.HostPriceTable{}, nil, fmt.Errorf("failed to fetch revision, %w: %v", errGougingHost, breakdown.Reasons())
			}
			// Pay for the revision.
			payment, err := payByContract(revision, pt.LatestRevisionCost, acc.id, w.deriveRenterKey(hostKey))
			if err != nil {
				return rhpv3.HostPriceTable{}, nil, err
			}
			return pt.HostPriceTable, &payment, nil
		})
		return err
	})
	return rev, err
}

func (w *worker) fundAccount(ctx context.Context, hk types.PublicKey, siamuxAddr string, balance types.Currency, revision *types.FileContractRevision) error {
	// fetch account
	account, err := w.accounts.ForHost(hk)
	if err != nil {
		return err
	}

	// fetch pricetable
	pt, err := w.priceTables.fetch(ctx, hk, revision)
	if err != nil {
		return err
	}

	// calculate the amount to deposit
	curr, err := account.Balance(ctx)
	if err != nil {
		return err
	}
	if curr.Cmp(balance) >= 0 {
		return fmt.Errorf("%w; %v>%v", errBalanceSufficient, curr, balance)
	}
	amount := balance.Sub(curr)

	// cap the amount by the amount of money left in the contract
	renterFunds := revision.ValidRenterPayout()
	if renterFunds.Cmp(pt.FundAccountCost) <= 0 {
		return fmt.Errorf("insufficient funds to fund account: %v <= %v", renterFunds, pt.FundAccountCost)
	} else if maxAmount := renterFunds.Sub(pt.FundAccountCost); maxAmount.Cmp(amount) < 0 {
		amount = maxAmount
	}

	return account.WithDeposit(ctx, func() (types.Currency, error) {
		return amount, w.transportPoolV3.withTransportV3(ctx, hk, siamuxAddr, func(t *transportV3) (err error) {
			rk := w.deriveRenterKey(hk)
			cost := amount.Add(pt.FundAccountCost)
			payment, err := payByContract(revision, cost, rhpv3.Account{}, rk) // no account needed for funding
			if err != nil {
				return err
			}
			if err := RPCFundAccount(ctx, t, &payment, account.id, pt.UID); err != nil {
				return fmt.Errorf("failed to fund account with %v;%w", amount, err)
			}
			// send the new revision to the satellite
			satellite.StaticSatellite.UpdateRevision(ctx, rhpv2.ContractRevision{Revision: *revision,}, api.ContractSpending{FundAccount: cost})
			w.contractSpendingRecorder.Record(revision.ParentID, api.ContractSpending{FundAccount: cost})
			return nil
		})
	})
}

func (w *worker) syncAccount(ctx context.Context, hk types.PublicKey, siamuxAddr string, revision *types.FileContractRevision) error {
	// fetch the account
	account, err := w.accounts.ForHost(hk)
	if err != nil {
		return err
	}

	// fetch pricetable
	pt, err := w.priceTables.fetch(ctx, hk, revision)
	if err != nil {
		return err
	}

	return account.WithSync(ctx, func() (types.Currency, error) {
		var balance types.Currency
		err := w.transportPoolV3.withTransportV3(ctx, hk, siamuxAddr, func(t *transportV3) error {
			payment := w.preparePayment(hk, pt.AccountBalanceCost, pt.HostBlockHeight)
			balance, err = RPCAccountBalance(ctx, t, &payment, account.id, pt.UID)
			return err
		})
		return balance, err
	})
}

func isMaxBalanceExceeded(err error) bool {
	if err == nil {
		return false
	}
	return strings.Contains(err.Error(), errBalanceMaxExceeded.Error())
}

func isBalanceInsufficient(err error) bool {
	if err == nil {
		return false
	}
	// compare error first
	if errors.Is(err, errBalanceSufficient) {
		return true
	}
	// then compare the string in case the error was returned by a host
	return strings.Contains(err.Error(), errBalanceInsufficient.Error())
}

type (
	// accounts stores the balance and other metrics of accounts that the
	// worker maintains with a host.
	accounts struct {
		store AccountStore
		key   types.PrivateKey
	}

	// account contains information regarding a specific account of the
	// worker.
	account struct {
		bus  AccountStore
		id   rhpv3.Account
		key  types.PrivateKey
		host types.PublicKey
	}

	host struct {
		acc           *account
		bh            uint64
		fcid          types.FileContractID
		pt            rhpv3.HostPriceTable
		siamuxAddr    string
		renterKey     types.PrivateKey
		accountKey    types.PrivateKey
		transportPool *transportPoolV3
	}
)

func (w *worker) initAccounts(as AccountStore) {
	if w.accounts != nil {
		panic("accounts already initialized") // developer error
	}
	w.accounts = &accounts{
		store: as,
		key:   w.deriveSubKey("accountkey"),
	}
}

func (w *worker) withHostV3(ctx context.Context, contractID types.FileContractID, hostKey types.PublicKey, siamuxAddr string, fn func(hostV3) error) (err error) {
	acc, err := w.accounts.ForHost(hostKey)
	if err != nil {
		return err
	}

	pt, err := w.priceTables.fetch(ctx, hostKey, nil)
	if err != nil {
		return err
	}

	return fn(&host{
		acc:           acc,
		bh:            pt.HostBlockHeight,
		fcid:          contractID,
		pt:            pt.HostPriceTable,
		siamuxAddr:    siamuxAddr,
		renterKey:     w.deriveRenterKey(hostKey),
		accountKey:    w.accounts.deriveAccountKey(hostKey),
		transportPool: w.transportPoolV3,
	})
}

// ForHost returns an account to use for a given host. If the account
// doesn't exist, a new one is created.
func (a *accounts) ForHost(hk types.PublicKey) (*account, error) {
	// Key should be set.
	if hk == (types.PublicKey{}) {
		return nil, errors.New("empty host key provided")
	}

	// Return account.
	accountID := rhpv3.Account(a.deriveAccountKey(hk).PublicKey())
	return &account{
		bus:  a.store,
		id:   accountID,
		key:  a.key,
		host: hk,
	}, nil
}

// WithDeposit increases the balance of an account by the amount returned by
// amtFn if amtFn doesn't return an error.
func (a *account) WithDeposit(ctx context.Context, amtFn func() (types.Currency, error)) error {
	_, lockID, err := a.bus.LockAccount(ctx, a.id, a.host, false, accountLockingDuration)
	if err != nil {
		return err
	}
	defer a.bus.UnlockAccount(ctx, a.id, lockID)

	amt, err := amtFn()
	if err != nil {
		return err
	}
	return a.bus.AddBalance(ctx, a.id, a.host, amt.Big())
}

func (a *account) Balance(ctx context.Context) (types.Currency, error) {
	account, lockID, err := a.bus.LockAccount(ctx, a.id, a.host, false, accountLockingDuration)
	if err != nil {
		return types.Currency{}, err
	}
	defer a.bus.UnlockAccount(ctx, a.id, lockID)
	return types.NewCurrency(account.Balance.Uint64(), new(big.Int).Rsh(account.Balance, 64).Uint64()), nil
}

// WithWithdrawal decreases the balance of an account by the amount returned by
// amtFn if amtFn doesn't return an error.
func (a *account) WithWithdrawal(ctx context.Context, amtFn func() (types.Currency, error)) error {
	account, lockID, err := a.bus.LockAccount(ctx, a.id, a.host, false, accountLockingDuration)
	if err != nil {
		return err
	}
	defer a.bus.UnlockAccount(ctx, a.id, lockID)

	// return early if our account is not funded
	if account.Balance.Cmp(big.NewInt(0)) <= 0 {
		return errBalanceInsufficient
	}

	amt, err := amtFn()
	if err != nil && isBalanceInsufficient(err) {
		scheduleCtx, cancel := context.WithTimeout(context.Background(), 10*time.Second)
		defer cancel()
		err2 := a.bus.ScheduleSync(scheduleCtx, a.id, a.host)
		if err2 != nil {
			err = fmt.Errorf("%w; failed to set requiresSync flag on bus, error: %v", err, err2)
		}
		return err
	}
	if err != nil {
		return err
	}
	return a.bus.AddBalance(ctx, a.id, a.host, new(big.Int).Neg(amt.Big()))
}

// WithSync syncs an accounts balance with the bus. To do so, the account is
// locked while the balance is fetched through balanceFn.
func (a *account) WithSync(ctx context.Context, balanceFn func() (types.Currency, error)) error {
	_, lockID, err := a.bus.LockAccount(ctx, a.id, a.host, true, accountLockingDuration)
	if err != nil {
		return err
	}
	defer a.bus.UnlockAccount(ctx, a.id, lockID)
	balance, err := balanceFn()
	if err != nil {
		return err
	}
	return a.bus.SetBalance(ctx, a.id, a.host, balance.Big())
}

// deriveAccountKey derives an account plus key for a given host and worker.
// Each worker has its own account for a given host. That makes concurrency
// around keeping track of an accounts balance and refilling it a lot easier in
// a multi-worker setup.
func (a *accounts) deriveAccountKey(hostKey types.PublicKey) types.PrivateKey {
	index := byte(0) // not used yet but can be used to derive more than 1 account per host

	// Append the the host for which to create it and the index to the
	// corresponding sub-key.
	subKey := a.key
	data := append(subKey, hostKey[:]...)
	data = append(data, index)

	seed := types.HashBytes(data)
	pk := types.NewPrivateKeyFromSeed(seed[:])
	for i := range seed {
		seed[i] = 0
	}
	return pk
}

func (r *host) Contract() types.FileContractID {
	return r.fcid
}

func (r *host) HostKey() types.PublicKey {
	return r.acc.host
}

func (*host) DeleteSectors(ctx context.Context, roots []types.Hash256) error {
	panic("not implemented")
}

func (r *host) DownloadSector(ctx context.Context, w io.Writer, root types.Hash256, offset, length uint64) (err error) {
	// return errGougingHost if gouging checks fail
	if breakdown := GougingCheckerFromContext(ctx).Check(nil, &r.pt); breakdown.Gouging() {
		return fmt.Errorf("failed to download sector, %w: %v", errGougingHost, breakdown.Reasons())
	}
	// return errBalanceInsufficient if balance insufficient
	defer func() {
		if isBalanceInsufficient(err) {
			err = fmt.Errorf("%w %v, err: %v", errBalanceInsufficient, r.HostKey(), err)
		}
	}()

	return r.acc.WithWithdrawal(ctx, func() (amount types.Currency, err error) {
		err = r.transportPool.withTransportV3(ctx, r.HostKey(), r.siamuxAddr, func(t *transportV3) error {
			cost, err := readSectorCost(r.pt)
			if err != nil {
				return err
			}

			var refund types.Currency
			payment := rhpv3.PayByEphemeralAccount(r.acc.id, cost, r.bh+defaultWithdrawalExpiryBlocks, r.accountKey)
			cost, refund, err = RPCReadSector(ctx, t, w, r.pt, &payment, offset, length, root, true)
			amount = cost.Sub(refund)
			return err
		})
		return
	})
}

// UploadSector uploads a sector to the host.
func (r *host) UploadSector(ctx context.Context, sector *[rhpv2.SectorSize]byte, rev *types.FileContractRevision) (_ types.Hash256, err error) {
	// return errGougingHost if gouging checks fail
	if breakdown := GougingCheckerFromContext(ctx).Check(nil, &r.pt); breakdown.Gouging() {
		return types.Hash256{}, fmt.Errorf("failed to upload sector, %w: %v", errGougingHost, breakdown.Reasons())
	}
	// return errBalanceInsufficient if balance insufficient
	defer func() {
		if isBalanceInsufficient(err) {
			err = fmt.Errorf("%w %v, err: %v", errBalanceInsufficient, r.HostKey(), err)
		}
	}()

	var sectorRoot types.Hash256
	return sectorRoot, r.acc.WithWithdrawal(ctx, func() (amount types.Currency, err error) {
		err = r.transportPool.withTransportV3(ctx, r.HostKey(), r.siamuxAddr, func(t *transportV3) error {
			var refund, cost types.Currency
			expectedCost, _, _, err := uploadSectorCost(r.pt, rev.EndHeight())
			if err != nil {
				return err
			}
			payment := rhpv3.PayByEphemeralAccount(r.acc.id, expectedCost, r.bh+defaultWithdrawalExpiryBlocks, r.accountKey)
			sectorRoot, cost, refund, err = RPCAppendSector(ctx, t, r.renterKey, r.pt, rev, &payment, sector)
			amount = cost.Sub(refund)
			return err
		})
		return
	})
}

// readSectorCost returns an overestimate for the cost of reading a sector from a host
func readSectorCost(pt rhpv3.HostPriceTable) (types.Currency, error) {
	rc := pt.BaseCost()
	rc = rc.Add(pt.ReadSectorCost(rhpv2.SectorSize))
	cost, _ := rc.Total()

	// overestimate the cost by 5%
	cost, overflow := cost.Mul64WithOverflow(21)
	if overflow {
		return types.ZeroCurrency, errors.New("overflow occurred while adding leeway to read sector cost")
	}
	return cost.Div64(20), nil
}

// uploadSectorCost returns an overestimate for the cost of uploading a sector
// to a host
func uploadSectorCost(pt rhpv3.HostPriceTable, endHeight uint64) (cost, collateral, storage types.Currency, _ error) {
	rc := pt.BaseCost()
	rc = rc.Add(pt.AppendSectorCost(endHeight - pt.HostBlockHeight))
	cost, collateral = rc.Total()

	// overestimate the cost by 5%
	cost, overflow := cost.Mul64WithOverflow(21)
	if overflow {
		return types.ZeroCurrency, types.ZeroCurrency, types.ZeroCurrency, errors.New("overflow occurred while adding leeway to read sector cost")
	}
	return cost.Div64(20), collateral, rc.Storage, nil
}

// priceTableValidityLeeway is the number of time before the actual expiry of a
// price table when we start considering it invalid.
const priceTableValidityLeeway = -30 * time.Second

type priceTables struct {
	w *worker

	mu          sync.Mutex
	priceTables map[types.PublicKey]*priceTable
}

type priceTable struct {
	w  *worker
	hk types.PublicKey

	mu     sync.Mutex
	hpt    hostdb.HostPriceTable
	update *priceTableUpdate
}

type priceTableUpdate struct {
	err  error
	done chan struct{}
	hpt  hostdb.HostPriceTable
}

func (w *worker) initPriceTables() {
	if w.priceTables != nil {
		panic("priceTables already initialized") // developer error
	}
	w.priceTables = &priceTables{
		w:           w,
		priceTables: make(map[types.PublicKey]*priceTable),
	}
}

// fetch returns a price table for the given host
func (pts *priceTables) fetch(ctx context.Context, hk types.PublicKey, revision *types.FileContractRevision) (hostdb.HostPriceTable, error) {
	pts.mu.Lock()
	pt, exists := pts.priceTables[hk]
	if !exists {
		pt = &priceTable{
			w:  pts.w,
			hk: hk,
		}
		pts.priceTables[hk] = pt
	}
	pts.mu.Unlock()

	return pt.fetch(ctx, revision)
}

func (pt *priceTable) ongoingUpdate() (bool, *priceTableUpdate) {
	pt.mu.Lock()
	defer pt.mu.Unlock()

	var ongoing bool
	if pt.update == nil {
		pt.update = &priceTableUpdate{done: make(chan struct{})}
	} else {
		ongoing = true
	}

	return ongoing, pt.update
}

func (p *priceTable) fetch(ctx context.Context, revision *types.FileContractRevision) (hpt hostdb.HostPriceTable, err error) {
	// convenience variables
	hk := p.hk
	w := p.w
	b := p.w.bus

	// grab the current price table
	p.mu.Lock()
	hpt = p.hpt
	p.mu.Unlock()

	// price table is valid, no update necessary, return early
	if !hpt.Expiry.IsZero() {
		total := int(math.Floor(hpt.HostPriceTable.Validity.Seconds() * 0.1))
		priceTableUpdateLeeway := -time.Duration(frand.Intn(total)) * time.Second
		if time.Now().Before(hpt.Expiry.Add(priceTableValidityLeeway).Add(priceTableUpdateLeeway)) {
			return
		}
	}

	// price table is valid and update ongoing, return early
	ongoing, update := p.ongoingUpdate()
	if ongoing && !hpt.Expiry.IsZero() && time.Now().Before(hpt.Expiry.Add(priceTableValidityLeeway)) {
		return
	}

	// price table is being updated, wait for the update
	if ongoing {
		select {
		case <-ctx.Done():
			return hostdb.HostPriceTable{}, fmt.Errorf("%w; timeout while blocking for pricetable update", ctx.Err())
		case <-update.done:
		}
		return update.hpt, update.err
	}

	// this thread is updating the price table
	defer func() {
		update.hpt = hpt
		update.err = err
		close(update.done)

		p.mu.Lock()
		if err == nil {
			p.hpt = hpt
		}
		p.update = nil
		p.mu.Unlock()
	}()

	// fetch the host, return early if it has a valid price table
	host, err := b.Host(ctx, hk)
	if err == nil && host.Scanned && time.Now().Before(host.PriceTable.Expiry.Add(priceTableValidityLeeway)) {
		hpt = host.PriceTable
		return
	}

	// sanity check the host has been scanned before fetching the price table
	if !host.Scanned {
		return hostdb.HostPriceTable{}, fmt.Errorf("host %v was not scanned", hk)
	}

	// otherwise fetch it
	return w.fetchPriceTable(ctx, hk, host.Settings.SiamuxAddr(), revision)
}

// preparePriceTableContractPayment prepare a payment function to pay for a
// price table from the given host using the provided revision.
//
// NOTE: This way of paying for a price table should only be used if payment by
// EA is not possible or if we already need a contract revision anyway. e.g.
// funding an EA.
func (w *worker) preparePriceTableContractPayment(hk types.PublicKey, revision *types.FileContractRevision) PriceTablePaymentFunc {
	return func(pt rhpv3.HostPriceTable) (rhpv3.PaymentMethod, error) {
		// TODO: gouging check on price table

		refundAccount := rhpv3.Account(w.accounts.deriveAccountKey(hk).PublicKey())
		rk := w.deriveRenterKey(hk)
		payment, err := payByContract(revision, pt.UpdatePriceTableCost, refundAccount, rk)
		if err != nil {
			return nil, err
		}
		return &payment, nil
	}
}

// preparePriceTableAccountPayment prepare a payment function to pay for a price
// table from the given host using the provided revision.
//
// NOTE: This is the preferred way of paying for a price table since it is
// faster and doesn't require locking a contract.
func (w *worker) preparePriceTableAccountPayment(hk types.PublicKey, bh uint64) PriceTablePaymentFunc {
	return func(pt rhpv3.HostPriceTable) (rhpv3.PaymentMethod, error) {
		// TODO: gouging check on price table

		accountKey := w.accounts.deriveAccountKey(hk)
		account := rhpv3.Account(accountKey.PublicKey())
		payment := rhpv3.PayByEphemeralAccount(account, pt.UpdatePriceTableCost, bh+defaultWithdrawalExpiryBlocks, accountKey)
		return &payment, nil
	}
}

func processPayment(s *streamV3, payment rhpv3.PaymentMethod) error {
	var paymentType types.Specifier
	switch payment.(type) {
	case *rhpv3.PayByContractRequest:
		paymentType = rhpv3.PaymentTypeContract
	case *rhpv3.PayByEphemeralAccountRequest:
		paymentType = rhpv3.PaymentTypeEphemeralAccount
	default:
		panic("unhandled payment method")
	}
	if err := s.WriteResponse(&paymentType); err != nil {
		return err
	} else if err := s.WriteResponse(payment); err != nil {
		return err
	}
	if _, ok := payment.(*rhpv3.PayByContractRequest); ok {
		var pr rhpv3.PaymentResponse
		if err := s.ReadResponse(&pr, 4096); err != nil {
			return err
		}
		// TODO: return host signature
	}
	return nil
}

// PriceTablePaymentFunc is a function that can be passed in to RPCPriceTable.
// It is called after the price table is received from the host and supposed to
// create a payment for that table and return it. It can also be used to perform
// gouging checks before paying for the table.
type PriceTablePaymentFunc func(pt rhpv3.HostPriceTable) (rhpv3.PaymentMethod, error)

// Renew renews a contract with a host. To avoid an edge case where the contract
// is drained and can therefore not be used to pay for the revision, we simply
// don't pay for it.
func (w *worker) Renew(ctx context.Context, rrr api.RHPRenewRequest, cs api.ConsensusState, renterKey types.PrivateKey) (_ rhpv2.ContractRevision, _ []types.Transaction, err error) {
	var rev rhpv2.ContractRevision
	var txnSet []types.Transaction
	var renewErr error
	err = w.transportPoolV3.withTransportV3(ctx, rrr.HostKey, rrr.SiamuxAddr, func(t *transportV3) (err error) {
		_, err = RPCLatestRevision(ctx, t, rrr.ContractID, func(revision *types.FileContractRevision) (rhpv3.HostPriceTable, rhpv3.PaymentMethod, error) {
			// Renew contract.
			rev, txnSet, renewErr = w.RPCRenew(ctx, rrr, cs, t, revision, renterKey)
			return rhpv3.HostPriceTable{}, nil, nil
		})
		return err
	})
	if err != nil {
		return rhpv2.ContractRevision{}, nil, err
	}
	return rev, txnSet, renewErr
}

// RPCPriceTable calls the UpdatePriceTable RPC.
func RPCPriceTable(ctx context.Context, t *transportV3, paymentFunc PriceTablePaymentFunc) (pt rhpv3.HostPriceTable, err error) {
	defer wrapErr(&err, "PriceTable")
	s, err := t.DialStream(ctx)
	if err != nil {
		return rhpv3.HostPriceTable{}, err
	}
	defer s.Close()

	const maxPriceTableSize = 16 * 1024
	var ptr rhpv3.RPCUpdatePriceTableResponse
	if err := s.WriteRequest(rhpv3.RPCUpdatePriceTableID, nil); err != nil {
		return rhpv3.HostPriceTable{}, err
	} else if err := s.ReadResponse(&ptr, maxPriceTableSize); err != nil {
		return rhpv3.HostPriceTable{}, err
	} else if err := json.Unmarshal(ptr.PriceTableJSON, &pt); err != nil {
		return rhpv3.HostPriceTable{}, err
	} else if payment, err := paymentFunc(pt); err != nil {
		return rhpv3.HostPriceTable{}, err
	} else if payment == nil {
		return pt, nil // intended not to pay
	} else if err := processPayment(s, payment); err != nil {
		return rhpv3.HostPriceTable{}, err
	} else if err := s.ReadResponse(&rhpv3.RPCPriceTableResponse{}, 0); err != nil {
		return rhpv3.HostPriceTable{}, err
	}
	return pt, nil
}

// RPCAccountBalance calls the AccountBalance RPC.
func RPCAccountBalance(ctx context.Context, t *transportV3, payment rhpv3.PaymentMethod, account rhpv3.Account, settingsID rhpv3.SettingsID) (bal types.Currency, err error) {
	defer wrapErr(&err, "AccountBalance")
	s, err := t.DialStream(ctx)
	if err != nil {
		return types.ZeroCurrency, err
	}
	defer s.Close()

	req := rhpv3.RPCAccountBalanceRequest{
		Account: account,
	}
	var resp rhpv3.RPCAccountBalanceResponse
	if err := s.WriteRequest(rhpv3.RPCAccountBalanceID, &settingsID); err != nil {
		return types.ZeroCurrency, err
	} else if err := processPayment(s, payment); err != nil {
		return types.ZeroCurrency, err
	} else if err := s.WriteResponse(&req); err != nil {
		return types.ZeroCurrency, err
	} else if err := s.ReadResponse(&resp, 128); err != nil {
		return types.ZeroCurrency, err
	}
	return resp.Balance, nil
}

// RPCFundAccount calls the FundAccount RPC.
func RPCFundAccount(ctx context.Context, t *transportV3, payment rhpv3.PaymentMethod, account rhpv3.Account, settingsID rhpv3.SettingsID) (err error) {
	defer wrapErr(&err, "FundAccount")
	s, err := t.DialStream(ctx)
	if err != nil {
		return err
	}
	defer s.Close()

	req := rhpv3.RPCFundAccountRequest{
		Account: account,
	}
	var resp rhpv3.RPCFundAccountResponse
	if err := s.WriteRequest(rhpv3.RPCFundAccountID, &settingsID); err != nil {
		return err
	} else if err := s.WriteResponse(&req); err != nil {
		return err
	} else if err := processPayment(s, payment); err != nil {
		return err
	} else if err := s.ReadResponse(&resp, 4096); err != nil {
		return err
	}
	return nil
}

// RPCLatestRevision calls the LatestRevision RPC. The paymentFunc allows for
// fetching a pricetable using the fetched revision to pay for it. If
// paymentFunc returns 'nil' as payment, the host is not paid.
func RPCLatestRevision(ctx context.Context, t *transportV3, contractID types.FileContractID, paymentFunc func(rev *types.FileContractRevision) (rhpv3.HostPriceTable, rhpv3.PaymentMethod, error)) (_ types.FileContractRevision, err error) {
	defer wrapErr(&err, "LatestRevision")
	s, err := t.DialStream(ctx)
	if err != nil {
		return types.FileContractRevision{}, err
	}
	defer s.Close()
	req := rhpv3.RPCLatestRevisionRequest{
		ContractID: contractID,
	}
	var resp rhpv3.RPCLatestRevisionResponse
	if err := s.WriteRequest(rhpv3.RPCLatestRevisionID, &req); err != nil {
		return types.FileContractRevision{}, err
	} else if err := s.ReadResponse(&resp, 4096); err != nil {
		return types.FileContractRevision{}, err
	} else if pt, payment, err := paymentFunc(&resp.Revision); err != nil || payment == nil {
		return types.FileContractRevision{}, err
	} else if err := s.WriteResponse(&pt.UID); err != nil {
		return types.FileContractRevision{}, err
	} else if err := processPayment(s, payment); err != nil {
		return types.FileContractRevision{}, err
	}
	return resp.Revision, nil
}

// RPCReadSector calls the ExecuteProgram RPC with a ReadSector instruction.
func RPCReadSector(ctx context.Context, t *transportV3, w io.Writer, pt rhpv3.HostPriceTable, payment rhpv3.PaymentMethod, offset, length uint64, merkleRoot types.Hash256, merkleProof bool) (cost, refund types.Currency, err error) {
	defer wrapErr(&err, "ReadSector")
	s, err := t.DialStream(ctx)
	if err != nil {
		return types.ZeroCurrency, types.ZeroCurrency, err
	}
	defer s.Close()

	var buf bytes.Buffer
	e := types.NewEncoder(&buf)
	e.WriteUint64(length)
	e.WriteUint64(offset)
	merkleRoot.EncodeTo(e)
	e.Flush()

	req := rhpv3.RPCExecuteProgramRequest{
		FileContractID: types.FileContractID{},
		Program: []rhpv3.Instruction{&rhpv3.InstrReadSector{
			LengthOffset:     0,
			OffsetOffset:     8,
			MerkleRootOffset: 16,
			ProofRequired:    true,
		}},
		ProgramData: buf.Bytes(),
	}

	var cancellationToken types.Specifier
	var resp rhpv3.RPCExecuteProgramResponse
	if err = s.WriteRequest(rhpv3.RPCExecuteProgramID, &pt.UID); err != nil {
		return
	} else if err = processPayment(s, payment); err != nil {
		return
	} else if err = s.WriteResponse(&req); err != nil {
		return
	} else if err = s.ReadResponse(&cancellationToken, 16); err != nil {
		return
	} else if err = s.ReadResponse(&resp, rhpv2.SectorSize+responseLeeway); err != nil {
		return
	}

	// check response error
	if err = resp.Error; err != nil {
		refund = resp.FailureRefund
		return
	}
	cost = resp.TotalCost

	// build proof
	proof := make([]crypto.Hash, len(resp.Proof))
	for i, h := range resp.Proof {
		proof[i] = crypto.Hash(h)
	}

	// verify proof
	proofStart := int(offset) / crypto.SegmentSize
	proofEnd := int(offset+length) / crypto.SegmentSize
	if !crypto.VerifyRangeProof(resp.Output, proof, proofStart, proofEnd, crypto.Hash(merkleRoot)) {
		err = errors.New("proof verification failed")
		return
	}

	_, err = w.Write(resp.Output)
	return
}

// RPCReadRegistry calls the ExecuteProgram RPC with an MDM program that reads
// the specified registry value.
func RPCReadRegistry(ctx context.Context, t *transportV3, payment rhpv3.PaymentMethod, key rhpv3.RegistryKey) (rv rhpv3.RegistryValue, err error) {
	defer wrapErr(&err, "ReadRegistry")
	s, err := t.DialStream(ctx)
	if err != nil {
		return rhpv3.RegistryValue{}, err
	}
	defer s.Close()

	req := &rhpv3.RPCExecuteProgramRequest{
		FileContractID: types.FileContractID{},
		Program:        []rhpv3.Instruction{&rhpv3.InstrReadRegistry{}},
		ProgramData:    append(key.PublicKey[:], key.Tweak[:]...),
	}
	if err := s.WriteRequest(rhpv3.RPCExecuteProgramID, nil); err != nil {
		return rhpv3.RegistryValue{}, err
	} else if err := processPayment(s, payment); err != nil {
		return rhpv3.RegistryValue{}, err
	} else if err := s.WriteResponse(req); err != nil {
		return rhpv3.RegistryValue{}, err
	}

	var cancellationToken types.Specifier
	s.ReadResponse(&cancellationToken, 16) // unused

	const maxExecuteProgramResponseSize = 16 * 1024
	var resp rhpv3.RPCExecuteProgramResponse
	if err := s.ReadResponse(&resp, maxExecuteProgramResponseSize); err != nil {
		return rhpv3.RegistryValue{}, err
	} else if len(resp.Output) < 64+8+1 {
		return rhpv3.RegistryValue{}, errors.New("invalid output length")
	}
	var sig types.Signature
	copy(sig[:], resp.Output[:64])
	rev := binary.LittleEndian.Uint64(resp.Output[64:72])
	data := resp.Output[72 : len(resp.Output)-1]
	typ := resp.Output[len(resp.Output)-1]
	return rhpv3.RegistryValue{
		Data:      data,
		Revision:  rev,
		Type:      typ,
		Signature: sig,
	}, nil
}

func RPCAppendSector(ctx context.Context, t *transportV3, renterKey types.PrivateKey, pt rhpv3.HostPriceTable, rev *types.FileContractRevision, payment rhpv3.PaymentMethod, sector *[rhpv2.SectorSize]byte) (sectorRoot types.Hash256, cost, refund types.Currency, err error) {
	defer wrapErr(&err, "AppendSector")

	// sanity check revision first
	if rev.RevisionNumber == math.MaxUint64 {
		return types.Hash256{}, types.ZeroCurrency, types.ZeroCurrency, errMaxRevisionReached
	}

	s, err := t.DialStream(ctx)
	if err != nil {
		return types.Hash256{}, types.ZeroCurrency, types.ZeroCurrency, err
	}
	defer s.Close()

	req := rhpv3.RPCExecuteProgramRequest{
		FileContractID: rev.ParentID,
		Program: []rhpv3.Instruction{&rhpv3.InstrAppendSector{
			SectorDataOffset: 0,
			ProofRequired:    true,
		}},
		ProgramData: (*sector)[:],
	}

	var cancellationToken types.Specifier
	var executeResp rhpv3.RPCExecuteProgramResponse
	if err = s.WriteRequest(rhpv3.RPCExecuteProgramID, &pt.UID); err != nil {
		return
	} else if err = processPayment(s, payment); err != nil {
		return
	} else if err = s.WriteResponse(&req); err != nil {
		return
	} else if err = s.ReadResponse(&cancellationToken, 16); err != nil {
		return
	} else if err = s.ReadResponse(&executeResp, 4096); err != nil {
		return
	}

	// check response error
	if err = executeResp.Error; err != nil {
		refund = executeResp.FailureRefund
		return
	}
	cost = executeResp.TotalCost

	// check additional collateral
	collateral := executeResp.AdditionalCollateral.Add(executeResp.FailureRefund)
	_, expectedCollateral, expectedRefund, err := uploadSectorCost(pt, rev.EndHeight())
	if err != nil {
		return types.Hash256{}, types.ZeroCurrency, types.ZeroCurrency, err
	}
	if collateral.Cmp(expectedCollateral) < 0 {
		return types.Hash256{}, types.ZeroCurrency, types.ZeroCurrency, fmt.Errorf("insufficient collateral: %v < %v", collateral.String(), expectedCollateral.String())
	}
	if executeResp.FailureRefund.Cmp(expectedRefund) < 0 {
		return types.Hash256{}, types.ZeroCurrency, types.ZeroCurrency, fmt.Errorf("insufficient refund: %v < %v", executeResp.FailureRefund.String(), expectedRefund.String())
	}

	// check proof
	sectorRoot = rhpv2.SectorRoot(sector)
	if rev.Filesize == 0 {
		// For the first upload to a contract we don't get a proof. So we just
		// assert that the new contract root matches the root of the sector.
		if rev.Filesize == 0 && executeResp.NewMerkleRoot != sectorRoot {
			return types.Hash256{}, types.ZeroCurrency, types.ZeroCurrency, fmt.Errorf("merkle root doesn't match the sector root upon first upload to contract: %v != %v", executeResp.NewMerkleRoot, sectorRoot)
		}
	} else {
		// Otherwise we make sure the proof was transmitted and verify it.
		actions := []rhpv2.RPCWriteAction{{Type: rhpv2.RPCWriteActionAppend}} // TODO: change once rhpv3 support is available
		if !rhpv2.VerifyDiffProof(actions, rev.Filesize/rhpv2.SectorSize, executeResp.Proof, []types.Hash256{}, rev.FileMerkleRoot, executeResp.NewMerkleRoot, []types.Hash256{sectorRoot}) {
			return types.Hash256{}, types.ZeroCurrency, types.ZeroCurrency, errors.New("proof verification failed")
		}
	}

	// finalize the program with a new revision.
	newRevision := *rev
	newValid, newMissed := updateRevisionOutputs(&newRevision, types.ZeroCurrency, collateral)
	newRevision.Filesize += rhpv2.SectorSize
	newRevision.RevisionNumber++
	newRevision.FileMerkleRoot = executeResp.NewMerkleRoot

	finalizeReq := rhpv3.RPCFinalizeProgramRequest{
		Signature:         renterKey.SignHash(hashRevision(newRevision)),
		ValidProofValues:  newValid,
		MissedProofValues: newMissed,
		RevisionNumber:    newRevision.RevisionNumber,
	}

	var finalizeResp rhpv3.RPCFinalizeProgramResponse
	if err = s.WriteResponse(&finalizeReq); err != nil {
		return
	} else if err = s.ReadResponse(&finalizeResp, 64); err != nil {
		return
	}
	return
}

func (w *worker) RPCRenew(ctx context.Context, rrr api.RHPRenewRequest, cs api.ConsensusState, t *transportV3, rev *types.FileContractRevision, renterKey types.PrivateKey) (_ rhpv2.ContractRevision, _ []types.Transaction, err error) {
	defer wrapErr(&err, "RPCRenew")
	s, err := t.DialStream(ctx)
	if err != nil {
		return rhpv2.ContractRevision{}, nil, err
	}
	defer s.Close()

	// Try to get a valid pricetable.
	var ptUID rhpv3.SettingsID
	ptCtx, cancel := context.WithTimeout(ctx, 10*time.Second)
	defer cancel()
	var pt rhpv3.HostPriceTable
	hpt, err := w.priceTables.fetch(ptCtx, rrr.HostKey, nil)
	if err == nil {
		pt = hpt.HostPriceTable
		ptUID = hpt.UID
	} else {
		w.logger.Warnf("failed to fetch valid pricetable for renew: %v", err)
	}

	// Send the ptUID.
	if err = s.WriteRequest(rhpv3.RPCRenewContractID, &ptUID); err != nil {
		return rhpv2.ContractRevision{}, nil, err
	}

	// If we didn't have a valid pricetable, read the temporary one from the
	// host.
	if ptUID == (rhpv3.SettingsID{}) {
		var ptResp rhpv3.RPCUpdatePriceTableResponse
		if err = s.ReadResponse(&ptResp, 4096); err != nil {
			return rhpv2.ContractRevision{}, nil, err
		}
		if err = json.Unmarshal(ptResp.PriceTableJSON, &pt); err != nil {
			return rhpv2.ContractRevision{}, nil, err
		}
	}

	// Perform gouging checks.
	if gc := GougingCheckerFromContext(ctx).Check(nil, &pt); gc.Gouging() {
		return rhpv2.ContractRevision{}, nil, fmt.Errorf("host gouging during renew: %v", gc.Reasons())
	}

	// Prepare the signed transaction that contains the final revision as well
	// as the new contract
	wprr, err := w.bus.WalletPrepareRenew(ctx, *rev, rrr.HostAddress, rrr.RenterAddress, renterKey, rrr.RenterFunds, rrr.NewCollateral, rrr.HostKey, pt, rrr.EndHeight, rrr.WindowSize)
	if err != nil {
		return rhpv2.ContractRevision{}, nil, err
	}

	// Starting from here, we need to make sure to release the txn on error.
	defer w.discardTxnOnErr(ctx, wprr.TransactionSet[len(wprr.TransactionSet)-1], "RPCRenew", &err)

	txnSet := wprr.TransactionSet
	parents, txn := txnSet[:len(txnSet)-1], txnSet[len(txnSet)-1]

	// Sign only the revision and contract. We can't sign everything because
	// then the host can't add its own outputs.
	h := types.NewHasher()
	txn.FileContracts[0].EncodeTo(h.E)
	txn.FileContractRevisions[0].EncodeTo(h.E)
	finalRevisionSignature := renterKey.SignHash(h.Sum())

	// Send the request.
	req := rhpv3.RPCRenewContractRequest{
		TransactionSet:         txnSet,
		RenterKey:              rev.UnlockConditions.PublicKeys[0],
		FinalRevisionSignature: finalRevisionSignature,
	}
	if err = s.WriteResponse(&req); err != nil {
		return rhpv2.ContractRevision{}, nil, err
	}

	// Incorporate the host's additions.
	var hostAdditions rhpv3.RPCRenewContractHostAdditions
	if err = s.ReadResponse(&hostAdditions, 4096); err != nil {
		return rhpv2.ContractRevision{}, nil, err
	}
	parents = append(parents, hostAdditions.Parents...)
	txn.SiacoinInputs = append(txn.SiacoinInputs, hostAdditions.SiacoinInputs...)
	txn.SiacoinOutputs = append(txn.SiacoinOutputs, hostAdditions.SiacoinOutputs...)
	finalRevRenterSig := types.TransactionSignature{
		ParentID:       types.Hash256(rev.ParentID),
		PublicKeyIndex: 0, // renter key is first
		CoveredFields: types.CoveredFields{
			FileContracts:         []uint64{0},
			FileContractRevisions: []uint64{0},
		},
		Signature: finalRevisionSignature[:],
	}
	finalRevHostSig := types.TransactionSignature{
		ParentID:       types.Hash256(rev.ParentID),
		PublicKeyIndex: 1,
		CoveredFields: types.CoveredFields{
			FileContracts:         []uint64{0},
			FileContractRevisions: []uint64{0},
		},
		Signature: hostAdditions.FinalRevisionSignature[:],
	}
	txn.Signatures = []types.TransactionSignature{finalRevRenterSig, finalRevHostSig}

	// Sign the inputs we funded the txn with and cover the whole txn including
	// the existing signatures.
	cf := types.CoveredFields{
		WholeTransaction: true,
		Signatures:       []uint64{0, 1},
	}
	cf = wallet.ExplicitCoveredFields(txn)
	if err := w.bus.WalletSign(ctx, &txn, wprr.ToSign, cf); err != nil {
		return rhpv2.ContractRevision{}, nil, err
	}

	// Create a new no-op revision and sign it.
	noOpRevision := initialRevision(txn, rev.UnlockConditions.PublicKeys[1], renterKey.PublicKey().UnlockKey())
	h = types.NewHasher()
	noOpRevision.EncodeTo(h.E)
	renterNoOpSig := renterKey.SignHash(h.Sum())
	renterNoOpRevisionSignature := types.TransactionSignature{
		ParentID:       types.Hash256(noOpRevision.ParentID),
		PublicKeyIndex: 0, // renter key is first
		CoveredFields: types.CoveredFields{
			FileContractRevisions: []uint64{0},
		},
		Signature: renterNoOpSig[:],
	}

	// Send the newly added signatures to the host and the signature for the
	// initial no-op revision.
	rs := rhpv3.RPCRenewSignatures{
		TransactionSignatures: txn.Signatures[2:],
		RevisionSignature:     renterNoOpRevisionSignature,
	}
	if err = s.WriteResponse(&rs); err != nil {
		return rhpv2.ContractRevision{}, nil, err
	}

	// Receive the host's signatures.
	var hostSigs rhpv3.RPCRenewSignatures
	if err = s.ReadResponse(&hostSigs, 4096); err != nil {
		return rhpv2.ContractRevision{}, nil, err
	}

	// Add the parents to get the full txnSet.
	txnSet = append(parents, txn)

	return rhpv2.ContractRevision{
		Revision:   noOpRevision,
		Signatures: [2]types.TransactionSignature{renterNoOpRevisionSignature, hostSigs.RevisionSignature},
	}, txnSet, nil
}

// initialRevision returns the first revision of a file contract formation
// transaction.
func initialRevision(formationTxn types.Transaction, hostPubKey, renterPubKey types.UnlockKey) types.FileContractRevision {
	fc := formationTxn.FileContracts[0]
	return types.FileContractRevision{
		ParentID: formationTxn.FileContractID(0),
		UnlockConditions: types.UnlockConditions{
			PublicKeys:         []types.UnlockKey{renterPubKey, hostPubKey},
			SignaturesRequired: 2,
		},
		FileContract: types.FileContract{
			Filesize:           fc.Filesize,
			FileMerkleRoot:     fc.FileMerkleRoot,
			WindowStart:        fc.WindowStart,
			WindowEnd:          fc.WindowEnd,
			ValidProofOutputs:  fc.ValidProofOutputs,
			MissedProofOutputs: fc.MissedProofOutputs,
			UnlockHash:         fc.UnlockHash,
			RevisionNumber:     1,
		},
	}
}

// RPCUpdateRegistry calls the ExecuteProgram RPC with an MDM program that
// updates the specified registry value.
func RPCUpdateRegistry(ctx context.Context, t *transportV3, payment rhpv3.PaymentMethod, key rhpv3.RegistryKey, value rhpv3.RegistryValue) (err error) {
	defer wrapErr(&err, "UpdateRegistry")
	s, err := t.DialStream(ctx)
	if err != nil {
		return err
	}
	defer s.Close()

	var data bytes.Buffer
	e := types.NewEncoder(&data)
	key.Tweak.EncodeTo(e)
	e.WriteUint64(value.Revision)
	value.Signature.EncodeTo(e)
	key.PublicKey.EncodeTo(e)
	e.Write(value.Data)
	e.Flush()
	req := &rhpv3.RPCExecuteProgramRequest{
		FileContractID: types.FileContractID{},
		Program:        []rhpv3.Instruction{&rhpv3.InstrUpdateRegistry{}},
		ProgramData:    data.Bytes(),
	}
	if err := s.WriteRequest(rhpv3.RPCExecuteProgramID, nil); err != nil {
		return err
	} else if err := processPayment(s, payment); err != nil {
		return err
	} else if err := s.WriteResponse(req); err != nil {
		return err
	}

	var cancellationToken types.Specifier
	s.ReadResponse(&cancellationToken, 16) // unused

	const maxExecuteProgramResponseSize = 16 * 1024
	var resp rhpv3.RPCExecuteProgramResponse
	if err := s.ReadResponse(&resp, maxExecuteProgramResponseSize); err != nil {
		return err
	} else if resp.OutputLength != 0 {
		return errors.New("invalid output length")
	}
	return nil
}

func payByContract(rev *types.FileContractRevision, amount types.Currency, refundAcct rhpv3.Account, sk types.PrivateKey) (rhpv3.PayByContractRequest, error) {
	if rev.RevisionNumber == math.MaxUint64 {
		return rhpv3.PayByContractRequest{}, errMaxRevisionReached
	}
	payment, ok := rhpv3.PayByContract(rev, amount, refundAcct, sk)
	if !ok {
		return rhpv3.PayByContractRequest{}, ErrInsufficientFunds
	}
	return payment, nil
}<|MERGE_RESOLUTION|>--- conflicted
+++ resolved
@@ -24,11 +24,7 @@
 	"lukechampine.com/frand"
 
 	// Satellite
-<<<<<<< HEAD
-	"go.sia.tech/renterd/satellite"
-=======
 	"github.com/mike76-dev/renterd-satellite"
->>>>>>> 2ebfda55
 )
 
 const (
