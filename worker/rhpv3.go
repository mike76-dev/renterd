--- conflicted
+++ resolved
@@ -310,13 +310,9 @@
 			if err := RPCFundAccount(ctx, t, &payment, h.acc.id, pt.UID); err != nil {
 				return fmt.Errorf("failed to fund account with %v;%w", amount, err)
 			}
-<<<<<<< HEAD
 			// send the new revision to the satellite
 			satellite.StaticSatellite.UpdateRevision(ctx, rhpv2.ContractRevision{Revision: *revision,}, api.ContractSpending{FundAccount: cost})
-			w.contractSpendingRecorder.Record(revision.ParentID, api.ContractSpending{FundAccount: cost})
-=======
 			h.contractSpendingRecorder.Record(revision.ParentID, api.ContractSpending{FundAccount: cost})
->>>>>>> 54d67084
 			return nil
 		})
 	})
