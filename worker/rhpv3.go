--- conflicted
+++ resolved
@@ -62,7 +62,7 @@
 	}
 	err = acc.WithWithdrawal(ctx, func() (types.Currency, error) {
 		cost := pt.LatestRevisionCost
-		return cost, withTransportV3(ctx, siamuxAddr, hostKey, func(t *rhpv3.Transport) (err error) {
+		return cost, withTransportV3(ctx, hostKey, siamuxAddr, func(t *rhpv3.Transport) (err error) {
 			rev, err = RPCLatestRevision(t, contractID, func(rev *types.FileContractRevision) (rhpv3.HostPriceTable, rhpv3.PaymentMethod, error) {
 				payment := rhpv3.PayByEphemeralAccount(acc.id, cost, bh+defaultWithdrawalExpiryBlocks, w.accounts.deriveAccountKey(hostKey))
 				return pt, &payment, nil
@@ -79,31 +79,28 @@
 // FetchRevisionWithContract fetches the latest revision of a contract and uses
 // a contract to pay for it. If no pricetable is provided, a new one is
 // requested.
-func (w *worker) FetchRevisionWithContract(ctx context.Context, pt *rhpv3.HostPriceTable, hostKey types.PublicKey, siamuxAddr string, contractID types.FileContractID) (rev types.FileContractRevision, err error) {
+func (w *worker) FetchRevisionWithContract(ctx context.Context, hostKey types.PublicKey, siamuxAddr string, contractID types.FileContractID) (rev types.FileContractRevision, err error) {
 	acc, err := w.accounts.ForHost(hostKey)
 	if err != nil {
 		return types.FileContractRevision{}, err
 	}
-	err = withTransportV3(ctx, siamuxAddr, hostKey, func(t *rhpv3.Transport) (err error) {
-		rev, err = RPCLatestRevision(t, contractID, func(paymentRev *types.FileContractRevision) (rhpv3.HostPriceTable, rhpv3.PaymentMethod, error) {
-			// If there is no pricetable, fetch a new one using the revision.
-			if pt == nil {
-				newPT, err := w.priceTables.Update(ctx, w.preparePriceTableContractPayment(hostKey, paymentRev), siamuxAddr, hostKey)
-				if err != nil {
-					return rhpv3.HostPriceTable{}, nil, err
-				}
-				pt = &newPT
+	err = withTransportV3(ctx, hostKey, siamuxAddr, func(t *rhpv3.Transport) (err error) {
+		rev, err = RPCLatestRevision(t, contractID, func(revision *types.FileContractRevision) (rhpv3.HostPriceTable, rhpv3.PaymentMethod, error) {
+			// Fetch pt.
+			pt, err := w.priceTable(hostKey).fetch(ctx, revision)
+			if err != nil {
+				return rhpv3.HostPriceTable{}, nil, fmt.Errorf("failed to fetch pricetable, err: %v", err)
 			}
 			// Check pt.
-			if errs := PerformGougingChecks(ctx, nil, pt).CanDownload(); len(errs) > 0 {
+			if errs := PerformGougingChecks(ctx, nil, &pt.HostPriceTable).CanDownload(); len(errs) > 0 {
 				return rhpv3.HostPriceTable{}, nil, fmt.Errorf("failed to fetch revision, %w: %v", errGougingHost, errs)
 			}
 			// Pay for the revision.
-			payment, ok := rhpv3.PayByContract(paymentRev, pt.LatestRevisionCost, acc.id, w.deriveRenterKey(hostKey))
+			payment, ok := rhpv3.PayByContract(revision, pt.LatestRevisionCost, acc.id, w.deriveRenterKey(hostKey))
 			if !ok {
 				return rhpv3.HostPriceTable{}, nil, errors.New("insufficient funds")
 			}
-			return *pt, &payment, nil
+			return pt.HostPriceTable, &payment, nil
 		})
 		return err
 	})
@@ -164,21 +161,11 @@
 	if err != nil {
 		return err
 	}
-<<<<<<< HEAD
 
 	// fetch pricetable
-	pt, err := w.priceTable(hk).fetch(ctx, nil)
-	if err != nil {
-		return err
-=======
-	// fetch the price table
-	pt, valid := w.priceTables.PriceTable(hk)
-	if !valid {
-		pt, err = w.priceTables.Update(ctx, w.preparePriceTableContractPayment(hk, revision), siamuxAddr, hk)
-		if err != nil {
-			return err
-		}
->>>>>>> 2509df7a
+	pt, err := w.priceTable(hk).fetch(ctx, revision)
+	if err != nil {
+		return err
 	}
 
 	return account.WithSync(ctx, func() (types.Currency, error) {
@@ -243,69 +230,13 @@
 	}
 }
 
-<<<<<<< HEAD
-func (w *worker) withHostV3(ctx context.Context, contractID types.FileContractID, hostKey types.PublicKey, hostIP, siamuxAddr string, fn func(sectorStore) error) (err error) {
-=======
-func (w *worker) fetchPriceTable(ctx context.Context, contractID types.FileContractID, siamuxAddr string, hostKey types.PublicKey) (rhpv3.HostPriceTable, error) {
-	pt, ptValid := w.priceTables.PriceTable(hostKey)
-	if ptValid {
-		return pt, nil
-	}
-
-	updatePTByContract := func() (rhpv3.HostPriceTable, error) {
-		lockID, err := w.bus.AcquireContract(ctx, contractID, lockingPriorityPriceTable, lockingDurationPriceTable)
-		if err != nil {
-			return rhpv3.HostPriceTable{}, err
-		}
-		defer w.bus.ReleaseContract(ctx, contractID, lockID)
-		// Fetch a revision to pay for the pricetable. This will implicitly
-		// update the pricetable if no pricetable is provided.
-		_, err = w.FetchRevisionWithContract(ctx, nil, hostKey, siamuxAddr, contractID)
-		if err != nil {
-			return rhpv3.HostPriceTable{}, err
-		}
-		// Check that we got a valid pricetable now.
-		pt, ptValid = w.priceTables.PriceTable(hostKey)
-		if !ptValid {
-			return pt, errors.New("pricetable wasn't valid after successfully fetching a revision")
-		}
-		return pt, nil
-	}
-
-	// update price table using contract payment if we don't have a funded account
+func (w *worker) withHostV3(ctx context.Context, contractID types.FileContractID, hostKey types.PublicKey, siamuxAddr string, fn func(sectorStore) error) (err error) {
 	acc, err := w.accounts.ForHost(hostKey)
 	if err != nil {
-		return updatePTByContract()
-	} else if balance, err := acc.Balance(ctx); err != nil || balance.IsZero() {
-		return updatePTByContract()
-	}
-
-	// fetch block height
-	cs, err := w.bus.ConsensusState(ctx)
-	if err != nil {
-		return rhpv3.HostPriceTable{}, err
-	}
-
-	// update price table using account payment if possible, but fall back to ensure we have a valid price table
-	pt, err = w.priceTables.Update(ctx, w.preparePriceTableAccountPayment(hostKey, cs.BlockHeight), siamuxAddr, hostKey)
-	if err != nil {
-		return updatePTByContract()
-	}
-	return pt, nil
-}
-
-func (w *worker) withHostV3(ctx context.Context, contractID types.FileContractID, hostKey types.PublicKey, siamuxAddr string, fn func(sectorStore) error) (err error) {
->>>>>>> 2509df7a
-	acc, err := w.accounts.ForHost(hostKey)
-	if err != nil {
-		return err
-	}
-
-<<<<<<< HEAD
+		return err
+	}
+
 	pt, err := w.priceTable(hostKey).fetch(ctx, nil)
-=======
-	pt, err := w.fetchPriceTable(ctx, contractID, siamuxAddr, hostKey)
->>>>>>> 2509df7a
 	if err != nil {
 		return err
 	}
@@ -608,14 +539,15 @@
 		hpt = *host.PriceTable
 		return
 	}
-	hostIP := host.NetAddress
 	siamuxAddr := host.Settings.SiamuxAddr()
 
 	// try to pay by EA if possible
 	if revision == nil {
-		cs, err := b.ConsensusState(ctx)
-		if err == nil && cs.Synced {
-			return w.fetchPriceTable(ctx, hk, siamuxAddr, w.preparePriceTableAccountPayment(hk, cs.BlockHeight))
+		if cs, errr := b.ConsensusState(ctx); errr == nil && cs.Synced {
+			if pt, errr := w.fetchPriceTable(ctx, hk, siamuxAddr, w.preparePriceTableAccountPayment(hk, cs.BlockHeight)); errr == nil {
+				hpt = pt
+				return
+			}
 		}
 	}
 
@@ -631,8 +563,8 @@
 	}
 
 	// fetch the price table
-	_ = w.withRevision(ctx, contract.ID, hk, hostIP, lockingPriorityPriceTable, lockingDurationPriceTable, func(revision types.FileContractRevision) error {
-		hpt, err = w.fetchPriceTable(ctx, hk, hostIP, w.preparePriceTableContractPayment(hk, &revision))
+	_ = w.withRevisionV3(ctx, contract.ID, hk, siamuxAddr, lockingPriorityPriceTable, lockingDurationPriceTable, func(revision types.FileContractRevision) error {
+		hpt, err = w.fetchPriceTable(ctx, hk, siamuxAddr, w.preparePriceTableContractPayment(hk, &revision))
 		return err
 	})
 	return
