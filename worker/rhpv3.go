--- conflicted
+++ resolved
@@ -55,29 +55,48 @@
 	// when trying to use a renewed contract.
 	errMaxRevisionReached = errors.New("contract has reached the maximum number of revisions")
 
-<<<<<<< HEAD
 	// errPriceTableExpired is returned by the host when the price table that
 	// corresponds to the id it was given is already expired and thus no longer
 	// valid.
-	errPriceTableExpired = errors.New("Price table requested is expired")
+	errPriceTableExpired = errors.New("price table requested is expired")
 
 	// errPriceTableNotFound is returned by the host when it can not find a
 	// price table that corresponds with the id we sent it.
-	errPriceTableNotFound = errors.New("Price table not found")
+	errPriceTableNotFound = errors.New("price table not found")
 
 	// errSectorNotFound is returned by the host when it can not find the
 	// requested sector.
 	errSectorNotFound = errors.New("sector not found")
-=======
+
+	// errTransportClosed is returned when using a transportV3 which was already
+	// closed.
+	errTransportClosed = errors.New("transport closed")
+
 	// errWithdrawalsInactive occurs when the host is (perhaps temporarily)
 	// unsynced and has disabled its account manager.
 	errWithdrawalsInactive = errors.New("ephemeral account withdrawals are inactive because the host is not synced")
->>>>>>> f98b0fa2
-
-	// errTransportClosed is returned when using a transportV3 which was already
-	// closed.
-	errTransportClosed = errors.New("transport closed")
 )
+
+func isBalanceInsufficient(err error) bool { return isError(err, errBalanceInsufficient) }
+func isBalanceMaxExceeded(err error) bool  { return isError(err, errBalanceMaxExceeded) }
+func isClosedStream(err error) bool        { return isError(err, mux.ErrClosedStream) }
+func isInsufficientFunds(err error) bool   { return isError(err, ErrInsufficientFunds) }
+func isPriceTableExpired(err error) bool   { return isError(err, errPriceTableExpired) }
+func isPriceTableNotFound(err error) bool  { return isError(err, errPriceTableNotFound) }
+func isSectorNotFound(err error) bool      { return isError(err, errSectorNotFound) }
+func isWithdrawalsInactive(err error) bool { return isError(err, errWithdrawalsInactive) }
+
+func isError(err error, target error) bool {
+	if err == nil {
+		return err == target
+	}
+	// compare error first
+	if errors.Is(err, target) {
+		return true
+	}
+	// then compare the string in case the error was returned by a host
+	return strings.Contains(strings.ToLower(err.Error()), strings.ToLower(target.Error()))
+}
 
 // transportV3 is a reference-counted wrapper for rhpv3.Transport.
 type transportV3 struct {
@@ -380,38 +399,6 @@
 	})
 }
 
-func isBalanceInsufficient(err error) bool {
-	return isError(err, errBalanceInsufficient)
-}
-
-func isBalanceMaxExceeded(err error) bool {
-	return isError(err, errBalanceMaxExceeded)
-}
-
-func isClosedStream(err error) bool {
-	return isError(err, mux.ErrClosedStream)
-}
-
-func isInsufficientFunds(err error) bool {
-	return isError(err, ErrInsufficientFunds)
-}
-
-func isWithdrawalsInactive(err error) bool {
-	return isError(err, errWithdrawalsInactive)
-}
-
-func isError(err error, target error) bool {
-	if err == nil {
-		return err == target
-	}
-	// compare error first
-	if errors.Is(err, target) {
-		return true
-	}
-	// then compare the string in case the error was returned by a host
-	return strings.Contains(err.Error(), target.Error())
-}
-
 type (
 	// accounts stores the balance and other metrics of accounts that the
 	// worker maintains with a host.
