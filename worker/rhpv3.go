--- conflicted
+++ resolved
@@ -717,18 +717,8 @@
 	rc = padBandwidth(pt, rc)
 	cost, collateral = rc.Total()
 
-<<<<<<< HEAD
-	// overestimate the cost by 5%
-	// if a Satellite is used, increase by 25% instead to prevent low budget errors TODO
-	factor := uint64(21)
-	/*if cfg.Enabled {
-		factor = 25
-	}*/
-	cost, overflow := cost.Mul64WithOverflow(factor)
-=======
 	// overestimate the cost by 10%
 	cost, overflow := cost.Mul64WithOverflow(11)
->>>>>>> 1c55b687
 	if overflow {
 		return types.ZeroCurrency, types.ZeroCurrency, types.ZeroCurrency, errors.New("overflow occurred while adding leeway to read sector cost")
 	}
