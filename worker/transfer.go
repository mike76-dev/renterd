--- conflicted
+++ resolved
@@ -53,240 +53,6 @@
 	newHostV3(context.Context, types.FileContractID, types.PublicKey, string) (_ hostV3, err error)
 }
 
-<<<<<<< HEAD
-=======
-func parallelUploadSlab(ctx context.Context, hp hostProvider, shards [][]byte, contracts []api.ContractMetadata, locker revisionLocker, uploadSectorTimeout time.Duration, maxOverdrive uint64, logger *zap.SugaredLogger) ([]object.Sector, []int, error) {
-	// ensure the context is cancelled when the slab is uploaded
-	ctx, cancel := context.WithCancel(ctx)
-	defer cancel()
-
-	if len(contracts) < len(shards) {
-		return nil, nil, fmt.Errorf("not enough hosts to upload slab, %v<%v", len(contracts), len(shards))
-	}
-
-	type req struct {
-		finishedCtx context.Context
-		finishedFn  context.CancelFunc
-		shardIndex  int
-	}
-	type resp struct {
-		hostIndex int
-		req       req
-		root      types.Hash256
-		err       error
-	}
-	respChan := make(chan resp, 2*len(contracts)) // every host can send up to 2 responses
-	worker := func(r req, hostIndex int, contract api.ContractMetadata) {
-		doneChan := make(chan struct{})
-
-		// Trace the upload.
-		ctx, span := tracing.Tracer.Start(r.finishedCtx, "upload-request")
-		span.SetAttributes(attribute.Stringer("host", contract.HostKey))
-		span.SetAttributes(attribute.Stringer("contract", contract.ID))
-
-		go func(r req) {
-			defer close(doneChan)
-			var root types.Hash256
-			var err error
-			err = locker.withRevision(ctx, defaultRevisionFetchTimeout, contract.ID, contract.HostKey, contract.SiamuxAddr, lockingPriorityUpload, func(rev types.FileContractRevision) error {
-				h, err := hp.newHostV3(ctx, contract.ID, contract.HostKey, contract.SiamuxAddr)
-				if err != nil {
-					return err
-				}
-				root, err = h.UploadSector(ctx, (*[rhpv2.SectorSize]byte)(shards[r.shardIndex]), &rev)
-				return err
-			})
-			var aborted bool
-			select {
-			case <-ctx.Done():
-				aborted = true
-			default:
-			}
-			if err != nil && !isBalanceInsufficient(err) && !aborted && !errors.Is(err, os.ErrDeadlineExceeded) {
-				logger.Errorf("%x: withHostV3 failed when uploading sector, err: %v", contract.HostKey[:4], err)
-			}
-			respChan <- resp{
-				err:       err,
-				hostIndex: hostIndex,
-				req:       r,
-				root:      root,
-			}
-		}(r)
-
-		if uploadSectorTimeout > 0 {
-			timer := time.NewTimer(uploadSectorTimeout)
-			select {
-			case <-timer.C:
-				span.SetAttributes(attribute.Bool("slow", true))
-				respChan <- resp{
-					hostIndex: hostIndex,
-					req:       r,
-					err:       errUploadSectorTimeout}
-			case <-doneChan:
-				if !timer.Stop() {
-					<-timer.C
-				}
-			}
-		}
-
-		<-doneChan
-		span.End()
-	}
-
-	// helper to track used hosts.
-	hostUsed := make([]bool, len(contracts))
-	nextHost := func() int {
-		for i := range hostUsed {
-			if !hostUsed[i] {
-				hostUsed[i] = true
-				return i
-			}
-		}
-		return -1
-	}
-
-	// helper to determine whether a request is finished.
-	isReqFinished := func(r req) bool {
-		select {
-		case <-r.finishedCtx.Done():
-			return true
-		default:
-			return false
-		}
-	}
-
-	// helper function for handling requests. Will return true if either a new
-	// worker was launched for the request or if the request was already
-	// finished.
-	var inflight uint64
-	handleRequest := func(r req) bool {
-		if isReqFinished(r) {
-			return true
-		}
-		hostIndex := nextHost()
-		if hostIndex == -1 {
-			return false
-		}
-		go worker(r, hostIndex, contracts[hostIndex])
-		inflight++
-		return true
-	}
-
-	// spawn workers and send initial requests
-	for i := range shards {
-		finishedCtx, finishedFn := context.WithCancel(ctx)
-		if !handleRequest(req{
-			finishedCtx: finishedCtx,
-			finishedFn:  finishedFn,
-			shardIndex:  i,
-		}) {
-			panic("failed to launch worker for initial shard")
-		}
-	}
-
-	// collect responses
-	var errs HostErrorSet
-	sectors := make([]object.Sector, len(shards))
-	rem := uint64(len(shards))
-	var toLaunch []req
-	var slowResponses []resp
-	for inflight > 0 {
-		resp := <-respChan
-		if !errors.Is(resp.err, errUploadSectorTimeout) {
-			inflight--
-		}
-
-		if errors.Is(resp.err, errUploadSectorTimeout) {
-			// for each slow host we eventually launch an overdrive worker
-			toLaunch = append(toLaunch, resp.req)
-			slowResponses = append(slowResponses, resp)
-		} else if resp.err != nil {
-			// host failed.
-			errs = append(errs, &HostError{contracts[resp.hostIndex].HostKey, resp.err})
-			if isReqFinished(resp.req) {
-				// if the request was finished, we can reuse the host since it
-				// probably failed due to the other host being faster.
-				hostUsed[resp.hostIndex] = false
-			} else if !handleRequest(resp.req) {
-				// if the request wasn't finished we need to replace it. If
-				// replacing it failed since no worker is available, we add the
-				// request to the front of the overdrive slice.
-				toLaunch = append([]req{resp.req}, toLaunch...)
-			}
-		} else if sectors[resp.req.shardIndex].Root == (types.Hash256{}) {
-			// host succeeded.
-			sectors[resp.req.shardIndex] = object.Sector{
-				Host: contracts[resp.hostIndex].HostKey,
-				Root: resp.root,
-			}
-			rem--
-			resp.req.finishedFn()
-			if rem == 0 {
-				break // done
-			}
-		} else {
-			// host succeeded but with a duplicate piece. Reuse the host.
-			hostUsed[resp.hostIndex] = false
-		}
-
-		// Launch overdrive workers as needed.
-		for inflight-rem < maxOverdrive && len(toLaunch) > 0 {
-			if !handleRequest(toLaunch[0]) {
-				break
-			}
-			toLaunch = toLaunch[1:]
-		}
-	}
-
-	// if rem is still greater 0, we failed to upload the slab.
-	if rem > 0 {
-		if errs == nil {
-			return nil, nil, fmt.Errorf("rem > 0 (%v) but errs is nil - this should not happen", rem)
-		}
-		return nil, nil, fmt.Errorf("failed to upload slab: rem=%v, inflight=%v, contracts=%v, errs=%w", rem, inflight, len(contracts), errs)
-	}
-
-	// collect slow host indices
-	var slowHosts []int
-	usedHosts := make(map[int]struct{})
-	for _, resp := range slowResponses {
-		_, found := usedHosts[resp.hostIndex]
-		if found {
-			continue
-		}
-		usedHosts[resp.hostIndex] = struct{}{}
-		slowHosts = append(slowHosts, resp.hostIndex)
-	}
-	return sectors, slowHosts, nil
-}
-
-func uploadSlab(ctx context.Context, hp hostProvider, r io.Reader, m, n uint8, contracts []api.ContractMetadata, locker revisionLocker, uploadSectorTimeout time.Duration, maxOverdrive uint64, logger *zap.SugaredLogger) (object.Slab, int, []int, error) {
-	ctx, span := tracing.Tracer.Start(ctx, "uploadSlab")
-	defer span.End()
-
-	buf := make([]byte, int(m)*rhpv2.SectorSize)
-	shards := make([][]byte, n)
-	length, err := io.ReadFull(r, buf)
-	if err != nil && err != io.ErrUnexpectedEOF {
-		return object.Slab{}, 0, nil, err
-	}
-	s := object.Slab{
-		Key:       object.GenerateEncryptionKey(),
-		MinShards: m,
-	}
-	s.Encode(buf, shards)
-	s.Encrypt(shards)
-
-	sectors, slowHosts, err := parallelUploadSlab(ctx, hp, shards, contracts, locker, uploadSectorTimeout, maxOverdrive, logger)
-	if err != nil {
-		return object.Slab{}, 0, nil, err
-	}
-
-	s.Shards = sectors
-	return s, length, slowHosts, nil
-}
-
->>>>>>> 691f600d
 func parallelDownloadSlab(ctx context.Context, hp hostProvider, ss object.SlabSlice, contracts []api.ContractMetadata, downloadSectorTimeout time.Duration, maxOverdrive uint64, logger *zap.SugaredLogger) ([][]byte, []int64, error) {
 	// prepopulate the timings with a value for all hosts to ensure unused hosts aren't necessarily favoured in consecutive downloads
 	timings := make([]int64, len(contracts))
