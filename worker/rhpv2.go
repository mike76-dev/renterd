package worker

import (
	"context"
	"encoding/json"
	"errors"
	"fmt"
	"strings"

	rhpv2 "go.sia.tech/core/rhp/v2"
	"go.sia.tech/core/types"
<<<<<<< HEAD
	"go.sia.tech/renterd/api"
	"go.sia.tech/renterd/metrics"

	// Satellite
	"github.com/mike76-dev/renterd-satellite"
=======
>>>>>>> 878bf62d
)

var (
	// ErrInsufficientFunds is returned by various RPCs when the renter is
	// unable to provide sufficient payment to the host.
	ErrInsufficientFunds = errors.New("insufficient funds")

	// ErrInsufficientCollateral is returned by various RPCs when the host is
	// unable to provide sufficient collateral.
	ErrInsufficientCollateral = errors.New("insufficient collateral")

	// ErrInvalidMerkleProof is returned by various RPCs when the host supplies
	// an invalid Merkle proof.
	ErrInvalidMerkleProof = errors.New("host supplied invalid Merkle proof")

	// ErrContractLocked is returned by the Lock RPC when the contract in
	// question is already locked by another party. This is a transient error;
	// the caller should retry later.
	ErrContractLocked = errors.New("contract is locked by another party")

	// ErrNoContractLocked is returned by RPCs that require a locked contract
	// when no contract is locked.
	ErrNoContractLocked = errors.New("no contract locked")

	// ErrContractFinalized is returned by the Lock RPC when the contract in
	// question has reached its maximum revision number, meaning the contract
	// can no longer be revised.
	ErrContractFinalized = errors.New("contract cannot be revised further")
)

// A HostError associates an error with a given host.
type HostError struct {
	HostKey types.PublicKey
	Err     error
}

// Error implements error.
func (he HostError) Error() string {
	return fmt.Sprintf("%x: %v", he.HostKey[:4], he.Err.Error())
}

// Unwrap returns the underlying error.
func (he HostError) Unwrap() error {
	return he.Err
}

// A HostErrorSet is a collection of errors from various hosts.
type HostErrorSet []*HostError

// Error implements error.
func (hes HostErrorSet) Error() string {
	strs := make([]string, len(hes))
	for i := range strs {
		strs[i] = hes[i].Error()
	}
	// include a leading newline so that the first error isn't printed on the
	// same line as the error context
	return "\n" + strings.Join(strs, "\n")
}

func wrapErr(err *error, fnName string) {
	if *err != nil {
		*err = fmt.Errorf("%s: %w", fnName, *err)
	}
}

func hashRevision(rev types.FileContractRevision) types.Hash256 {
	h := types.NewHasher()
	rev.EncodeTo(h.E)
	return h.Sum()
}

func updateRevisionOutputs(rev *types.FileContractRevision, cost, collateral types.Currency) (valid, missed []types.Currency, err error) {
	// allocate new slices; don't want to risk accidentally sharing memory
	rev.ValidProofOutputs = append([]types.SiacoinOutput(nil), rev.ValidProofOutputs...)
	rev.MissedProofOutputs = append([]types.SiacoinOutput(nil), rev.MissedProofOutputs...)

	// move valid payout from renter to host
<<<<<<< HEAD
	rev.ValidProofOutputs[0].Value = rev.ValidProofOutputs[0].Value.Sub(cost)
	rev.ValidProofOutputs[1].Value = rev.ValidProofOutputs[1].Value.Add(cost)

	// move missed payout from renter to void
	rev.MissedProofOutputs[0].Value = rev.MissedProofOutputs[0].Value.Sub(cost)
	rev.MissedProofOutputs[2].Value = rev.MissedProofOutputs[2].Value.Add(cost)

	// move collateral from host to void
	rev.MissedProofOutputs[1].Value = rev.MissedProofOutputs[1].Value.Sub(collateral)
	rev.MissedProofOutputs[2].Value = rev.MissedProofOutputs[2].Value.Add(collateral)

	return []types.Currency{rev.ValidProofOutputs[0].Value, rev.ValidProofOutputs[1].Value},
		[]types.Currency{rev.MissedProofOutputs[0].Value, rev.MissedProofOutputs[1].Value, rev.MissedProofOutputs[2].Value}
}

func recordRPC(ctx context.Context, t *rhpv2.Transport, c rhpv2.ContractRevision, id types.Specifier, err *error) func() {
	startTime := time.Now()
	contractID := c.ID()
	var startFunds types.Currency
	if len(c.Revision.ValidProofOutputs) > 0 {
		startFunds = c.Revision.ValidProofOutputs[0].Value
	}
	var startCollateral types.Currency
	if len(c.Revision.MissedProofOutputs) > 1 {
		startCollateral = c.Revision.MissedProofOutputs[1].Value
	}
	startW, startR := t.BytesWritten(), t.BytesRead()
	return func() {
		m := MetricRPC{
			HostKey:    t.HostKey(),
			RPC:        id,
			Timestamp:  startTime,
			Elapsed:    time.Since(startTime),
			Contract:   contractID,
			Uploaded:   t.BytesWritten() - startW,
			Downloaded: t.BytesRead() - startR,
			Err:        *err,
		}
		if len(c.Revision.ValidProofOutputs) > 0 && startFunds.Cmp(c.Revision.ValidProofOutputs[0].Value) > 0 {
			m.Cost = startFunds.Sub(c.Revision.ValidProofOutputs[0].Value)
		}
		if len(c.Revision.MissedProofOutputs) > 1 && startCollateral.Cmp(c.Revision.MissedProofOutputs[1].Value) > 0 {
			m.Collateral = startCollateral.Sub(c.Revision.MissedProofOutputs[1].Value)
		}
		metrics.Record(ctx, m)
	}
}

// A Session pairs a Transport with a Contract, enabling RPCs that modify the
// Contract.
type Session struct {
	transport   *rhpv2.Transport
	renewedFrom types.FileContractID
	renewedTo   types.FileContractID
	revision    rhpv2.ContractRevision
	key         types.PrivateKey
	appendRoots []types.Hash256
	settings    rhpv2.HostSettings
	lastSeen    time.Time
	mu          sync.Mutex
}

// Append calls the Write RPC with a single action, appending the provided
// sector. It returns the Merkle root of the sector.
func (s *Session) Append(ctx context.Context, sector *[rhpv2.SectorSize]byte, price, collateral types.Currency) (types.Hash256, error) {
	err := s.Write(ctx, []rhpv2.RPCWriteAction{{
		Type: rhpv2.RPCWriteActionAppend,
		Data: sector[:],
	}}, price, collateral)
	if err != nil {
		return types.Hash256{}, err
	}
	return s.appendRoots[0], nil
}

// Close gracefully terminates the session and closes the underlying connection.
func (s *Session) Close() (err error) {
	defer wrapErr(&err, "Close")
	return s.closeTransport()
}

// Delete calls the Write RPC with a set of Swap and Trim actions that delete
// the specified sectors.
func (s *Session) Delete(ctx context.Context, sectorIndices []uint64, price types.Currency) error {
	if len(sectorIndices) == 0 {
		return nil
	}

	// sort in descending order so that we can use 'range'
	sort.Slice(sectorIndices, func(i, j int) bool {
		return sectorIndices[i] > sectorIndices[j]
	})

	// iterate backwards from the end of the contract, swapping each "good"
	// sector with one of the "bad" sectors.
	var actions []rhpv2.RPCWriteAction
	cIndex := s.revision.NumSectors() - 1
	for _, rIndex := range sectorIndices {
		if cIndex != rIndex {
			// swap a "good" sector for a "bad" sector
			actions = append(actions, rhpv2.RPCWriteAction{
				Type: rhpv2.RPCWriteActionSwap,
				A:    uint64(cIndex),
				B:    uint64(rIndex),
			})
		}
		cIndex--
	}
	// trim all "bad" sectors
	actions = append(actions, rhpv2.RPCWriteAction{
		Type: rhpv2.RPCWriteActionTrim,
		A:    uint64(len(sectorIndices)),
	})

	// request the swap+delete operation
	//
	// NOTE: siad hosts will accept up to 20 MiB of data in the request,
	// which should be sufficient to delete up to 2.5 TiB of sector data
	// at a time.
	return s.Write(ctx, actions, price, types.ZeroCurrency)
}

// HostKey returns the public key of the host.
func (s *Session) HostKey() types.PublicKey { return s.revision.HostKey() }

// Read calls the Read RPC, writing the requested sections of sector data to w.
// Merkle proofs are always requested.
//
// Note that sector data is streamed to w before it has been validated. Callers
// MUST check the returned error, and discard any data written to w if the error
// is non-nil. Failure to do so may allow an attacker to inject malicious data.
func (s *Session) Read(ctx context.Context, w io.Writer, sections []rhpv2.RPCReadRequestSection, price types.Currency) (err error) {
	defer wrapErr(&err, "Read")
	defer func() {
		// send the new revision to the satellite
		if err == nil {
			satellite.StaticSatellite.UpdateRevision(ctx, s.revision, api.ContractSpending{Downloads: price})
		}
	}()
	defer recordRPC(ctx, s.transport, s.revision, rhpv2.RPCReadID, &err)()
	defer recordContractSpending(ctx, &s.revision.Revision, api.ContractSpending{Downloads: price}, &err)

	empty := true
	for _, s := range sections {
		empty = empty && s.Length == 0
	}
	if empty || len(sections) == 0 {
		return nil
	}

	if !s.isRevisable() {
		return ErrContractFinalized
	} else if !s.sufficientFunds(price) {
		return ErrInsufficientFunds
	}

	// construct new revision
	rev := s.revision.Revision
	rev.RevisionNumber++
	newValid, newMissed := updateRevisionOutputs(&rev, price, types.ZeroCurrency)
	revisionHash := hashRevision(rev)
	renterSig := s.key.SignHash(revisionHash)

	// construct the request
	req := &rhpv2.RPCReadRequest{
		Sections:    sections,
		MerkleProof: true,

		RevisionNumber:    rev.RevisionNumber,
		ValidProofValues:  newValid,
		MissedProofValues: newMissed,
		Signature:         renterSig,
	}

	var hostSig *types.Signature
	if err := s.withTransport(ctx, func(transport *rhpv2.Transport) error {
		if err := transport.WriteRequest(rhpv2.RPCReadID, req); err != nil {
			return err
		}

		// ensure we send RPCLoopReadStop before returning
		defer transport.WriteResponse(&rhpv2.RPCReadStop)

		// read all sections
		for _, sec := range sections {
			hostSig, err = s.readSection(w, transport, sec)
			if err != nil {
				return err
			}
			if hostSig != nil {
				break // exit the loop; they won't be sending any more data
			}
		}

		// the host is required to send a signature; if they haven't sent one
		// yet, they should send an empty ReadResponse containing just the
		// signature.
		if hostSig == nil {
			var resp rhpv2.RPCReadResponse
			if err := transport.ReadResponse(&resp, 4096); err != nil {
				return wrapResponseErr(err, "couldn't read signature", "host rejected Read request")
			}
			hostSig = &resp.Signature
		}
		return nil
	}); err != nil {
		return err
	}

	// verify the host signature
	if !s.HostKey().VerifyHash(revisionHash, *hostSig) {
		return errors.New("host's signature is invalid")
	}
	s.revision.Revision = rev
	s.revision.Signatures[0].Signature = renterSig[:]
	s.revision.Signatures[1].Signature = hostSig[:]

	return nil
}

// Reconnect re-establishes a connection to the host by recreating the
// transport, updating the settings and calling the lock RPC.
func (s *Session) Reconnect(ctx context.Context, sessionLockTimeout time.Duration, hostIP string, hostKey types.PublicKey, renterKey types.PrivateKey, contractID types.FileContractID) (err error) {
	defer wrapErr(&err, "Reconnect")

	s.closeTransport()

	conn, err := (&net.Dialer{}).DialContext(ctx, "tcp", hostIP)
	if err != nil {
		return err
	}
	s.transport, err = rhpv2.NewRenterTransport(conn, hostKey)
	if err != nil {
		return err
	}

	s.key = renterKey
	if err = s.lock(ctx, contractID, renterKey, sessionLockTimeout); err != nil {
		s.closeTransport()
		return err
	}

	if err := s.updateSettings(ctx); err != nil {
		s.closeTransport()
		return err
	}

	s.lastSeen = time.Now()
	return nil
}

// Refresh checks whether the session is still usable, if an error is returned
// the session must be reconnected.
func (s *Session) Refresh(ctx context.Context, sessionLockTimeout, sessionTTL time.Duration, renterKey types.PrivateKey, contractID types.FileContractID) error {
	if s.transport == nil {
		return errors.New("no transport")
	}

	if time.Since(s.lastSeen) >= sessionTTL {
		// use RPCSettings as a generic "ping"
		if err := s.updateSettings(ctx); err != nil {
			return err
		}
	}

	if s.revision.ID() != contractID {
		// connected, but not locking the correct contract
		if s.revision.ID() != (types.FileContractID{}) {
			if err := s.Unlock(ctx); err != nil {
				return err
			}
		}
		if err := s.lock(ctx, contractID, renterKey, sessionLockTimeout); err != nil {
			return err
		}

		s.key = renterKey
		if err := s.updateSettings(ctx); err != nil {
			return err
		}
	}
	s.lastSeen = time.Now()
	return nil
}

// RenewContract negotiates a new file contract and initial revision for data
// already stored with a host. The old contract is "cleared," reverting its
// filesize to zero.
func (s *Session) RenewContract(ctx context.Context, txnSet []types.Transaction, finalPayment types.Currency) (_ rhpv2.ContractRevision, _ []types.Transaction, err error) {
	defer wrapErr(&err, "RenewContract")

	// strip our signatures before sending
	parents, txn := txnSet[:len(txnSet)-1], txnSet[len(txnSet)-1]
	renterContractSignatures := txn.Signatures
	txnSet[len(txnSet)-1].Signatures = nil

	// construct the final revision of the old contract
	finalOldRevision := s.revision.Revision
	newValid, _ := updateRevisionOutputs(&finalOldRevision, finalPayment, types.ZeroCurrency)
	finalOldRevision.MissedProofOutputs = finalOldRevision.ValidProofOutputs
	finalOldRevision.Filesize = 0
	finalOldRevision.FileMerkleRoot = types.Hash256{}
	finalOldRevision.RevisionNumber = math.MaxUint64

	// construct the renew request
	req := &rhpv2.RPCRenewAndClearContractRequest{
		Transactions:           txnSet,
		RenterKey:              s.revision.Revision.UnlockConditions.PublicKeys[0],
		FinalValidProofValues:  newValid,
		FinalMissedProofValues: newValid,
	}

	// send the request
	var resp rhpv2.RPCFormContractAdditions
	if err := s.withTransport(ctx, func(transport *rhpv2.Transport) error {
		if err := transport.WriteRequest(rhpv2.RPCRenewClearContractID, req); err != nil {
			return err
		}
		return transport.ReadResponse(&resp, 65536)
	}); err != nil {
		return rhpv2.ContractRevision{}, nil, err
	}

	// merge host additions with txn
	txn.SiacoinInputs = append(txn.SiacoinInputs, resp.Inputs...)
	txn.SiacoinOutputs = append(txn.SiacoinOutputs, resp.Outputs...)

	// create initial (no-op) revision, transaction, and signature
	fc := txn.FileContracts[0]
	initRevision := types.FileContractRevision{
		ParentID:         txn.FileContractID(0),
		UnlockConditions: s.revision.Revision.UnlockConditions,
		FileContract: types.FileContract{
			RevisionNumber:     1,
			Filesize:           fc.Filesize,
			FileMerkleRoot:     fc.FileMerkleRoot,
			WindowStart:        fc.WindowStart,
			WindowEnd:          fc.WindowEnd,
			ValidProofOutputs:  fc.ValidProofOutputs,
			MissedProofOutputs: fc.MissedProofOutputs,
			UnlockHash:         fc.UnlockHash,
		},
	}
	revSig := s.key.SignHash(hashRevision(initRevision))
	renterRevisionSig := types.TransactionSignature{
		ParentID:       types.Hash256(initRevision.ParentID),
		CoveredFields:  types.CoveredFields{FileContractRevisions: []uint64{0}},
		PublicKeyIndex: 0,
		Signature:      revSig[:],
	}

	// create  signatures
	finalRevSig := s.key.SignHash(hashRevision(finalOldRevision))
	renterSigs := &rhpv2.RPCRenewAndClearContractSignatures{
		ContractSignatures:     renterContractSignatures,
		RevisionSignature:      renterRevisionSig,
		FinalRevisionSignature: finalRevSig,
	}

	// send the signatures and read the host's signatures
	var hostSigs rhpv2.RPCRenewAndClearContractSignatures
	if err := s.withTransport(ctx, func(transport *rhpv2.Transport) error {
		if err := transport.WriteResponse(renterSigs); err != nil {
			return err
		}
		return transport.ReadResponse(&hostSigs, 4096)
	}); err != nil {
		return rhpv2.ContractRevision{}, nil, err
	}

	// merge host signatures with our own
	txn.Signatures = append(renterContractSignatures, hostSigs.ContractSignatures...)
	signedTxnSet := append(resp.Parents, append(parents, txn)...)
	return rhpv2.ContractRevision{
		Revision:   initRevision,
		Signatures: [2]types.TransactionSignature{renterRevisionSig, hostSigs.RevisionSignature},
	}, signedTxnSet, nil
}

// Revision returns the current revision of the contract.
func (s *Session) Revision() (rev rhpv2.ContractRevision) {
	b, _ := json.Marshal(s.revision) // deep copy
	if err := json.Unmarshal(b, &rev); err != nil {
		panic(err) // should never happen
	}
	return rev
}

// SectorRoots calls the SectorRoots RPC, returning the requested range of
// sector Merkle roots of the currently-locked contract.
func (s *Session) SectorRoots(ctx context.Context, offset, n uint64, price types.Currency) (roots []types.Hash256, err error) {
	defer wrapErr(&err, "SectorRoots")
	defer recordRPC(ctx, s.transport, s.revision, rhpv2.RPCSectorRootsID, &err)()

	if !s.isRevisable() {
		return nil, ErrContractFinalized
	} else if offset+n > s.revision.NumSectors() {
		return nil, errors.New("requested range is out-of-bounds")
	} else if n == 0 {
		return nil, nil
	} else if !s.sufficientFunds(price) {
		return nil, ErrInsufficientFunds
	}

	// construct new revision
	rev := s.revision.Revision
	rev.RevisionNumber++
	newValid, newMissed := updateRevisionOutputs(&rev, price, types.ZeroCurrency)
	revisionHash := hashRevision(rev)

	req := &rhpv2.RPCSectorRootsRequest{
		RootOffset: uint64(offset),
		NumRoots:   uint64(n),

		RevisionNumber:    rev.RevisionNumber,
		ValidProofValues:  newValid,
		MissedProofValues: newMissed,
		Signature:         s.key.SignHash(revisionHash),
	}

	// execute the sector roots RPC
	var resp rhpv2.RPCSectorRootsResponse
	err = s.withTransport(ctx, func(t *rhpv2.Transport) error {
		if err := t.WriteRequest(rhpv2.RPCSectorRootsID, req); err != nil {
			return err
		} else if err := t.ReadResponse(&resp, uint64(4096+32*n)); err != nil {
			readCtx := fmt.Sprintf("couldn't read %v response", rhpv2.RPCSectorRootsID)
			rejectCtx := fmt.Sprintf("host rejected %v request", rhpv2.RPCSectorRootsID)
			return wrapResponseErr(err, readCtx, rejectCtx)
		} else {
			return nil
		}
	})

	// verify the host signature
	if !s.HostKey().VerifyHash(revisionHash, resp.Signature) {
		return nil, errors.New("host's signature is invalid")
	}
	s.revision.Revision = rev
	s.revision.Signatures[0].Signature = req.Signature[:]
	s.revision.Signatures[1].Signature = resp.Signature[:]

	// verify the proof
	if !rhpv2.VerifySectorRangeProof(resp.MerkleProof, resp.SectorRoots, offset, offset+n, s.revision.NumSectors(), rev.FileMerkleRoot) {
		return nil, ErrInvalidMerkleProof
	}
	return resp.SectorRoots, nil
}

// Settings returns the host's current settings.
func (s *Session) Settings() rhpv2.HostSettings { return s.settings }

// Unlock calls the Unlock RPC, unlocking the currently-locked contract and
// rendering the Session unusable.
//
// Note that it is typically not necessary to explicitly unlock a contract; the
// host will do so automatically when the connection closes.
func (s *Session) Unlock(ctx context.Context) (err error) {
	defer wrapErr(&err, "Unlock")
	s.revision = rhpv2.ContractRevision{}
	s.key = nil

	return s.withTransport(ctx, func(transport *rhpv2.Transport) error {
		return transport.WriteRequest(rhpv2.RPCUnlockID, nil)
	})
}

// Write implements the Write RPC, except for ActionUpdate. A Merkle proof is
// always requested.
func (s *Session) Write(ctx context.Context, actions []rhpv2.RPCWriteAction, price, collateral types.Currency) (err error) {
	defer wrapErr(&err, "Write")
	defer func() {
		// send the new revision to the satellite
		if err == nil {
			satellite.StaticSatellite.UpdateRevision(ctx, s.revision, api.ContractSpending{Uploads: price})
		}
	}()
	defer recordRPC(ctx, s.transport, s.revision, rhpv2.RPCWriteID, &err)()
	defer recordContractSpending(ctx, &s.revision.Revision, api.ContractSpending{Uploads: price}, &err)

	if !s.isRevisable() {
		return ErrContractFinalized
	} else if len(actions) == 0 {
		return nil
	} else if !s.sufficientFunds(price) {
		return ErrInsufficientFunds
	} else if !s.sufficientCollateral(collateral) {
		return ErrInsufficientCollateral
	}

	rev := s.revision.Revision
	newFilesize := rev.Filesize
	for _, action := range actions {
		switch action.Type {
		case rhpv2.RPCWriteActionAppend:
			newFilesize += rhpv2.SectorSize
		case rhpv2.RPCWriteActionTrim:
			newFilesize -= rhpv2.SectorSize * action.A
		}
	}

	// calculate new revision outputs
	newValid, newMissed := updateRevisionOutputs(&rev, price, collateral)

	// compute appended roots in parallel with I/O
	precompChan := make(chan struct{})
	go func() {
		s.appendRoots = s.appendRoots[:0]
		for _, action := range actions {
			if action.Type == rhpv2.RPCWriteActionAppend {
				s.appendRoots = append(s.appendRoots, rhpv2.SectorRoot((*[rhpv2.SectorSize]byte)(action.Data)))
			}
		}
		close(precompChan)
	}()
	// ensure that the goroutine has exited before we return
	defer func() { <-precompChan }()

	// create request
	req := &rhpv2.RPCWriteRequest{
		Actions:     actions,
		MerkleProof: true,

		RevisionNumber:    rev.RevisionNumber + 1,
		ValidProofValues:  newValid,
		MissedProofValues: newMissed,
	}

	// send request and read merkle proof
	var merkleResp rhpv2.RPCWriteMerkleProof
	if err := s.withTransport(ctx, func(transport *rhpv2.Transport) error {
		if err := transport.WriteRequest(rhpv2.RPCWriteID, req); err != nil {
			return err
		} else if err := transport.ReadResponse(&merkleResp, 4096); err != nil {
			return wrapResponseErr(err, "couldn't read Merkle proof response", "host rejected Write request")
		} else {
			return nil
		}
	}); err != nil {
		return err
	}

	// verify proof
	proofHashes := merkleResp.OldSubtreeHashes
	leafHashes := merkleResp.OldLeafHashes
	oldRoot, newRoot := types.Hash256(rev.FileMerkleRoot), merkleResp.NewMerkleRoot
	<-precompChan
	if newFilesize > 0 && !rhpv2.VerifyDiffProof(actions, s.revision.NumSectors(), proofHashes, leafHashes, oldRoot, newRoot, s.appendRoots) {
		err := ErrInvalidMerkleProof
		s.withTransport(ctx, func(transport *rhpv2.Transport) error { return transport.WriteResponseErr(err) })
		return err
	}

	// update revision
	rev.RevisionNumber++
	rev.Filesize = newFilesize
	copy(rev.FileMerkleRoot[:], newRoot[:])
	revisionHash := hashRevision(rev)
	renterSig := &rhpv2.RPCWriteResponse{
		Signature: s.key.SignHash(revisionHash),
	}

	// exchange signatures
	var hostSig rhpv2.RPCWriteResponse
	if err := s.withTransport(ctx, func(transport *rhpv2.Transport) error {
		if err := transport.WriteResponse(renterSig); err != nil {
			return fmt.Errorf("couldn't write signature response: %w", err)
		} else if err := transport.ReadResponse(&hostSig, 4096); err != nil {
			return wrapResponseErr(err, "couldn't read signature response", "host rejected Write signature")
		} else {
			return nil
		}
	}); err != nil {
		return err
	}

	// verify the host signature
	if !s.HostKey().VerifyHash(revisionHash, hostSig.Signature) {
		return errors.New("host's signature is invalid")
	}
	s.revision.Revision = rev
	s.revision.Signatures[0].Signature = renterSig.Signature[:]
	s.revision.Signatures[1].Signature = hostSig.Signature[:]

	return nil
}

func (s *Session) closeTransport() error {
	if s.transport != nil {
		return s.transport.Close()
	}
	return nil
}

func (s *Session) isRevisable() bool {
	return s.revision.Revision.RevisionNumber < math.MaxUint64
}

// lock calls the lock RPC, updating the current contract revision. The timeout
// specifies how long the host should wait while attempting to acquire the lock.
// Note that timeouts are serialized in milliseconds, so a timeout of less than
// 1ms will be rounded down to 0. (A timeout of 0 is valid: it means that the
// lock will only be acquired if the contract is unlocked at the moment the host
// receives the RPC.)
func (s *Session) lock(ctx context.Context, id types.FileContractID, key types.PrivateKey, timeout time.Duration) (err error) {
	defer wrapErr(&err, "Lock")
	defer recordRPC(ctx, s.transport, rhpv2.ContractRevision{}, rhpv2.RPCLockID, &err)()
	req := &rhpv2.RPCLockRequest{
		ContractID: id,
		Signature:  s.transport.SignChallenge(key),
		Timeout:    uint64(timeout.Milliseconds()),
	}

	// execute lock RPC
	var resp rhpv2.RPCLockResponse
	if err := s.withTransport(ctx, func(transport *rhpv2.Transport) error {
		if err := transport.Call(rhpv2.RPCLockID, req, &resp); err != nil {
			return err
		}
		transport.SetChallenge(resp.NewChallenge)
		return nil
	}); err != nil {
		return err
	}

	// verify claimed revision
	if len(resp.Signatures) != 2 {
		return fmt.Errorf("host returned wrong number of signatures (expected 2, got %v)", len(resp.Signatures))
	} else if len(resp.Signatures[0].Signature) != 64 || len(resp.Signatures[1].Signature) != 64 {
		return errors.New("signatures on claimed revision have wrong length")
	}
	revHash := hashRevision(resp.Revision)
	if !key.PublicKey().VerifyHash(revHash, *(*types.Signature)(resp.Signatures[0].Signature)) {
		return errors.New("renter's signature on claimed revision is invalid")
	} else if !s.transport.HostKey().VerifyHash(revHash, *(*types.Signature)(resp.Signatures[1].Signature)) {
		return errors.New("host's signature on claimed revision is invalid")
	} else if !resp.Acquired {
		return ErrContractLocked
	} else if resp.Revision.RevisionNumber == math.MaxUint64 {
		return ErrContractFinalized
	}
	s.revision = rhpv2.ContractRevision{
		Revision:   resp.Revision,
		Signatures: [2]types.TransactionSignature{resp.Signatures[0], resp.Signatures[1]},
	}
	return nil
}

func (s *Session) readSection(w io.Writer, t *rhpv2.Transport, sec rhpv2.RPCReadRequestSection) (hostSig *types.Signature, _ error) {
	// NOTE: normally, we would call ReadResponse here to read an AEAD RPC
	// message, verify the tag and decrypt, and then pass the data to
	// VerifyProof. As an optimization, we instead stream the message
	// through a Merkle proof verifier before verifying the AEAD tag.
	// Security therefore depends on the caller of Read discarding any data
	// written to w in the event that verification fails.
	msgReader, err := t.RawResponse(4096 + uint64(sec.Length))
	if err != nil {
		return nil, wrapResponseErr(err, "couldn't read sector data", "host rejected Read request")
	}
	// Read the signature, which may or may not be present.
	lenbuf := make([]byte, 8)
	if _, err := io.ReadFull(msgReader, lenbuf); err != nil {
		return nil, fmt.Errorf("couldn't read signature len: %w", err)
	}
	if n := binary.LittleEndian.Uint64(lenbuf); n > 0 {
		hostSig = new(types.Signature)
		if _, err := io.ReadFull(msgReader, hostSig[:]); err != nil {
			return nil, fmt.Errorf("couldn't read signature: %w", err)
		}
	}
	// stream the sector data into w and the proof verifier
	if _, err := io.ReadFull(msgReader, lenbuf); err != nil {
		return nil, fmt.Errorf("couldn't read data len: %w", err)
	} else if binary.LittleEndian.Uint64(lenbuf) != uint64(sec.Length) {
		return nil, errors.New("host sent wrong amount of sector data")
	}
	proofStart := sec.Offset / rhpv2.LeafSize
	proofEnd := proofStart + sec.Length/rhpv2.LeafSize
	rpv := rhpv2.NewRangeProofVerifier(proofStart, proofEnd)
	tee := io.TeeReader(io.LimitReader(msgReader, int64(sec.Length)), &segWriter{w: w})
	// the proof verifier Reads one segment at a time, so bufio is crucial
	// for performance here
	if _, err := rpv.ReadFrom(bufio.NewReaderSize(tee, 1<<16)); err != nil {
		return nil, fmt.Errorf("couldn't stream sector data: %w", err)
	}
	// read the Merkle proof
	if _, err := io.ReadFull(msgReader, lenbuf); err != nil {
		return nil, fmt.Errorf("couldn't read proof len: %w", err)
	}
	if binary.LittleEndian.Uint64(lenbuf) != uint64(rhpv2.RangeProofSize(rhpv2.LeavesPerSector, proofStart, proofEnd)) {
		return nil, errors.New("invalid proof size")
	}
	proof := make([]types.Hash256, binary.LittleEndian.Uint64(lenbuf))
	for i := range proof {
		if _, err := io.ReadFull(msgReader, proof[i][:]); err != nil {
			return nil, fmt.Errorf("couldn't read Merkle proof: %w", err)
		}
	}
	// verify the message tag and the Merkle proof
	if err := msgReader.VerifyTag(); err != nil {
		return nil, err
	}
	if !rpv.Verify(proof, sec.MerkleRoot) {
		return nil, ErrInvalidMerkleProof
	}
	return
}

func (s *Session) sufficientFunds(price types.Currency) bool {
	return s.revision.RenterFunds().Cmp(price) >= 0
}

func (s *Session) sufficientCollateral(collateral types.Currency) bool {
	return s.revision.Revision.MissedProofOutputs[1].Value.Cmp(collateral) >= 0
}

func (s *Session) updateSettings(ctx context.Context) (err error) {
	defer wrapErr(&err, "Settings")
	defer recordRPC(ctx, s.transport, rhpv2.ContractRevision{}, rhpv2.RPCSettingsID, &err)()

	var resp rhpv2.RPCSettingsResponse
	if err := s.withTransport(ctx, func(transport *rhpv2.Transport) error {
		return transport.Call(rhpv2.RPCSettingsID, nil, &resp)
	}); err != nil {
		return err
=======
	var underflow, overflow bool
	rev.ValidProofOutputs[0].Value, underflow = rev.ValidProofOutputs[0].Value.SubWithUnderflow(cost)
	rev.ValidProofOutputs[1].Value, overflow = rev.ValidProofOutputs[1].Value.AddWithOverflow(cost)
	if underflow || overflow {
		err = errors.New("insufficient funds to pay host")
		return
>>>>>>> 878bf62d
	}

	// move missed payout from renter to void
	rev.MissedProofOutputs[0].Value, underflow = rev.MissedProofOutputs[0].Value.SubWithUnderflow(cost)
	rev.MissedProofOutputs[2].Value, overflow = rev.MissedProofOutputs[2].Value.AddWithOverflow(cost)
	if underflow || overflow {
		err = errors.New("insufficient funds to move missed payout to void")
		return
	}

	// move collateral from host to void
	rev.MissedProofOutputs[1].Value, underflow = rev.MissedProofOutputs[1].Value.SubWithUnderflow(collateral)
	rev.MissedProofOutputs[2].Value, overflow = rev.MissedProofOutputs[2].Value.AddWithOverflow(collateral)
	if underflow || overflow {
		err = errors.New("insufficient collateral")
		return
	}

	return []types.Currency{rev.ValidProofOutputs[0].Value, rev.ValidProofOutputs[1].Value},
		[]types.Currency{rev.MissedProofOutputs[0].Value, rev.MissedProofOutputs[1].Value, rev.MissedProofOutputs[2].Value}, nil
}

// RPCSettings calls the Settings RPC, returning the host's reported settings.
func RPCSettings(ctx context.Context, t *rhpv2.Transport) (settings rhpv2.HostSettings, err error) {
	defer wrapErr(&err, "Settings")

	var resp rhpv2.RPCSettingsResponse
	if err := t.Call(rhpv2.RPCSettingsID, nil, &resp); err != nil {
		return rhpv2.HostSettings{}, err
	} else if err := json.Unmarshal(resp.Settings, &settings); err != nil {
		return rhpv2.HostSettings{}, fmt.Errorf("couldn't unmarshal json: %w", err)
	}

	return settings, nil
}

// RPCFormContract forms a contract with a host.
func RPCFormContract(ctx context.Context, t *rhpv2.Transport, renterKey types.PrivateKey, txnSet []types.Transaction) (_ rhpv2.ContractRevision, _ []types.Transaction, err error) {
	defer wrapErr(&err, "FormContract")

	// strip our signatures before sending
	parents, txn := txnSet[:len(txnSet)-1], txnSet[len(txnSet)-1]
	renterContractSignatures := txn.Signatures
	txnSet[len(txnSet)-1].Signatures = nil

	// create request
	renterPubkey := renterKey.PublicKey()
	req := &rhpv2.RPCFormContractRequest{
		Transactions: txnSet,
		RenterKey:    renterPubkey.UnlockKey(),
	}
	if err := t.WriteRequest(rhpv2.RPCFormContractID, req); err != nil {
		return rhpv2.ContractRevision{}, nil, err
	}

	// execute form contract RPC
	var resp rhpv2.RPCFormContractAdditions
	if err := t.ReadResponse(&resp, 65536); err != nil {
		return rhpv2.ContractRevision{}, nil, err
	}

	// merge host additions with txn
	txn.SiacoinInputs = append(txn.SiacoinInputs, resp.Inputs...)
	txn.SiacoinOutputs = append(txn.SiacoinOutputs, resp.Outputs...)

	// create initial (no-op) revision, transaction, and signature
	fc := txn.FileContracts[0]
	initRevision := types.FileContractRevision{
		ParentID: txn.FileContractID(0),
		UnlockConditions: types.UnlockConditions{
			PublicKeys: []types.UnlockKey{
				renterPubkey.UnlockKey(),
				t.HostKey().UnlockKey(),
			},
			SignaturesRequired: 2,
		},
		FileContract: types.FileContract{
			RevisionNumber:     1,
			Filesize:           fc.Filesize,
			FileMerkleRoot:     fc.FileMerkleRoot,
			WindowStart:        fc.WindowStart,
			WindowEnd:          fc.WindowEnd,
			ValidProofOutputs:  fc.ValidProofOutputs,
			MissedProofOutputs: fc.MissedProofOutputs,
			UnlockHash:         fc.UnlockHash,
		},
	}
	revSig := renterKey.SignHash(hashRevision(initRevision))
	renterRevisionSig := types.TransactionSignature{
		ParentID:       types.Hash256(initRevision.ParentID),
		CoveredFields:  types.CoveredFields{FileContractRevisions: []uint64{0}},
		PublicKeyIndex: 0,
		Signature:      revSig[:],
	}

	// write our signatures
	renterSigs := &rhpv2.RPCFormContractSignatures{
		ContractSignatures: renterContractSignatures,
		RevisionSignature:  renterRevisionSig,
	}
	if err := t.WriteResponse(renterSigs); err != nil {
		return rhpv2.ContractRevision{}, nil, err
	}

	// read the host's signatures and merge them with our own
	var hostSigs rhpv2.RPCFormContractSignatures
	if err := t.ReadResponse(&hostSigs, 4096); err != nil {
		return rhpv2.ContractRevision{}, nil, err
	}

	txn.Signatures = append(renterContractSignatures, hostSigs.ContractSignatures...)
	signedTxnSet := append(resp.Parents, append(parents, txn)...)
	return rhpv2.ContractRevision{
		Revision: initRevision,
		Signatures: [2]types.TransactionSignature{
			renterRevisionSig,
			hostSigs.RevisionSignature,
		},
	}, signedTxnSet, nil
}<|MERGE_RESOLUTION|>--- conflicted
+++ resolved
@@ -9,14 +9,6 @@
 
 	rhpv2 "go.sia.tech/core/rhp/v2"
 	"go.sia.tech/core/types"
-<<<<<<< HEAD
-	"go.sia.tech/renterd/api"
-	"go.sia.tech/renterd/metrics"
-
-	// Satellite
-	"github.com/mike76-dev/renterd-satellite"
-=======
->>>>>>> 878bf62d
 )
 
 var (
@@ -95,740 +87,12 @@
 	rev.MissedProofOutputs = append([]types.SiacoinOutput(nil), rev.MissedProofOutputs...)
 
 	// move valid payout from renter to host
-<<<<<<< HEAD
-	rev.ValidProofOutputs[0].Value = rev.ValidProofOutputs[0].Value.Sub(cost)
-	rev.ValidProofOutputs[1].Value = rev.ValidProofOutputs[1].Value.Add(cost)
-
-	// move missed payout from renter to void
-	rev.MissedProofOutputs[0].Value = rev.MissedProofOutputs[0].Value.Sub(cost)
-	rev.MissedProofOutputs[2].Value = rev.MissedProofOutputs[2].Value.Add(cost)
-
-	// move collateral from host to void
-	rev.MissedProofOutputs[1].Value = rev.MissedProofOutputs[1].Value.Sub(collateral)
-	rev.MissedProofOutputs[2].Value = rev.MissedProofOutputs[2].Value.Add(collateral)
-
-	return []types.Currency{rev.ValidProofOutputs[0].Value, rev.ValidProofOutputs[1].Value},
-		[]types.Currency{rev.MissedProofOutputs[0].Value, rev.MissedProofOutputs[1].Value, rev.MissedProofOutputs[2].Value}
-}
-
-func recordRPC(ctx context.Context, t *rhpv2.Transport, c rhpv2.ContractRevision, id types.Specifier, err *error) func() {
-	startTime := time.Now()
-	contractID := c.ID()
-	var startFunds types.Currency
-	if len(c.Revision.ValidProofOutputs) > 0 {
-		startFunds = c.Revision.ValidProofOutputs[0].Value
-	}
-	var startCollateral types.Currency
-	if len(c.Revision.MissedProofOutputs) > 1 {
-		startCollateral = c.Revision.MissedProofOutputs[1].Value
-	}
-	startW, startR := t.BytesWritten(), t.BytesRead()
-	return func() {
-		m := MetricRPC{
-			HostKey:    t.HostKey(),
-			RPC:        id,
-			Timestamp:  startTime,
-			Elapsed:    time.Since(startTime),
-			Contract:   contractID,
-			Uploaded:   t.BytesWritten() - startW,
-			Downloaded: t.BytesRead() - startR,
-			Err:        *err,
-		}
-		if len(c.Revision.ValidProofOutputs) > 0 && startFunds.Cmp(c.Revision.ValidProofOutputs[0].Value) > 0 {
-			m.Cost = startFunds.Sub(c.Revision.ValidProofOutputs[0].Value)
-		}
-		if len(c.Revision.MissedProofOutputs) > 1 && startCollateral.Cmp(c.Revision.MissedProofOutputs[1].Value) > 0 {
-			m.Collateral = startCollateral.Sub(c.Revision.MissedProofOutputs[1].Value)
-		}
-		metrics.Record(ctx, m)
-	}
-}
-
-// A Session pairs a Transport with a Contract, enabling RPCs that modify the
-// Contract.
-type Session struct {
-	transport   *rhpv2.Transport
-	renewedFrom types.FileContractID
-	renewedTo   types.FileContractID
-	revision    rhpv2.ContractRevision
-	key         types.PrivateKey
-	appendRoots []types.Hash256
-	settings    rhpv2.HostSettings
-	lastSeen    time.Time
-	mu          sync.Mutex
-}
-
-// Append calls the Write RPC with a single action, appending the provided
-// sector. It returns the Merkle root of the sector.
-func (s *Session) Append(ctx context.Context, sector *[rhpv2.SectorSize]byte, price, collateral types.Currency) (types.Hash256, error) {
-	err := s.Write(ctx, []rhpv2.RPCWriteAction{{
-		Type: rhpv2.RPCWriteActionAppend,
-		Data: sector[:],
-	}}, price, collateral)
-	if err != nil {
-		return types.Hash256{}, err
-	}
-	return s.appendRoots[0], nil
-}
-
-// Close gracefully terminates the session and closes the underlying connection.
-func (s *Session) Close() (err error) {
-	defer wrapErr(&err, "Close")
-	return s.closeTransport()
-}
-
-// Delete calls the Write RPC with a set of Swap and Trim actions that delete
-// the specified sectors.
-func (s *Session) Delete(ctx context.Context, sectorIndices []uint64, price types.Currency) error {
-	if len(sectorIndices) == 0 {
-		return nil
-	}
-
-	// sort in descending order so that we can use 'range'
-	sort.Slice(sectorIndices, func(i, j int) bool {
-		return sectorIndices[i] > sectorIndices[j]
-	})
-
-	// iterate backwards from the end of the contract, swapping each "good"
-	// sector with one of the "bad" sectors.
-	var actions []rhpv2.RPCWriteAction
-	cIndex := s.revision.NumSectors() - 1
-	for _, rIndex := range sectorIndices {
-		if cIndex != rIndex {
-			// swap a "good" sector for a "bad" sector
-			actions = append(actions, rhpv2.RPCWriteAction{
-				Type: rhpv2.RPCWriteActionSwap,
-				A:    uint64(cIndex),
-				B:    uint64(rIndex),
-			})
-		}
-		cIndex--
-	}
-	// trim all "bad" sectors
-	actions = append(actions, rhpv2.RPCWriteAction{
-		Type: rhpv2.RPCWriteActionTrim,
-		A:    uint64(len(sectorIndices)),
-	})
-
-	// request the swap+delete operation
-	//
-	// NOTE: siad hosts will accept up to 20 MiB of data in the request,
-	// which should be sufficient to delete up to 2.5 TiB of sector data
-	// at a time.
-	return s.Write(ctx, actions, price, types.ZeroCurrency)
-}
-
-// HostKey returns the public key of the host.
-func (s *Session) HostKey() types.PublicKey { return s.revision.HostKey() }
-
-// Read calls the Read RPC, writing the requested sections of sector data to w.
-// Merkle proofs are always requested.
-//
-// Note that sector data is streamed to w before it has been validated. Callers
-// MUST check the returned error, and discard any data written to w if the error
-// is non-nil. Failure to do so may allow an attacker to inject malicious data.
-func (s *Session) Read(ctx context.Context, w io.Writer, sections []rhpv2.RPCReadRequestSection, price types.Currency) (err error) {
-	defer wrapErr(&err, "Read")
-	defer func() {
-		// send the new revision to the satellite
-		if err == nil {
-			satellite.StaticSatellite.UpdateRevision(ctx, s.revision, api.ContractSpending{Downloads: price})
-		}
-	}()
-	defer recordRPC(ctx, s.transport, s.revision, rhpv2.RPCReadID, &err)()
-	defer recordContractSpending(ctx, &s.revision.Revision, api.ContractSpending{Downloads: price}, &err)
-
-	empty := true
-	for _, s := range sections {
-		empty = empty && s.Length == 0
-	}
-	if empty || len(sections) == 0 {
-		return nil
-	}
-
-	if !s.isRevisable() {
-		return ErrContractFinalized
-	} else if !s.sufficientFunds(price) {
-		return ErrInsufficientFunds
-	}
-
-	// construct new revision
-	rev := s.revision.Revision
-	rev.RevisionNumber++
-	newValid, newMissed := updateRevisionOutputs(&rev, price, types.ZeroCurrency)
-	revisionHash := hashRevision(rev)
-	renterSig := s.key.SignHash(revisionHash)
-
-	// construct the request
-	req := &rhpv2.RPCReadRequest{
-		Sections:    sections,
-		MerkleProof: true,
-
-		RevisionNumber:    rev.RevisionNumber,
-		ValidProofValues:  newValid,
-		MissedProofValues: newMissed,
-		Signature:         renterSig,
-	}
-
-	var hostSig *types.Signature
-	if err := s.withTransport(ctx, func(transport *rhpv2.Transport) error {
-		if err := transport.WriteRequest(rhpv2.RPCReadID, req); err != nil {
-			return err
-		}
-
-		// ensure we send RPCLoopReadStop before returning
-		defer transport.WriteResponse(&rhpv2.RPCReadStop)
-
-		// read all sections
-		for _, sec := range sections {
-			hostSig, err = s.readSection(w, transport, sec)
-			if err != nil {
-				return err
-			}
-			if hostSig != nil {
-				break // exit the loop; they won't be sending any more data
-			}
-		}
-
-		// the host is required to send a signature; if they haven't sent one
-		// yet, they should send an empty ReadResponse containing just the
-		// signature.
-		if hostSig == nil {
-			var resp rhpv2.RPCReadResponse
-			if err := transport.ReadResponse(&resp, 4096); err != nil {
-				return wrapResponseErr(err, "couldn't read signature", "host rejected Read request")
-			}
-			hostSig = &resp.Signature
-		}
-		return nil
-	}); err != nil {
-		return err
-	}
-
-	// verify the host signature
-	if !s.HostKey().VerifyHash(revisionHash, *hostSig) {
-		return errors.New("host's signature is invalid")
-	}
-	s.revision.Revision = rev
-	s.revision.Signatures[0].Signature = renterSig[:]
-	s.revision.Signatures[1].Signature = hostSig[:]
-
-	return nil
-}
-
-// Reconnect re-establishes a connection to the host by recreating the
-// transport, updating the settings and calling the lock RPC.
-func (s *Session) Reconnect(ctx context.Context, sessionLockTimeout time.Duration, hostIP string, hostKey types.PublicKey, renterKey types.PrivateKey, contractID types.FileContractID) (err error) {
-	defer wrapErr(&err, "Reconnect")
-
-	s.closeTransport()
-
-	conn, err := (&net.Dialer{}).DialContext(ctx, "tcp", hostIP)
-	if err != nil {
-		return err
-	}
-	s.transport, err = rhpv2.NewRenterTransport(conn, hostKey)
-	if err != nil {
-		return err
-	}
-
-	s.key = renterKey
-	if err = s.lock(ctx, contractID, renterKey, sessionLockTimeout); err != nil {
-		s.closeTransport()
-		return err
-	}
-
-	if err := s.updateSettings(ctx); err != nil {
-		s.closeTransport()
-		return err
-	}
-
-	s.lastSeen = time.Now()
-	return nil
-}
-
-// Refresh checks whether the session is still usable, if an error is returned
-// the session must be reconnected.
-func (s *Session) Refresh(ctx context.Context, sessionLockTimeout, sessionTTL time.Duration, renterKey types.PrivateKey, contractID types.FileContractID) error {
-	if s.transport == nil {
-		return errors.New("no transport")
-	}
-
-	if time.Since(s.lastSeen) >= sessionTTL {
-		// use RPCSettings as a generic "ping"
-		if err := s.updateSettings(ctx); err != nil {
-			return err
-		}
-	}
-
-	if s.revision.ID() != contractID {
-		// connected, but not locking the correct contract
-		if s.revision.ID() != (types.FileContractID{}) {
-			if err := s.Unlock(ctx); err != nil {
-				return err
-			}
-		}
-		if err := s.lock(ctx, contractID, renterKey, sessionLockTimeout); err != nil {
-			return err
-		}
-
-		s.key = renterKey
-		if err := s.updateSettings(ctx); err != nil {
-			return err
-		}
-	}
-	s.lastSeen = time.Now()
-	return nil
-}
-
-// RenewContract negotiates a new file contract and initial revision for data
-// already stored with a host. The old contract is "cleared," reverting its
-// filesize to zero.
-func (s *Session) RenewContract(ctx context.Context, txnSet []types.Transaction, finalPayment types.Currency) (_ rhpv2.ContractRevision, _ []types.Transaction, err error) {
-	defer wrapErr(&err, "RenewContract")
-
-	// strip our signatures before sending
-	parents, txn := txnSet[:len(txnSet)-1], txnSet[len(txnSet)-1]
-	renterContractSignatures := txn.Signatures
-	txnSet[len(txnSet)-1].Signatures = nil
-
-	// construct the final revision of the old contract
-	finalOldRevision := s.revision.Revision
-	newValid, _ := updateRevisionOutputs(&finalOldRevision, finalPayment, types.ZeroCurrency)
-	finalOldRevision.MissedProofOutputs = finalOldRevision.ValidProofOutputs
-	finalOldRevision.Filesize = 0
-	finalOldRevision.FileMerkleRoot = types.Hash256{}
-	finalOldRevision.RevisionNumber = math.MaxUint64
-
-	// construct the renew request
-	req := &rhpv2.RPCRenewAndClearContractRequest{
-		Transactions:           txnSet,
-		RenterKey:              s.revision.Revision.UnlockConditions.PublicKeys[0],
-		FinalValidProofValues:  newValid,
-		FinalMissedProofValues: newValid,
-	}
-
-	// send the request
-	var resp rhpv2.RPCFormContractAdditions
-	if err := s.withTransport(ctx, func(transport *rhpv2.Transport) error {
-		if err := transport.WriteRequest(rhpv2.RPCRenewClearContractID, req); err != nil {
-			return err
-		}
-		return transport.ReadResponse(&resp, 65536)
-	}); err != nil {
-		return rhpv2.ContractRevision{}, nil, err
-	}
-
-	// merge host additions with txn
-	txn.SiacoinInputs = append(txn.SiacoinInputs, resp.Inputs...)
-	txn.SiacoinOutputs = append(txn.SiacoinOutputs, resp.Outputs...)
-
-	// create initial (no-op) revision, transaction, and signature
-	fc := txn.FileContracts[0]
-	initRevision := types.FileContractRevision{
-		ParentID:         txn.FileContractID(0),
-		UnlockConditions: s.revision.Revision.UnlockConditions,
-		FileContract: types.FileContract{
-			RevisionNumber:     1,
-			Filesize:           fc.Filesize,
-			FileMerkleRoot:     fc.FileMerkleRoot,
-			WindowStart:        fc.WindowStart,
-			WindowEnd:          fc.WindowEnd,
-			ValidProofOutputs:  fc.ValidProofOutputs,
-			MissedProofOutputs: fc.MissedProofOutputs,
-			UnlockHash:         fc.UnlockHash,
-		},
-	}
-	revSig := s.key.SignHash(hashRevision(initRevision))
-	renterRevisionSig := types.TransactionSignature{
-		ParentID:       types.Hash256(initRevision.ParentID),
-		CoveredFields:  types.CoveredFields{FileContractRevisions: []uint64{0}},
-		PublicKeyIndex: 0,
-		Signature:      revSig[:],
-	}
-
-	// create  signatures
-	finalRevSig := s.key.SignHash(hashRevision(finalOldRevision))
-	renterSigs := &rhpv2.RPCRenewAndClearContractSignatures{
-		ContractSignatures:     renterContractSignatures,
-		RevisionSignature:      renterRevisionSig,
-		FinalRevisionSignature: finalRevSig,
-	}
-
-	// send the signatures and read the host's signatures
-	var hostSigs rhpv2.RPCRenewAndClearContractSignatures
-	if err := s.withTransport(ctx, func(transport *rhpv2.Transport) error {
-		if err := transport.WriteResponse(renterSigs); err != nil {
-			return err
-		}
-		return transport.ReadResponse(&hostSigs, 4096)
-	}); err != nil {
-		return rhpv2.ContractRevision{}, nil, err
-	}
-
-	// merge host signatures with our own
-	txn.Signatures = append(renterContractSignatures, hostSigs.ContractSignatures...)
-	signedTxnSet := append(resp.Parents, append(parents, txn)...)
-	return rhpv2.ContractRevision{
-		Revision:   initRevision,
-		Signatures: [2]types.TransactionSignature{renterRevisionSig, hostSigs.RevisionSignature},
-	}, signedTxnSet, nil
-}
-
-// Revision returns the current revision of the contract.
-func (s *Session) Revision() (rev rhpv2.ContractRevision) {
-	b, _ := json.Marshal(s.revision) // deep copy
-	if err := json.Unmarshal(b, &rev); err != nil {
-		panic(err) // should never happen
-	}
-	return rev
-}
-
-// SectorRoots calls the SectorRoots RPC, returning the requested range of
-// sector Merkle roots of the currently-locked contract.
-func (s *Session) SectorRoots(ctx context.Context, offset, n uint64, price types.Currency) (roots []types.Hash256, err error) {
-	defer wrapErr(&err, "SectorRoots")
-	defer recordRPC(ctx, s.transport, s.revision, rhpv2.RPCSectorRootsID, &err)()
-
-	if !s.isRevisable() {
-		return nil, ErrContractFinalized
-	} else if offset+n > s.revision.NumSectors() {
-		return nil, errors.New("requested range is out-of-bounds")
-	} else if n == 0 {
-		return nil, nil
-	} else if !s.sufficientFunds(price) {
-		return nil, ErrInsufficientFunds
-	}
-
-	// construct new revision
-	rev := s.revision.Revision
-	rev.RevisionNumber++
-	newValid, newMissed := updateRevisionOutputs(&rev, price, types.ZeroCurrency)
-	revisionHash := hashRevision(rev)
-
-	req := &rhpv2.RPCSectorRootsRequest{
-		RootOffset: uint64(offset),
-		NumRoots:   uint64(n),
-
-		RevisionNumber:    rev.RevisionNumber,
-		ValidProofValues:  newValid,
-		MissedProofValues: newMissed,
-		Signature:         s.key.SignHash(revisionHash),
-	}
-
-	// execute the sector roots RPC
-	var resp rhpv2.RPCSectorRootsResponse
-	err = s.withTransport(ctx, func(t *rhpv2.Transport) error {
-		if err := t.WriteRequest(rhpv2.RPCSectorRootsID, req); err != nil {
-			return err
-		} else if err := t.ReadResponse(&resp, uint64(4096+32*n)); err != nil {
-			readCtx := fmt.Sprintf("couldn't read %v response", rhpv2.RPCSectorRootsID)
-			rejectCtx := fmt.Sprintf("host rejected %v request", rhpv2.RPCSectorRootsID)
-			return wrapResponseErr(err, readCtx, rejectCtx)
-		} else {
-			return nil
-		}
-	})
-
-	// verify the host signature
-	if !s.HostKey().VerifyHash(revisionHash, resp.Signature) {
-		return nil, errors.New("host's signature is invalid")
-	}
-	s.revision.Revision = rev
-	s.revision.Signatures[0].Signature = req.Signature[:]
-	s.revision.Signatures[1].Signature = resp.Signature[:]
-
-	// verify the proof
-	if !rhpv2.VerifySectorRangeProof(resp.MerkleProof, resp.SectorRoots, offset, offset+n, s.revision.NumSectors(), rev.FileMerkleRoot) {
-		return nil, ErrInvalidMerkleProof
-	}
-	return resp.SectorRoots, nil
-}
-
-// Settings returns the host's current settings.
-func (s *Session) Settings() rhpv2.HostSettings { return s.settings }
-
-// Unlock calls the Unlock RPC, unlocking the currently-locked contract and
-// rendering the Session unusable.
-//
-// Note that it is typically not necessary to explicitly unlock a contract; the
-// host will do so automatically when the connection closes.
-func (s *Session) Unlock(ctx context.Context) (err error) {
-	defer wrapErr(&err, "Unlock")
-	s.revision = rhpv2.ContractRevision{}
-	s.key = nil
-
-	return s.withTransport(ctx, func(transport *rhpv2.Transport) error {
-		return transport.WriteRequest(rhpv2.RPCUnlockID, nil)
-	})
-}
-
-// Write implements the Write RPC, except for ActionUpdate. A Merkle proof is
-// always requested.
-func (s *Session) Write(ctx context.Context, actions []rhpv2.RPCWriteAction, price, collateral types.Currency) (err error) {
-	defer wrapErr(&err, "Write")
-	defer func() {
-		// send the new revision to the satellite
-		if err == nil {
-			satellite.StaticSatellite.UpdateRevision(ctx, s.revision, api.ContractSpending{Uploads: price})
-		}
-	}()
-	defer recordRPC(ctx, s.transport, s.revision, rhpv2.RPCWriteID, &err)()
-	defer recordContractSpending(ctx, &s.revision.Revision, api.ContractSpending{Uploads: price}, &err)
-
-	if !s.isRevisable() {
-		return ErrContractFinalized
-	} else if len(actions) == 0 {
-		return nil
-	} else if !s.sufficientFunds(price) {
-		return ErrInsufficientFunds
-	} else if !s.sufficientCollateral(collateral) {
-		return ErrInsufficientCollateral
-	}
-
-	rev := s.revision.Revision
-	newFilesize := rev.Filesize
-	for _, action := range actions {
-		switch action.Type {
-		case rhpv2.RPCWriteActionAppend:
-			newFilesize += rhpv2.SectorSize
-		case rhpv2.RPCWriteActionTrim:
-			newFilesize -= rhpv2.SectorSize * action.A
-		}
-	}
-
-	// calculate new revision outputs
-	newValid, newMissed := updateRevisionOutputs(&rev, price, collateral)
-
-	// compute appended roots in parallel with I/O
-	precompChan := make(chan struct{})
-	go func() {
-		s.appendRoots = s.appendRoots[:0]
-		for _, action := range actions {
-			if action.Type == rhpv2.RPCWriteActionAppend {
-				s.appendRoots = append(s.appendRoots, rhpv2.SectorRoot((*[rhpv2.SectorSize]byte)(action.Data)))
-			}
-		}
-		close(precompChan)
-	}()
-	// ensure that the goroutine has exited before we return
-	defer func() { <-precompChan }()
-
-	// create request
-	req := &rhpv2.RPCWriteRequest{
-		Actions:     actions,
-		MerkleProof: true,
-
-		RevisionNumber:    rev.RevisionNumber + 1,
-		ValidProofValues:  newValid,
-		MissedProofValues: newMissed,
-	}
-
-	// send request and read merkle proof
-	var merkleResp rhpv2.RPCWriteMerkleProof
-	if err := s.withTransport(ctx, func(transport *rhpv2.Transport) error {
-		if err := transport.WriteRequest(rhpv2.RPCWriteID, req); err != nil {
-			return err
-		} else if err := transport.ReadResponse(&merkleResp, 4096); err != nil {
-			return wrapResponseErr(err, "couldn't read Merkle proof response", "host rejected Write request")
-		} else {
-			return nil
-		}
-	}); err != nil {
-		return err
-	}
-
-	// verify proof
-	proofHashes := merkleResp.OldSubtreeHashes
-	leafHashes := merkleResp.OldLeafHashes
-	oldRoot, newRoot := types.Hash256(rev.FileMerkleRoot), merkleResp.NewMerkleRoot
-	<-precompChan
-	if newFilesize > 0 && !rhpv2.VerifyDiffProof(actions, s.revision.NumSectors(), proofHashes, leafHashes, oldRoot, newRoot, s.appendRoots) {
-		err := ErrInvalidMerkleProof
-		s.withTransport(ctx, func(transport *rhpv2.Transport) error { return transport.WriteResponseErr(err) })
-		return err
-	}
-
-	// update revision
-	rev.RevisionNumber++
-	rev.Filesize = newFilesize
-	copy(rev.FileMerkleRoot[:], newRoot[:])
-	revisionHash := hashRevision(rev)
-	renterSig := &rhpv2.RPCWriteResponse{
-		Signature: s.key.SignHash(revisionHash),
-	}
-
-	// exchange signatures
-	var hostSig rhpv2.RPCWriteResponse
-	if err := s.withTransport(ctx, func(transport *rhpv2.Transport) error {
-		if err := transport.WriteResponse(renterSig); err != nil {
-			return fmt.Errorf("couldn't write signature response: %w", err)
-		} else if err := transport.ReadResponse(&hostSig, 4096); err != nil {
-			return wrapResponseErr(err, "couldn't read signature response", "host rejected Write signature")
-		} else {
-			return nil
-		}
-	}); err != nil {
-		return err
-	}
-
-	// verify the host signature
-	if !s.HostKey().VerifyHash(revisionHash, hostSig.Signature) {
-		return errors.New("host's signature is invalid")
-	}
-	s.revision.Revision = rev
-	s.revision.Signatures[0].Signature = renterSig.Signature[:]
-	s.revision.Signatures[1].Signature = hostSig.Signature[:]
-
-	return nil
-}
-
-func (s *Session) closeTransport() error {
-	if s.transport != nil {
-		return s.transport.Close()
-	}
-	return nil
-}
-
-func (s *Session) isRevisable() bool {
-	return s.revision.Revision.RevisionNumber < math.MaxUint64
-}
-
-// lock calls the lock RPC, updating the current contract revision. The timeout
-// specifies how long the host should wait while attempting to acquire the lock.
-// Note that timeouts are serialized in milliseconds, so a timeout of less than
-// 1ms will be rounded down to 0. (A timeout of 0 is valid: it means that the
-// lock will only be acquired if the contract is unlocked at the moment the host
-// receives the RPC.)
-func (s *Session) lock(ctx context.Context, id types.FileContractID, key types.PrivateKey, timeout time.Duration) (err error) {
-	defer wrapErr(&err, "Lock")
-	defer recordRPC(ctx, s.transport, rhpv2.ContractRevision{}, rhpv2.RPCLockID, &err)()
-	req := &rhpv2.RPCLockRequest{
-		ContractID: id,
-		Signature:  s.transport.SignChallenge(key),
-		Timeout:    uint64(timeout.Milliseconds()),
-	}
-
-	// execute lock RPC
-	var resp rhpv2.RPCLockResponse
-	if err := s.withTransport(ctx, func(transport *rhpv2.Transport) error {
-		if err := transport.Call(rhpv2.RPCLockID, req, &resp); err != nil {
-			return err
-		}
-		transport.SetChallenge(resp.NewChallenge)
-		return nil
-	}); err != nil {
-		return err
-	}
-
-	// verify claimed revision
-	if len(resp.Signatures) != 2 {
-		return fmt.Errorf("host returned wrong number of signatures (expected 2, got %v)", len(resp.Signatures))
-	} else if len(resp.Signatures[0].Signature) != 64 || len(resp.Signatures[1].Signature) != 64 {
-		return errors.New("signatures on claimed revision have wrong length")
-	}
-	revHash := hashRevision(resp.Revision)
-	if !key.PublicKey().VerifyHash(revHash, *(*types.Signature)(resp.Signatures[0].Signature)) {
-		return errors.New("renter's signature on claimed revision is invalid")
-	} else if !s.transport.HostKey().VerifyHash(revHash, *(*types.Signature)(resp.Signatures[1].Signature)) {
-		return errors.New("host's signature on claimed revision is invalid")
-	} else if !resp.Acquired {
-		return ErrContractLocked
-	} else if resp.Revision.RevisionNumber == math.MaxUint64 {
-		return ErrContractFinalized
-	}
-	s.revision = rhpv2.ContractRevision{
-		Revision:   resp.Revision,
-		Signatures: [2]types.TransactionSignature{resp.Signatures[0], resp.Signatures[1]},
-	}
-	return nil
-}
-
-func (s *Session) readSection(w io.Writer, t *rhpv2.Transport, sec rhpv2.RPCReadRequestSection) (hostSig *types.Signature, _ error) {
-	// NOTE: normally, we would call ReadResponse here to read an AEAD RPC
-	// message, verify the tag and decrypt, and then pass the data to
-	// VerifyProof. As an optimization, we instead stream the message
-	// through a Merkle proof verifier before verifying the AEAD tag.
-	// Security therefore depends on the caller of Read discarding any data
-	// written to w in the event that verification fails.
-	msgReader, err := t.RawResponse(4096 + uint64(sec.Length))
-	if err != nil {
-		return nil, wrapResponseErr(err, "couldn't read sector data", "host rejected Read request")
-	}
-	// Read the signature, which may or may not be present.
-	lenbuf := make([]byte, 8)
-	if _, err := io.ReadFull(msgReader, lenbuf); err != nil {
-		return nil, fmt.Errorf("couldn't read signature len: %w", err)
-	}
-	if n := binary.LittleEndian.Uint64(lenbuf); n > 0 {
-		hostSig = new(types.Signature)
-		if _, err := io.ReadFull(msgReader, hostSig[:]); err != nil {
-			return nil, fmt.Errorf("couldn't read signature: %w", err)
-		}
-	}
-	// stream the sector data into w and the proof verifier
-	if _, err := io.ReadFull(msgReader, lenbuf); err != nil {
-		return nil, fmt.Errorf("couldn't read data len: %w", err)
-	} else if binary.LittleEndian.Uint64(lenbuf) != uint64(sec.Length) {
-		return nil, errors.New("host sent wrong amount of sector data")
-	}
-	proofStart := sec.Offset / rhpv2.LeafSize
-	proofEnd := proofStart + sec.Length/rhpv2.LeafSize
-	rpv := rhpv2.NewRangeProofVerifier(proofStart, proofEnd)
-	tee := io.TeeReader(io.LimitReader(msgReader, int64(sec.Length)), &segWriter{w: w})
-	// the proof verifier Reads one segment at a time, so bufio is crucial
-	// for performance here
-	if _, err := rpv.ReadFrom(bufio.NewReaderSize(tee, 1<<16)); err != nil {
-		return nil, fmt.Errorf("couldn't stream sector data: %w", err)
-	}
-	// read the Merkle proof
-	if _, err := io.ReadFull(msgReader, lenbuf); err != nil {
-		return nil, fmt.Errorf("couldn't read proof len: %w", err)
-	}
-	if binary.LittleEndian.Uint64(lenbuf) != uint64(rhpv2.RangeProofSize(rhpv2.LeavesPerSector, proofStart, proofEnd)) {
-		return nil, errors.New("invalid proof size")
-	}
-	proof := make([]types.Hash256, binary.LittleEndian.Uint64(lenbuf))
-	for i := range proof {
-		if _, err := io.ReadFull(msgReader, proof[i][:]); err != nil {
-			return nil, fmt.Errorf("couldn't read Merkle proof: %w", err)
-		}
-	}
-	// verify the message tag and the Merkle proof
-	if err := msgReader.VerifyTag(); err != nil {
-		return nil, err
-	}
-	if !rpv.Verify(proof, sec.MerkleRoot) {
-		return nil, ErrInvalidMerkleProof
-	}
-	return
-}
-
-func (s *Session) sufficientFunds(price types.Currency) bool {
-	return s.revision.RenterFunds().Cmp(price) >= 0
-}
-
-func (s *Session) sufficientCollateral(collateral types.Currency) bool {
-	return s.revision.Revision.MissedProofOutputs[1].Value.Cmp(collateral) >= 0
-}
-
-func (s *Session) updateSettings(ctx context.Context) (err error) {
-	defer wrapErr(&err, "Settings")
-	defer recordRPC(ctx, s.transport, rhpv2.ContractRevision{}, rhpv2.RPCSettingsID, &err)()
-
-	var resp rhpv2.RPCSettingsResponse
-	if err := s.withTransport(ctx, func(transport *rhpv2.Transport) error {
-		return transport.Call(rhpv2.RPCSettingsID, nil, &resp)
-	}); err != nil {
-		return err
-=======
 	var underflow, overflow bool
 	rev.ValidProofOutputs[0].Value, underflow = rev.ValidProofOutputs[0].Value.SubWithUnderflow(cost)
 	rev.ValidProofOutputs[1].Value, overflow = rev.ValidProofOutputs[1].Value.AddWithOverflow(cost)
 	if underflow || overflow {
 		err = errors.New("insufficient funds to pay host")
 		return
->>>>>>> 878bf62d
 	}
 
 	// move missed payout from renter to void
