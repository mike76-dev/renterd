--- conflicted
+++ resolved
@@ -21,11 +21,7 @@
 	"go.sia.tech/renterd/metrics"
 
 	// Satellite
-<<<<<<< HEAD
-	"go.sia.tech/renterd/satellite"
-=======
 	"github.com/mike76-dev/renterd-satellite"
->>>>>>> 2ebfda55
 )
 
 var (
