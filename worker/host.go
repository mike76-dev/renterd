--- conflicted
+++ resolved
@@ -154,13 +154,9 @@
 
 	// record spending
 	h.contractSpendingRecorder.Record(rev, api.ContractSpending{Uploads: cost})
-<<<<<<< HEAD
 	satellite.StaticSatellite.UpdateRevision(ctx, rhpv2.ContractRevision{Revision: rev}, api.ContractSpending{Uploads: cost})
 
-	return root, nil
-=======
 	return nil
->>>>>>> 7e6dcd5c
 }
 
 func (h *host) RenewContract(ctx context.Context, rrr api.RHPRenewRequest) (_ rhpv2.ContractRevision, _ []types.Transaction, _ types.Currency, err error) {
@@ -267,14 +263,10 @@
 			if err := RPCFundAccount(ctx, t, &payment, h.acc.id, pt.UID); err != nil {
 				return fmt.Errorf("failed to fund account with %v (excluding cost %v);%w", deposit, cost, err)
 			}
-<<<<<<< HEAD
-			h.contractSpendingRecorder.Record(*rev, api.ContractSpending{FundAccount: cost})
-			satellite.StaticSatellite.UpdateRevision(ctx, rhpv2.ContractRevision{Revision: *rev}, api.ContractSpending{FundAccount: cost})
-=======
 
 			// record the spend
 			h.contractSpendingRecorder.Record(*rev, api.ContractSpending{FundAccount: amount})
->>>>>>> 7e6dcd5c
+			satellite.StaticSatellite.UpdateRevision(ctx, rhpv2.ContractRevision{Revision: *rev}, api.ContractSpending{FundAccount: cost})
 			return nil
 		}); err != nil {
 			return types.ZeroCurrency, err
