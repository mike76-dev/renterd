--- conflicted
+++ resolved
@@ -111,17 +111,12 @@
 	return rev, nil
 }
 
-<<<<<<< HEAD
-func (h *testHost) FetchPriceTable(ctx context.Context, rev *types.FileContractRevision) (api.HostPriceTable, types.Currency, error) {
+func (h *testHost) PriceTable(ctx context.Context, rev *types.FileContractRevision) (api.HostPriceTable, types.Currency, error) {
 	return h.hptFn(), types.ZeroCurrency, nil
-=======
-func (h *testHost) PriceTable(ctx context.Context, rev *types.FileContractRevision) (api.HostPriceTable, error) {
-	return h.hptFn(), nil
 }
 
 func (h *testHost) PriceTableUnpaid(ctx context.Context) (api.HostPriceTable, error) {
 	return h.hptFn(), nil
->>>>>>> cd526d45
 }
 
 func (h *testHost) FundAccount(ctx context.Context, balance types.Currency, rev *types.FileContractRevision) error {
