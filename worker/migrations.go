--- conflicted
+++ resolved
@@ -11,22 +11,11 @@
 	"go.uber.org/zap"
 )
 
-<<<<<<< HEAD
-func (w *Worker) migrate(ctx context.Context, s object.Slab, dlContracts, ulContracts []api.ContractMetadata, bh uint64) error {
-	// make a map of good hosts
-	goodHosts := make(map[types.PublicKey]map[types.FileContractID]bool)
-	for _, c := range ulContracts {
-		if goodHosts[c.HostKey] == nil {
-			goodHosts[c.HostKey] = make(map[types.FileContractID]bool)
-		}
-		goodHosts[c.HostKey][c.ID] = false
-=======
-func (w *Worker) migrate(ctx context.Context, s object.Slab, contractSet string, dlHosts []api.HostInfo, ulContracts []api.ContractMetadata, bh uint64) error {
+func (w *Worker) migrate(ctx context.Context, s object.Slab, dlHosts []api.HostInfo, ulContracts []api.ContractMetadata, bh uint64) error {
 	// map usable hosts
 	usableHosts := make(map[types.PublicKey]struct{})
 	for _, h := range dlHosts {
 		usableHosts[h.PublicKey] = struct{}{}
->>>>>>> a7428a01
 	}
 
 	// map usable contracts
