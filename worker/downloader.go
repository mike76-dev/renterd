package worker

import (
	"bytes"
	"context"
	"errors"
	"sync"
	"sync/atomic"
	"time"

	rhpv2 "go.sia.tech/core/rhp/v2"
	"go.sia.tech/core/types"
	"go.sia.tech/renterd/internal/host"
	rhp3 "go.sia.tech/renterd/internal/rhp/v3"
	"go.sia.tech/renterd/internal/utils"
)

const (
	downloadOverheadB           = 284
	maxConcurrentSectorsPerHost = 3
)

var (
	errDownloaderStopped = errors.New("downloader was stopped")
)

type (
	downloader struct {
<<<<<<< HEAD
		host SectorDownloader
=======
		host host.Host
>>>>>>> ffb07074

		statsDownloadSpeedBytesPerMS    *utils.DataPoints // keep track of this separately for stats (no decay is applied)
		statsSectorDownloadEstimateInMS *utils.DataPoints

		signalWorkChan chan struct{}
		shutdownCtx    context.Context

		mu                  sync.Mutex
		consecutiveFailures uint64
		numDownloads        uint64
		queue               []*sectorDownloadReq
		stopped             bool
	}
)

<<<<<<< HEAD
func newDownloader(ctx context.Context, h SectorDownloader) *downloader {
=======
func newDownloader(ctx context.Context, host host.Host) *downloader {
>>>>>>> ffb07074
	return &downloader{
		host: h,

		statsSectorDownloadEstimateInMS: utils.NewDataPoints(10 * time.Minute),
		statsDownloadSpeedBytesPerMS:    utils.NewDataPoints(0),

		signalWorkChan: make(chan struct{}, 1),
		shutdownCtx:    ctx,

		queue: make([]*sectorDownloadReq, 0),
	}
}

func (d *downloader) PublicKey() types.PublicKey {
	return d.host.PublicKey()
}

func (d *downloader) Stop() {
	d.mu.Lock()
	d.stopped = true
	d.mu.Unlock()

	for {
		download := d.pop()
		if download == nil {
			break
		}
		if !download.done() {
			download.fail(errDownloaderStopped)
		}
	}
}

func (d *downloader) fillBatch() (batch []*sectorDownloadReq) {
	for len(batch) < maxConcurrentSectorsPerHost {
		if req := d.pop(); req == nil {
			break
		} else if req.done() {
			continue
		} else {
			batch = append(batch, req)
		}
	}
	return
}

func (d *downloader) enqueue(download *sectorDownloadReq) {
	d.mu.Lock()
	// check for stopped
	if d.stopped {
		d.mu.Unlock()
		go download.fail(errDownloaderStopped) // don't block the caller
		return
	}

	// enqueue the job
	d.queue = append(d.queue, download)
	d.mu.Unlock()

	// signal there's work
	select {
	case d.signalWorkChan <- struct{}{}:
	default:
	}
}

func (d *downloader) estimate() float64 {
	d.mu.Lock()
	defer d.mu.Unlock()

	// fetch estimated duration per sector
	estimateP90 := d.statsSectorDownloadEstimateInMS.P90()
	if estimateP90 == 0 {
		if avg := d.statsSectorDownloadEstimateInMS.Average(); avg > 0 {
			estimateP90 = avg
		} else {
			estimateP90 = 1
		}
	}

	numSectors := float64(len(d.queue) + 1)
	return numSectors * estimateP90
}

func (d *downloader) execute(req *sectorDownloadReq) (err error) {
	// download the sector
	buf := bytes.NewBuffer(make([]byte, 0, req.length))
	err = d.host.DownloadSector(req.ctx, buf, req.root, req.offset, req.length, req.overpay)
	if err != nil {
		req.fail(err)
		return err
	}

	d.mu.Lock()
	d.numDownloads++
	d.mu.Unlock()

	req.succeed(buf.Bytes())
	return nil
}

func (d *downloader) pop() *sectorDownloadReq {
	d.mu.Lock()
	defer d.mu.Unlock()

	if len(d.queue) > 0 {
		j := d.queue[0]
		d.queue[0] = nil
		d.queue = d.queue[1:]
		return j
	}
	return nil
}

func (d *downloader) processBatch(batch []*sectorDownloadReq) chan struct{} {
	doneChan := make(chan struct{})

	// define some state to keep track of stats
	var mu sync.Mutex
	var start time.Time
	var concurrent int64
	var downloadedB int64
	trackStatsFn := func() {
		if start.IsZero() || time.Since(start).Milliseconds() == 0 || downloadedB == 0 {
			return
		}
		durationMS := time.Since(start).Milliseconds()
		d.statsDownloadSpeedBytesPerMS.Track(float64(downloadedB / durationMS))
		d.statsSectorDownloadEstimateInMS.Track(float64(durationMS))
		start = time.Time{}
		downloadedB = 0
	}

	// define a worker to process download requests
	inflight := uint64(len(batch))
	reqsChan := make(chan *sectorDownloadReq)
	workerFn := func() {
		for req := range reqsChan {
			// check if we need to abort
			select {
			case <-d.shutdownCtx.Done():
				return
			default:
			}

			// update state
			mu.Lock()
			if start.IsZero() {
				start = time.Now()
			}
			concurrent++
			mu.Unlock()

			// execute the request
			err := d.execute(req)
			d.trackFailure(err)

			// update state + potentially track stats
			mu.Lock()
			if err == nil {
				downloadedB += int64(req.length) + downloadOverheadB
				if downloadedB >= maxConcurrentSectorsPerHost*rhpv2.SectorSize || concurrent == maxConcurrentSectorsPerHost {
					trackStatsFn()
				}
			}
			concurrent--
			if concurrent < 0 {
				panic("concurrent can never be less than zero") // developer error
			}
			mu.Unlock()
		}

		// last worker that's done closes the channel and flushes the stats
		if atomic.AddUint64(&inflight, ^uint64(0)) == 0 {
			close(doneChan)
			trackStatsFn()
		}
	}

	// launch workers
	for i := 0; i < len(batch); i++ {
		go workerFn()
	}
	for _, req := range batch {
		reqsChan <- req
	}

	// launch a goroutine to keep the request coming
	go func() {
		defer close(reqsChan)
		for {
			if req := d.pop(); req == nil {
				break
			} else if req.done() {
				continue
			} else {
				reqsChan <- req
			}
		}
	}()

	return doneChan
}

func (d *downloader) processQueue() {
outer:
	for {
		// wait for work
		select {
		case <-d.signalWorkChan:
		case <-d.shutdownCtx.Done():
			return
		}

		for {
			// try fill a batch of requests
			batch := d.fillBatch()
			if len(batch) == 0 {
				continue outer
			}

			// process the batch
			doneChan := d.processBatch(batch)
			for {
				select {
				case <-d.shutdownCtx.Done():
					return
				case <-doneChan:
					continue outer
				}
			}
		}
	}
}

func (d *downloader) stats() downloaderStats {
	d.mu.Lock()
	defer d.mu.Unlock()
	return downloaderStats{
		avgSpeedMBPS: d.statsDownloadSpeedBytesPerMS.Average() * 0.008,
		healthy:      d.consecutiveFailures == 0,
		numDownloads: d.numDownloads,
	}
}

func (d *downloader) trackFailure(err error) {
	d.mu.Lock()
	defer d.mu.Unlock()

	if err == nil {
		d.consecutiveFailures = 0
		return
	}

	if rhp3.IsBalanceInsufficient(err) ||
		rhp3.IsPriceTableExpired(err) ||
		rhp3.IsPriceTableNotFound(err) ||
		rhp3.IsSectorNotFound(err) {
		return // host is not to blame for these errors
	}

	d.consecutiveFailures++
	d.statsSectorDownloadEstimateInMS.Track(float64(time.Hour.Milliseconds()))
}<|MERGE_RESOLUTION|>--- conflicted
+++ resolved
@@ -26,11 +26,7 @@
 
 type (
 	downloader struct {
-<<<<<<< HEAD
-		host SectorDownloader
-=======
-		host host.Host
->>>>>>> ffb07074
+		host host.Downloader
 
 		statsDownloadSpeedBytesPerMS    *utils.DataPoints // keep track of this separately for stats (no decay is applied)
 		statsSectorDownloadEstimateInMS *utils.DataPoints
@@ -46,11 +42,7 @@
 	}
 )
 
-<<<<<<< HEAD
-func newDownloader(ctx context.Context, h SectorDownloader) *downloader {
-=======
-func newDownloader(ctx context.Context, host host.Host) *downloader {
->>>>>>> ffb07074
+func newDownloader(ctx context.Context, h host.Downloader) *downloader {
 	return &downloader{
 		host: h,
 
