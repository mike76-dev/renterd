package worker

import (
	"bufio"
	"bytes"
	"context"
	"errors"
	"fmt"
	"io"
	"math"
	"strings"
	"sync"
	"sync/atomic"
	"time"

	rhpv2 "go.sia.tech/core/rhp/v2"
	"go.sia.tech/core/types"
	"go.sia.tech/renterd/api"
	"go.sia.tech/renterd/object"
	"go.sia.tech/renterd/stats"
	"go.uber.org/zap"
	"lukechampine.com/frand"

	// Satellite.
	satellite "github.com/mike76-dev/renterd-satellite"
	"github.com/mike76-dev/renterd-satellite/encrypt"
	//"go.sia.tech/renterd/satellite"
	//"go.sia.tech/renterd/satellite/encrypt"
)

const (
	downloadMemoryLimitDenom       = 6 // 1/6th of the available download memory can be used by a single download
	downloadOverheadB              = 284
	downloadOverpayHealthThreshold = 0.25
	maxConcurrentSectorsPerHost    = 3
)

var (
	errDownloadManagerStopped = errors.New("download manager stopped")
	errDownloadNotEnoughHosts = errors.New("not enough hosts available to download the slab")
)

type (
	// id is a unique identifier used for debugging
	id [8]byte

	downloadManager struct {
		hm     HostManager
		mm     MemoryManager
		os     ObjectStore
		logger *zap.SugaredLogger

		maxOverdrive     uint64
		overdriveTimeout time.Duration

		statsOverdrivePct                *stats.DataPoints
		statsSlabDownloadSpeedBytesPerMS *stats.DataPoints

		shutdownCtx context.Context

		mu            sync.Mutex
		downloaders   map[types.PublicKey]*downloader
		lastRecompute time.Time
	}

	downloader struct {
		host Host

		statsDownloadSpeedBytesPerMS    *stats.DataPoints // keep track of this separately for stats (no decay is applied)
		statsSectorDownloadEstimateInMS *stats.DataPoints

		signalWorkChan chan struct{}
		shutdownCtx    context.Context

		mu                  sync.Mutex
		consecutiveFailures uint64
		numDownloads        uint64
		queue               []*sectorDownloadReq
	}

	downloaderStats struct {
		avgSpeedMBPS float64
		healthy      bool
		numDownloads uint64
	}

	slabDownload struct {
		mgr *downloadManager

		minShards int
		offset    uint32
		length    uint32

		created time.Time
		overpay bool

		mu             sync.Mutex
		lastOverdrive  time.Time
		numCompleted   int
		numInflight    uint64
		numLaunched    uint64
		numOverdriving uint64
		numOverpaid    uint64
		numRelaunched  uint64

		curr          types.PublicKey
		hostToSectors map[types.PublicKey][]sectorInfo
		used          map[types.PublicKey]struct{}

		sectors [][]byte
		errs    HostErrorSet
	}

	slabDownloadResponse struct {
		mem              Memory
		surchargeApplied bool
		shards           [][]byte
		index            int
		err              error
	}

	sectorDownloadReq struct {
		ctx context.Context

		length uint32
		offset uint32
		root   types.Hash256
		hk     types.PublicKey

		overpay     bool
		overdrive   bool
		sectorIndex int
		resps       *sectorResponses
	}

	sectorDownloadResp struct {
		req    *sectorDownloadReq
		sector []byte
		err    error
	}

	sectorResponses struct {
		mu        sync.Mutex
		closed    bool
		responses []*sectorDownloadResp
		c         chan struct{} // signal that a new response is available
	}

	sectorInfo struct {
		object.Sector
		index int
	}

	downloadManagerStats struct {
		avgDownloadSpeedMBPS float64
		avgOverdrivePct      float64
		downloaders          map[types.PublicKey]downloaderStats
	}
)

func (w *worker) initDownloadManager(maxMemory, maxOverdrive uint64, overdriveTimeout time.Duration, logger *zap.SugaredLogger) {
	if w.downloadManager != nil {
		panic("download manager already initialized") // developer error
	}

	mm := newMemoryManager(logger, maxMemory)
	w.downloadManager = newDownloadManager(w.shutdownCtx, w, mm, w.bus, maxOverdrive, overdriveTimeout, logger)
}

func newDownloadManager(ctx context.Context, hm HostManager, mm MemoryManager, os ObjectStore, maxOverdrive uint64, overdriveTimeout time.Duration, logger *zap.SugaredLogger) *downloadManager {
	return &downloadManager{
		hm:     hm,
		mm:     mm,
		os:     os,
		logger: logger,

		maxOverdrive:     maxOverdrive,
		overdriveTimeout: overdriveTimeout,

		statsOverdrivePct:                stats.NoDecay(),
		statsSlabDownloadSpeedBytesPerMS: stats.NoDecay(),

		shutdownCtx: ctx,

		downloaders: make(map[types.PublicKey]*downloader),
	}
}

func newDownloader(ctx context.Context, host Host) *downloader {
	return &downloader{
		host: host,

		statsSectorDownloadEstimateInMS: stats.Default(),
		statsDownloadSpeedBytesPerMS:    stats.NoDecay(),

		signalWorkChan: make(chan struct{}, 1),
		shutdownCtx:    ctx,

		queue: make([]*sectorDownloadReq, 0),
	}
}

<<<<<<< HEAD
func (mgr *downloadManager) DownloadObject(ctx context.Context, w io.Writer, o object.Object, parts []uint64, offset, length uint64, contracts []api.ContractMetadata) (err error) {
	// add tracing
	ctx, span := tracing.Tracer.Start(ctx, "download")
	defer func() {
		span.RecordError(err)
		span.End()
	}()

	// fetch satellite config
	cfg, err := satellite.StaticSatellite.Config()
	if err != nil {
		return err
	}

	// create stream cipher
	if parts != nil {
		w, err = encrypt.Decrypt(w, cfg.EncryptionKey, parts)
		if err != nil {
			return err
		}
	}

=======
func (mgr *downloadManager) DownloadObject(ctx context.Context, w io.Writer, o object.Object, offset, length uint64, contracts []api.ContractMetadata) (err error) {
>>>>>>> 969b48af
	// create identifier
	id := newID()

	// calculate what slabs we need
	var ss []slabSlice
	for _, s := range o.Slabs {
		ss = append(ss, slabSlice{
			SlabSlice:   s,
			PartialSlab: s.IsPartial(),
		})
	}
	slabs := slabsForDownload(ss, offset, length)
	if len(slabs) == 0 {
		return nil
	}

	// go through the slabs and fetch any partial slab data from the store.
	for i := range slabs {
		if !slabs[i].PartialSlab {
			continue
		}
		data, slab, err := mgr.fetchPartialSlab(ctx, slabs[i].SlabSlice.Key, slabs[i].SlabSlice.Offset, slabs[i].SlabSlice.Length)
		if err != nil {
			return fmt.Errorf("failed to fetch partial slab data: %w", err)
		}
		if slab != nil {
			slabs[i].SlabSlice.Slab = *slab
			slabs[i].PartialSlab = slab.IsPartial()
		} else {
			slabs[i].Data = data
		}
	}

	// refresh the downloaders
	mgr.refreshDownloaders(contracts)

	// build a map to count available shards later
	hosts := make(map[types.PublicKey]struct{})
	for _, c := range contracts {
		hosts[c.HostKey] = struct{}{}
	}

	// buffer the writer
	bw := bufio.NewWriter(w)
	defer bw.Flush()

	// create the cipher writer
	cw := o.Key.Decrypt(bw, offset)

	// create response chan and ensure it's closed properly
	var wg sync.WaitGroup
	responseChan := make(chan *slabDownloadResponse)
	ctx, cancel := context.WithCancel(ctx)
	defer func() {
		cancel()
		wg.Wait()
		close(responseChan)
	}()

	// apply a per-download limit to the memory manager
	mm, err := mgr.mm.Limit(mgr.mm.Status().Total / downloadMemoryLimitDenom)
	if err != nil {
		return err
	}

	// launch a goroutine to launch consecutive slab downloads
	wg.Add(1)
	go func() {
		defer wg.Done()

		var slabIndex int
		for slabIndex = 0; slabIndex < len(slabs); slabIndex++ {
			next := slabs[slabIndex]

			// check if we need to abort
			select {
			case <-ctx.Done():
				return
			case <-mgr.shutdownCtx.Done():
				return
			default:
			}

			// check if the next slab is a partial slab.
			if next.PartialSlab {
				responseChan <- &slabDownloadResponse{index: slabIndex}
				continue // handle partial slab separately
			}

			// check if we have enough downloaders
			var available uint8
			for _, s := range next.Shards {
				if _, exists := hosts[s.LatestHost]; exists {
					available++
				}
			}
			if available < next.MinShards {
				responseChan <- &slabDownloadResponse{err: fmt.Errorf("%w: %v/%v", errDownloadNotEnoughHosts, available, next.MinShards)}
				return
			}

			// acquire memory
			mem := mm.AcquireMemory(ctx, uint64(next.Length))
			if mem == nil {
				return // interrupted
			}

			// launch the download
			wg.Add(1)
			go func(index int) {
				defer wg.Done()
				shards, surchargeApplied, err := mgr.downloadSlab(ctx, id, next.SlabSlice, false)
				select {
				case responseChan <- &slabDownloadResponse{
					mem:              mem,
					surchargeApplied: surchargeApplied,
					shards:           shards,
					index:            index,
					err:              err,
				}:
				case <-ctx.Done():
					mem.Release() // relase memory if we're interrupted
				}
			}(slabIndex)
		}
	}()

	// collect the response, responses might come in out of order so we keep
	// them in a map and return what we can when we can
	responses := make(map[int]*slabDownloadResponse)
	var respIndex int
outer:
	for {
		var resp *slabDownloadResponse
		select {
		case <-mgr.shutdownCtx.Done():
			return errDownloadManagerStopped
		case <-ctx.Done():
			return errors.New("download timed out")
		case resp = <-responseChan:
		}

		// handle response
		err := func() error {
			if resp.mem != nil {
				defer resp.mem.Release()
			}

			if resp.err != nil {
				mgr.logger.Errorf("download slab %v failed, overpaid %v: %v", resp.index, resp.surchargeApplied, resp.err)
				return resp.err
			} else if resp.surchargeApplied {
				mgr.logger.Warnf("download for slab %v had to overpay to succeed", resp.index)
			}

			responses[resp.index] = resp
			for {
				if next, exists := responses[respIndex]; exists {
					s := slabs[respIndex]
					if s.PartialSlab {
						// Partial slab.
						_, err = cw.Write(s.Data)
						if err != nil {
							mgr.logger.Errorf("failed to send partial slab", respIndex, err)
							return err
						}
					} else {
						// Regular slab.
						slabs[respIndex].Decrypt(next.shards)
						err := slabs[respIndex].Recover(cw, next.shards)
						if err != nil {
							mgr.logger.Errorf("failed to recover slab %v: %v", respIndex, err)
							return err
						}
					}

					next = nil
					delete(responses, respIndex)
					respIndex++

					continue
				} else {
					break
				}
			}
			return nil
		}()
		if err != nil {
			return err
		}

		// exit condition
		if respIndex == len(slabs) {
			break outer
		}
	}

	return nil
}

func (mgr *downloadManager) DownloadSlab(ctx context.Context, slab object.Slab, contracts []api.ContractMetadata) ([][]byte, bool, error) {
	// refresh the downloaders
	mgr.refreshDownloaders(contracts)

	// grab available hosts
	available := make(map[types.PublicKey]struct{})
	for _, c := range contracts {
		available[c.HostKey] = struct{}{}
	}

	// count how many shards we can download (best-case)
	var availableShards uint8
	for _, shard := range slab.Shards {
		if _, exists := available[shard.LatestHost]; exists {
			availableShards++
		}
	}

	// check if we have enough shards
	if availableShards < slab.MinShards {
		return nil, false, fmt.Errorf("not enough hosts available to download the slab: %v/%v", availableShards, slab.MinShards)
	}

	// NOTE: we don't acquire memory here since DownloadSlab is only used for
	// migrations which already have memory acquired

	// create identifier
	id := newID()

	// download the slab
	slice := object.SlabSlice{
		Slab:   slab,
		Offset: 0,
		Length: uint32(slab.MinShards) * rhpv2.SectorSize,
	}
	shards, surchargeApplied, err := mgr.downloadSlab(ctx, id, slice, true)
	if err != nil {
		return nil, false, err
	}

	// decrypt and recover
	slice.Decrypt(shards)
	err = slice.Reconstruct(shards)
	if err != nil {
		return nil, false, err
	}

	return shards, surchargeApplied, err
}

func (mgr *downloadManager) Stats() downloadManagerStats {
	// recompute stats
	mgr.tryRecomputeStats()

	mgr.mu.Lock()
	defer mgr.mu.Unlock()

	// collect stats
	stats := make(map[types.PublicKey]downloaderStats)
	for hk, d := range mgr.downloaders {
		stats[hk] = d.stats()
	}

	return downloadManagerStats{
		avgDownloadSpeedMBPS: mgr.statsSlabDownloadSpeedBytesPerMS.Average() * 0.008, // convert bytes per ms to mbps,
		avgOverdrivePct:      mgr.statsOverdrivePct.Average(),
		downloaders:          stats,
	}
}

func (mgr *downloadManager) Stop() {
	mgr.mu.Lock()
	defer mgr.mu.Unlock()
	for _, d := range mgr.downloaders {
		d.Stop()
	}
}

func (mgr *downloadManager) tryRecomputeStats() {
	mgr.mu.Lock()
	defer mgr.mu.Unlock()
	if time.Since(mgr.lastRecompute) < statsRecomputeMinInterval {
		return
	}

	for _, d := range mgr.downloaders {
		d.statsSectorDownloadEstimateInMS.Recompute()
		d.statsDownloadSpeedBytesPerMS.Recompute()
	}
	mgr.lastRecompute = time.Now()
}

func (mgr *downloadManager) numDownloaders() int {
	mgr.mu.Lock()
	defer mgr.mu.Unlock()
	return len(mgr.downloaders)
}

// fetchPartialSlab fetches the data of a partial slab from the bus. It will
// fall back to ask the bus for the slab metadata in case the slab wasn't found
// in the partial slab buffer.
func (mgr *downloadManager) fetchPartialSlab(ctx context.Context, key object.EncryptionKey, offset, length uint32) ([]byte, *object.Slab, error) {
	data, err := mgr.os.FetchPartialSlab(ctx, key, offset, length)
	if err != nil && strings.Contains(err.Error(), api.ErrObjectNotFound.Error()) {
		// Check if slab was already uploaded.
		slab, err := mgr.os.Slab(ctx, key)
		if err != nil {
			return nil, nil, fmt.Errorf("failed to fetch uploaded partial slab: %v", err)
		}
		return nil, &slab, nil
	} else if err != nil {
		return nil, nil, err
	}
	return data, nil, nil
}

func (mgr *downloadManager) refreshDownloaders(contracts []api.ContractMetadata) {
	mgr.mu.Lock()
	defer mgr.mu.Unlock()

	// build map
	want := make(map[types.PublicKey]api.ContractMetadata)
	for _, c := range contracts {
		want[c.HostKey] = c
	}

	// prune downloaders
	for hk := range mgr.downloaders {
		_, wanted := want[hk]
		if !wanted {
			mgr.downloaders[hk].Stop()
			delete(mgr.downloaders, hk)
			continue
		}

		delete(want, hk) // remove from want so remainging ones are the missing ones
	}

	// update downloaders
	for _, c := range want {
		// create a host
		host := mgr.hm.Host(c.HostKey, c.ID, c.SiamuxAddr)
		downloader := newDownloader(mgr.shutdownCtx, host)
		mgr.downloaders[c.HostKey] = downloader
		go downloader.processQueue(mgr.hm)
	}
}

func (mgr *downloadManager) newSlabDownload(ctx context.Context, dID id, slice object.SlabSlice, migration bool) *slabDownload {
	// calculate the offset and length
	offset, length := slice.SectorRegion()

	// build sector info
	hostToSectors := make(map[types.PublicKey][]sectorInfo)
	for sI, s := range slice.Shards {
		hostToSectors[s.LatestHost] = append(hostToSectors[s.LatestHost], sectorInfo{s, sI})
	}

	// create slab download
	return &slabDownload{
		mgr: mgr,

		minShards: int(slice.MinShards),
		offset:    offset,
		length:    length,

		created: time.Now(),
		overpay: migration && slice.Health <= downloadOverpayHealthThreshold,

		hostToSectors: hostToSectors,
		used:          make(map[types.PublicKey]struct{}),

		sectors: make([][]byte, len(slice.Shards)),
		errs:    make(HostErrorSet),
	}
}

func (mgr *downloadManager) downloadSlab(ctx context.Context, dID id, slice object.SlabSlice, migration bool) ([][]byte, bool, error) {
	// prepare new download
	slab := mgr.newSlabDownload(ctx, dID, slice, migration)

	// execute download
	return slab.download(ctx)
}

func (d *downloader) Stop() {
	for {
		download := d.pop()
		if download == nil {
			break
		}
		if !download.done() {
			download.fail(errors.New("downloader stopped"))
		}
	}
}

func (d *downloader) stats() downloaderStats {
	d.mu.Lock()
	defer d.mu.Unlock()
	return downloaderStats{
		avgSpeedMBPS: d.statsDownloadSpeedBytesPerMS.Average() * 0.008,
		healthy:      d.consecutiveFailures == 0,
		numDownloads: d.numDownloads,
	}
}

func (d *downloader) fillBatch() (batch []*sectorDownloadReq) {
	for len(batch) < maxConcurrentSectorsPerHost {
		if req := d.pop(); req == nil {
			break
		} else if req.done() {
			continue
		} else {
			batch = append(batch, req)
		}
	}
	return
}

func (d *downloader) processBatch(batch []*sectorDownloadReq) chan struct{} {
	doneChan := make(chan struct{})

	// define some state to keep track of stats
	var mu sync.Mutex
	var start time.Time
	var concurrent int64
	var downloadedB int64
	trackStatsFn := func() {
		if start.IsZero() || time.Since(start).Milliseconds() == 0 || downloadedB == 0 {
			return
		}
		durationMS := time.Since(start).Milliseconds()
		d.statsDownloadSpeedBytesPerMS.Track(float64(downloadedB / durationMS))
		d.statsSectorDownloadEstimateInMS.Track(float64(durationMS))
		start = time.Time{}
		downloadedB = 0
	}

	// define a worker to process download requests
	inflight := uint64(len(batch))
	reqsChan := make(chan *sectorDownloadReq)
	workerFn := func() {
		for req := range reqsChan {
			// check if we need to abort
			select {
			case <-d.shutdownCtx.Done():
				return
			default:
			}

			// update state
			mu.Lock()
			if start.IsZero() {
				start = time.Now()
			}
			concurrent++
			mu.Unlock()

			// execute the request
			err := d.execute(req)
			d.trackFailure(err)

			// update state + potentially track stats
			mu.Lock()
			if err == nil {
				downloadedB += int64(req.length) + downloadOverheadB
				if downloadedB >= maxConcurrentSectorsPerHost*rhpv2.SectorSize || concurrent == maxConcurrentSectorsPerHost {
					trackStatsFn()
				}
			}
			concurrent--
			if concurrent < 0 {
				panic("concurrent can never be less than zero") // developer error
			}
			mu.Unlock()
		}

		// last worker that's done closes the channel and flushes the stats
		if atomic.AddUint64(&inflight, ^uint64(0)) == 0 {
			close(doneChan)
			trackStatsFn()
		}
	}

	// launch workers
	for i := 0; i < len(batch); i++ {
		go workerFn()
	}
	for _, req := range batch {
		reqsChan <- req
	}

	// launch a goroutine to keep the request coming
	go func() {
		defer close(reqsChan)
		for {
			if req := d.pop(); req == nil {
				break
			} else if req.done() {
				continue
			} else {
				reqsChan <- req
			}
		}
	}()

	return doneChan
}

func (d *downloader) processQueue(hp HostManager) {
outer:
	for {
		// wait for work
		select {
		case <-d.signalWorkChan:
		case <-d.shutdownCtx.Done():
			return
		}

		for {
			// try fill a batch of requests
			batch := d.fillBatch()
			if len(batch) == 0 {
				continue outer
			}

			// process the batch
			doneChan := d.processBatch(batch)
			for {
				select {
				case <-d.shutdownCtx.Done():
					return
				case <-doneChan:
					continue outer
				}
			}
		}
	}
}

func (d *downloader) estimate() float64 {
	d.mu.Lock()
	defer d.mu.Unlock()

	// fetch estimated duration per sector
	estimateP90 := d.statsSectorDownloadEstimateInMS.P90()
	if estimateP90 == 0 {
		if avg := d.statsSectorDownloadEstimateInMS.Average(); avg > 0 {
			estimateP90 = avg
		} else {
			estimateP90 = 1
		}
	}

	numSectors := float64(len(d.queue) + 1)
	return numSectors * estimateP90
}

func (d *downloader) enqueue(download *sectorDownloadReq) {
	// enqueue the job
	d.mu.Lock()
	d.queue = append(d.queue, download)
	d.mu.Unlock()

	// signal there's work
	select {
	case d.signalWorkChan <- struct{}{}:
	default:
	}
}

func (d *downloader) pop() *sectorDownloadReq {
	d.mu.Lock()
	defer d.mu.Unlock()

	if len(d.queue) > 0 {
		j := d.queue[0]
		d.queue[0] = nil
		d.queue = d.queue[1:]
		return j
	}
	return nil
}

func (d *downloader) trackFailure(err error) {
	d.mu.Lock()
	defer d.mu.Unlock()

	if err == nil {
		d.consecutiveFailures = 0
		return
	}

	if isBalanceInsufficient(err) ||
		isPriceTableExpired(err) ||
		isPriceTableNotFound(err) ||
		isSectorNotFound(err) {
		return // host is not to blame for these errors
	}

	d.consecutiveFailures++
	d.statsSectorDownloadEstimateInMS.Track(float64(time.Hour.Milliseconds()))
}

func (d *downloader) execute(req *sectorDownloadReq) (err error) {
	// download the sector
	buf := bytes.NewBuffer(make([]byte, 0, req.length))
	err = d.host.DownloadSector(req.ctx, buf, req.root, req.offset, req.length, req.overpay)
	if err != nil {
		req.fail(err)
		return err
	}

	d.mu.Lock()
	d.numDownloads++
	d.mu.Unlock()

	req.succeed(buf.Bytes())
	return nil
}

func (req *sectorDownloadReq) succeed(sector []byte) {
	req.resps.Add(&sectorDownloadResp{
		req:    req,
		sector: sector,
	})
}

func (req *sectorDownloadReq) fail(err error) {
	req.resps.Add(&sectorDownloadResp{
		req: req,
		err: err,
	})
}

func (req *sectorDownloadReq) done() bool {
	select {
	case <-req.ctx.Done():
		return true
	default:
		return false
	}
}

func (s *slabDownload) overdrive(ctx context.Context, resps *sectorResponses) (resetTimer func()) {
	// overdrive is disabled
	if s.mgr.overdriveTimeout == 0 {
		return func() {}
	}

	// create a helper function that increases the timeout for each overdrive
	timeout := func() time.Duration {
		s.mu.Lock()
		defer s.mu.Unlock()
		return time.Duration(s.numOverdriving+1) * s.mgr.overdriveTimeout
	}

	// create a timer to trigger overdrive
	timer := time.NewTimer(timeout())
	resetTimer = func() {
		timer.Stop()
		select {
		case <-timer.C:
		default:
		}
		timer.Reset(timeout())
	}

	// create a function to check whether overdrive is possible
	canOverdrive := func(timeout time.Duration) bool {
		s.mu.Lock()
		defer s.mu.Unlock()

		// overdrive is not due yet
		if time.Since(s.lastOverdrive) < timeout {
			return false
		}

		// overdrive is maxed out
		remaining := s.minShards - s.numCompleted
		if s.numInflight >= s.mgr.maxOverdrive+uint64(remaining) {
			return false
		}

		s.lastOverdrive = time.Now()
		return true
	}

	// try overdriving every time the timer fires
	go func() {
		for {
			select {
			case <-ctx.Done():
				return
			case <-timer.C:
				if canOverdrive(timeout()) {
					for {
						if req := s.nextRequest(ctx, resps, true); req != nil {
							if err := s.launch(req); err != nil {
								continue // try the next request if this fails to launch
							}
						}
						break
					}
				}
				resetTimer()
			}
		}
	}()

	return
}

func (s *slabDownload) nextRequest(ctx context.Context, resps *sectorResponses, overdrive bool) *sectorDownloadReq {
	s.mu.Lock()
	defer s.mu.Unlock()

	// prepare next sectors to download
	if len(s.hostToSectors[s.curr]) == 0 {
		// select all possible hosts
		var hosts []types.PublicKey
		for host, sectors := range s.hostToSectors {
			if len(sectors) == 0 {
				continue // ignore hosts with no more sectors
			} else if _, used := s.used[host]; !used {
				hosts = append(hosts, host)
			}
		}

		// no more sectors to download
		if len(hosts) == 0 {
			return nil
		}

		// select the fastest host
		fastest := s.mgr.fastest(hosts)
		if fastest == (types.PublicKey{}) {
			return nil // can happen if downloader got stopped
		}

		// make the fastest host the current host
		s.curr = fastest
		s.used[s.curr] = struct{}{}
	}

	// pop the next sector
	sector := s.hostToSectors[s.curr][0]
	s.hostToSectors[s.curr] = s.hostToSectors[s.curr][1:]

	// build the request
	return &sectorDownloadReq{
		ctx: ctx,

		offset: s.offset,
		length: s.length,
		root:   sector.Root,
		hk:     sector.LatestHost,

		// overpay is set to 'true' when a request is retried after the slab
		// download failed and we realise that it might have succeeded if we
		// allowed overpaying for certain sectors, we only do this when trying
		// to migrate a critically low-health slab that might otherwise be
		// unrecoverable
		overpay: false,

		overdrive:   overdrive,
		sectorIndex: sector.index,
		resps:       resps,
	}
}

func (s *slabDownload) download(ctx context.Context) ([][]byte, bool, error) {
	// cancel any sector downloads once the download is done
	ctx, cancel := context.WithCancel(ctx)
	defer cancel()

	// create the responses queue
	resps := &sectorResponses{
		c: make(chan struct{}, 1),
	}
	defer resps.Close()

	// launch overdrive
	resetOverdrive := s.overdrive(ctx, resps)

	// launch 'MinShard' requests
	for i := 0; i < int(s.minShards); {
		req := s.nextRequest(ctx, resps, false)
		if req == nil {
			return nil, false, fmt.Errorf("no host available for shard %d", i)
		} else if err := s.launch(req); err == nil {
			i++
		}
	}

	// collect requests that failed due to gouging
	var gouging []*sectorDownloadReq

	// collect responses
	var done bool

loop:
	for s.inflight() > 0 && !done {
		select {
		case <-s.mgr.shutdownCtx.Done():
			return nil, false, errors.New("download stopped")
		case <-ctx.Done():
			return nil, false, ctx.Err()
		case <-resps.c:
			resetOverdrive()
		}

		for {
			resp := resps.Next()
			if resp == nil {
				break
			}

			// receive the response
			done = s.receive(*resp)
			if done {
				break
			}

			// handle errors
			if resp.err != nil {
				// launch overdrive requests
				for {
					if req := s.nextRequest(ctx, resps, true); req != nil {
						if err := s.launch(req); err != nil {
							continue
						}
					}
					break
				}

				// handle lost sectors
				if isSectorNotFound(resp.err) {
					if err := s.mgr.os.DeleteHostSector(ctx, resp.req.hk, resp.req.root); err != nil {
						s.mgr.logger.Errorw("failed to mark sector as lost", "hk", resp.req.hk, "root", resp.req.root, zap.Error(err))
					} else {
						s.mgr.logger.Infow("successfully marked sector as lost", "hk", resp.req.hk, "root", resp.req.root)
					}
				} else if isPriceTableGouging(resp.err) && s.overpay && !resp.req.overpay {
					resp.req.overpay = true // ensures we don't retry the same request over and over again
					gouging = append(gouging, resp.req)
				}
			}
		}
	}

	if !done && len(gouging) >= s.missing() {
		for _, req := range gouging {
			_ = s.launch(req) // ignore error
		}
		gouging = nil
		goto loop
	}

	// track stats
	s.mgr.statsOverdrivePct.Track(s.overdrivePct())
	s.mgr.statsSlabDownloadSpeedBytesPerMS.Track(float64(s.downloadSpeed()))
	return s.finish()
}

func (s *slabDownload) overdrivePct() float64 {
	s.mu.Lock()
	defer s.mu.Unlock()

	numOverdrive := (int(s.numLaunched) + int(s.numRelaunched)) - s.minShards
	if numOverdrive < 0 {
		numOverdrive = 0
	}

	return float64(numOverdrive) / float64(s.minShards)
}

func (s *slabDownload) downloadSpeed() int64 {
	s.mu.Lock()
	defer s.mu.Unlock()
	completedShards := len(s.sectors)
	bytes := completedShards * rhpv2.SectorSize
	ms := time.Since(s.created).Milliseconds()
	if ms == 0 {
		ms = 1 // avoid division by zero
	}
	return int64(bytes) / ms
}

func (s *slabDownload) finish() ([][]byte, bool, error) {
	s.mu.Lock()
	defer s.mu.Unlock()
	if s.numCompleted < s.minShards {
		var unused int
		for host := range s.hostToSectors {
			if _, used := s.used[host]; !used {
				unused++
			}
		}

		return nil, s.numOverpaid > 0, fmt.Errorf("failed to download slab: completed=%d inflight=%d launched=%d relaunched=%d overpaid=%d downloaders=%d unused=%d errors=%d %v", s.numCompleted, s.numInflight, s.numLaunched, s.numRelaunched, s.numOverpaid, s.mgr.numDownloaders(), unused, len(s.errs), s.errs)
	}
	return s.sectors, s.numOverpaid > 0, nil
}

func (s *slabDownload) missing() int {
	s.mu.Lock()
	defer s.mu.Unlock()
	if s.numCompleted < s.minShards {
		return s.minShards - s.numCompleted
	}
	return 0
}

func (s *slabDownload) inflight() uint64 {
	s.mu.Lock()
	defer s.mu.Unlock()
	return s.numInflight
}

func (s *slabDownload) launch(req *sectorDownloadReq) error {
	s.mu.Lock()
	defer s.mu.Unlock()

	// check for nil
	if req == nil {
		return errors.New("no request given")
	}

	// check for completed sector
	if len(s.sectors[req.sectorIndex]) > 0 {
		return errors.New("sector already downloaded")
	}

	// launch the req
	err := s.mgr.launch(req)
	if err != nil {
		return err
	}

	// update the state
	s.numInflight++
	if req.overdrive {
		s.numOverdriving++
	}
	if req.overpay {
		s.numRelaunched++
	} else {
		s.numLaunched++
	}
	return nil
}

func (s *slabDownload) receive(resp sectorDownloadResp) (finished bool) {
	s.mu.Lock()
	defer s.mu.Unlock()

	// update num overdriving
	if resp.req.overdrive {
		s.numOverdriving--
	}

	// failed reqs can't complete the upload
	s.numInflight--
	if resp.err != nil {
		s.errs[resp.req.hk] = resp.err
		return false
	}

	// update num overpaid
	if resp.req.overpay {
		s.numOverpaid++
	}

	// store the sector
	s.sectors[resp.req.sectorIndex] = resp.sector
	s.numCompleted++

	return s.numCompleted >= s.minShards
}

func (mgr *downloadManager) fastest(hosts []types.PublicKey) (fastest types.PublicKey) {
	// recompute stats
	mgr.tryRecomputeStats()

	// return the fastest host
	mgr.mu.Lock()
	defer mgr.mu.Unlock()
	lowest := math.MaxFloat64
	for _, h := range hosts {
		if d, ok := mgr.downloaders[h]; !ok {
			continue
		} else if estimate := d.estimate(); estimate < lowest {
			lowest = estimate
			fastest = h
		}
	}
	return
}

func (mgr *downloadManager) launch(req *sectorDownloadReq) error {
	mgr.mu.Lock()
	defer mgr.mu.Unlock()

	downloader, exists := mgr.downloaders[req.hk]
	if !exists {
		return fmt.Errorf("no downloader for host %v", req.hk)
	}

	downloader.enqueue(req)
	return nil
}

func newID() id {
	var id id
	frand.Read(id[:])
	return id
}

func (id id) String() string {
	return fmt.Sprintf("%x", id[:])
}

type slabSlice struct {
	object.SlabSlice
	PartialSlab bool
	Data        []byte
}

func slabsForDownload(slabs []slabSlice, offset, length uint64) []slabSlice {
	// declare a helper to cast a uint64 to uint32 with overflow detection. This
	// could should never produce an overflow.
	cast32 := func(in uint64) uint32 {
		if in > math.MaxUint32 {
			panic("slabsForDownload: overflow detected")
		}
		return uint32(in)
	}

	// mutate a copy
	slabs = append([]slabSlice(nil), slabs...)

	firstOffset := offset
	for i, ss := range slabs {
		if firstOffset < uint64(ss.Length) {
			slabs = slabs[i:]
			break
		}
		firstOffset -= uint64(ss.Length)
	}
	slabs[0].Offset += cast32(firstOffset)
	slabs[0].Length -= cast32(firstOffset)

	lastLength := length
	for i, ss := range slabs {
		if lastLength <= uint64(ss.Length) {
			slabs = slabs[:i+1]
			break
		}
		lastLength -= uint64(ss.Length)
	}
	slabs[len(slabs)-1].Length = cast32(lastLength)
	return slabs
}

func (sr *sectorResponses) Add(resp *sectorDownloadResp) {
	sr.mu.Lock()
	defer sr.mu.Unlock()
	if sr.closed {
		return
	}
	sr.responses = append(sr.responses, resp)
	select {
	case sr.c <- struct{}{}:
	default:
	}
}

func (sr *sectorResponses) Close() error {
	sr.mu.Lock()
	defer sr.mu.Unlock()

	sr.closed = true
	sr.responses = nil // clear responses
	close(sr.c)
	return nil
}

func (sr *sectorResponses) Next() *sectorDownloadResp {
	sr.mu.Lock()
	defer sr.mu.Unlock()
	if len(sr.responses) == 0 {
		return nil
	}
	resp := sr.responses[0]
	sr.responses = sr.responses[1:]
	return resp
}<|MERGE_RESOLUTION|>--- conflicted
+++ resolved
@@ -200,15 +200,7 @@
 	}
 }
 
-<<<<<<< HEAD
 func (mgr *downloadManager) DownloadObject(ctx context.Context, w io.Writer, o object.Object, parts []uint64, offset, length uint64, contracts []api.ContractMetadata) (err error) {
-	// add tracing
-	ctx, span := tracing.Tracer.Start(ctx, "download")
-	defer func() {
-		span.RecordError(err)
-		span.End()
-	}()
-
 	// fetch satellite config
 	cfg, err := satellite.StaticSatellite.Config()
 	if err != nil {
@@ -223,9 +215,6 @@
 		}
 	}
 
-=======
-func (mgr *downloadManager) DownloadObject(ctx context.Context, w io.Writer, o object.Object, offset, length uint64, contracts []api.ContractMetadata) (err error) {
->>>>>>> 969b48af
 	// create identifier
 	id := newID()
 
