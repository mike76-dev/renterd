package worker

import (
	"bufio"
	"bytes"
	"context"
	"errors"
	"fmt"
	"io"
	"math"
	"sync"
	"sync/atomic"
	"time"

	"go.opentelemetry.io/otel/attribute"
	"go.opentelemetry.io/otel/trace"
	rhpv2 "go.sia.tech/core/rhp/v2"
	"go.sia.tech/core/types"
	"go.sia.tech/renterd/api"
	"go.sia.tech/renterd/object"
	"go.sia.tech/renterd/stats"
	"go.sia.tech/renterd/tracing"
	"go.uber.org/zap"
	"lukechampine.com/frand"

	// Satellite.
	//satellite "github.com/mike76-dev/renterd-satellite"
	"go.sia.tech/renterd/satellite"
)

const (
	downloadOverheadB              = 284
	downloadOverpayHealthThreshold = 0.25
	maxConcurrentSectorsPerHost    = 3
	maxConcurrentSlabsPerDownload  = 3
)

var (
	errDownloadManagerStopped = errors.New("download manager stopped")
)

type (
	// id is a unique identifier used for debugging
	id [8]byte

	downloadManager struct {
		mm     *memoryManager
		hp     hostProvider
		pss    partialSlabStore
		slm    sectorLostMarker
		logger *zap.SugaredLogger

		maxOverdrive     uint64
		overdriveTimeout time.Duration

		statsOverdrivePct                *stats.DataPoints
		statsSlabDownloadSpeedBytesPerMS *stats.DataPoints

		stopChan chan struct{}

		mu            sync.Mutex
		downloaders   map[types.PublicKey]*downloader
		lastRecompute time.Time
	}

	downloader struct {
		host hostV3

		statsDownloadSpeedBytesPerMS    *stats.DataPoints // keep track of this separately for stats (no decay is applied)
		statsSectorDownloadEstimateInMS *stats.DataPoints

		signalWorkChan chan struct{}
		stopChan       chan struct{}

		mu                  sync.Mutex
		consecutiveFailures uint64
		queue               []*sectorDownloadReq
		numDownloads        uint64
	}

	downloaderStats struct {
		avgSpeedMBPS float64
		healthy      bool
		numDownloads uint64
	}

	sectorLostMarker interface {
		DeleteHostSector(ctx context.Context, hk types.PublicKey, root types.Hash256) error
	}

	slabDownload struct {
		mgr *downloadManager
		slm sectorLostMarker

		minShards int
		offset    uint32
		length    uint32

		created time.Time
		overpay bool

		mu             sync.Mutex
		lastOverdrive  time.Time
		numCompleted   int
		numInflight    uint64
		numLaunched    uint64
		numOverdriving uint64
		numOverpaid    uint64
		numRelaunched  uint64

		curr          types.PublicKey
		hostToSectors map[types.PublicKey][]sectorInfo
		used          map[types.PublicKey]struct{}

		sectors [][]byte
		errs    HostErrorSet
	}

	slabDownloadResponse struct {
		mem              *acquiredMemory
		surchargeApplied bool
		shards           [][]byte
		index            int
		err              error
	}

	sectorDownloadReq struct {
		ctx context.Context

		length uint32
		offset uint32
		root   types.Hash256
		hk     types.PublicKey

		overpay     bool
		overdrive   bool
		sectorIndex int
		resps       *sectorResponses
	}

	sectorDownloadResp struct {
		req    *sectorDownloadReq
		sector []byte
		err    error
	}

	sectorResponses struct {
		mu        sync.Mutex
		closed    bool
		responses []*sectorDownloadResp
		c         chan struct{} // signal that a new response is available
	}

	sectorInfo struct {
		object.Sector
		index int
	}

	downloadManagerStats struct {
		avgDownloadSpeedMBPS float64
		avgOverdrivePct      float64
		downloaders          map[types.PublicKey]downloaderStats
	}
)

func (w *worker) initDownloadManager(mm *memoryManager, maxOverdrive uint64, overdriveTimeout time.Duration, logger *zap.SugaredLogger) {
	if w.downloadManager != nil {
		panic("download manager already initialized") // developer error
	}

	w.downloadManager = newDownloadManager(w, w, mm, w.bus, maxOverdrive, overdriveTimeout, logger)
}

func newDownloadManager(hp hostProvider, pss partialSlabStore, mm *memoryManager, slm sectorLostMarker, maxOverdrive uint64, overdriveTimeout time.Duration, logger *zap.SugaredLogger) *downloadManager {
	return &downloadManager{
		hp:     hp,
		mm:     mm,
		pss:    pss,
		slm:    slm,
		logger: logger,

		maxOverdrive:     maxOverdrive,
		overdriveTimeout: overdriveTimeout,

		statsOverdrivePct:                stats.NoDecay(),
		statsSlabDownloadSpeedBytesPerMS: stats.NoDecay(),

		stopChan: make(chan struct{}),

		downloaders: make(map[types.PublicKey]*downloader),
	}
}

func newDownloader(host hostV3) *downloader {
	return &downloader{
		host: host,

		statsSectorDownloadEstimateInMS: stats.Default(),
		statsDownloadSpeedBytesPerMS:    stats.NoDecay(),

		signalWorkChan: make(chan struct{}, 1),
		stopChan:       make(chan struct{}),

		queue: make([]*sectorDownloadReq, 0),
	}
}

func (mgr *downloadManager) DownloadObject(ctx context.Context, w io.Writer, o object.Object, offset, length uint64, contracts []api.ContractMetadata) (err error) {
	// add tracing
	ctx, span := tracing.Tracer.Start(ctx, "download")
	defer func() {
		span.RecordError(err)
		span.End()
	}()

	// fetch satellite config
	cfg, err := satellite.StaticSatellite.Config()
	if err != nil {
		return err
	}

	// create stream cipher
	masterCw := cfg.EncryptionKey.Decrypt(w, 0)

	// create identifier
	id := newID()

	// calculate what slabs we need
	var ss []slabSlice
	for _, s := range o.Slabs {
		ss = append(ss, slabSlice{
			SlabSlice:   s,
			PartialSlab: s.IsPartial(),
		})
	}
	slabs := slabsForDownload(ss, offset, length)
	if len(slabs) == 0 {
		return nil
	}

	// go through the slabs and fetch any partial slab data from the store.
	for i := range slabs {
		if !slabs[i].PartialSlab {
			continue
		}
		data, slab, err := mgr.pss.PartialSlab(ctx, slabs[i].SlabSlice.Key, slabs[i].SlabSlice.Offset, slabs[i].SlabSlice.Length)
		if err != nil {
			return fmt.Errorf("failed to fetch partial slab data: %w", err)
		}
		if slab != nil {
			slabs[i].SlabSlice.Slab = *slab
			slabs[i].PartialSlab = slab.IsPartial()
		} else {
			slabs[i].Data = data
		}
	}

	// refresh the downloaders
	mgr.refreshDownloaders(contracts)

	// build a map to count available shards later
	hosts := make(map[types.PublicKey]struct{})
	for _, c := range contracts {
		hosts[c.HostKey] = struct{}{}
	}

<<<<<<< HEAD
	// create the cipher writer
	cw := o.Key.Decrypt(masterCw, offset)
=======
	// buffer the writer
	bw := bufio.NewWriter(w)
	defer bw.Flush()
>>>>>>> 42893121

	// create the cipher writer
	cw := o.Key.Decrypt(bw, offset)

	// create response chan and ensure it's closed properly
	var wg sync.WaitGroup
	responseChan := make(chan *slabDownloadResponse)
	concurrentSlabsChan := make(chan struct{}, maxConcurrentSlabsPerDownload)
	ctx, cancel := context.WithCancel(ctx)
	defer func() {
		cancel()
		wg.Wait()
		close(responseChan)

	DRAIN_LOOP:
		for {
			select {
			case <-concurrentSlabsChan:
			default:
				break DRAIN_LOOP
			}
		}
		close(concurrentSlabsChan)
	}()

	// launch a goroutine to launch consecutive slab downloads

	wg.Add(1)
	go func() {
		defer wg.Done()

		var slabIndex int
		for slabIndex = 0; slabIndex < len(slabs); slabIndex++ {
			next := slabs[slabIndex]

			// check if we need to abort
			select {
			case <-ctx.Done():
				return
			case <-mgr.stopChan:
				return
			case concurrentSlabsChan <- struct{}{}:
			}

			// check if the next slab is a partial slab.
			if next.PartialSlab {
				responseChan <- &slabDownloadResponse{index: slabIndex}
				continue // handle partial slab separately
			}

			// check if we have enough downloaders
			var available uint8
			for _, s := range next.Shards {
				if _, exists := hosts[s.LatestHost]; exists {
					available++
				}
			}
			if available < next.MinShards {
				responseChan <- &slabDownloadResponse{err: fmt.Errorf("not enough hosts available to download the slab: %v/%v", available, next.MinShards)}
				return
			}

			// acquire memory
			mem := mgr.mm.AcquireMemory(ctx, uint64(next.Length))
			if mem == nil {
				return // interrupted
			}

			// launch the download
			wg.Add(1)
			go func(index int) {
				defer wg.Done()
				shards, surchargeApplied, err := mgr.downloadSlab(ctx, id, next.SlabSlice, false)
				select {
				case responseChan <- &slabDownloadResponse{
					mem:              mem,
					surchargeApplied: surchargeApplied,
					shards:           shards,
					index:            index,
					err:              err,
				}:
				case <-ctx.Done():
					mem.Release() // relase memory if we're interrupted
				}
			}(slabIndex)
		}
	}()

	// collect the response, responses might come in out of order so we keep
	// them in a map and return what we can when we can
	responses := make(map[int]*slabDownloadResponse)
	var respIndex int
outer:
	for {
		var resp *slabDownloadResponse
		select {
		case <-mgr.stopChan:
			return errDownloadManagerStopped
		case <-ctx.Done():
			return errors.New("download timed out")
		case resp = <-responseChan:
		}

		// handle response
		err := func() error {
			if resp.mem != nil {
				defer resp.mem.Release()
			}
			defer func() {
				select {
				case <-concurrentSlabsChan:
				default:
				}
			}()

			if resp.err != nil {
				mgr.logger.Errorf("download slab %v failed, overpaid %v: %v", resp.index, resp.surchargeApplied, resp.err)
				return resp.err
			} else if resp.surchargeApplied {
				mgr.logger.Warnf("download for slab %v had to overpay to succeed", resp.index)
			}

			responses[resp.index] = resp
			for {
				if next, exists := responses[respIndex]; exists {
					s := slabs[respIndex]
					if s.PartialSlab {
						// Partial slab.
						_, err = cw.Write(s.Data)
						if err != nil {
							mgr.logger.Errorf("failed to send partial slab", respIndex, err)
							return err
						}
					} else {
						// Regular slab.
						slabs[respIndex].Decrypt(next.shards)
						err := slabs[respIndex].Recover(cw, next.shards)
						if err != nil {
							mgr.logger.Errorf("failed to recover slab %v: %v", respIndex, err)
							return err
						}
					}

					next = nil
					delete(responses, respIndex)
					respIndex++

					continue
				} else {
					break
				}
			}
			return nil
		}()
		if err != nil {
			return err
		}

		// exit condition
		if respIndex == len(slabs) {
			break outer
		}
	}

	return nil
}

func (mgr *downloadManager) DownloadSlab(ctx context.Context, slab object.Slab, contracts []api.ContractMetadata) ([][]byte, bool, error) {
	// refresh the downloaders
	mgr.refreshDownloaders(contracts)

	// grab available hosts
	available := make(map[types.PublicKey]struct{})
	for _, c := range contracts {
		available[c.HostKey] = struct{}{}
	}

	// count how many shards we can download (best-case)
	var availableShards uint8
	for _, shard := range slab.Shards {
		if _, exists := available[shard.LatestHost]; exists {
			availableShards++
		}
	}

	// check if we have enough shards
	if availableShards < slab.MinShards {
		return nil, false, fmt.Errorf("not enough hosts available to download the slab: %v/%v", availableShards, slab.MinShards)
	}

	// NOTE: we don't acquire memory here since DownloadSlab is only used for
	// migrations which already have memory acquired

	// create identifier
	id := newID()

	// download the slab
	slice := object.SlabSlice{
		Slab:   slab,
		Offset: 0,
		Length: uint32(slab.MinShards) * rhpv2.SectorSize,
	}
	shards, surchargeApplied, err := mgr.downloadSlab(ctx, id, slice, true)
	if err != nil {
		return nil, false, err
	}

	// decrypt and recover
	slice.Decrypt(shards)
	err = slice.Reconstruct(shards)
	if err != nil {
		return nil, false, err
	}

	return shards, surchargeApplied, err
}

func (mgr *downloadManager) Stats() downloadManagerStats {
	// recompute stats
	mgr.tryRecomputeStats()

	mgr.mu.Lock()
	defer mgr.mu.Unlock()

	// collect stats
	stats := make(map[types.PublicKey]downloaderStats)
	for hk, d := range mgr.downloaders {
		stats[hk] = d.stats()
	}

	return downloadManagerStats{
		avgDownloadSpeedMBPS: mgr.statsSlabDownloadSpeedBytesPerMS.Average() * 0.008, // convert bytes per ms to mbps,
		avgOverdrivePct:      mgr.statsOverdrivePct.Average(),
		downloaders:          stats,
	}
}

func (mgr *downloadManager) Stop() {
	mgr.mu.Lock()
	defer mgr.mu.Unlock()
	close(mgr.stopChan)
	for _, d := range mgr.downloaders {
		close(d.stopChan)
	}
}

func (mgr *downloadManager) tryRecomputeStats() {
	mgr.mu.Lock()
	defer mgr.mu.Unlock()
	if time.Since(mgr.lastRecompute) < statsRecomputeMinInterval {
		return
	}

	for _, d := range mgr.downloaders {
		d.statsSectorDownloadEstimateInMS.Recompute()
		d.statsDownloadSpeedBytesPerMS.Recompute()
	}
	mgr.lastRecompute = time.Now()
}

func (mgr *downloadManager) numDownloaders() int {
	mgr.mu.Lock()
	defer mgr.mu.Unlock()
	return len(mgr.downloaders)
}

func (mgr *downloadManager) refreshDownloaders(contracts []api.ContractMetadata) {
	mgr.mu.Lock()
	defer mgr.mu.Unlock()

	// build map
	want := make(map[types.PublicKey]api.ContractMetadata)
	for _, c := range contracts {
		want[c.HostKey] = c
	}

	// prune downloaders
	for hk := range mgr.downloaders {
		_, wanted := want[hk]
		if !wanted {
			close(mgr.downloaders[hk].stopChan)
			delete(mgr.downloaders, hk)
			continue
		}

		delete(want, hk) // remove from want so remainging ones are the missing ones
	}

	// update downloaders
	for _, c := range want {
		// create a host
		host := mgr.hp.newHostV3(c.ID, c.HostKey, c.SiamuxAddr)
		downloader := newDownloader(host)
		mgr.downloaders[c.HostKey] = downloader
		go downloader.processQueue(mgr.hp)
	}
}

func (mgr *downloadManager) newSlabDownload(ctx context.Context, dID id, slice object.SlabSlice, migration bool) *slabDownload {
	// calculate the offset and length
	offset, length := slice.SectorRegion()

	// build sector info
	hostToSectors := make(map[types.PublicKey][]sectorInfo)
	for sI, s := range slice.Shards {
		hostToSectors[s.LatestHost] = append(hostToSectors[s.LatestHost], sectorInfo{s, sI})
	}

	// create slab download
	return &slabDownload{
		mgr: mgr,
		slm: mgr.slm,

		minShards: int(slice.MinShards),
		offset:    offset,
		length:    length,

		created: time.Now(),
		overpay: migration && slice.Health <= downloadOverpayHealthThreshold,

		hostToSectors: hostToSectors,
		used:          make(map[types.PublicKey]struct{}),

		sectors: make([][]byte, len(slice.Shards)),
		errs:    make(HostErrorSet),
	}
}

func (mgr *downloadManager) downloadSlab(ctx context.Context, dID id, slice object.SlabSlice, migration bool) ([][]byte, bool, error) {
	// add tracing
	ctx, span := tracing.Tracer.Start(ctx, "downloadSlab")
	defer span.End()

	// prepare new download
	slab := mgr.newSlabDownload(ctx, dID, slice, migration)

	// execute download
	return slab.download(ctx)
}

func (d *downloader) stats() downloaderStats {
	d.mu.Lock()
	defer d.mu.Unlock()
	return downloaderStats{
		avgSpeedMBPS: d.statsDownloadSpeedBytesPerMS.Average() * 0.008,
		healthy:      d.consecutiveFailures == 0,
		numDownloads: d.numDownloads,
	}
}

func (d *downloader) isStopped() bool {
	select {
	case <-d.stopChan:
		return true
	default:
	}
	return false
}

func (d *downloader) fillBatch() (batch []*sectorDownloadReq) {
	for len(batch) < maxConcurrentSectorsPerHost {
		if req := d.pop(); req == nil {
			break
		} else if req.done() {
			continue
		} else {
			batch = append(batch, req)
		}
	}
	return
}

func (d *downloader) processBatch(batch []*sectorDownloadReq) chan struct{} {
	doneChan := make(chan struct{})

	// define some state to keep track of stats
	var mu sync.Mutex
	var start time.Time
	var concurrent int64
	var downloadedB int64
	trackStatsFn := func() {
		if start.IsZero() || time.Since(start).Milliseconds() == 0 || downloadedB == 0 {
			return
		}
		durationMS := time.Since(start).Milliseconds()
		d.statsDownloadSpeedBytesPerMS.Track(float64(downloadedB / durationMS))
		d.statsSectorDownloadEstimateInMS.Track(float64(durationMS))
		start = time.Time{}
		downloadedB = 0
	}

	// define a worker to process download requests
	inflight := uint64(len(batch))
	reqsChan := make(chan *sectorDownloadReq)
	workerFn := func() {
		for req := range reqsChan {
			if d.isStopped() {
				break
			}

			// update state
			mu.Lock()
			if start.IsZero() {
				start = time.Now()
			}
			concurrent++
			mu.Unlock()

			// execute the request
			err := d.execute(req)
			d.trackFailure(err)

			// update state + potentially track stats
			mu.Lock()
			if err == nil {
				downloadedB += int64(req.length) + downloadOverheadB
				if downloadedB >= maxConcurrentSectorsPerHost*rhpv2.SectorSize || concurrent == maxConcurrentSectorsPerHost {
					trackStatsFn()
				}
			}
			concurrent--
			if concurrent < 0 {
				panic("concurrent can never be less than zero") // developer error
			}
			mu.Unlock()
		}

		// last worker that's done closes the channel and flushes the stats
		if atomic.AddUint64(&inflight, ^uint64(0)) == 0 {
			close(doneChan)
			trackStatsFn()
		}
	}

	// launch workers
	for i := 0; i < len(batch); i++ {
		go workerFn()
	}
	for _, req := range batch {
		reqsChan <- req
	}

	// launch a goroutine to keep the request coming
	go func() {
		defer close(reqsChan)
		for {
			if req := d.pop(); req == nil {
				break
			} else if req.done() {
				continue
			} else {
				reqsChan <- req
			}
		}
	}()

	return doneChan
}

func (d *downloader) processQueue(hp hostProvider) {
outer:
	for {
		// wait for work
		select {
		case <-d.signalWorkChan:
		case <-d.stopChan:
			return
		}

		for {
			// try fill a batch of requests
			batch := d.fillBatch()
			if len(batch) == 0 {
				continue outer
			}

			// process the batch
			doneChan := d.processBatch(batch)
			for {
				select {
				case <-d.stopChan:
					return
				case <-doneChan:
					continue outer
				}
			}
		}
	}
}

func (d *downloader) estimate() float64 {
	d.mu.Lock()
	defer d.mu.Unlock()

	// fetch estimated duration per sector
	estimateP90 := d.statsSectorDownloadEstimateInMS.P90()
	if estimateP90 == 0 {
		if avg := d.statsSectorDownloadEstimateInMS.Average(); avg > 0 {
			estimateP90 = avg
		} else {
			estimateP90 = 1
		}
	}

	numSectors := float64(len(d.queue) + 1)
	return numSectors * estimateP90
}

func (d *downloader) enqueue(download *sectorDownloadReq) {
	// add tracing
	span := trace.SpanFromContext(download.ctx)
	span.SetAttributes(attribute.Float64("estimate", d.estimate()))
	span.AddEvent("enqueued")

	// enqueue the job
	d.mu.Lock()
	d.queue = append(d.queue, download)
	d.mu.Unlock()

	// signal there's work
	select {
	case d.signalWorkChan <- struct{}{}:
	default:
	}
}

func (d *downloader) pop() *sectorDownloadReq {
	d.mu.Lock()
	defer d.mu.Unlock()

	if len(d.queue) > 0 {
		j := d.queue[0]
		d.queue[0] = nil
		d.queue = d.queue[1:]
		return j
	}
	return nil
}

func (d *downloader) trackFailure(err error) {
	d.mu.Lock()
	defer d.mu.Unlock()

	if err == nil {
		d.consecutiveFailures = 0
		return
	}

	if isBalanceInsufficient(err) ||
		isPriceTableExpired(err) ||
		isPriceTableNotFound(err) ||
		isSectorNotFound(err) {
		return // host is not to blame for these errors
	}

	d.consecutiveFailures++
	d.statsSectorDownloadEstimateInMS.Track(float64(time.Hour.Milliseconds()))
}

func (d *downloader) execute(req *sectorDownloadReq) (err error) {
	// add tracing
	start := time.Now()
	span := trace.SpanFromContext(req.ctx)
	span.AddEvent("execute")
	defer func() {
		elapsed := time.Since(start)
		span.SetAttributes(attribute.Int64("duration", elapsed.Milliseconds()))
		span.RecordError(err)
		span.End()
	}()

	// download the sector
	buf := bytes.NewBuffer(make([]byte, 0, req.length))
	err = d.host.DownloadSector(req.ctx, buf, req.root, req.offset, req.length, req.overpay)
	if err != nil {
		req.fail(err)
		return err
	}

	d.mu.Lock()
	d.numDownloads++
	d.mu.Unlock()

	req.succeed(buf.Bytes())
	return nil
}

func (req *sectorDownloadReq) succeed(sector []byte) {
	req.resps.Add(&sectorDownloadResp{
		req:    req,
		sector: sector,
	})
}

func (req *sectorDownloadReq) fail(err error) {
	req.resps.Add(&sectorDownloadResp{
		req: req,
		err: err,
	})
}

func (req *sectorDownloadReq) done() bool {
	select {
	case <-req.ctx.Done():
		return true
	default:
		return false
	}
}

func (s *slabDownload) overdrive(ctx context.Context, resps *sectorResponses) (resetTimer func()) {
	// overdrive is disabled
	if s.mgr.overdriveTimeout == 0 {
		return func() {}
	}

	// create a helper function that increases the timeout for each overdrive
	timeout := func() time.Duration {
		s.mu.Lock()
		defer s.mu.Unlock()
		return time.Duration(s.numOverdriving+1) * s.mgr.overdriveTimeout
	}

	// create a timer to trigger overdrive
	timer := time.NewTimer(timeout())
	resetTimer = func() {
		timer.Stop()
		select {
		case <-timer.C:
		default:
		}
		timer.Reset(timeout())
	}

	// create a function to check whether overdrive is possible
	canOverdrive := func(timeout time.Duration) bool {
		s.mu.Lock()
		defer s.mu.Unlock()

		// overdrive is not due yet
		if time.Since(s.lastOverdrive) < timeout {
			return false
		}

		// overdrive is maxed out
		remaining := s.minShards - s.numCompleted
		if s.numInflight >= s.mgr.maxOverdrive+uint64(remaining) {
			return false
		}

		s.lastOverdrive = time.Now()
		return true
	}

	// try overdriving every time the timer fires
	go func() {
		for {
			select {
			case <-ctx.Done():
				return
			case <-timer.C:
				if canOverdrive(timeout()) {
					for {
						if req := s.nextRequest(ctx, resps, true); req != nil {
							if err := s.launch(req); err != nil {
								continue // try the next request if this fails to launch
							}
						}
						break
					}
				}
				resetTimer()
			}
		}
	}()

	return
}

func (s *slabDownload) nextRequest(ctx context.Context, resps *sectorResponses, overdrive bool) *sectorDownloadReq {
	s.mu.Lock()
	defer s.mu.Unlock()

	// prepare next sectors to download
	if len(s.hostToSectors[s.curr]) == 0 {
		// grab unused hosts
		var hosts []types.PublicKey
		for host := range s.hostToSectors {
			if _, used := s.used[host]; !used {
				hosts = append(hosts, host)
			}
		}

		// make the fastest host the current host
		s.curr = s.mgr.fastest(hosts)
		s.used[s.curr] = struct{}{}

		// no more sectors to download
		if len(s.hostToSectors[s.curr]) == 0 {
			return nil
		}
	}

	// pop the next sector
	sector := s.hostToSectors[s.curr][0]
	s.hostToSectors[s.curr] = s.hostToSectors[s.curr][1:]

	// create the span
	sCtx, span := tracing.Tracer.Start(ctx, "sectorDownloadReq")
	span.SetAttributes(attribute.Stringer("hk", sector.LatestHost))
	span.SetAttributes(attribute.Bool("overdrive", overdrive))
	span.SetAttributes(attribute.Int("sector", sector.index))

	// build the request
	return &sectorDownloadReq{
		ctx: sCtx,

		offset: s.offset,
		length: s.length,
		root:   sector.Root,
		hk:     sector.LatestHost,

		// overpay is set to 'true' when a request is retried after the slab
		// download failed and we realise that it might have succeeded if we
		// allowed overpaying for certain sectors, we only do this when trying
		// to migrate a critically low-health slab that might otherwise be
		// unrecoverable
		overpay: false,

		overdrive:   overdrive,
		sectorIndex: sector.index,
		resps:       resps,
	}
}

func (s *slabDownload) download(ctx context.Context) ([][]byte, bool, error) {
	// cancel any sector downloads once the download is done
	ctx, cancel := context.WithCancel(ctx)
	defer cancel()

	// add tracing
	ctx, span := tracing.Tracer.Start(ctx, "download")
	defer span.End()

	// create the responses queue
	resps := &sectorResponses{
		c: make(chan struct{}, 1),
	}
	defer resps.Close()

	// launch overdrive
	resetOverdrive := s.overdrive(ctx, resps)

	// launch 'MinShard' requests
	for i := 0; i < int(s.minShards); {
		req := s.nextRequest(ctx, resps, false)
		if req == nil {
			return nil, false, fmt.Errorf("no hosts available")
		} else if err := s.launch(req); err == nil {
			i++
		}
	}

	// collect requests that failed due to gouging
	var gouging []*sectorDownloadReq

	// collect responses
	var done bool

loop:
	for s.inflight() > 0 && !done {
		select {
		case <-s.mgr.stopChan:
			return nil, false, errors.New("download stopped")
		case <-ctx.Done():
			return nil, false, ctx.Err()
		case <-resps.c:
			resetOverdrive()
		}

		for {
			resp := resps.Next()
			if resp == nil {
				break
			}

			// receive the response
			done = s.receive(*resp)
			if done {
				break
			}

			// handle errors
			if resp.err != nil {
				// launch overdrive requests
				for {
					if req := s.nextRequest(ctx, resps, true); req != nil {
						if err := s.launch(req); err != nil {
							continue
						}
					}
					break
				}

				// handle lost sectors
				if isSectorNotFound(resp.err) {
					if err := s.slm.DeleteHostSector(ctx, resp.req.hk, resp.req.root); err != nil {
						s.mgr.logger.Errorw("failed to mark sector as lost", "hk", resp.req.hk, "root", resp.req.root, "err", err)
					} else {
						s.mgr.logger.Infow("successfully marked sector as lost", "hk", resp.req.hk, "root", resp.req.root)
					}
				} else if isPriceTableGouging(resp.err) && s.overpay && !resp.req.overpay {
					resp.req.overpay = true // ensures we don't retry the same request over and over again
					gouging = append(gouging, resp.req)
				}
			}
		}
	}

	if !done && len(gouging) >= s.missing() {
		for _, req := range gouging {
			_ = s.launch(req) // ignore error
		}
		gouging = nil
		goto loop
	}

	// track stats
	s.mgr.statsOverdrivePct.Track(s.overdrivePct())
	s.mgr.statsSlabDownloadSpeedBytesPerMS.Track(float64(s.downloadSpeed()))
	return s.finish()
}

func (s *slabDownload) overdrivePct() float64 {
	s.mu.Lock()
	defer s.mu.Unlock()

	numOverdrive := (int(s.numLaunched) + int(s.numRelaunched)) - s.minShards
	if numOverdrive < 0 {
		numOverdrive = 0
	}

	return float64(numOverdrive) / float64(s.minShards)
}

func (s *slabDownload) downloadSpeed() int64 {
	s.mu.Lock()
	defer s.mu.Unlock()
	completedShards := len(s.sectors)
	bytes := completedShards * rhpv2.SectorSize
	ms := time.Since(s.created).Milliseconds()
	if ms == 0 {
		ms = 1 // avoid division by zero
	}
	return int64(bytes) / ms
}

func (s *slabDownload) finish() ([][]byte, bool, error) {
	s.mu.Lock()
	defer s.mu.Unlock()
	if s.numCompleted < s.minShards {
		var unused int
		for host := range s.hostToSectors {
			if _, used := s.used[host]; !used {
				unused++
			}
		}

		return nil, s.numOverpaid > 0, fmt.Errorf("failed to download slab: completed=%d, inflight=%d, launched=%d, relaunched=%d, overpaid=%d, downloaders=%d unused=%d errors=%d %v", s.numCompleted, s.numInflight, s.numLaunched, s.numRelaunched, s.numOverpaid, s.mgr.numDownloaders(), unused, len(s.errs), s.errs)
	}
	return s.sectors, s.numOverpaid > 0, nil
}

func (s *slabDownload) missing() int {
	s.mu.Lock()
	defer s.mu.Unlock()
	if s.numCompleted < s.minShards {
		return s.minShards - s.numCompleted
	}
	return 0
}

func (s *slabDownload) inflight() uint64 {
	s.mu.Lock()
	defer s.mu.Unlock()
	return s.numInflight
}

func (s *slabDownload) launch(req *sectorDownloadReq) error {
	s.mu.Lock()
	defer s.mu.Unlock()

	// check for nil
	if req == nil {
		return errors.New("no request given")
	}

	// check for completed sector
	if len(s.sectors[req.sectorIndex]) > 0 {
		return errors.New("sector already downloaded")
	}

	// launch the req
	err := s.mgr.launch(req)
	if err != nil {
		span := trace.SpanFromContext(req.ctx)
		span.RecordError(err)
		span.End()
		return err
	}

	// update the state
	s.numInflight++
	if req.overdrive {
		s.numOverdriving++
	}
	if req.overpay {
		s.numRelaunched++
	} else {
		s.numLaunched++
	}
	return nil
}

func (s *slabDownload) receive(resp sectorDownloadResp) (finished bool) {
	s.mu.Lock()
	defer s.mu.Unlock()

	// update num overdriving
	if resp.req.overdrive {
		s.numOverdriving--
	}

	// failed reqs can't complete the upload
	s.numInflight--
	if resp.err != nil {
		s.errs[resp.req.hk] = resp.err
		return false
	}

	// update num overpaid
	if resp.req.overpay {
		s.numOverpaid++
	}

	// store the sector
	s.sectors[resp.req.sectorIndex] = resp.sector
	s.numCompleted++

	return s.numCompleted >= s.minShards
}

func (mgr *downloadManager) fastest(hosts []types.PublicKey) (fastest types.PublicKey) {
	// recompute stats
	mgr.tryRecomputeStats()

	// return the fastest host
	mgr.mu.Lock()
	defer mgr.mu.Unlock()
	lowest := math.MaxFloat64
	for _, h := range hosts {
		if d, ok := mgr.downloaders[h]; !ok {
			continue
		} else if estimate := d.estimate(); estimate < lowest {
			lowest = estimate
			fastest = h
		}
	}
	return
}

func (mgr *downloadManager) launch(req *sectorDownloadReq) error {
	mgr.mu.Lock()
	defer mgr.mu.Unlock()

	downloader, exists := mgr.downloaders[req.hk]
	if !exists {
		return fmt.Errorf("no downloader for host %v", req.hk)
	}

	downloader.enqueue(req)
	return nil
}

func newID() id {
	var id id
	frand.Read(id[:])
	return id
}

func (id id) String() string {
	return fmt.Sprintf("%x", id[:])
}

type slabSlice struct {
	object.SlabSlice
	PartialSlab bool
	Data        []byte
}

func slabsForDownload(slabs []slabSlice, offset, length uint64) []slabSlice {
	// declare a helper to cast a uint64 to uint32 with overflow detection. This
	// could should never produce an overflow.
	cast32 := func(in uint64) uint32 {
		if in > math.MaxUint32 {
			panic("slabsForDownload: overflow detected")
		}
		return uint32(in)
	}

	// mutate a copy
	slabs = append([]slabSlice(nil), slabs...)

	firstOffset := offset
	for i, ss := range slabs {
		if firstOffset < uint64(ss.Length) {
			slabs = slabs[i:]
			break
		}
		firstOffset -= uint64(ss.Length)
	}
	slabs[0].Offset += cast32(firstOffset)
	slabs[0].Length -= cast32(firstOffset)

	lastLength := length
	for i, ss := range slabs {
		if lastLength <= uint64(ss.Length) {
			slabs = slabs[:i+1]
			break
		}
		lastLength -= uint64(ss.Length)
	}
	slabs[len(slabs)-1].Length = cast32(lastLength)
	return slabs
}

func (sr *sectorResponses) Add(resp *sectorDownloadResp) {
	sr.mu.Lock()
	defer sr.mu.Unlock()
	if sr.closed {
		return
	}
	sr.responses = append(sr.responses, resp)
	select {
	case sr.c <- struct{}{}:
	default:
	}
}

func (sr *sectorResponses) Close() error {
	sr.mu.Lock()
	defer sr.mu.Unlock()

	sr.closed = true
	sr.responses = nil // clear responses
	close(sr.c)
	return nil
}

func (sr *sectorResponses) Next() *sectorDownloadResp {
	sr.mu.Lock()
	defer sr.mu.Unlock()
	if len(sr.responses) == 0 {
		return nil
	}
	resp := sr.responses[0]
	sr.responses = sr.responses[1:]
	return resp
}<|MERGE_RESOLUTION|>--- conflicted
+++ resolved
@@ -264,14 +264,9 @@
 		hosts[c.HostKey] = struct{}{}
 	}
 
-<<<<<<< HEAD
-	// create the cipher writer
-	cw := o.Key.Decrypt(masterCw, offset)
-=======
 	// buffer the writer
-	bw := bufio.NewWriter(w)
+	bw := bufio.NewWriter(masterCw)
 	defer bw.Flush()
->>>>>>> 42893121
 
 	// create the cipher writer
 	cw := o.Key.Decrypt(bw, offset)
