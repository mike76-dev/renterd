--- conflicted
+++ resolved
@@ -17,16 +17,12 @@
 	"go.sia.tech/renterd/object"
 	"go.sia.tech/renterd/stats"
 	"go.uber.org/zap"
-<<<<<<< HEAD
-	"lukechampine.com/frand"
 
 	// Satellite.
 	satellite "github.com/mike76-dev/renterd-satellite"
 	"github.com/mike76-dev/renterd-satellite/encrypt"
 	//"go.sia.tech/renterd/satellite"
 	//"go.sia.tech/renterd/satellite/encrypt"
-=======
->>>>>>> 7e6dcd5c
 )
 
 const (
@@ -165,21 +161,6 @@
 	}
 }
 
-<<<<<<< HEAD
-func newDownloader(ctx context.Context, host Host) *downloader {
-	return &downloader{
-		host: host,
-
-		statsSectorDownloadEstimateInMS: stats.Default(),
-		statsDownloadSpeedBytesPerMS:    stats.NoDecay(),
-
-		signalWorkChan: make(chan struct{}, 1),
-		shutdownCtx:    ctx,
-
-		queue: make([]*sectorDownloadReq, 0),
-	}
-}
-
 func (mgr *downloadManager) DownloadObject(ctx context.Context, w io.Writer, o object.Object, parts []uint64, offset, length uint64, contracts []api.ContractMetadata) (err error) {
 	// fetch satellite config
 	cfg, err := satellite.StaticSatellite.Config()
@@ -195,12 +176,6 @@
 		}
 	}
 
-	// create identifier
-	id := newID()
-
-=======
-func (mgr *downloadManager) DownloadObject(ctx context.Context, w io.Writer, o object.Object, offset, length uint64, contracts []api.ContractMetadata) (err error) {
->>>>>>> 7e6dcd5c
 	// calculate what slabs we need
 	var ss []slabSlice
 	for _, s := range o.Slabs {
