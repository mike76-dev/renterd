package worker

import (
	"bytes"
	"context"
	"errors"
	"fmt"
	"io"
	"math"
	"math/big"
	"net"
	"net/http"
	"os"
	"runtime"
	"sort"
	"strings"
	"sync"
	"time"

	"github.com/gotd/contrib/http_range"
	rhpv2 "go.sia.tech/core/rhp/v2"
	rhpv3 "go.sia.tech/core/rhp/v3"
	"go.sia.tech/core/types"
	"go.sia.tech/jape"
	"go.sia.tech/renterd/alerts"
	"go.sia.tech/renterd/api"
	"go.sia.tech/renterd/build"
	"go.sia.tech/renterd/config"
	"go.sia.tech/renterd/internal/gouging"
	rhp2 "go.sia.tech/renterd/internal/rhp/v2"
	rhp3 "go.sia.tech/renterd/internal/rhp/v3"
	"go.sia.tech/renterd/internal/utils"
	iworker "go.sia.tech/renterd/internal/worker"
	"go.sia.tech/renterd/object"
	"go.sia.tech/renterd/webhooks"
	"go.sia.tech/renterd/worker/client"
	"go.sia.tech/renterd/worker/s3"
	"go.uber.org/zap"
	"golang.org/x/crypto/blake2b"
)

const (
	defaultRevisionFetchTimeout = 30 * time.Second

	lockingPriorityActiveContractRevision = 100
	lockingPriorityRenew                  = 80
	lockingPriorityFunding                = 40
	lockingPrioritySyncing                = 30
	lockingPriorityPruning                = 20

	lockingPriorityBlockedUpload    = 15
	lockingPriorityUpload           = 10
	lockingPriorityBackgroundUpload = 5
)

var (
	ErrShuttingDown = errors.New("worker is shutting down")
)

// re-export the client
type Client struct {
	*client.Client
}

func NewClient(address, password string) *Client {
	return &Client{
		Client: client.New(address, password),
	}
}

type (
	Bus interface {
		s3.Bus

		alerts.Alerter
		gouging.ConsensusState
		webhooks.Broadcaster

		AccountStore
		ContractLocker
		ContractStore
		HostStore
		ObjectStore
		SettingStore
		WebhookStore

		Syncer
		Wallet
	}

	// An AccountStore manages ephemaral accounts state.
	AccountStore interface {
		Accounts(ctx context.Context) ([]api.Account, error)
		AddBalance(ctx context.Context, id rhpv3.Account, hk types.PublicKey, amt *big.Int) error

		LockAccount(ctx context.Context, id rhpv3.Account, hostKey types.PublicKey, exclusive bool, duration time.Duration) (api.Account, uint64, error)
		UnlockAccount(ctx context.Context, id rhpv3.Account, lockID uint64) error

		ResetDrift(ctx context.Context, id rhpv3.Account) error
		SetBalance(ctx context.Context, id rhpv3.Account, hk types.PublicKey, amt *big.Int) error
		ScheduleSync(ctx context.Context, id rhpv3.Account, hk types.PublicKey) error
	}

	ContractStore interface {
		Contract(ctx context.Context, id types.FileContractID) (api.ContractMetadata, error)
		ContractSize(ctx context.Context, id types.FileContractID) (api.ContractSize, error)
		ContractRoots(ctx context.Context, id types.FileContractID) ([]types.Hash256, []types.Hash256, error)
		Contracts(ctx context.Context, opts api.ContractsOpts) ([]api.ContractMetadata, error)
		RenewedContract(ctx context.Context, renewedFrom types.FileContractID) (api.ContractMetadata, error)
	}

	HostStore interface {
		RecordHostScans(ctx context.Context, scans []api.HostScan) error
		RecordPriceTables(ctx context.Context, priceTableUpdate []api.HostPriceTableUpdate) error
		RecordContractSpending(ctx context.Context, records []api.ContractSpendingRecord) error

		Host(ctx context.Context, hostKey types.PublicKey) (api.Host, error)
	}

	ObjectStore interface {
		// NOTE: used for download
		DeleteHostSector(ctx context.Context, hk types.PublicKey, root types.Hash256) error
		FetchPartialSlab(ctx context.Context, key object.EncryptionKey, offset, length uint32) ([]byte, error)
		Slab(ctx context.Context, key object.EncryptionKey) (object.Slab, error)

		// NOTE: used for upload
		AddObject(ctx context.Context, bucket, path, contractSet string, o object.Object, opts api.AddObjectOptions) error
		AddMultipartPart(ctx context.Context, bucket, path, contractSet, ETag, uploadID string, partNumber int, slices []object.SlabSlice) (err error)
		AddPartialSlab(ctx context.Context, data []byte, minShards, totalShards uint8, contractSet string) (slabs []object.SlabSlice, slabBufferMaxSizeSoftReached bool, err error)
		AddUploadingSector(ctx context.Context, uID api.UploadID, id types.FileContractID, root types.Hash256) error
		FinishUpload(ctx context.Context, uID api.UploadID) error
		MarkPackedSlabsUploaded(ctx context.Context, slabs []api.UploadedPackedSlab) error
		TrackUpload(ctx context.Context, uID api.UploadID) error
		UpdateSlab(ctx context.Context, s object.Slab, contractSet string) error

		// NOTE: used by worker
		Bucket(_ context.Context, bucket string) (api.Bucket, error)
		Object(ctx context.Context, bucket, path string, opts api.GetObjectOptions) (api.ObjectsResponse, error)
		DeleteObject(ctx context.Context, bucket, path string, opts api.DeleteObjectOptions) error
		MultipartUpload(ctx context.Context, uploadID string) (resp api.MultipartUpload, err error)
		PackedSlabsForUpload(ctx context.Context, lockingDuration time.Duration, minShards, totalShards uint8, set string, limit int) ([]api.PackedSlab, error)
	}

	SettingStore interface {
		GougingParams(ctx context.Context) (api.GougingParams, error)
		UploadParams(ctx context.Context) (api.UploadParams, error)
	}

	Syncer interface {
		BroadcastTransaction(ctx context.Context, txns []types.Transaction) error
		SyncerPeers(ctx context.Context) (resp []string, err error)
	}

	Wallet interface {
		WalletDiscard(ctx context.Context, txn types.Transaction) error
		WalletFund(ctx context.Context, txn *types.Transaction, amount types.Currency, useUnconfirmedTxns bool) ([]types.Hash256, []types.Transaction, error)
		WalletPrepareForm(ctx context.Context, renterAddress types.Address, renterKey types.PublicKey, renterFunds, hostCollateral types.Currency, hostKey types.PublicKey, hostSettings rhpv2.HostSettings, endHeight uint64) (txns []types.Transaction, err error)
		WalletPrepareRenew(ctx context.Context, revision types.FileContractRevision, hostAddress, renterAddress types.Address, renterKey types.PrivateKey, renterFunds, minNewCollateral, maxFundAmount types.Currency, pt rhpv3.HostPriceTable, endHeight, windowSize, expectedStorage uint64) (api.WalletPrepareRenewResponse, error)
		WalletSign(ctx context.Context, txn *types.Transaction, toSign []types.Hash256, cf types.CoveredFields) error
	}

	WebhookStore interface {
		RegisterWebhook(ctx context.Context, webhook webhooks.Webhook) error
		UnregisterWebhook(ctx context.Context, webhook webhooks.Webhook) error
	}
)

// deriveSubKey can be used to derive a sub-masterkey from the worker's
// masterkey to use for a specific purpose. Such as deriving more keys for
// ephemeral accounts.
func (w *Worker) deriveSubKey(purpose string) types.PrivateKey {
	seed := blake2b.Sum256(append(w.masterKey[:], []byte(purpose)...))
	pk := types.NewPrivateKeyFromSeed(seed[:])
	for i := range seed {
		seed[i] = 0
	}
	return pk
}

// TODO: deriving the renter key from the host key using the master key only
// works if we persist a hash of the renter's master key in the database and
// compare it on startup, otherwise there's no way of knowing the derived key is
// usuable
// NOTE: Instead of hashing the masterkey and comparing, we could use random
// bytes + the HMAC thereof as the salt. e.g. 32 bytes + 32 bytes HMAC. Then
// whenever we read a specific salt we can verify that is was created with a
// given key. That would eventually allow different masterkeys to coexist in the
// same bus.
//
// TODO: instead of deriving a renter key use a randomly generated salt so we're
// not limited to one key per host
func (w *Worker) deriveRenterKey(hostKey types.PublicKey) types.PrivateKey {
	seed := blake2b.Sum256(append(w.deriveSubKey("renterkey"), hostKey[:]...))
	pk := types.NewPrivateKeyFromSeed(seed[:])
	for i := range seed {
		seed[i] = 0
	}
	return pk
}

// A worker talks to Sia hosts to perform contract and storage operations within
// a renterd system.
type Worker struct {
	alerts alerts.Alerter

	rhp2Client *rhp2.Client
	rhp3Client *rhp3.Client

	allowPrivateIPs bool
	id              string
	bus             Bus
	masterKey       [32]byte
	startTime       time.Time

	eventSubscriber iworker.EventSubscriber
	downloadManager *downloadManager
	uploadManager   *uploadManager

<<<<<<< HEAD
	accounts    *accounts
	cache       iworker.WorkerCache
	priceTables *priceTables
=======
	accounts        *accounts
	dialer          *iworker.FallbackDialer
	cache           iworker.WorkerCache
	priceTables     *priceTables
	transportPoolV3 *transportPoolV3
>>>>>>> 1c999fcf

	uploadsMu            sync.Mutex
	uploadingPackedSlabs map[string]struct{}

	contractSpendingRecorder ContractSpendingRecorder
	contractLockingDuration  time.Duration

	shutdownCtx       context.Context
	shutdownCtxCancel context.CancelFunc

	logger *zap.SugaredLogger
}

func (w *Worker) isStopped() bool {
	select {
	case <-w.shutdownCtx.Done():
		return true
	default:
	}
	return false
}

func (w *Worker) withRevision(ctx context.Context, fetchTimeout time.Duration, fcid types.FileContractID, hk types.PublicKey, siamuxAddr string, lockPriority int, fn func(rev types.FileContractRevision) error) error {
	return w.withContractLock(ctx, fcid, lockPriority, func() error {
		h := w.Host(hk, fcid, siamuxAddr)
		rev, err := h.FetchRevision(ctx, fetchTimeout)
		if err != nil {
			return err
		}
		return fn(rev)
	})
}

func (w *Worker) registerAlert(a alerts.Alert) {
	ctx, cancel := context.WithTimeout(w.shutdownCtx, time.Minute)
	if err := w.alerts.RegisterAlert(ctx, a); err != nil {
		w.logger.Errorf("failed to register alert, err: %v", err)
	}
	cancel()
}

func (w *Worker) rhpScanHandler(jc jape.Context) {
	ctx := jc.Request.Context()

	// decode the request
	var rsr api.RHPScanRequest
	if jc.Decode(&rsr) != nil {
		return
	}

	// only scan hosts if we are online
	peers, err := w.bus.SyncerPeers(ctx)
	if jc.Check("failed to fetch peers from bus", err) != nil {
		return
	}
	if len(peers) == 0 {
		jc.Error(errors.New("not connected to the internet"), http.StatusServiceUnavailable)
		return
	}

	// scan host
	var errStr string
	settings, priceTable, elapsed, err := w.scanHost(ctx, time.Duration(rsr.Timeout), rsr.HostKey, rsr.HostIP)
	if err != nil {
		errStr = err.Error()
	}

	jc.Encode(api.RHPScanResponse{
		Ping:       api.DurationMS(elapsed),
		PriceTable: priceTable,
		ScanError:  errStr,
		Settings:   settings,
	})
}

func (w *Worker) fetchContracts(ctx context.Context, metadatas []api.ContractMetadata, timeout time.Duration) (contracts []api.Contract, errs HostErrorSet) {
	errs = make(HostErrorSet)

	// create requests channel
	reqs := make(chan api.ContractMetadata)

	// create worker function
	var mu sync.Mutex
	worker := func() {
		for md := range reqs {
			var revision types.FileContractRevision
			err := w.withRevision(ctx, timeout, md.ID, md.HostKey, md.SiamuxAddr, lockingPriorityActiveContractRevision, func(rev types.FileContractRevision) error {
				revision = rev
				return nil
			})
			mu.Lock()
			if err != nil {
				errs[md.HostKey] = err
				contracts = append(contracts, api.Contract{
					ContractMetadata: md,
				})
			} else {
				contracts = append(contracts, api.Contract{
					ContractMetadata: md,
					Revision:         &revision,
				})
			}
			mu.Unlock()
		}
	}

	// launch all workers
	var wg sync.WaitGroup
	for t := 0; t < 20 && t < len(metadatas); t++ {
		wg.Add(1)
		go func() {
			worker()
			wg.Done()
		}()
	}

	// launch all requests
	for _, metadata := range metadatas {
		reqs <- metadata
	}
	close(reqs)

	// wait until they're done
	wg.Wait()
	return
}

func (w *Worker) rhpPriceTableHandler(jc jape.Context) {
	// decode the request
	var rptr api.RHPPriceTableRequest
	if jc.Decode(&rptr) != nil {
		return
	}

	// defer interaction recording before applying timeout to make sure we still
	// record the failed update if it timed out
	var err error
	var hpt api.HostPriceTable
	defer func() {
		if shouldRecordPriceTable(err) {
			w.bus.RecordPriceTables(jc.Request.Context(), []api.HostPriceTableUpdate{
				{
					HostKey:    rptr.HostKey,
					Success:    err == nil,
					Timestamp:  time.Now(),
					PriceTable: hpt,
				},
			})
		}
	}()

	// apply timeout
	ctx := jc.Request.Context()
	if rptr.Timeout > 0 {
		var cancel context.CancelFunc
		ctx, cancel = context.WithTimeout(ctx, time.Duration(rptr.Timeout))
		defer cancel()
	}

	hpt, err = w.Host(rptr.HostKey, types.FileContractID{}, rptr.SiamuxAddr).PriceTableUnpaid(ctx)
	if jc.Check("could not get price table", err) != nil {
		return
	}
	jc.Encode(hpt)
}

func (w *Worker) rhpFormHandler(jc jape.Context) {
	ctx := jc.Request.Context()

	// decode the request
	var rfr api.RHPFormRequest
	if jc.Decode(&rfr) != nil {
		return
	}

	// check renter funds is not zero
	if rfr.RenterFunds.IsZero() {
		http.Error(jc.ResponseWriter, "RenterFunds can not be zero", http.StatusBadRequest)
		return
	}

	// apply a pessimistic timeout on contract formations
	ctx, cancel := context.WithTimeout(ctx, 15*time.Minute)
	defer cancel()

	gp, err := w.bus.GougingParams(ctx)
	if jc.Check("could not get gouging parameters", err) != nil {
		return
	}
	gc := newGougingChecker(gp.GougingSettings, gp.ConsensusState, gp.TransactionFee, false)

	hostIP, hostKey, renterFunds := rfr.HostIP, rfr.HostKey, rfr.RenterFunds
	renterAddress, endHeight, hostCollateral := rfr.RenterAddress, rfr.EndHeight, rfr.HostCollateral
	renterKey := w.deriveRenterKey(hostKey)

	contract, txnSet, err := w.rhp2Client.FormContract(ctx, renterAddress, renterKey, hostKey, hostIP, renterFunds, hostCollateral, endHeight, gc, func(ctx context.Context, renterAddress types.Address, renterKey types.PublicKey, renterFunds, hostCollateral types.Currency, hostKey types.PublicKey, hostSettings rhpv2.HostSettings, endHeight uint64) (txns []types.Transaction, discard func(types.Transaction), err error) {
		txns, err = w.bus.WalletPrepareForm(ctx, renterAddress, renterKey, renterFunds, hostCollateral, hostKey, hostSettings, endHeight)
		if err != nil {
			return nil, nil, err
		}
		return txns, func(txn types.Transaction) {
			_ = w.bus.WalletDiscard(ctx, txn)
		}, nil
	})
	if jc.Check("couldn't form contract", err) != nil {
		return
	}

	// broadcast the transaction set
	err = w.bus.BroadcastTransaction(ctx, txnSet)
	if err != nil {
		w.logger.Errorf("failed to broadcast formation txn set: %v", err)
	}

	jc.Encode(api.RHPFormResponse{
		ContractID:     contract.ID(),
		Contract:       contract,
		TransactionSet: txnSet,
	})
}

func (w *Worker) rhpBroadcastHandler(jc jape.Context) {
	ctx := jc.Request.Context()

	// decode the fcid
	var fcid types.FileContractID
	if jc.DecodeParam("id", &fcid) != nil {
		return
	}

	// Acquire lock before fetching revision.
	unlocker, err := w.acquireContractLock(ctx, fcid, lockingPriorityActiveContractRevision)
	if jc.Check("could not acquire revision lock", err) != nil {
		return
	}
	defer unlocker.Release(ctx)

	// Fetch contract from bus.
	c, err := w.bus.Contract(ctx, fcid)
	if jc.Check("could not get contract", err) != nil {
		return
	}
	rk := w.deriveRenterKey(c.HostKey)

	rev, err := w.rhp2Client.SignedRevision(ctx, c.HostIP, c.HostKey, rk, fcid, time.Minute)
	if jc.Check("could not fetch revision", err) != nil {
		return
	}

	// Create txn with revision.
	txn := types.Transaction{
		FileContractRevisions: []types.FileContractRevision{rev.Revision},
		Signatures:            rev.Signatures[:],
	}
	// Fund the txn. We pass 0 here since we only need the wallet to fund
	// the fee.
	toSign, parents, err := w.bus.WalletFund(ctx, &txn, types.ZeroCurrency, true)
	if jc.Check("failed to fund transaction", err) != nil {
		return
	}
	// Sign the txn.
	err = w.bus.WalletSign(ctx, &txn, toSign, types.CoveredFields{
		WholeTransaction: true,
	})
	if jc.Check("failed to sign transaction", err) != nil {
		_ = w.bus.WalletDiscard(ctx, txn)
		return
	}
	// Broadcast the txn.
	txnSet := parents
	txnSet = append(txnSet, txn)
	err = w.bus.BroadcastTransaction(ctx, txnSet)
	if jc.Check("failed to broadcast transaction", err) != nil {
		_ = w.bus.WalletDiscard(ctx, txn)
		return
	}
}

func (w *Worker) rhpPruneContractHandlerPOST(jc jape.Context) {
	ctx := jc.Request.Context()

	// decode fcid
	var fcid types.FileContractID
	if jc.DecodeParam("id", &fcid) != nil {
		return
	}

	// decode timeout
	var pcr api.RHPPruneContractRequest
	if jc.Decode(&pcr) != nil {
		return
	}

	// apply timeout
	if pcr.Timeout > 0 {
		var cancel context.CancelFunc
		ctx, cancel = context.WithTimeout(ctx, time.Duration(pcr.Timeout))
		defer cancel()
	}

	// fetch the contract from the bus
	contract, err := w.bus.Contract(ctx, fcid)
	if errors.Is(err, api.ErrContractNotFound) {
		jc.Error(err, http.StatusNotFound)
		return
	} else if jc.Check("couldn't fetch contract", err) != nil {
		return
	}

	// return early if there's no data to prune
	size, err := w.bus.ContractSize(ctx, fcid)
	if jc.Check("couldn't fetch contract size", err) != nil {
		return
	} else if size.Prunable == 0 {
		jc.Encode(api.RHPPruneContractResponse{})
		return
	}

	// fetch gouging params
	gp, err := w.bus.GougingParams(ctx)
	if jc.Check("could not fetch gouging parameters", err) != nil {
		return
	}
	gc := newGougingChecker(gp.GougingSettings, gp.ConsensusState, gp.TransactionFee, false)

	// prune the contract
	var pruned, remaining uint64
	var rev *types.FileContractRevision
	var cost types.Currency
	err = w.withContractLock(ctx, contract.ID, lockingPriorityPruning, func() error {
		stored, pending, err := w.bus.ContractRoots(ctx, contract.ID)
		if err != nil {
			return fmt.Errorf("failed to fetch contract roots; %w", err)
		}
		rev, pruned, remaining, cost, err = w.rhp2Client.PruneContract(ctx, w.deriveRenterKey(contract.HostKey), gc, contract.HostIP, contract.HostKey, fcid, contract.RevisionNumber, append(stored, pending...))
		return err
	})
	if rev != nil {
		w.contractSpendingRecorder.Record(*rev, api.ContractSpending{Deletions: cost})
	}
	if err != nil && !errors.Is(err, rhp2.ErrNoSectorsToPrune) && pruned == 0 {
		err = fmt.Errorf("failed to prune contract %v; %w", fcid, err)
		jc.Error(err, http.StatusInternalServerError)
		return
	}

	res := api.RHPPruneContractResponse{
		Pruned:    pruned,
		Remaining: remaining,
	}
	if err != nil {
		res.Error = err.Error()
	}
	jc.Encode(res)
}

func (w *Worker) rhpContractRootsHandlerGET(jc jape.Context) {
	ctx := jc.Request.Context()

	// decode fcid
	var id types.FileContractID
	if jc.DecodeParam("id", &id) != nil {
		return
	}

	// fetch the contract from the bus
	c, err := w.bus.Contract(ctx, id)
	if errors.Is(err, api.ErrContractNotFound) {
		jc.Error(err, http.StatusNotFound)
		return
	} else if jc.Check("couldn't fetch contract", err) != nil {
		return
	}

	// fetch gouging params
	gp, err := w.bus.GougingParams(ctx)
	if jc.Check("couldn't fetch gouging parameters from bus", err) != nil {
		return
	}
	gc := newGougingChecker(gp.GougingSettings, gp.ConsensusState, gp.TransactionFee, false)

	// fetch the roots from the host
	roots, rev, cost, err := w.rhp2Client.ContractRoots(ctx, w.deriveRenterKey(c.HostKey), gc, c.HostIP, c.HostKey, id, c.RevisionNumber)
	if jc.Check("couldn't fetch contract roots from host", err) != nil {
		return
	} else if rev != nil {
		w.contractSpendingRecorder.Record(*rev, api.ContractSpending{SectorRoots: cost})
	}
	jc.Encode(roots)
}

func (w *Worker) rhpRenewHandler(jc jape.Context) {
	ctx := jc.Request.Context()

	// decode request
	var rrr api.RHPRenewRequest
	if jc.Decode(&rrr) != nil {
		return
	}

	// check renter funds is not zero
	if rrr.RenterFunds.IsZero() {
		http.Error(jc.ResponseWriter, "RenterFunds can not be zero", http.StatusBadRequest)
		return
	}

	// attach gouging checker
	gp, err := w.bus.GougingParams(ctx)
	if jc.Check("could not get gouging parameters", err) != nil {
		return
	}
	ctx = WithGougingChecker(ctx, w.bus, gp)

	// renew the contract
	var renewed rhpv2.ContractRevision
	var txnSet []types.Transaction
	var contractPrice, fundAmount types.Currency
	if jc.Check("couldn't renew contract", w.withRevision(ctx, defaultRevisionFetchTimeout, rrr.ContractID, rrr.HostKey, rrr.SiamuxAddr, lockingPriorityRenew, func(_ types.FileContractRevision) (err error) {
		h := w.Host(rrr.HostKey, rrr.ContractID, rrr.SiamuxAddr)
		renewed, txnSet, contractPrice, fundAmount, err = h.RenewContract(ctx, rrr)
		return err
	})) != nil {
		return
	}

	// broadcast the transaction set
	err = w.bus.BroadcastTransaction(ctx, txnSet)
	if err != nil {
		w.logger.Errorf("failed to broadcast renewal txn set: %v", err)
	}

	// send the response
	jc.Encode(api.RHPRenewResponse{
		ContractID:     renewed.ID(),
		Contract:       renewed,
		ContractPrice:  contractPrice,
		FundAmount:     fundAmount,
		TransactionSet: txnSet,
	})
}

func (w *Worker) rhpFundHandler(jc jape.Context) {
	ctx := jc.Request.Context()

	// decode request
	var rfr api.RHPFundRequest
	if jc.Decode(&rfr) != nil {
		return
	}

	// attach gouging checker
	gp, err := w.bus.GougingParams(ctx)
	if jc.Check("could not get gouging parameters", err) != nil {
		return
	}
	ctx = WithGougingChecker(ctx, w.bus, gp)

	// fund the account
	jc.Check("couldn't fund account", w.withRevision(ctx, defaultRevisionFetchTimeout, rfr.ContractID, rfr.HostKey, rfr.SiamuxAddr, lockingPriorityFunding, func(rev types.FileContractRevision) (err error) {
		h := w.Host(rfr.HostKey, rev.ParentID, rfr.SiamuxAddr)
		err = h.FundAccount(ctx, rfr.Balance, &rev)
		if rhp3.IsBalanceMaxExceeded(err) {
			// sync the account
			err = h.SyncAccount(ctx, &rev)
			if err != nil {
				w.logger.Infof(fmt.Sprintf("failed to sync account: %v", err), "host", rfr.HostKey)
				return
			}

			// try funding the account again
			err = h.FundAccount(ctx, rfr.Balance, &rev)
			if err != nil {
				w.logger.Errorw(fmt.Sprintf("failed to fund account after syncing: %v", err), "host", rfr.HostKey, "balance", rfr.Balance)
			}
		}
		return
	}))
}

func (w *Worker) rhpSyncHandler(jc jape.Context) {
	ctx := jc.Request.Context()

	// decode the request
	var rsr api.RHPSyncRequest
	if jc.Decode(&rsr) != nil {
		return
	}

	// attach gouging checker
	up, err := w.bus.UploadParams(ctx)
	if jc.Check("couldn't fetch upload parameters from bus", err) != nil {
		return
	}
	ctx = WithGougingChecker(ctx, w.bus, up.GougingParams)

	// sync the account
	h := w.Host(rsr.HostKey, rsr.ContractID, rsr.SiamuxAddr)
	jc.Check("couldn't sync account", w.withRevision(ctx, defaultRevisionFetchTimeout, rsr.ContractID, rsr.HostKey, rsr.SiamuxAddr, lockingPrioritySyncing, func(rev types.FileContractRevision) error {
		return h.SyncAccount(ctx, &rev)
	}))
}

func (w *Worker) slabMigrateHandler(jc jape.Context) {
	ctx := jc.Request.Context()

	// decode the slab
	var slab object.Slab
	if jc.Decode(&slab) != nil {
		return
	}

	// fetch the upload parameters
	up, err := w.bus.UploadParams(ctx)
	if jc.Check("couldn't fetch upload parameters from bus", err) != nil {
		return
	}

	// NOTE: migrations do not use the default contract set but instead require
	// the user to specify the contract set through the query string parameter,
	// this to avoid accidentally migration to the default set if the autopilot
	// configuration is missing a contract set
	up.ContractSet = ""

	// decode the contract set from the query string
	var contractset string
	if jc.DecodeForm("contractset", &contractset) != nil {
		return
	} else if contractset != "" {
		up.ContractSet = contractset
	}

	// cancel the migration if no contract set is specified
	if up.ContractSet == "" {
		jc.Error(fmt.Errorf("migrations require the contract set to be passed as a query string parameter; %w", api.ErrContractSetNotSpecified), http.StatusBadRequest)
		return
	}

	// cancel the upload if consensus is not synced
	if !up.ConsensusState.Synced {
		w.logger.Errorf("migration cancelled, err: %v", api.ErrConsensusNotSynced)
		jc.Error(api.ErrConsensusNotSynced, http.StatusServiceUnavailable)
		return
	}

	// attach gouging checker to the context
	ctx = WithGougingChecker(ctx, w.bus, up.GougingParams)

	// fetch all contracts
	dlContracts, err := w.bus.Contracts(ctx, api.ContractsOpts{})
	if jc.Check("couldn't fetch contracts from bus", err) != nil {
		return
	}

	// filter upload contracts
	var ulContracts []api.ContractMetadata
	for _, c := range dlContracts {
		if c.InSet(up.ContractSet) {
			ulContracts = append(ulContracts, c)
		}
	}

	// migrate the slab
	numShardsMigrated, surchargeApplied, err := w.migrate(ctx, slab, up.ContractSet, dlContracts, ulContracts, up.CurrentHeight)
	if err != nil {
		jc.Encode(api.MigrateSlabResponse{
			NumShardsMigrated: numShardsMigrated,
			SurchargeApplied:  surchargeApplied,
			Error:             err.Error(),
		})
		return
	}

	jc.Encode(api.MigrateSlabResponse{
		NumShardsMigrated: numShardsMigrated,
		SurchargeApplied:  surchargeApplied,
	})
}

func (w *Worker) downloadsStatsHandlerGET(jc jape.Context) {
	stats := w.downloadManager.Stats()

	// prepare downloaders stats
	var healthy uint64
	var dss []api.DownloaderStats
	for hk, stat := range stats.downloaders {
		if stat.healthy {
			healthy++
		}
		dss = append(dss, api.DownloaderStats{
			HostKey:                    hk,
			AvgSectorDownloadSpeedMBPS: stat.avgSpeedMBPS,
			NumDownloads:               stat.numDownloads,
		})
	}
	sort.SliceStable(dss, func(i, j int) bool {
		return dss[i].AvgSectorDownloadSpeedMBPS > dss[j].AvgSectorDownloadSpeedMBPS
	})

	// encode response
	jc.Encode(api.DownloadStatsResponse{
		AvgDownloadSpeedMBPS: math.Ceil(stats.avgDownloadSpeedMBPS*100) / 100,
		AvgOverdrivePct:      math.Floor(stats.avgOverdrivePct*100*100) / 100,
		HealthyDownloaders:   healthy,
		NumDownloaders:       uint64(len(stats.downloaders)),
		DownloadersStats:     dss,
	})
}

func (w *Worker) uploadsStatsHandlerGET(jc jape.Context) {
	stats := w.uploadManager.Stats()

	// prepare upload stats
	var uss []api.UploaderStats
	for hk, mbps := range stats.uploadSpeedsMBPS {
		uss = append(uss, api.UploaderStats{
			HostKey:                  hk,
			AvgSectorUploadSpeedMBPS: mbps,
		})
	}
	sort.SliceStable(uss, func(i, j int) bool {
		return uss[i].AvgSectorUploadSpeedMBPS > uss[j].AvgSectorUploadSpeedMBPS
	})

	// encode response
	jc.Encode(api.UploadStatsResponse{
		AvgSlabUploadSpeedMBPS: math.Ceil(stats.avgSlabUploadSpeedMBPS*100) / 100,
		AvgOverdrivePct:        math.Floor(stats.avgOverdrivePct*100*100) / 100,
		HealthyUploaders:       stats.healthyUploaders,
		NumUploaders:           stats.numUploaders,
		UploadersStats:         uss,
	})
}

func (w *Worker) objectsHandlerHEAD(jc jape.Context) {
	// parse bucket
	bucket := api.DefaultBucketName
	if jc.DecodeForm("bucket", &bucket) != nil {
		return
	}
	var ignoreDelim bool
	if jc.DecodeForm("ignoreDelim", &ignoreDelim) != nil {
		return
	}

	// parse path
	path := jc.PathParam("path")
	if !ignoreDelim && (path == "" || strings.HasSuffix(path, "/")) {
		jc.Error(errors.New("HEAD requests can only be performed on objects, not directories"), http.StatusBadRequest)
		return
	}

	var off int
	if jc.DecodeForm("offset", &off) != nil {
		return
	}
	limit := -1
	if jc.DecodeForm("limit", &limit) != nil {
		return
	}

	dr, err := api.ParseDownloadRange(jc.Request)
	if errors.Is(err, http_range.ErrInvalid) || errors.Is(err, api.ErrMultiRangeNotSupported) {
		jc.Error(err, http.StatusBadRequest)
		return
	} else if errors.Is(err, http_range.ErrNoOverlap) {
		jc.Error(err, http.StatusRequestedRangeNotSatisfiable)
		return
	} else if err != nil {
		jc.Error(err, http.StatusInternalServerError)
		return
	}

	// fetch object metadata
	hor, err := w.HeadObject(jc.Request.Context(), bucket, path, api.HeadObjectOptions{
		IgnoreDelim: ignoreDelim,
		Range:       &dr,
	})
	if utils.IsErr(err, api.ErrObjectNotFound) {
		jc.Error(err, http.StatusNotFound)
		return
	} else if errors.Is(err, http_range.ErrInvalid) {
		jc.Error(err, http.StatusBadRequest)
		return
	} else if jc.Check("couldn't get object", err) != nil {
		return
	}

	// serve the content to ensure we're setting the exact same headers as we
	// would for a GET request
	serveContent(jc.ResponseWriter, jc.Request, path, bytes.NewReader(nil), *hor)
}

func (w *Worker) objectsHandlerGET(jc jape.Context) {
	jc.Custom(nil, []api.ObjectMetadata{})

	ctx := jc.Request.Context()

	bucket := api.DefaultBucketName
	if jc.DecodeForm("bucket", &bucket) != nil {
		return
	}
	var prefix string
	if jc.DecodeForm("prefix", &prefix) != nil {
		return
	}
	var sortBy string
	if jc.DecodeForm("sortBy", &sortBy) != nil {
		return
	}
	var sortDir string
	if jc.DecodeForm("sortDir", &sortDir) != nil {
		return
	}
	var marker string
	if jc.DecodeForm("marker", &marker) != nil {
		return
	}
	var off int
	if jc.DecodeForm("offset", &off) != nil {
		return
	}
	limit := -1
	if jc.DecodeForm("limit", &limit) != nil {
		return
	}
	var ignoreDelim bool
	if jc.DecodeForm("ignoreDelim", &ignoreDelim) != nil {
		return
	}

	opts := api.GetObjectOptions{
		Prefix:      prefix,
		Marker:      marker,
		Offset:      off,
		Limit:       limit,
		IgnoreDelim: ignoreDelim,
		SortBy:      sortBy,
		SortDir:     sortDir,
	}

	path := jc.PathParam("path")
	if path == "" || strings.HasSuffix(path, "/") {
		// list directory
		res, err := w.bus.Object(ctx, bucket, path, opts)
		if utils.IsErr(err, api.ErrObjectNotFound) {
			jc.Error(err, http.StatusNotFound)
			return
		} else if jc.Check("couldn't get object or entries", err) != nil {
			return
		}
		jc.Encode(res.Entries)
		return
	}

	dr, err := api.ParseDownloadRange(jc.Request)
	if errors.Is(err, http_range.ErrInvalid) || errors.Is(err, api.ErrMultiRangeNotSupported) {
		jc.Error(err, http.StatusBadRequest)
		return
	} else if errors.Is(err, http_range.ErrNoOverlap) {
		jc.Error(err, http.StatusRequestedRangeNotSatisfiable)
		return
	} else if err != nil {
		jc.Error(err, http.StatusInternalServerError)
		return
	}

	gor, err := w.GetObject(ctx, bucket, path, api.DownloadObjectOptions{
		GetObjectOptions: opts,
		Range:            &dr,
	})
	if utils.IsErr(err, api.ErrObjectNotFound) {
		jc.Error(err, http.StatusNotFound)
		return
	} else if errors.Is(err, http_range.ErrInvalid) {
		jc.Error(err, http.StatusBadRequest)
		return
	} else if jc.Check("couldn't get object", err) != nil {
		return
	}
	defer gor.Content.Close()

	// serve the content
	serveContent(jc.ResponseWriter, jc.Request, path, gor.Content, gor.HeadObjectResponse)
}

func (w *Worker) objectsHandlerPUT(jc jape.Context) {
	jc.Custom((*[]byte)(nil), nil)
	ctx := jc.Request.Context()

	// grab the path
	path := jc.PathParam("path")

	// decode the contract set from the query string
	var contractset string
	if jc.DecodeForm("contractset", &contractset) != nil {
		return
	}

	// decode the mimetype from the query string
	var mimeType string
	if jc.DecodeForm("mimetype", &mimeType) != nil {
		return
	}

	// decode the bucket from the query string
	bucket := api.DefaultBucketName
	if jc.DecodeForm("bucket", &bucket) != nil {
		return
	}

	// allow overriding the redundancy settings
	var minShards, totalShards int
	if jc.DecodeForm("minshards", &minShards) != nil {
		return
	}
	if jc.DecodeForm("totalshards", &totalShards) != nil {
		return
	}

	// parse headers and extract object meta
	metadata := make(api.ObjectUserMetadata)
	for k, v := range jc.Request.Header {
		if strings.HasPrefix(strings.ToLower(k), strings.ToLower(api.ObjectMetadataPrefix)) && len(v) > 0 {
			metadata[k[len(api.ObjectMetadataPrefix):]] = v[0]
		}
	}

	// upload the object
	resp, err := w.UploadObject(ctx, jc.Request.Body, bucket, path, api.UploadObjectOptions{
		MinShards:     minShards,
		TotalShards:   totalShards,
		ContractSet:   contractset,
		ContentLength: jc.Request.ContentLength,
		MimeType:      mimeType,
		Metadata:      metadata,
	})
	if utils.IsErr(err, api.ErrInvalidRedundancySettings) {
		jc.Error(err, http.StatusBadRequest)
		return
	} else if utils.IsErr(err, api.ErrBucketNotFound) {
		jc.Error(err, http.StatusNotFound)
		return
	} else if utils.IsErr(err, api.ErrContractSetNotSpecified) {
		jc.Error(err, http.StatusBadRequest)
		return
	} else if utils.IsErr(err, api.ErrConsensusNotSynced) {
		jc.Error(err, http.StatusServiceUnavailable)
		return
	} else if jc.Check("couldn't upload object", err) != nil {
		return
	}

	// set etag header
	jc.ResponseWriter.Header().Set("ETag", api.FormatETag(resp.ETag))
}

func (w *Worker) multipartUploadHandlerPUT(jc jape.Context) {
	jc.Custom((*[]byte)(nil), nil)
	ctx := jc.Request.Context()

	// grab the path
	path := jc.PathParam("path")

	// decode the contract set from the query string
	var contractset string
	if jc.DecodeForm("contractset", &contractset) != nil {
		return
	}

	// decode the bucket from the query string
	bucket := api.DefaultBucketName
	if jc.DecodeForm("bucket", &bucket) != nil {
		return
	}

	// decode the upload id
	var uploadID string
	if jc.DecodeForm("uploadid", &uploadID) != nil {
		return
	} else if uploadID == "" {
		jc.Error(errors.New("upload id not specified"), http.StatusBadRequest)
		return
	}

	// decode the part number
	var partNumber int
	if jc.DecodeForm("partnumber", &partNumber) != nil {
		return
	}

	// allow overriding the redundancy settings
	var minShards, totalShards int
	if jc.DecodeForm("minshards", &minShards) != nil {
		return
	}
	if jc.DecodeForm("totalshards", &totalShards) != nil {
		return
	}

	// prepare options
	opts := api.UploadMultipartUploadPartOptions{
		ContractSet:      contractset,
		MinShards:        minShards,
		TotalShards:      totalShards,
		EncryptionOffset: nil,
		ContentLength:    jc.Request.ContentLength,
	}

	// get the offset
	var offset int
	if jc.DecodeForm("offset", &offset) != nil {
		return
	} else if jc.Request.FormValue("offset") != "" {
		opts.EncryptionOffset = &offset
	}

	// upload the multipart
	resp, err := w.UploadMultipartUploadPart(ctx, jc.Request.Body, bucket, path, uploadID, partNumber, opts)
	if utils.IsErr(err, api.ErrInvalidRedundancySettings) {
		jc.Error(err, http.StatusBadRequest)
		return
	} else if utils.IsErr(err, api.ErrBucketNotFound) {
		jc.Error(err, http.StatusNotFound)
		return
	} else if utils.IsErr(err, api.ErrContractSetNotSpecified) {
		jc.Error(err, http.StatusBadRequest)
		return
	} else if utils.IsErr(err, api.ErrConsensusNotSynced) {
		jc.Error(err, http.StatusServiceUnavailable)
		return
	} else if utils.IsErr(err, api.ErrMultipartUploadNotFound) {
		jc.Error(err, http.StatusNotFound)
		return
	} else if utils.IsErr(err, api.ErrInvalidMultipartEncryptionSettings) {
		jc.Error(err, http.StatusBadRequest)
		return
	} else if jc.Check("couldn't upload multipart part", err) != nil {
		return
	}

	// set etag header
	jc.ResponseWriter.Header().Set("ETag", api.FormatETag(resp.ETag))
}

func (w *Worker) objectsHandlerDELETE(jc jape.Context) {
	var batch bool
	if jc.DecodeForm("batch", &batch) != nil {
		return
	}
	var bucket string
	if jc.DecodeForm("bucket", &bucket) != nil {
		return
	}
	err := w.bus.DeleteObject(jc.Request.Context(), bucket, jc.PathParam("path"), api.DeleteObjectOptions{Batch: batch})
	if utils.IsErr(err, api.ErrObjectNotFound) {
		jc.Error(err, http.StatusNotFound)
		return
	}
	jc.Check("couldn't delete object", err)
}

func (w *Worker) rhpContractsHandlerGET(jc jape.Context) {
	ctx := jc.Request.Context()

	// fetch contracts
	busContracts, err := w.bus.Contracts(ctx, api.ContractsOpts{})
	if jc.Check("failed to fetch contracts from bus", err) != nil {
		return
	}
	if len(busContracts) == 0 {
		jc.Encode(api.ContractsResponse{Contracts: nil})
		return
	}

	var hosttimeout time.Duration
	if jc.DecodeForm("hosttimeout", (*api.DurationMS)(&hosttimeout)) != nil {
		return
	}

	gp, err := w.bus.GougingParams(ctx)
	if jc.Check("could not get gouging parameters", err) != nil {
		return
	}
	ctx = WithGougingChecker(ctx, w.bus, gp)

	contracts, errs := w.fetchContracts(ctx, busContracts, hosttimeout)
	resp := api.ContractsResponse{Contracts: contracts}
	if errs != nil {
		resp.Error = errs.Error()
		resp.Errors = make(map[types.PublicKey]string)
		for pk, err := range errs {
			resp.Errors[pk] = err.Error()
		}
	}
	jc.Encode(resp)
}

func (w *Worker) idHandlerGET(jc jape.Context) {
	jc.Encode(w.id)
}

func (w *Worker) memoryGET(jc jape.Context) {
	jc.Encode(api.MemoryResponse{
		Download: w.downloadManager.mm.Status(),
		Upload:   w.uploadManager.mm.Status(),
	})
}

func (w *Worker) accountHandlerGET(jc jape.Context) {
	var hostKey types.PublicKey
	if jc.DecodeParam("hostkey", &hostKey) != nil {
		return
	}
	account := rhpv3.Account(w.accounts.deriveAccountKey(hostKey).PublicKey())
	jc.Encode(account)
}

func (w *Worker) eventsHandlerPOST(jc jape.Context) {
	var event webhooks.Event
	if jc.Decode(&event) != nil {
		return
	} else if event.Event == webhooks.WebhookEventPing {
		jc.ResponseWriter.WriteHeader(http.StatusOK)
	} else {
		w.eventSubscriber.ProcessEvent(event)
	}
}

func (w *Worker) stateHandlerGET(jc jape.Context) {
	jc.Encode(api.WorkerStateResponse{
		ID:        w.id,
		StartTime: api.TimeRFC3339(w.startTime),
		BuildState: api.BuildState{
			Version:   build.Version(),
			Commit:    build.Commit(),
			OS:        runtime.GOOS,
			BuildTime: api.TimeRFC3339(build.BuildTime()),
		},
	})
}

// New returns an HTTP handler that serves the worker API.
func New(cfg config.Worker, masterKey [32]byte, b Bus, l *zap.Logger) (*Worker, error) {
	l = l.Named("worker").Named(cfg.ID)

	if cfg.ContractLockTimeout == 0 {
		return nil, errors.New("contract lock duration must be positive")
	}
	if cfg.BusFlushInterval == 0 {
		return nil, errors.New("bus flush interval must be positive")
	}
	if cfg.DownloadOverdriveTimeout == 0 {
		return nil, errors.New("download overdrive timeout must be positive")
	}
	if cfg.UploadOverdriveTimeout == 0 {
		return nil, errors.New("upload overdrive timeout must be positive")
	}
	if cfg.DownloadMaxMemory == 0 {
		return nil, errors.New("downloadMaxMemory cannot be 0")
	}
	if cfg.UploadMaxMemory == 0 {
		return nil, errors.New("uploadMaxMemory cannot be 0")
	}

	a := alerts.WithOrigin(b, fmt.Sprintf("worker.%s", cfg.ID))
	shutdownCtx, shutdownCancel := context.WithCancel(context.Background())

	dialer := iworker.NewFallbackDialer(b, net.Dialer{}, l)
	w := &Worker{
		alerts:                  a,
		allowPrivateIPs:         cfg.AllowPrivateIPs,
		contractLockingDuration: cfg.ContractLockTimeout,
		cache:                   iworker.NewCache(b, l),
		dialer:                  dialer,
		eventSubscriber:         iworker.NewEventSubscriber(a, b, l, 10*time.Second),
		id:                      cfg.ID,
		bus:                     b,
		masterKey:               masterKey,
		logger:                  l.Sugar(),
<<<<<<< HEAD
		rhp2Client:              rhp2.New(l),
		rhp3Client:              rhp3.New(l),
=======
		rhp2Client:              clientV2.New(dialer, l),
>>>>>>> 1c999fcf
		startTime:               time.Now(),
		uploadingPackedSlabs:    make(map[string]struct{}),
		shutdownCtx:             shutdownCtx,
		shutdownCtxCancel:       shutdownCancel,
	}

	w.initAccounts(b)
	w.initPriceTables()

	w.initDownloadManager(cfg.DownloadMaxMemory, cfg.DownloadMaxOverdrive, cfg.DownloadOverdriveTimeout, l)
	w.initUploadManager(cfg.UploadMaxMemory, cfg.UploadMaxOverdrive, cfg.UploadOverdriveTimeout, l)

	w.initContractSpendingRecorder(cfg.BusFlushInterval)
	return w, nil
}

// Handler returns an HTTP handler that serves the worker API.
func (w *Worker) Handler() http.Handler {
	return jape.Mux(map[string]jape.Handler{
		"GET    /account/:hostkey": w.accountHandlerGET,
		"GET    /id":               w.idHandlerGET,

		"POST   /events": w.eventsHandlerPOST,

		"GET /memory": w.memoryGET,

		"GET    /rhp/contracts":              w.rhpContractsHandlerGET,
		"POST   /rhp/contract/:id/broadcast": w.rhpBroadcastHandler,
		"POST   /rhp/contract/:id/prune":     w.rhpPruneContractHandlerPOST,
		"GET    /rhp/contract/:id/roots":     w.rhpContractRootsHandlerGET,
		"POST   /rhp/scan":                   w.rhpScanHandler,
		"POST   /rhp/form":                   w.rhpFormHandler,
		"POST   /rhp/renew":                  w.rhpRenewHandler,
		"POST   /rhp/fund":                   w.rhpFundHandler,
		"POST   /rhp/sync":                   w.rhpSyncHandler,
		"POST   /rhp/pricetable":             w.rhpPriceTableHandler,

		"GET    /stats/downloads": w.downloadsStatsHandlerGET,
		"GET    /stats/uploads":   w.uploadsStatsHandlerGET,
		"POST   /slab/migrate":    w.slabMigrateHandler,

		"HEAD   /objects/*path": w.objectsHandlerHEAD,
		"GET    /objects/*path": w.objectsHandlerGET,
		"PUT    /objects/*path": w.objectsHandlerPUT,
		"DELETE /objects/*path": w.objectsHandlerDELETE,

		"PUT    /multipart/*path": w.multipartUploadHandlerPUT,

		"GET    /state": w.stateHandlerGET,
	})
}

// Setup register event webhooks that enable the worker cache.
func (w *Worker) Setup(ctx context.Context, apiURL, apiPassword string) error {
	go func() {
		eventsURL := fmt.Sprintf("%s/events", apiURL)
		webhookOpts := []webhooks.HeaderOption{webhooks.WithBasicAuth("", apiPassword)}
		if err := w.eventSubscriber.Register(w.shutdownCtx, eventsURL, webhookOpts...); err != nil {
			w.logger.Errorw("failed to register webhooks", zap.Error(err))
		}
	}()

	return w.cache.Subscribe(w.eventSubscriber)
}

// Shutdown shuts down the worker.
func (w *Worker) Shutdown(ctx context.Context) error {
	// cancel shutdown context
	w.shutdownCtxCancel()

	// stop uploads and downloads
	w.downloadManager.Stop()
	w.uploadManager.Stop()

	// stop recorders
	w.contractSpendingRecorder.Stop(ctx)

	// shutdown the subscriber
	return w.eventSubscriber.Shutdown(ctx)
}

func (w *Worker) scanHost(ctx context.Context, timeout time.Duration, hostKey types.PublicKey, hostIP string) (rhpv2.HostSettings, rhpv3.HostPriceTable, time.Duration, error) {
	logger := w.logger.With("host", hostKey).With("hostIP", hostIP).With("timeout", timeout)

	// prepare a helper to create a context for scanning
	timeoutCtx := func() (context.Context, context.CancelFunc) {
		if timeout > 0 {
			return context.WithTimeout(ctx, timeout)
		}
		return ctx, func() {}
	}

	// prepare a helper for scanning
	scan := func() (rhpv2.HostSettings, rhpv3.HostPriceTable, time.Duration, error) {
		// fetch the host settings
		start := time.Now()
		scanCtx, cancel := timeoutCtx()
		settings, err := w.rhp2Client.Settings(scanCtx, hostKey, hostIP)
		cancel()
		if err != nil {
			return settings, rhpv3.HostPriceTable{}, time.Since(start), err
		}

		// fetch the host pricetable
		scanCtx, cancel = timeoutCtx()
		pt, err := w.rhp3Client.PriceTableUnpaid(ctx, hostKey, settings.SiamuxAddr())
		cancel()
		if err != nil {
			return settings, rhpv3.HostPriceTable{}, time.Since(start), err
		}
		return settings, pt.HostPriceTable, time.Since(start), nil
	}

	// resolve host ip, don't scan if the host is on a private network or if it
	// resolves to more than two addresses of the same type, if it fails for
	// another reason the host scan won't have subnets
	resolvedAddresses, private, err := utils.ResolveHostIP(ctx, hostIP)
	if errors.Is(err, utils.ErrHostTooManyAddresses) {
		return rhpv2.HostSettings{}, rhpv3.HostPriceTable{}, 0, err
	} else if private && !w.allowPrivateIPs {
		return rhpv2.HostSettings{}, rhpv3.HostPriceTable{}, 0, api.ErrHostOnPrivateNetwork
	}

	// scan: first try
	settings, pt, duration, err := scan()
	if err != nil {
		logger = logger.With(zap.Error(err))

		// scan: second try
		select {
		case <-ctx.Done():
			return rhpv2.HostSettings{}, rhpv3.HostPriceTable{}, 0, context.Cause(ctx)
		case <-time.After(time.Second):
		}
		settings, pt, duration, err = scan()

		logger = logger.With("elapsed", duration).With(zap.Error(err))
		if err == nil {
			logger.Info("successfully scanned host on second try")
		} else if !isErrHostUnreachable(err) {
			logger.Infow("failed to scan host")
		}
	}

	// check if the scan failed due to a shutdown - shouldn't be necessary but
	// just in case since recording a failed scan might have serious
	// repercussions
	select {
	case <-ctx.Done():
		return rhpv2.HostSettings{}, rhpv3.HostPriceTable{}, 0, context.Cause(ctx)
	default:
	}

	// record host scan - make sure this is interrupted by the request ctx and
	// not the context with the timeout used to time out the scan itself.
	// Otherwise scans that time out won't be recorded.
	scanErr := w.bus.RecordHostScans(ctx, []api.HostScan{
		{
			HostKey:           hostKey,
			PriceTable:        pt,
			ResolvedAddresses: resolvedAddresses,

			// NOTE: A scan is considered successful if both fetching the price
			// table and the settings succeeded. Right now scanning can't fail
			// due to a reason that is our fault unless we are offline. If that
			// changes, we should adjust this code to account for that.
			Success:   err == nil,
			Settings:  settings,
			Timestamp: time.Now(),
		},
	})
	if scanErr != nil {
		logger.Errorw("failed to record host scan", zap.Error(scanErr))
	}
	logger.With(zap.Error(err)).Debugw("scanned host", "success", err == nil)
	return settings, pt, duration, err
}

func isErrHostUnreachable(err error) bool {
	return utils.IsErr(err, os.ErrDeadlineExceeded) ||
		utils.IsErr(err, context.DeadlineExceeded) ||
		utils.IsErr(err, api.ErrHostOnPrivateNetwork) ||
		utils.IsErr(err, errors.New("no route to host")) ||
		utils.IsErr(err, errors.New("no such host")) ||
		utils.IsErr(err, errors.New("connection refused")) ||
		utils.IsErr(err, errors.New("unknown port")) ||
		utils.IsErr(err, errors.New("cannot assign requested address"))
}

func (w *Worker) headObject(ctx context.Context, bucket, path string, onlyMetadata bool, opts api.HeadObjectOptions) (*api.HeadObjectResponse, api.ObjectsResponse, error) {
	// fetch object
	res, err := w.bus.Object(ctx, bucket, path, api.GetObjectOptions{
		IgnoreDelim:  opts.IgnoreDelim,
		OnlyMetadata: onlyMetadata,
	})
	if err != nil {
		return nil, api.ObjectsResponse{}, fmt.Errorf("couldn't fetch object: %w", err)
	} else if res.Object == nil {
		return nil, api.ObjectsResponse{}, errors.New("object is a directory")
	}

	// adjust length
	if opts.Range == nil {
		opts.Range = &api.DownloadRange{Offset: 0, Length: -1}
	}
	if opts.Range.Length == -1 {
		opts.Range.Length = res.Object.Size - opts.Range.Offset
	}

	// check size of object against range
	if opts.Range.Offset+opts.Range.Length > res.Object.Size {
		return nil, api.ObjectsResponse{}, http_range.ErrInvalid
	}

	return &api.HeadObjectResponse{
		ContentType:  res.Object.MimeType,
		Etag:         res.Object.ETag,
		LastModified: res.Object.ModTime,
		Range:        opts.Range.ContentRange(res.Object.Size),
		Size:         res.Object.Size,
		Metadata:     res.Object.Metadata,
	}, res, nil
}

func (w *Worker) GetObject(ctx context.Context, bucket, path string, opts api.DownloadObjectOptions) (*api.GetObjectResponse, error) {
	// head object
	hor, res, err := w.headObject(ctx, bucket, path, false, api.HeadObjectOptions{
		IgnoreDelim: opts.IgnoreDelim,
		Range:       opts.Range,
	})
	if err != nil {
		return nil, fmt.Errorf("couldn't fetch object: %w", err)
	}
	obj := *res.Object.Object

	// adjust range
	if opts.Range == nil {
		opts.Range = &api.DownloadRange{}
	}
	opts.Range.Offset = hor.Range.Offset
	opts.Range.Length = hor.Range.Length

	// fetch gouging params
	gp, err := w.cache.GougingParams(ctx)
	if err != nil {
		return nil, fmt.Errorf("couldn't fetch gouging parameters from bus: %w", err)
	}

	// fetch all contracts
	contracts, err := w.cache.DownloadContracts(ctx)
	if err != nil {
		return nil, fmt.Errorf("couldn't fetch contracts from bus: %w", err)
	}

	// prepare the content
	var content io.ReadCloser
	if opts.Range.Length == 0 || obj.TotalSize() == 0 {
		// if the object has no content or the requested range is 0, return an
		// empty reader
		content = io.NopCloser(bytes.NewReader(nil))
	} else {
		// otherwise return a pipe reader
		downloadFn := func(wr io.Writer, offset, length int64) error {
			ctx = WithGougingChecker(ctx, w.bus, gp)
			err = w.downloadManager.DownloadObject(ctx, wr, obj, uint64(offset), uint64(length), contracts)
			if err != nil {
				w.logger.Error(err)
				if !errors.Is(err, ErrShuttingDown) &&
					!errors.Is(err, errDownloadCancelled) &&
					!errors.Is(err, io.ErrClosedPipe) {
					w.registerAlert(newDownloadFailedAlert(bucket, path, opts.Prefix, opts.Marker, offset, length, int64(len(contracts)), err))
				}
				return fmt.Errorf("failed to download object: %w", err)
			}
			return nil
		}
		pr, pw := io.Pipe()
		go func() {
			err := downloadFn(pw, opts.Range.Offset, opts.Range.Length)
			pw.CloseWithError(err)
		}()
		content = pr
	}

	return &api.GetObjectResponse{
		Content:            content,
		HeadObjectResponse: *hor,
	}, nil
}

func (w *Worker) HeadObject(ctx context.Context, bucket, path string, opts api.HeadObjectOptions) (*api.HeadObjectResponse, error) {
	res, _, err := w.headObject(ctx, bucket, path, true, opts)
	return res, err
}

func (w *Worker) UploadObject(ctx context.Context, r io.Reader, bucket, path string, opts api.UploadObjectOptions) (*api.UploadObjectResponse, error) {
	// prepare upload params
	up, err := w.prepareUploadParams(ctx, bucket, opts.ContractSet, opts.MinShards, opts.TotalShards)
	if err != nil {
		return nil, err
	}

	// attach gouging checker to the context
	ctx = WithGougingChecker(ctx, w.bus, up.GougingParams)

	// fetch contracts
	contracts, err := w.bus.Contracts(ctx, api.ContractsOpts{ContractSet: up.ContractSet})
	if err != nil {
		return nil, fmt.Errorf("couldn't fetch contracts from bus: %w", err)
	}

	// upload
	eTag, err := w.upload(ctx, bucket, path, up.RedundancySettings, r, contracts,
		WithBlockHeight(up.CurrentHeight),
		WithContractSet(up.ContractSet),
		WithMimeType(opts.MimeType),
		WithPacking(up.UploadPacking),
		WithObjectUserMetadata(opts.Metadata),
	)
	if err != nil {
		w.logger.With(zap.Error(err)).With("path", path).With("bucket", bucket).Error("failed to upload object")
		if !errors.Is(err, ErrShuttingDown) && !errors.Is(err, errUploadInterrupted) && !errors.Is(err, context.Canceled) {
			w.registerAlert(newUploadFailedAlert(bucket, path, up.ContractSet, opts.MimeType, up.RedundancySettings.MinShards, up.RedundancySettings.TotalShards, len(contracts), up.UploadPacking, false, err))
		}
		return nil, fmt.Errorf("couldn't upload object: %w", err)
	}
	return &api.UploadObjectResponse{
		ETag: eTag,
	}, nil
}

func (w *Worker) UploadMultipartUploadPart(ctx context.Context, r io.Reader, bucket, path, uploadID string, partNumber int, opts api.UploadMultipartUploadPartOptions) (*api.UploadMultipartUploadPartResponse, error) {
	// prepare upload params
	up, err := w.prepareUploadParams(ctx, bucket, opts.ContractSet, opts.MinShards, opts.TotalShards)
	if err != nil {
		return nil, err
	}

	// fetch upload from bus
	upload, err := w.bus.MultipartUpload(ctx, uploadID)
	if err != nil {
		return nil, fmt.Errorf("couldn't fetch multipart upload: %w", err)
	}

	// attach gouging checker to the context
	ctx = WithGougingChecker(ctx, w.bus, up.GougingParams)

	// prepare opts
	uploadOpts := []UploadOption{
		WithBlockHeight(up.CurrentHeight),
		WithContractSet(up.ContractSet),
		WithPacking(up.UploadPacking),
		WithCustomKey(upload.Key),
		WithPartNumber(partNumber),
		WithUploadID(uploadID),
	}

	// make sure only one of the following is set
	if encryptionEnabled := !upload.Key.IsNoopKey(); encryptionEnabled && opts.EncryptionOffset == nil {
		return nil, fmt.Errorf("%w: if object encryption (pre-erasure coding) wasn't disabled by creating the multipart upload with the no-op key, the offset needs to be set", api.ErrInvalidMultipartEncryptionSettings)
	} else if opts.EncryptionOffset != nil && *opts.EncryptionOffset < 0 {
		return nil, fmt.Errorf("%w: encryption offset must be positive", api.ErrInvalidMultipartEncryptionSettings)
	} else if encryptionEnabled {
		uploadOpts = append(uploadOpts, WithCustomEncryptionOffset(uint64(*opts.EncryptionOffset)))
	}

	// fetch contracts
	contracts, err := w.bus.Contracts(ctx, api.ContractsOpts{ContractSet: up.ContractSet})
	if err != nil {
		return nil, fmt.Errorf("couldn't fetch contracts from bus: %w", err)
	}

	// upload
	eTag, err := w.upload(ctx, bucket, path, up.RedundancySettings, r, contracts, uploadOpts...)
	if err != nil {
		w.logger.With(zap.Error(err)).With("path", path).With("bucket", bucket).Error("failed to upload object")
		if !errors.Is(err, ErrShuttingDown) && !errors.Is(err, errUploadInterrupted) && !errors.Is(err, context.Canceled) {
			w.registerAlert(newUploadFailedAlert(bucket, path, up.ContractSet, "", up.RedundancySettings.MinShards, up.RedundancySettings.TotalShards, len(contracts), up.UploadPacking, false, err))
		}
		return nil, fmt.Errorf("couldn't upload object: %w", err)
	}
	return &api.UploadMultipartUploadPartResponse{
		ETag: eTag,
	}, nil
}

func (w *Worker) prepareUploadParams(ctx context.Context, bucket string, contractSet string, minShards, totalShards int) (api.UploadParams, error) {
	// return early if the bucket does not exist
	_, err := w.bus.Bucket(ctx, bucket)
	if err != nil {
		return api.UploadParams{}, fmt.Errorf("bucket '%s' not found; %w", bucket, err)
	}

	// fetch the upload parameters
	up, err := w.bus.UploadParams(ctx)
	if err != nil {
		return api.UploadParams{}, fmt.Errorf("couldn't fetch upload parameters from bus: %w", err)
	} else if contractSet != "" {
		up.ContractSet = contractSet
	} else if up.ContractSet == "" {
		return api.UploadParams{}, api.ErrContractSetNotSpecified
	}

	// cancel the upload if consensus is not synced
	if !up.ConsensusState.Synced {
		return api.UploadParams{}, api.ErrConsensusNotSynced
	}

	// allow overriding the redundancy settings
	if minShards != 0 {
		up.RedundancySettings.MinShards = minShards
	}
	if totalShards != 0 {
		up.RedundancySettings.TotalShards = totalShards
	}
	err = api.RedundancySettings{MinShards: up.RedundancySettings.MinShards, TotalShards: up.RedundancySettings.TotalShards}.Validate()
	if err != nil {
		return api.UploadParams{}, err
	}
	return up, nil
}

// A HostErrorSet is a collection of errors from various hosts.
type HostErrorSet map[types.PublicKey]error

// NumGouging returns numbers of host that errored out due to price gouging.
func (hes HostErrorSet) NumGouging() (n int) {
	for _, he := range hes {
		if errors.Is(he, gouging.ErrPriceTableGouging) {
			n++
		}
	}
	return
}

// Error implements error.
func (hes HostErrorSet) Error() string {
	if len(hes) == 0 {
		return ""
	}

	var strs []string
	for hk, he := range hes {
		strs = append(strs, fmt.Sprintf("%x: %v", hk[:4], he.Error()))
	}

	// include a leading newline so that the first error isn't printed on the
	// same line as the error context
	return "\n" + strings.Join(strs, "\n")
}<|MERGE_RESOLUTION|>--- conflicted
+++ resolved
@@ -216,17 +216,10 @@
 	downloadManager *downloadManager
 	uploadManager   *uploadManager
 
-<<<<<<< HEAD
 	accounts    *accounts
+	dialer      *iworker.FallbackDialer
 	cache       iworker.WorkerCache
 	priceTables *priceTables
-=======
-	accounts        *accounts
-	dialer          *iworker.FallbackDialer
-	cache           iworker.WorkerCache
-	priceTables     *priceTables
-	transportPoolV3 *transportPoolV3
->>>>>>> 1c999fcf
 
 	uploadsMu            sync.Mutex
 	uploadingPackedSlabs map[string]struct{}
@@ -1306,12 +1299,8 @@
 		bus:                     b,
 		masterKey:               masterKey,
 		logger:                  l.Sugar(),
-<<<<<<< HEAD
-		rhp2Client:              rhp2.New(l),
-		rhp3Client:              rhp3.New(l),
-=======
-		rhp2Client:              clientV2.New(dialer, l),
->>>>>>> 1c999fcf
+		rhp2Client:              rhp2.New(dialer, l),
+		rhp3Client:              rhp3.New(dialer, l),
 		startTime:               time.Now(),
 		uploadingPackedSlabs:    make(map[string]struct{}),
 		shutdownCtx:             shutdownCtx,
