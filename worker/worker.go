package worker

import (
	"bytes"
	"context"
	"errors"
	"fmt"
	"io"
	"math"
	"net"
	"net/http"
	"runtime"
	"sort"
	"strings"
	"sync"
	"time"

	"github.com/gotd/contrib/http_range"
	rhpv3 "go.sia.tech/core/rhp/v3"
	rhpv4 "go.sia.tech/core/rhp/v4"
	"go.sia.tech/core/types"
	"go.sia.tech/jape"
	"go.sia.tech/renterd/alerts"
	"go.sia.tech/renterd/api"
	"go.sia.tech/renterd/build"
	"go.sia.tech/renterd/config"
	"go.sia.tech/renterd/internal/accounts"
	"go.sia.tech/renterd/internal/contracts"
	"go.sia.tech/renterd/internal/download"
	"go.sia.tech/renterd/internal/gouging"
	"go.sia.tech/renterd/internal/hosts"
	"go.sia.tech/renterd/internal/memory"
	"go.sia.tech/renterd/internal/rhp"
	rhp2 "go.sia.tech/renterd/internal/rhp/v2"
	rhp3 "go.sia.tech/renterd/internal/rhp/v3"
	rhp4 "go.sia.tech/renterd/internal/rhp/v4"
	"go.sia.tech/renterd/internal/upload"
	"go.sia.tech/renterd/internal/utils"
	iworker "go.sia.tech/renterd/internal/worker"
	"go.sia.tech/renterd/object"
	"go.sia.tech/renterd/webhooks"
	"go.sia.tech/renterd/worker/client"
	"go.uber.org/zap"
)

const (
	defaultRevisionFetchTimeout = 30 * time.Second

	lockingPrioritySyncing                = 30
	lockingPriorityActiveContractRevision = 100
)

var (
	ErrShuttingDown = errors.New("worker is shutting down")
)

// re-export the client
type Client struct {
	*client.Client
}

func NewClient(address, password string) *Client {
	return &Client{
		Client: client.New(address, password),
	}
}

type (
	Bus interface {
		alerts.Alerter
		gouging.ConsensusState
		webhooks.Broadcaster

		AccountFunder
		accounts.Store

		ContractLocker
		ContractStore
		HostStore
		ObjectStore
		SettingStore
		WebhookStore

		Syncer
	}

	AccountFunder interface {
		FundAccount(ctx context.Context, account rhpv3.Account, fcid types.FileContractID, amount types.Currency) (types.Currency, error)
	}

	ContractStore interface {
		Contract(ctx context.Context, id types.FileContractID) (api.ContractMetadata, error)
		ContractSize(ctx context.Context, id types.FileContractID) (api.ContractSize, error)
		ContractRoots(ctx context.Context, id types.FileContractID) ([]types.Hash256, error)
		Contracts(ctx context.Context, opts api.ContractsOpts) ([]api.ContractMetadata, error)
		RenewedContract(ctx context.Context, renewedFrom types.FileContractID) (api.ContractMetadata, error)
	}

	HostStore interface {
		RecordContractSpending(ctx context.Context, records []api.ContractSpendingRecord) error

		Host(ctx context.Context, hostKey types.PublicKey) (api.Host, error)
		UsableHosts(ctx context.Context) ([]api.HostInfo, error)
	}

	ObjectStore interface {
		// NOTE: used for download
		DeleteHostSector(ctx context.Context, hk types.PublicKey, root types.Hash256) error
		FetchPartialSlab(ctx context.Context, key object.EncryptionKey, offset, length uint32) ([]byte, error)
		Slab(ctx context.Context, key object.EncryptionKey) (object.Slab, error)

		// NOTE: used for upload
		AddObject(ctx context.Context, bucket, key string, o object.Object, opts api.AddObjectOptions) error
		AddMultipartPart(ctx context.Context, bucket, key, ETag, uploadID string, partNumber int, slices []object.SlabSlice) (err error)
		AddPartialSlab(ctx context.Context, data []byte, minShards, totalShards uint8) (slabs []object.SlabSlice, slabBufferMaxSizeSoftReached bool, err error)
		AddUploadingSectors(ctx context.Context, uID api.UploadID, root []types.Hash256) error
		FinishUpload(ctx context.Context, uID api.UploadID) error
		Objects(ctx context.Context, prefix string, opts api.ListObjectOptions) (resp api.ObjectsResponse, err error)
		MarkPackedSlabsUploaded(ctx context.Context, slabs []api.UploadedPackedSlab) error
		TrackUpload(ctx context.Context, uID api.UploadID) error
		UpdateSlab(ctx context.Context, key object.EncryptionKey, sectors []api.UploadedSector) error

		// NOTE: used by worker
		Bucket(_ context.Context, bucket string) (api.Bucket, error)
		Object(ctx context.Context, bucket, key string, opts api.GetObjectOptions) (api.Object, error)
		DeleteObject(ctx context.Context, bucket, key string) error
		MultipartUpload(ctx context.Context, uploadID string) (resp api.MultipartUpload, err error)
		PackedSlabsForUpload(ctx context.Context, lockingDuration time.Duration, minShards, totalShards uint8, limit int) ([]api.PackedSlab, error)
		RemoveObjects(ctx context.Context, bucket, prefix string) error
	}

	SettingStore interface {
		GougingParams(ctx context.Context) (api.GougingParams, error)
		UploadParams(ctx context.Context) (api.UploadParams, error)
	}

	Syncer interface {
		BroadcastTransaction(ctx context.Context, txns []types.Transaction) error
		SyncerPeers(ctx context.Context) (resp []string, err error)
	}

	WebhookStore interface {
		RegisterWebhook(ctx context.Context, webhook webhooks.Webhook) error
		UnregisterWebhook(ctx context.Context, webhook webhooks.Webhook) error
	}
)

// A worker talks to Sia hosts to perform contract and storage operations within
// a renterd system.
type Worker struct {
	alerts alerts.Alerter

	rhp2Client *rhp2.Client
	rhp3Client *rhp3.Client
	rhp4Client *rhp4.Client

	id        string
	bus       Bus
	masterKey utils.MasterKey
	startTime time.Time

	downloadManager *download.Manager
	uploadManager   *upload.Manager
	hostManager     hosts.Manager

	accounts *accounts.Manager
	cache    iworker.WorkerCache

	uploadsMu            sync.Mutex
	uploadingPackedSlabs map[string]struct{}

	contractSpendingRecorder contracts.SpendingRecorder

	shutdownCtx       context.Context
	shutdownCtxCancel context.CancelFunc

	logger *zap.SugaredLogger
}

func (w *Worker) isStopped() bool {
	select {
	case <-w.shutdownCtx.Done():
		return true
	default:
	}
	return false
}

func (w *Worker) withRevision(ctx context.Context, fcid types.FileContractID, hk types.PublicKey, siamuxAddr string, fetchTimeout time.Duration, lockPriority int, fn func(rev types.FileContractRevision) error) error {
	return w.withContractLock(ctx, fcid, lockPriority, func() error {
		if fetchTimeout > 0 {
			var cancel context.CancelFunc
			ctx, cancel = context.WithTimeout(ctx, fetchTimeout)
			defer cancel()
		}

		rev, err := w.hostManager.Host(hk, fcid, siamuxAddr).FetchRevision(ctx, fcid)
		if err != nil {
			return err
		}
		return fn(rev)
	})
}

func (w *Worker) registerAlert(a alerts.Alert) {
	ctx, cancel := context.WithTimeout(w.shutdownCtx, time.Minute)
	if err := w.alerts.RegisterAlert(ctx, a); err != nil {
		w.logger.Errorf("failed to register alert, err: %v", err)
	}
	cancel()
}

func (w *Worker) downloadsStatsHandlerGET(jc jape.Context) {
	stats := w.downloadManager.Stats()

	// prepare downloaders stats
	var dss []api.DownloaderStats
	for hk, mbps := range stats.DownloadSpeedsMBPS {
		dss = append(dss, api.DownloaderStats{
			HostKey:                    hk,
			AvgSectorDownloadSpeedMBPS: mbps,
		})
	}
	sort.SliceStable(dss, func(i, j int) bool {
		return dss[i].AvgSectorDownloadSpeedMBPS > dss[j].AvgSectorDownloadSpeedMBPS
	})

	// encode response
	api.WriteResponse(jc, api.DownloadStatsResponse{
		AvgDownloadSpeedMBPS: math.Ceil(stats.AvgDownloadSpeedMBPS*100) / 100,
		AvgOverdrivePct:      math.Floor(stats.AvgOverdrivePct*100*100) / 100,
		HealthyDownloaders:   stats.HealthyDownloaders,
		NumDownloaders:       stats.NumDownloaders,
		DownloadersStats:     dss,
	})
}

func (w *Worker) uploadsStatsHandlerGET(jc jape.Context) {
	stats := w.uploadManager.Stats()

	// prepare upload stats
	var uss []api.UploaderStats
	for hk, mbps := range stats.UploadSpeedsMBPS {
		uss = append(uss, api.UploaderStats{
			HostKey:                  hk,
			AvgSectorUploadSpeedMBPS: mbps,
		})
	}
	sort.SliceStable(uss, func(i, j int) bool {
		return uss[i].AvgSectorUploadSpeedMBPS > uss[j].AvgSectorUploadSpeedMBPS
	})

	// encode response
	api.WriteResponse(jc, api.UploadStatsResponse{
		AvgSlabUploadSpeedMBPS: math.Ceil(stats.AvgSlabUploadSpeedMBPS*100) / 100,
		AvgOverdrivePct:        math.Floor(stats.AvgOverdrivePct*100*100) / 100,
		HealthyUploaders:       stats.HealthyUploaders,
		NumUploaders:           stats.NumUploaders,
		UploadersStats:         uss,
	})
}

func (w *Worker) objectHandlerHEAD(jc jape.Context) {
	// parse bucket
	var bucket string
	if jc.DecodeForm("bucket", &bucket) != nil {
		return
	} else if bucket == "" {
		jc.Error(api.ErrBucketMissing, http.StatusBadRequest)
		return
	}

	// parse range
	dr, err := api.ParseDownloadRange(jc.Request)
	if errors.Is(err, http_range.ErrInvalid) || errors.Is(err, api.ErrMultiRangeNotSupported) {
		jc.Error(err, http.StatusBadRequest)
		return
	} else if errors.Is(err, http_range.ErrNoOverlap) {
		jc.Error(err, http.StatusRequestedRangeNotSatisfiable)
		return
	} else if err != nil {
		jc.Error(err, http.StatusInternalServerError)
		return
	}

	// parse key
	path := jc.PathParam("key")

	// fetch object metadata
	hor, err := w.HeadObject(jc.Request.Context(), bucket, path, api.HeadObjectOptions{
		Range: &dr,
	})
	if utils.IsErr(err, api.ErrObjectNotFound) {
		jc.Error(err, http.StatusNotFound)
		return
	} else if errors.Is(err, http_range.ErrInvalid) {
		jc.Error(err, http.StatusBadRequest)
		return
	} else if jc.Check("couldn't get object", err) != nil {
		return
	}

	// serve the content to ensure we're setting the exact same headers as we
	// would for a GET request
	serveContent(jc.ResponseWriter, jc.Request, path, bytes.NewReader(nil), *hor)
}

func (w *Worker) objectHandlerGET(jc jape.Context) {
	jc.Custom(nil, []api.ObjectMetadata{})

	ctx := jc.Request.Context()

	var bucket string
	if jc.DecodeForm("bucket", &bucket) != nil {
		return
	} else if bucket == "" {
		jc.Error(api.ErrBucketMissing, http.StatusBadRequest)
		return
	}

	key := jc.PathParam("key")
	if key == "" {
		jc.Error(errors.New("no path provided"), http.StatusBadRequest)
		return
	}

	dr, err := api.ParseDownloadRange(jc.Request)
	if errors.Is(err, http_range.ErrInvalid) || errors.Is(err, api.ErrMultiRangeNotSupported) {
		jc.Error(err, http.StatusBadRequest)
		return
	} else if errors.Is(err, http_range.ErrNoOverlap) {
		jc.Error(err, http.StatusRequestedRangeNotSatisfiable)
		return
	} else if err != nil {
		jc.Error(err, http.StatusInternalServerError)
		return
	}

	gor, err := w.GetObject(ctx, bucket, key, api.DownloadObjectOptions{
		Range: &dr,
	})
	if utils.IsErr(err, api.ErrObjectNotFound) {
		jc.Error(err, http.StatusNotFound)
		return
	} else if errors.Is(err, http_range.ErrInvalid) {
		jc.Error(err, http.StatusBadRequest)
		return
	} else if jc.Check("couldn't get object", err) != nil {
		return
	}
	defer gor.Content.Close()

	// serve the content
	serveContent(jc.ResponseWriter, jc.Request, key, gor.Content, gor.HeadObjectResponse)
}

func (w *Worker) objectHandlerPUT(jc jape.Context) {
	jc.Custom((*[]byte)(nil), nil)
	ctx := jc.Request.Context()

	// grab the path
	path := jc.PathParam("key")

	// decode the mimetype from the query string
	var mimeType string
	if jc.DecodeForm("mimetype", &mimeType) != nil {
		return
	}

	// decode the bucket from the query string
	var bucket string
	if jc.DecodeForm("bucket", &bucket) != nil {
		return
	} else if bucket == "" {
		jc.Error(api.ErrBucketMissing, http.StatusBadRequest)
		return
	}

	// allow overriding the redundancy settings
	var minShards, totalShards int
	if jc.DecodeForm("minshards", &minShards) != nil {
		return
	}
	if jc.DecodeForm("totalshards", &totalShards) != nil {
		return
	}

	// parse headers and extract object meta
	metadata := make(api.ObjectUserMetadata)
	for k, v := range jc.Request.Header {
		if strings.HasPrefix(strings.ToLower(k), strings.ToLower(api.ObjectMetadataPrefix)) && len(v) > 0 {
			metadata[k[len(api.ObjectMetadataPrefix):]] = v[0]
		}
	}

	// upload the object
	resp, err := w.UploadObject(ctx, jc.Request.Body, bucket, path, api.UploadObjectOptions{
		MinShards:     minShards,
		TotalShards:   totalShards,
		ContentLength: jc.Request.ContentLength,
		MimeType:      mimeType,
		Metadata:      metadata,
	})
	if utils.IsErr(err, api.ErrInvalidRedundancySettings) {
		jc.Error(err, http.StatusBadRequest)
		return
	} else if utils.IsErr(err, api.ErrBucketNotFound) {
		jc.Error(err, http.StatusNotFound)
		return
	} else if utils.IsErr(err, api.ErrConsensusNotSynced) {
		jc.Error(err, http.StatusServiceUnavailable)
		return
	} else if jc.Check("couldn't upload object", err) != nil {
		return
	}

	// set etag header
	jc.ResponseWriter.Header().Set("ETag", api.FormatETag(resp.ETag))
}

func (w *Worker) multipartUploadHandlerPUT(jc jape.Context) {
	jc.Custom((*[]byte)(nil), nil)
	ctx := jc.Request.Context()

	// grab the path
	path := jc.PathParam("key")

	// decode the bucket from the query string
	var bucket string
	if jc.DecodeForm("bucket", &bucket) != nil {
		return
	} else if bucket == "" {
		jc.Error(api.ErrBucketMissing, http.StatusBadRequest)
		return
	}

	// decode the upload id
	var uploadID string
	if jc.DecodeForm("uploadid", &uploadID) != nil {
		return
	} else if uploadID == "" {
		jc.Error(errors.New("upload id not specified"), http.StatusBadRequest)
		return
	}

	// decode the part number
	var partNumber int
	if jc.DecodeForm("partnumber", &partNumber) != nil {
		return
	}

	// allow overriding the redundancy settings
	var minShards, totalShards int
	if jc.DecodeForm("minshards", &minShards) != nil {
		return
	}
	if jc.DecodeForm("totalshards", &totalShards) != nil {
		return
	}

	// prepare options
	opts := api.UploadMultipartUploadPartOptions{
		MinShards:        minShards,
		TotalShards:      totalShards,
		EncryptionOffset: nil,
		ContentLength:    jc.Request.ContentLength,
	}

	// get the encryption offset
	var encryptionOffset int
	if jc.DecodeForm("encryptionoffset", &encryptionOffset) != nil {
		return
	} else if jc.Request.FormValue("encryptionoffset") != "" {
		opts.EncryptionOffset = &encryptionOffset
	}

	// upload the multipart
	resp, err := w.UploadMultipartUploadPart(ctx, jc.Request.Body, bucket, path, uploadID, partNumber, opts)
	if utils.IsErr(err, api.ErrInvalidRedundancySettings) {
		jc.Error(err, http.StatusBadRequest)
		return
	} else if utils.IsErr(err, api.ErrBucketNotFound) {
		jc.Error(err, http.StatusNotFound)
		return
	} else if utils.IsErr(err, api.ErrConsensusNotSynced) {
		jc.Error(err, http.StatusServiceUnavailable)
		return
	} else if utils.IsErr(err, api.ErrMultipartUploadNotFound) {
		jc.Error(err, http.StatusNotFound)
		return
	} else if utils.IsErr(err, api.ErrInvalidMultipartEncryptionSettings) {
		jc.Error(err, http.StatusBadRequest)
		return
	} else if jc.Check("couldn't upload multipart part", err) != nil {
		return
	}

	// set etag header
	jc.ResponseWriter.Header().Set("ETag", api.FormatETag(resp.ETag))
}

func (w *Worker) objectHandlerDELETE(jc jape.Context) {
	var bucket string
	if jc.DecodeForm("bucket", &bucket) != nil {
		return
	}
	err := w.bus.DeleteObject(jc.Request.Context(), bucket, jc.PathParam("key"))
	if utils.IsErr(err, api.ErrObjectNotFound) {
		jc.Error(err, http.StatusNotFound)
		return
	}
	jc.Check("couldn't delete object", err)
}

func (w *Worker) objectsRemoveHandlerPOST(jc jape.Context) {
	var orr api.ObjectsRemoveRequest
	if jc.Decode(&orr) != nil {
		return
	} else if orr.Bucket == "" {
		jc.Error(api.ErrBucketMissing, http.StatusBadRequest)
		return
	}

	if orr.Prefix == "" {
		jc.Error(errors.New("prefix cannot be empty"), http.StatusBadRequest)
		return
	}

	jc.Check("couldn't remove objects", w.bus.RemoveObjects(jc.Request.Context(), orr.Bucket, orr.Prefix))
}

func (w *Worker) memoryGET(jc jape.Context) {
	api.WriteResponse(jc, api.MemoryResponse{
		Download: w.downloadManager.MemoryStatus(),
		Upload:   w.uploadManager.MemoryStatus(),
	})
}

func (w *Worker) accountHandlerGET(jc jape.Context) {
	var hostKey types.PublicKey
	if jc.DecodeParam("hostkey", &hostKey) != nil {
		return
	}
	jc.Encode(w.accounts.Account(hostKey))
}

func (w *Worker) accountsHandlerGET(jc jape.Context) {
	jc.Encode(w.accounts.Accounts())
}

func (w *Worker) accountsResetDriftHandlerPOST(jc jape.Context) {
	var id rhpv3.Account
	if jc.DecodeParam("id", &id) != nil {
		return
	}
	err := w.accounts.ResetDrift(id)
	if errors.Is(err, accounts.ErrAccountNotFound) {
		jc.Error(err, http.StatusNotFound)
		return
	}
	if jc.Check("failed to reset drift", err) != nil {
		return
	}
}

func (w *Worker) stateHandlerGET(jc jape.Context) {
	jc.Encode(api.WorkerStateResponse{
		ID:        w.id,
		StartTime: api.TimeRFC3339(w.startTime),
		BuildState: api.BuildState{
			Version:   build.Version(),
			Commit:    build.Commit(),
			OS:        runtime.GOOS,
			BuildTime: api.TimeRFC3339(build.BuildTime()),
		},
	})
}

// New returns an HTTP handler that serves the worker API.
func New(cfg config.Worker, masterKey [32]byte, b Bus, l *zap.Logger) (*Worker, error) {
	if cfg.ID == "" {
		return nil, errors.New("worker ID cannot be empty")
	}

	l = l.Named("worker").Named(cfg.ID)

	if cfg.BusFlushInterval == 0 {
		return nil, errors.New("bus flush interval must be positive")
	}
	if cfg.DownloadOverdriveTimeout == 0 {
		return nil, errors.New("download overdrive timeout must be positive")
	}
	if cfg.UploadOverdriveTimeout == 0 {
		return nil, errors.New("upload overdrive timeout must be positive")
	}
	if cfg.DownloadMaxMemory == 0 {
		return nil, errors.New("downloadMaxMemory cannot be 0")
	}
	if cfg.UploadMaxMemory == 0 {
		return nil, errors.New("uploadMaxMemory cannot be 0")
	}
	if cfg.CacheExpiry == 0 {
		return nil, errors.New("cache expiry cannot be 0")
	}

	a := alerts.WithOrigin(b, fmt.Sprintf("worker.%s", cfg.ID))
	shutdownCtx, shutdownCancel := context.WithCancel(context.Background())

	dialer := rhp.NewFallbackDialer(b, net.Dialer{}, l)
	w := &Worker{
		alerts:               a,
<<<<<<< HEAD
		cache:                iworker.NewCache(b, cfg.CacheExpiry, l),
		dialer:               dialer,
=======
		cache:                iworker.NewCache(b, l),
>>>>>>> 6437bb1e
		id:                   cfg.ID,
		bus:                  b,
		masterKey:            masterKey,
		logger:               l.Sugar(),
		rhp2Client:           rhp2.New(dialer, l),
		rhp3Client:           rhp3.New(dialer, l),
		rhp4Client:           rhp4.New(dialer),
		startTime:            time.Now(),
		uploadingPackedSlabs: make(map[string]struct{}),
		shutdownCtx:          shutdownCtx,
		shutdownCtxCancel:    shutdownCancel,
	}

	if err := w.initAccounts(cfg.AccountsRefillInterval); err != nil {
		return nil, fmt.Errorf("failed to initialize accounts; %w", err)
	}

	uploadKey := w.masterKey.DeriveUploadKey()

	w.contractSpendingRecorder = contracts.NewSpendingRecorder(w.shutdownCtx, w.bus, cfg.BusFlushInterval, l)
	hm := hosts.NewManager(w.masterKey, w.accounts, w.contractSpendingRecorder, dialer, l)
	w.hostManager = hm

	dlmm := memory.NewManager(cfg.UploadMaxMemory, l.Named("uploadmanager"))
	w.downloadManager = download.NewManager(w.shutdownCtx, &uploadKey, hm, dlmm, w.bus, cfg.UploadMaxOverdrive, cfg.UploadOverdriveTimeout, l)

	ulmm := memory.NewManager(cfg.UploadMaxMemory, l.Named("uploadmanager"))
	w.uploadManager = upload.NewManager(w.shutdownCtx, &uploadKey, hm, ulmm, w.bus, w.bus, w.bus, cfg.UploadMaxOverdrive, cfg.UploadOverdriveTimeout, l)

	return w, nil
}

// Handler returns an HTTP handler that serves the worker API.
func (w *Worker) Handler() http.Handler {
	return jape.Mux(map[string]jape.Handler{
		"GET    /accounts":               w.accountsHandlerGET,
		"GET    /account/:hostkey":       w.accountHandlerGET,
		"POST   /account/:id/resetdrift": w.accountsResetDriftHandlerPOST,

		"GET    /memory": w.memoryGET,

		"PUT    /multipart/*key": w.multipartUploadHandlerPUT,

		"HEAD   /object/*key":    w.objectHandlerHEAD,
		"GET    /object/*key":    w.objectHandlerGET,
		"PUT    /object/*key":    w.objectHandlerPUT,
		"DELETE /object/*key":    w.objectHandlerDELETE,
		"POST   /objects/remove": w.objectsRemoveHandlerPOST,

		"GET    /state": w.stateHandlerGET,

		"GET    /stats/downloads": w.downloadsStatsHandlerGET,
		"GET    /stats/uploads":   w.uploadsStatsHandlerGET,
	})
}

// Shutdown shuts down the worker.
func (w *Worker) Shutdown(ctx context.Context) error {
	// cancel shutdown context
	w.shutdownCtxCancel()

	// stop uploads and downloads
	w.downloadManager.Stop()
	w.uploadManager.Stop()

	// stop account manager
	w.accounts.Shutdown(ctx)

	// stop recorders
	w.contractSpendingRecorder.Stop(ctx)

	return nil
}

func (w *Worker) headObject(ctx context.Context, bucket, key string, onlyMetadata bool, opts api.HeadObjectOptions) (*api.HeadObjectResponse, api.Object, error) {
	// fetch object
	res, err := w.bus.Object(ctx, bucket, key, api.GetObjectOptions{
		OnlyMetadata: onlyMetadata,
	})
	if err != nil {
		return nil, api.Object{}, fmt.Errorf("couldn't fetch object: %w", err)
	}

	// adjust length
	if opts.Range == nil {
		opts.Range = &api.DownloadRange{Offset: 0, Length: -1}
	}
	if opts.Range.Length == -1 {
		opts.Range.Length = res.Size - opts.Range.Offset
	}

	// check size of object against range
	if opts.Range.Offset+opts.Range.Length > res.Size {
		return nil, api.Object{}, http_range.ErrInvalid
	}

	return &api.HeadObjectResponse{
		ContentType:  res.MimeType,
		Etag:         res.ETag,
		LastModified: res.ModTime,
		Range:        opts.Range.ContentRange(res.Size),
		Size:         res.Size,
		Metadata:     res.Metadata,
	}, res, nil
}

func (w *Worker) FundAccount(ctx context.Context, fcid types.FileContractID, hk types.PublicKey, desired types.Currency) error {
	// calculate the deposit amount
	acc := w.accounts.ForHost(hk)
	return acc.WithDeposit(func(balance types.Currency) (types.Currency, error) {
		// return early if we have the desired balance
		if balance.Cmp(desired) >= 0 {
			return types.ZeroCurrency, nil
		}

		// fund the account
		deposit, err := w.bus.FundAccount(ctx, acc.ID(), fcid, desired.Sub(balance))
		if err != nil {
			if rhp3.IsBalanceMaxExceeded(err) {
				acc.ScheduleSync()
			}
			return types.ZeroCurrency, fmt.Errorf("failed to fund account with %v; %w", deposit, err)
		}

		// log the account balance after funding
		w.logger.Debugw("fund account succeeded",
			"balance", balance.ExactString(),
			"deposit", deposit.ExactString(),
		)
		return deposit, nil
	})
}

func (w *Worker) GetObject(ctx context.Context, bucket, key string, opts api.DownloadObjectOptions) (*api.GetObjectResponse, error) {
	// head object
	hor, res, err := w.headObject(ctx, bucket, key, false, api.HeadObjectOptions{
		Range: opts.Range,
	})
	if err != nil {
		return nil, fmt.Errorf("couldn't fetch object: %w", err)
	}
	obj := *res.Object

	// adjust range
	if opts.Range == nil {
		opts.Range = &api.DownloadRange{}
	}
	opts.Range.Offset = hor.Range.Offset
	opts.Range.Length = hor.Range.Length

	// fetch gouging params
	gp, err := w.bus.GougingParams(ctx)
	if err != nil {
		return nil, fmt.Errorf("couldn't fetch gouging parameters from bus: %w", err)
	}

	// fetch usable hosts
	hosts, err := w.cache.UsableHosts(ctx)
	if err != nil {
		return nil, fmt.Errorf("couldn't fetch contracts from bus: %w", err)
	}

	// prepare the content
	var content io.ReadCloser
	if opts.Range.Length == 0 || obj.TotalSize() == 0 {
		// if the object has no content or the requested range is 0, return an
		// empty reader
		content = io.NopCloser(bytes.NewReader(nil))
	} else {
		// otherwise return a pipe reader
		downloadFn := func(wr io.Writer, offset, length int64) error {
			ctx = gouging.WithChecker(ctx, w.bus, gp)
			err = w.downloadManager.DownloadObject(ctx, wr, obj, uint64(offset), uint64(length), hosts)
			if err != nil {
				w.logger.Error(err)
				if !errors.Is(err, download.ErrShuttingDown) &&
					!errors.Is(err, download.ErrDownloadCancelled) &&
					!errors.Is(err, io.ErrClosedPipe) {
					w.registerAlert(newDownloadFailedAlert(bucket, key, offset, length, int64(len(hosts)), err))
				}
				return fmt.Errorf("failed to download object: %w", err)
			}
			return nil
		}
		pr, pw := io.Pipe()
		go func() {
			err := downloadFn(pw, opts.Range.Offset, opts.Range.Length)
			pw.CloseWithError(err)
		}()
		content = pr
	}

	return &api.GetObjectResponse{
		Content:            content,
		HeadObjectResponse: *hor,
	}, nil
}

func (w *Worker) HeadObject(ctx context.Context, bucket, key string, opts api.HeadObjectOptions) (*api.HeadObjectResponse, error) {
	res, _, err := w.headObject(ctx, bucket, key, true, opts)
	return res, err
}

func (w *Worker) SyncAccount(ctx context.Context, fcid types.FileContractID, host api.HostInfo) error {
	// handle v2 host
	if host.IsV2() {
		account := w.accounts.ForHost(host.PublicKey)
		return account.WithSync(func() (types.Currency, error) {
			return w.rhp4Client.AccountBalance(ctx, host.PublicKey, host.V2SiamuxAddr(), rhpv4.Account(account.ID()))
		})
	}

	// attach gouging checker
	gp, err := w.bus.GougingParams(ctx)
	if err != nil {
		return fmt.Errorf("couldn't get gouging parameters; %w", err)
	}
	ctx = gouging.WithChecker(ctx, w.bus, gp)

	// sync the account
	h := w.hostManager.Host(host.PublicKey, fcid, host.SiamuxAddr)
	err = w.withRevision(ctx, fcid, host.PublicKey, host.SiamuxAddr, defaultRevisionFetchTimeout, lockingPrioritySyncing, func(rev types.FileContractRevision) error {
		return h.SyncAccount(ctx, &rev)
	})
	if err != nil {
		return fmt.Errorf("failed to sync account; %w", err)
	}
	return nil
}

func (w *Worker) UploadObject(ctx context.Context, r io.Reader, bucket, key string, opts api.UploadObjectOptions) (*api.UploadObjectResponse, error) {
	// prepare upload params
	up, err := w.prepareUploadParams(ctx, bucket, opts.MinShards, opts.TotalShards)
	if err != nil {
		return nil, err
	}

	// attach gouging checker to the context
	ctx = gouging.WithChecker(ctx, w.bus, up.GougingParams)

	// fetch host & contract info
	contracts, err := w.hostContracts(ctx)
	if err != nil {
		return nil, fmt.Errorf("couldn't fetch contracts from bus: %w", err)
	}

	// upload
	eTag, err := w.upload(ctx, bucket, key, up.RedundancySettings, r, contracts,
		upload.WithBlockHeight(up.CurrentHeight),
		upload.WithMimeType(opts.MimeType),
		upload.WithPacking(up.UploadPacking),
		upload.WithObjectUserMetadata(opts.Metadata),
	)
	if err != nil {
		w.logger.With(zap.Error(err)).With("key", key).With("bucket", bucket).Error("failed to upload object")
		if !errors.Is(err, ErrShuttingDown) && !errors.Is(err, upload.ErrUploadCancelled) && !errors.Is(err, context.Canceled) {
			w.registerAlert(newUploadFailedAlert(bucket, key, opts.MimeType, up.RedundancySettings.MinShards, up.RedundancySettings.TotalShards, len(contracts), up.UploadPacking, false, err))
		}
		return nil, fmt.Errorf("couldn't upload object: %w", err)
	}
	return &api.UploadObjectResponse{
		ETag: eTag,
	}, nil
}

func (w *Worker) UploadMultipartUploadPart(ctx context.Context, r io.Reader, bucket, path, uploadID string, partNumber int, opts api.UploadMultipartUploadPartOptions) (*api.UploadMultipartUploadPartResponse, error) {
	// prepare upload params
	up, err := w.prepareUploadParams(ctx, bucket, opts.MinShards, opts.TotalShards)
	if err != nil {
		return nil, err
	}

	// fetch upload from bus
	mu, err := w.bus.MultipartUpload(ctx, uploadID)
	if err != nil {
		return nil, fmt.Errorf("couldn't fetch multipart upload: %w", err)
	}

	// attach gouging checker to the context
	ctx = gouging.WithChecker(ctx, w.bus, up.GougingParams)

	// prepare opts
	uploadOpts := []upload.Option{
		upload.WithBlockHeight(up.CurrentHeight),
		upload.WithPacking(up.UploadPacking),
		upload.WithCustomKey(mu.EncryptionKey),
		upload.WithPartNumber(partNumber),
		upload.WithUploadID(uploadID),
	}

	// make sure only one of the following is set
	if encryptionEnabled := !mu.EncryptionKey.IsNoopKey(); encryptionEnabled && opts.EncryptionOffset == nil {
		return nil, fmt.Errorf("%w: if object encryption (pre-erasure coding) wasn't disabled by creating the multipart upload with the no-op key, the offset needs to be set", api.ErrInvalidMultipartEncryptionSettings)
	} else if opts.EncryptionOffset != nil && *opts.EncryptionOffset < 0 {
		return nil, fmt.Errorf("%w: encryption offset must be positive", api.ErrInvalidMultipartEncryptionSettings)
	} else if encryptionEnabled {
		uploadOpts = append(uploadOpts, upload.WithCustomEncryptionOffset(uint64(*opts.EncryptionOffset)))
	}

	// fetch host & contract info
	contracts, err := w.hostContracts(ctx)
	if err != nil {
		return nil, fmt.Errorf("couldn't fetch contracts from bus: %w", err)
	}

	// upload
	eTag, err := w.upload(ctx, bucket, path, up.RedundancySettings, r, contracts, uploadOpts...)
	if err != nil {
		w.logger.With(zap.Error(err)).With("path", path).With("bucket", bucket).Error("failed to upload object")
		if !errors.Is(err, ErrShuttingDown) && !errors.Is(err, upload.ErrUploadCancelled) && !errors.Is(err, context.Canceled) {
			w.registerAlert(newUploadFailedAlert(bucket, path, "", up.RedundancySettings.MinShards, up.RedundancySettings.TotalShards, len(contracts), up.UploadPacking, false, err))
		}
		return nil, fmt.Errorf("couldn't upload object: %w", err)
	}
	return &api.UploadMultipartUploadPartResponse{
		ETag: eTag,
	}, nil
}

func (w *Worker) initAccounts(refillInterval time.Duration) (err error) {
	if w.accounts != nil {
		panic("priceTables already initialized") // developer error
	}
	w.accounts, err = accounts.NewManager(w.masterKey.DeriveAccountsKey(w.id), w.id, w.bus, w, w, w.bus, w.bus, w.bus, w.bus, refillInterval, w.logger.Desugar())
	return err
}

func (w *Worker) prepareUploadParams(ctx context.Context, bucket string, minShards, totalShards int) (api.UploadParams, error) {
	// return early if the bucket does not exist
	_, err := w.bus.Bucket(ctx, bucket)
	if err != nil {
		return api.UploadParams{}, fmt.Errorf("bucket '%s' not found; %w", bucket, err)
	}

	// fetch the upload parameters
	up, err := w.bus.UploadParams(ctx)
	if err != nil {
		return api.UploadParams{}, fmt.Errorf("couldn't fetch upload parameters from bus: %w", err)
	}

	// cancel the upload if consensus is not synced
	if !up.ConsensusState.Synced {
		return api.UploadParams{}, api.ErrConsensusNotSynced
	}

	// allow overriding the redundancy settings
	if minShards != 0 {
		up.RedundancySettings.MinShards = minShards
	}
	if totalShards != 0 {
		up.RedundancySettings.TotalShards = totalShards
	}
	err = api.RedundancySettings{MinShards: up.RedundancySettings.MinShards, TotalShards: up.RedundancySettings.TotalShards}.Validate()
	if err != nil {
		return api.UploadParams{}, err
	}
	return up, nil
}<|MERGE_RESOLUTION|>--- conflicted
+++ resolved
@@ -609,12 +609,7 @@
 	dialer := rhp.NewFallbackDialer(b, net.Dialer{}, l)
 	w := &Worker{
 		alerts:               a,
-<<<<<<< HEAD
 		cache:                iworker.NewCache(b, cfg.CacheExpiry, l),
-		dialer:               dialer,
-=======
-		cache:                iworker.NewCache(b, l),
->>>>>>> 6437bb1e
 		id:                   cfg.ID,
 		bus:                  b,
 		masterKey:            masterKey,
