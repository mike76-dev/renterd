--- conflicted
+++ resolved
@@ -1494,8 +1494,6 @@
 		utils.IsErr(err, errors.New("connection refused")) ||
 		utils.IsErr(err, errors.New("unknown port")) ||
 		utils.IsErr(err, errors.New("cannot assign requested address"))
-<<<<<<< HEAD
-=======
 }
 
 func (w *worker) headObject(ctx context.Context, bucket, path string, onlyMetadata bool, opts api.HeadObjectOptions) (*api.HeadObjectResponse, api.ObjectsResponse, error) {
@@ -1731,5 +1729,4 @@
 		return api.UploadParams{}, err
 	}
 	return up, nil
->>>>>>> b553df94
 }