--- conflicted
+++ resolved
@@ -220,61 +220,6 @@
 	cancel()
 }
 
-<<<<<<< HEAD
-func (w *Worker) fetchContracts(ctx context.Context, metadatas []api.ContractMetadata, timeout time.Duration) (contracts []api.Contract, errs HostErrorSet) {
-	errs = make(HostErrorSet)
-
-	// create requests channel
-	reqs := make(chan api.ContractMetadata)
-
-	// create worker function
-	var mu sync.Mutex
-	worker := func() {
-		for md := range reqs {
-			var revision types.FileContractRevision
-			err := w.withRevision(ctx, md.HostInfo(), timeout, lockingPriorityActiveContractRevision, func(rev types.FileContractRevision) error {
-				revision = rev
-				return nil
-			})
-			mu.Lock()
-			if err != nil {
-				errs[md.HostKey] = err
-				contracts = append(contracts, api.Contract{
-					ContractMetadata: md,
-				})
-			} else {
-				contracts = append(contracts, api.Contract{
-					ContractMetadata: md,
-					Revision:         &revision,
-				})
-			}
-			mu.Unlock()
-		}
-	}
-
-	// launch all workers
-	var wg sync.WaitGroup
-	for t := 0; t < 20 && t < len(metadatas); t++ {
-		wg.Add(1)
-		go func() {
-			worker()
-			wg.Done()
-		}()
-	}
-
-	// launch all requests
-	for _, metadata := range metadatas {
-		reqs <- metadata
-	}
-	close(reqs)
-
-	// wait until they're done
-	wg.Wait()
-	return
-}
-
-=======
->>>>>>> f7c14e47
 func (w *Worker) slabMigrateHandler(jc jape.Context) {
 	ctx := jc.Request.Context()
 
