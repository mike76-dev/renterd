package worker

import (
	"context"
	"encoding/json"
	"errors"
	"fmt"
	"io"
	"math"
	"math/big"
	"net"
	"net/http"
	"strconv"
	"strings"
	"sync"
	"time"

	"go.sia.tech/core/types"
	"go.sia.tech/jape"
	"go.sia.tech/renterd/api"
	"go.sia.tech/renterd/ephemeralaccounts"
	"go.sia.tech/renterd/hostdb"
	"go.sia.tech/renterd/metrics"
	"go.sia.tech/renterd/object"
	rhpv2 "go.sia.tech/renterd/rhp/v2"
	rhpv3 "go.sia.tech/renterd/rhp/v3"
	"golang.org/x/crypto/blake2b"
)

const (
	lockingPriorityRenew   = 100 // highest
	lockingPriorityFunding = 90

	lockingDurationRenew   = time.Minute
	lockingDurationFunding = 30 * time.Second
)

// parseRange parses a Range header string as per RFC 7233. Only the first range
// is returned. If no range is specified, parseRange returns 0, size.
func parseRange(s string, size int64) (offset, length int64, _ error) {
	if s == "" {
		return 0, size, nil
	}
	const b = "bytes="
	if !strings.HasPrefix(s, b) {
		return 0, 0, errors.New("invalid range")
	}
	rs := strings.Split(s[len(b):], ",")
	if len(rs) == 0 {
		return 0, 0, errors.New("invalid range")
	}
	ra := strings.TrimSpace(rs[0])
	if ra == "" {
		return 0, 0, errors.New("invalid range")
	}
	i := strings.Index(ra, "-")
	if i < 0 {
		return 0, 0, errors.New("invalid range")
	}
	start, end := strings.TrimSpace(ra[:i]), strings.TrimSpace(ra[i+1:])
	if start == "" {
		if end == "" || end[0] == '-' {
			return 0, 0, errors.New("invalid range")
		}
		i, err := strconv.ParseInt(end, 10, 64)
		if i < 0 || err != nil {
			return 0, 0, errors.New("invalid range")
		}
		if i > size {
			i = size
		}
		offset = size - i
		length = size - offset
	} else {
		i, err := strconv.ParseInt(start, 10, 64)
		if err != nil || i < 0 {
			return 0, 0, errors.New("invalid range")
		} else if i >= size {
			return 0, 0, errors.New("invalid range")
		}
		offset = i
		if end == "" {
			length = size - offset
		} else {
			i, err := strconv.ParseInt(end, 10, 64)
			if err != nil || offset > i {
				return 0, 0, errors.New("invalid range")
			}
			if i >= size {
				i = size - 1
			}
			length = i - offset + 1
		}
	}
	return offset, length, nil
}

func errToStr(err error) string {
	if err != nil {
		return err.Error()
	}
	return ""
}

type InteractionResult struct {
	Error string `json:"error,omitempty"`
}

type ephemeralMetricsRecorder struct {
	ms []metrics.Metric
	mu sync.Mutex
}

func (mr *ephemeralMetricsRecorder) RecordMetric(m metrics.Metric) {
	mr.mu.Lock()
	defer mr.mu.Unlock()
	mr.ms = append(mr.ms, m)
}

func (mr *ephemeralMetricsRecorder) interactions() []hostdb.Interaction {
	// TODO: merge/filter metrics?
	var his []hostdb.Interaction
	mr.mu.Lock()
	defer mr.mu.Unlock()
	for _, m := range mr.ms {
		if hi, ok := toHostInteraction(m); ok {
			his = append(his, hi)
		}
	}
	return his
}

// MetricHostDial contains metrics relating to a host dial.
type MetricHostDial struct {
	HostKey   types.PublicKey
	HostIP    string
	Timestamp time.Time
	Elapsed   time.Duration
	Err       error
}

// IsMetric implements metrics.Metric.
func (MetricHostDial) IsMetric() {}

// IsSuccess implements metrics.Metric.
func (m MetricHostDial) IsSuccess() bool { return m.Err == nil }

func dial(ctx context.Context, hostIP string, hostKey types.PublicKey) (net.Conn, error) {
	start := time.Now()
	conn, err := (&net.Dialer{}).DialContext(ctx, "tcp", hostIP)
	metrics.Record(ctx, MetricHostDial{
		HostKey:   hostKey,
		HostIP:    hostIP,
		Timestamp: start,
		Elapsed:   time.Since(start),
		Err:       err,
	})
	return conn, err
}

func toHostInteraction(m metrics.Metric) (hostdb.Interaction, bool) {
	transform := func(hk types.PublicKey, timestamp time.Time, typ string, err error, res interface{}) (hostdb.Interaction, bool) {
		b, _ := json.Marshal(InteractionResult{Error: errToStr(err)})
		hi := hostdb.Interaction{
			Host:      hk,
			Timestamp: timestamp,
			Type:      typ,
			Result:    json.RawMessage(b),
			Success:   err == nil,
		}
		return hi, true
	}

	switch m := m.(type) {
	case MetricHostDial:
		return transform(m.HostKey, m.Timestamp, "dial", m.Err, struct {
			HostIP    string        `json:"hostIP"`
			Timestamp time.Time     `json:"timestamp"`
			Elapsed   time.Duration `json:"elapsed"`
		}{m.HostIP, m.Timestamp, m.Elapsed})
	case rhpv2.MetricRPC:
		return transform(m.HostKey, m.Timestamp, "rhpv2 rpc", m.Err, struct {
			RPC        string         `json:"RPC"`
			Timestamp  time.Time      `json:"timestamp"`
			Elapsed    time.Duration  `json:"elapsed"`
			Contract   string         `json:"contract"`
			Uploaded   uint64         `json:"uploaded"`
			Downloaded uint64         `json:"downloaded"`
			Cost       types.Currency `json:"cost"`
			Collateral types.Currency `json:"collateral"`
		}{m.RPC.String(), m.Timestamp, m.Elapsed, m.Contract.String(), m.Uploaded, m.Downloaded, m.Cost, m.Collateral})
	default:
		return hostdb.Interaction{}, false
	}
}

<<<<<<< HEAD
type AccountStore interface {
	Accounts(owner string) ([]ephemeralaccounts.Account, error)
	AddBalance(id rhpv3.Account, owner string, hk types.PublicKey, amt *big.Int) error
	UpdateBalance(id rhpv3.Account, owner string, hk types.PublicKey, amt *big.Int) error
=======
type contractLocker interface {
	AcquireContract(ctx context.Context, fcid types.FileContractID, priority int, d time.Duration) (lockID uint64, err error)
	ReleaseContract(fcid types.FileContractID, lockID uint64) (err error)
>>>>>>> 08ed6569
}

// A Bus is the source of truth within a renterd system.
type Bus interface {
<<<<<<< HEAD
	AccountStore
=======
	contractLocker
>>>>>>> 08ed6569

	ActiveContracts() ([]api.ContractMetadata, error)
	Contracts(set string) ([]api.ContractMetadata, error)
	ContractsForSlab(shards []object.Sector, contractSetName string) ([]api.ContractMetadata, error)
	RecordInteractions(interactions []hostdb.Interaction) error

	Host(hostKey types.PublicKey) (hostdb.Host, error)

	DownloadParams() (api.DownloadParams, error)
	GougingParams() (api.GougingParams, error)
	UploadParams() (api.UploadParams, error)

	Object(key string) (object.Object, []string, error)
	AddObject(key string, o object.Object, usedContracts map[types.PublicKey]types.FileContractID) error
	DeleteObject(key string) error

	Accounts(owner string) ([]ephemeralaccounts.Account, error)
	UpdateSlab(s object.Slab, goodContracts map[types.PublicKey]types.FileContractID) error

	WalletDiscard(txn types.Transaction) error
	WalletPrepareForm(renterKey types.PrivateKey, hostKey types.PublicKey, renterFunds types.Currency, renterAddress types.Address, hostCollateral types.Currency, endHeight uint64, hostSettings rhpv2.HostSettings) (txns []types.Transaction, err error)
	WalletPrepareRenew(contract types.FileContractRevision, renterKey types.PrivateKey, hostKey types.PublicKey, renterFunds types.Currency, renterAddress types.Address, endHeight uint64, hostSettings rhpv2.HostSettings) ([]types.Transaction, types.Currency, error)
}

// deriveSubKey can be used to derive a sub-masterkey from the worker's
// masterkey to use for a specific purpose. Such as deriving more keys for
// ephemeral accounts.
func (w *worker) deriveSubKey(purpose string) types.PrivateKey {
	seed := blake2b.Sum256(append(w.masterKey[:], []byte(purpose)...))
	pk := types.NewPrivateKeyFromSeed(seed[:])
	for i := range seed {
		seed[i] = 0
	}
	return pk
}

// TODO: deriving the renter key from the host key using the master key only
// works if we persist a hash of the renter's master key in the database and
// compare it on startup, otherwise there's no way of knowing the derived key is
// usuable
// NOTE: Instead of hashing the masterkey and comparing, we could use random
// bytes + the HMAC thereof as the salt. e.g. 32 bytes + 32 bytes HMAC. Then
// whenever we read a specific salt we can verify that is was created with a
// given key. That would eventually allow different masterkeys to coexist in the
// same bus.
//
// TODO: instead of deriving a renter key use a randomly generated salt so we're
// not limited to one key per host
func (w *worker) deriveRenterKey(hostKey types.PublicKey) types.PrivateKey {
	seed := blake2b.Sum256(append(w.deriveSubKey("renterkey"), hostKey[:]...))
	pk := types.NewPrivateKeyFromSeed(seed[:])
	for i := range seed {
		seed[i] = 0
	}
	return pk
}

// A worker talks to Sia hosts to perform contract and storage operations within
// a renterd system.
type worker struct {
	id        string
	bus       Bus
	pool      *sessionPool
	masterKey [32]byte

	accounts    *accounts
	priceTables *priceTables
}

func (w *worker) recordScan(hostKey types.PublicKey, settings rhpv2.HostSettings, err error) error {
	hi := hostdb.Interaction{
		Host:      hostKey,
		Timestamp: time.Now(),
		Type:      hostdb.InteractionTypeScan,
		Success:   err == nil,
	}
	if err == nil {
		hi.Result, _ = json.Marshal(hostdb.ScanResult{
			Settings: settings,
		})
	} else {
		hi.Result, _ = json.Marshal(hostdb.ScanResult{
			Error: errToStr(err),
		})
	}
	return w.bus.RecordInteractions([]hostdb.Interaction{hi})
}

func (w *worker) withTransportV2(ctx context.Context, hostIP string, hostKey types.PublicKey, fn func(*rhpv2.Transport) error) (err error) {
	var mr ephemeralMetricsRecorder
	defer func() {
		// TODO: handle error
		_ = w.bus.RecordInteractions(mr.interactions())
	}()
	ctx = metrics.WithRecorder(ctx, &mr)
	conn, err := dial(ctx, hostIP, hostKey)
	if err != nil {
		return err
	}
	done := make(chan struct{})
	go func() {
		select {
		case <-done:
		case <-ctx.Done():
			conn.Close()
		}
	}()
	defer func() {
		close(done)
		if ctx.Err() != nil {
			err = ctx.Err()
		}
	}()
	t, err := rhpv2.NewRenterTransport(conn, hostKey)
	if err != nil {
		return err
	}
	defer t.Close()
	return fn(t)
}

func (w *worker) withTransportV3(ctx context.Context, hostIP string, hostKey types.PublicKey, fn func(*rhpv3.Transport) error) (err error) {
	conn, err := dial(ctx, hostIP, hostKey)
	if err != nil {
		return err
	}
	done := make(chan struct{})
	go func() {
		select {
		case <-done:
		case <-ctx.Done():
			conn.Close()
		}
	}()
	defer func() {
		close(done)
		if ctx.Err() != nil {
			err = ctx.Err()
		}
	}()
	t, err := rhpv3.NewRenterTransport(conn, hostKey)
	if err != nil {
		return err
	}
	defer t.Close()
	return fn(t)
}

func (w *worker) withHosts(ctx context.Context, contracts []api.ContractMetadata, fn func([]sectorStore) error) (err error) {
	var hosts []sectorStore
	for _, c := range contracts {
		hosts = append(hosts, w.pool.session(c.HostKey, c.HostIP, c.ID, w.deriveRenterKey(c.HostKey)))
	}
	done := make(chan struct{})
	go func() {
		select {
		case <-done:
			for _, h := range hosts {
				w.pool.unlockContract(h.(*session))
			}
		case <-ctx.Done():
			for _, h := range hosts {
				w.pool.forceClose(h.(*session))
			}
		}
	}()
	defer func() {
		close(done)
		if ctx.Err() != nil {
			err = ctx.Err()
		}
	}()
	err = fn(hosts)
	return err
}

func (w *worker) rhpScanHandler(jc jape.Context) {
	var rsr api.RHPScanRequest
	if jc.Decode(&rsr) != nil {
		return
	}

	ctx := jc.Request.Context()
	if rsr.Timeout > 0 {
		var cancel context.CancelFunc
		ctx, cancel = context.WithTimeout(jc.Request.Context(), rsr.Timeout)
		defer cancel()
	}

	var settings rhpv2.HostSettings
	start := time.Now()
	scanErr := w.withTransportV2(ctx, rsr.HostIP, rsr.HostKey, func(t *rhpv2.Transport) (err error) {
		settings, err = rhpv2.RPCSettings(ctx, t)
		return err
	})
	elapsed := time.Since(start)

	err := w.recordScan(rsr.HostKey, settings, scanErr)
	if jc.Check("failed to record scan", err) != nil {
		return
	}
	var scanErrStr string
	if scanErr != nil {
		scanErrStr = scanErr.Error()
	}
	jc.Encode(api.RHPScanResponse{
		Ping:      api.Duration(elapsed),
		ScanError: scanErrStr,
		Settings:  settings,
	})
}

func (w *worker) rhpFormHandler(jc jape.Context) {
	var rfr api.RHPFormRequest
	if jc.Decode(&rfr) != nil {
		return
	}

	gp, err := w.bus.GougingParams()
	if jc.Check("could not get gouging parameters", err) != nil {
		return
	}

	hostIP, hostKey, renterFunds := rfr.HostIP, rfr.HostKey, rfr.RenterFunds
	renterAddress, endHeight, hostCollateral := rfr.RenterAddress, rfr.EndHeight, rfr.HostCollateral
	rk := w.deriveRenterKey(hostKey)

	var contract rhpv2.ContractRevision
	var txnSet []types.Transaction
	ctx := WithGougingChecker(jc.Request.Context(), gp)
	err = w.withTransportV2(ctx, hostIP, rfr.HostKey, func(t *rhpv2.Transport) (err error) {
		settings, err := rhpv2.RPCSettings(ctx, t)
		if err != nil {
			return err
		}

		if errs := PerformGougingChecks(ctx, settings).CanForm(); len(errs) > 0 {
			return fmt.Errorf("failed to form contract, gouging check failed: %v", errs)
		}

		renterTxnSet, err := w.bus.WalletPrepareForm(rk, hostKey, renterFunds, renterAddress, hostCollateral, endHeight, settings)
		if err != nil {
			return err
		}

		contract, txnSet, err = rhpv2.RPCFormContract(t, rk, renterTxnSet)
		if err != nil {
			w.bus.WalletDiscard(renterTxnSet[len(renterTxnSet)-1])
			return err
		}
		return
	})
	if jc.Check("couldn't form contract", err) != nil {
		return
	}
	jc.Encode(api.RHPFormResponse{
		ContractID:     contract.ID(),
		Contract:       contract,
		TransactionSet: txnSet,
	})
}

func (w *worker) rhpRenewHandler(jc jape.Context) {
	var rrr api.RHPRenewRequest
	if jc.Decode(&rrr) != nil {
		return
	}

	gp, err := w.bus.GougingParams()
	if jc.Check("could not get gouging parameters", err) != nil {
		return
	}

	lockID, err := w.bus.AcquireContract(jc.Request.Context(), rrr.ContractID, lockingPriorityRenew, lockingDurationRenew)
	if jc.Check("could not lock contract for renewal", err) != nil {
		return
	}
	defer func() {
		if err := w.bus.ReleaseContract(rrr.ContractID, lockID); err != nil {
			// TODO: log
		}
	}()

	hostIP, hostKey, toRenewID, renterFunds := rrr.HostIP, rrr.HostKey, rrr.ContractID, rrr.RenterFunds
	renterAddress, endHeight := rrr.RenterAddress, rrr.EndHeight
	rk := w.deriveRenterKey(hostKey)

	var contract rhpv2.ContractRevision
	var txnSet []types.Transaction
	ctx := WithGougingChecker(jc.Request.Context(), gp)
	err = w.withTransportV2(ctx, hostIP, hostKey, func(t *rhpv2.Transport) error {
		settings, err := rhpv2.RPCSettings(ctx, t)
		if err != nil {
			return err
		}

		if errs := PerformGougingChecks(ctx, settings).CanForm(); len(errs) > 0 {
			return fmt.Errorf("failed to renew contract, gouging check failed: %v", errs)
		}

		session, err := rhpv2.RPCLock(ctx, t, toRenewID, rk, 5*time.Second)
		if err != nil {
			return err
		}
		rev := session.Revision()

		renterTxnSet, finalPayment, err := w.bus.WalletPrepareRenew(rev.Revision, rk, hostKey, renterFunds, renterAddress, endHeight, settings)
		if err != nil {
			return err
		}

		contract, txnSet, err = session.RenewContract(renterTxnSet, finalPayment)
		if err != nil {
			w.bus.WalletDiscard(renterTxnSet[len(renterTxnSet)-1])
			return err
		}
		return nil
	})
	if jc.Check("couldn't renew contract", err) != nil {
		return
	}
	jc.Encode(api.RHPRenewResponse{
		ContractID:     contract.ID(),
		Contract:       contract,
		TransactionSet: txnSet,
	})
}

func (w *worker) rhpFundHandler(jc jape.Context) {
	var rfr api.RHPFundRequest
	if jc.Decode(&rfr) != nil {
		return
	}
	// Get account for the host.
	account, err := w.accounts.ForHost(rfr.HostKey)
	if jc.Check("failed to get account for provided host", err) != nil {
		return
	}

	// Get IP of host.
	h, err := w.bus.Host(rfr.HostKey)
	if jc.Check("failed to fetch host", err) != nil {
		return
	}
	hostIP := h.Settings.SiamuxAddr()

	// Get contract revision.
	lockID, err := w.bus.AcquireContract(jc.Request.Context(), rfr.ContractID, lockingPriorityRenew, lockingPriorityFunding)
	if jc.Check("failed to acquire contract for funding EA", err) != nil {
		return
	}
	defer func() {
		if err := w.bus.ReleaseContract(rfr.ContractID, lockID); err != nil {
			// TODO: log
		}
	}()

	// Get contract revision.
	var revision types.FileContractRevision
	cm := api.ContractMetadata{
		ID:      rfr.ContractID,
		HostIP:  hostIP,
		HostKey: rfr.HostKey,
	}
	err = w.withHosts(jc.Request.Context(), []api.ContractMetadata{cm}, func(ss []sectorStore) error {
		rev, err := ss[0].(*session).Revision(jc.Request.Context())
		if err != nil {
			return err
		}
		revision = rev.Revision
		return nil
	})
	if jc.Check("failed to fetch revision", err) != nil {
		return
	}

	// Get price table.
	pt, ptValid := w.priceTables.PriceTable(rfr.HostKey)
	if !ptValid {
		paymentFunc := w.preparePriceTableContractPayment(rfr.HostKey, &revision)
		pt, err = w.priceTables.Update(jc.Request.Context(), paymentFunc, hostIP, rfr.HostKey)
		if jc.Check("failed to update outdated price table", err) != nil {
			return
		}
	}

	// Fund account.
	err = account.WithDeposit(func() (types.Currency, error) {
		return rfr.Amount, w.withTransportV3(jc.Request.Context(), hostIP, rfr.HostKey, func(t *rhpv3.Transport) (err error) {
			rk := w.deriveRenterKey(rfr.HostKey)
			payment, ok := rhpv3.PayByContract(&revision, rfr.Amount.Add(pt.FundAccountCost), rhpv3.Account{}, rk) // no account needed for funding
			if !ok {
				return errors.New("insufficient funds")
			}
			return rhpv3.RPCFundAccount(t, &payment, account.id, pt.ID)
		})
	})
	if jc.Check("couldn't fund account", err) != nil {
		return
	}
}

func (w *worker) rhpRegistryReadHandler(jc jape.Context) {
	var rrrr api.RHPRegistryReadRequest
	if jc.Decode(&rrrr) != nil {
		return
	}
	var value rhpv3.RegistryValue
	err := w.withTransportV3(jc.Request.Context(), rrrr.HostIP, rrrr.HostKey, func(t *rhpv3.Transport) (err error) {
		value, err = rhpv3.RPCReadRegistry(t, &rrrr.Payment, rrrr.RegistryKey)
		return
	})
	if jc.Check("couldn't read registry", err) != nil {
		return
	}
	jc.Encode(value)
}

func (w *worker) rhpRegistryUpdateHandler(jc jape.Context) {
	var rrur api.RHPRegistryUpdateRequest
	if jc.Decode(&rrur) != nil {
		return
	}
	var pt rhpv3.HostPriceTable        // TODO
	cost, _ := pt.UpdateRegistryCost() // TODO: handle refund
	payment := w.preparePayment(rrur.HostKey, cost)
	err := w.withTransportV3(jc.Request.Context(), rrur.HostIP, rrur.HostKey, func(t *rhpv3.Transport) (err error) {
		return rhpv3.RPCUpdateRegistry(t, &payment, rrur.RegistryKey, rrur.RegistryValue)
	})
	if jc.Check("couldn't update registry", err) != nil {
		return
	}
}

func (w *worker) slabMigrateHandler(jc jape.Context) {
	var slab object.Slab
	if jc.Decode(&slab) != nil {
		return
	}

	up, err := w.bus.UploadParams()
	if jc.Check("couldn't fetch upload parameters from bus", err) != nil {
		return
	}

	// attach gouging checker to the context
	ctx := WithGougingChecker(jc.Request.Context(), up.GougingParams)

	contracts, err := w.bus.Contracts(up.ContractSet)
	if jc.Check("couldn't fetch contracts from bus", err) != nil {
		return
	}

	w.pool.setCurrentHeight(up.CurrentHeight)
	err = w.withHosts(ctx, contracts, func(hosts []sectorStore) error {
		return migrateSlab(ctx, &slab, hosts, w.bus)
	})
	if jc.Check("couldn't migrate slabs", err) != nil {
		return
	}

	usedContracts := make(map[types.PublicKey]types.FileContractID)
	for _, ss := range slab.Shards {
		if _, exists := usedContracts[ss.Host]; exists {
			continue
		}

		for _, c := range contracts {
			if c.HostKey == ss.Host {
				usedContracts[ss.Host] = c.ID
				break
			}
		}
	}

	if jc.Check("couldn't update slab", w.bus.UpdateSlab(slab, usedContracts)) != nil {
		return
	}
}

func (w *worker) objectsKeyHandlerGET(jc jape.Context) {
	jc.Custom(nil, []string{})

	o, es, err := w.bus.Object(jc.PathParam("key"))
	if jc.Check("couldn't get object or entries", err) != nil {
		return
	}
	if len(es) > 0 {
		jc.Encode(es)
		return
	}

	dp, err := w.bus.DownloadParams()
	if jc.Check("couldn't fetch download parameters from bus", err) != nil {
		return
	}

	// attach gouging checker to the context
	ctx := WithGougingChecker(jc.Request.Context(), dp.GougingParams)

	// NOTE: ideally we would use http.ServeContent in this handler, but that
	// has performance issues. If we implemented io.ReadSeeker in the most
	// straightforward fashion, we would need one (or more!) RHP RPCs for each
	// Read call. We can improve on this to some degree by buffering, but
	// without knowing the exact ranges being requested, this will always be
	// suboptimal. Thus, sadly, we have to roll our own range support.
	offset, length, err := parseRange(jc.Request.Header.Get("Range"), o.Size())
	if err != nil {
		jc.Error(err, http.StatusRequestedRangeNotSatisfiable)
		return
	}
	if length < o.Size() {
		jc.ResponseWriter.WriteHeader(http.StatusPartialContent)
		jc.ResponseWriter.Header().Set("Content-Range", fmt.Sprintf("bytes %d-%d/%d", offset, offset+length-1, o.Size()))
	}
	jc.ResponseWriter.Header().Set("Content-Length", strconv.FormatInt(length, 10))

	cw := o.Key.Decrypt(jc.ResponseWriter, offset)
	for _, ss := range slabsForDownload(o.Slabs, offset, length) {
		contracts, err := w.bus.ContractsForSlab(ss.Shards, dp.ContractSet)
		if err != nil {
			_ = err // NOTE: can't write error because we may have already written to the response
			return
		}

		if len(contracts) < int(ss.MinShards) {
			err = fmt.Errorf("not enough contracts to download the slab, %d<%d", len(contracts), ss.MinShards)
			_ = err // TODO: can we do better UX wise (?) could ask the DB before initiating the first download
			return
		}

		err = w.withHosts(ctx, contracts, func(hosts []sectorStore) error {
			return downloadSlab(ctx, cw, ss, hosts, w.bus)
		})
		if err != nil {
			_ = err // NOTE: can't write error because we may have already written to the response
			return
		}
	}
}

func (w *worker) objectsKeyHandlerPUT(jc jape.Context) {
	jc.Custom((*[]byte)(nil), nil)

	up, err := w.bus.UploadParams()
	if jc.Check("couldn't fetch upload parameters from bus", err) != nil {
		return
	}
	rs := up.RedundancySettings

	// allow overriding the redundancy settings
	if jc.DecodeForm("minshards", &rs.MinShards) != nil {
		return
	}
	if jc.DecodeForm("totalshards", &rs.TotalShards) != nil {
		return
	}
	if jc.Check("invalid redundancy settings", rs.Validate()) != nil {
		return
	}

	// attach gouging checker to the context
	ctx := WithGougingChecker(jc.Request.Context(), up.GougingParams)

	o := object.Object{
		Key: object.GenerateEncryptionKey(),
	}
	w.pool.setCurrentHeight(up.CurrentHeight)
	usedContracts := make(map[types.PublicKey]types.FileContractID)

	// fetch contracts
	contracts, err := w.bus.Contracts(up.ContractSet)
	if jc.Check("couldn't fetch contracts from bus", err) != nil {
		return
	}

	cr := o.Key.Encrypt(jc.Request.Body)
	for {
		var s object.Slab
		var length int

		lr := io.LimitReader(cr, int64(rs.MinShards)*rhpv2.SectorSize)
		if err := w.withHosts(ctx, contracts, func(hosts []sectorStore) (err error) {
			s, length, err = uploadSlab(ctx, lr, uint8(rs.MinShards), uint8(rs.TotalShards), hosts, w.bus)
			return err
		}); err == io.EOF {
			break
		} else if jc.Check("couldn't upload slab", err); err != nil {
			return
		}

		o.Slabs = append(o.Slabs, object.SlabSlice{
			Slab:   s,
			Offset: 0,
			Length: uint32(length),
		})

		for _, ss := range s.Shards {
			if _, ok := usedContracts[ss.Host]; !ok {
				for _, c := range contracts {
					if c.HostKey == ss.Host {
						usedContracts[ss.Host] = c.ID
						break
					}
				}
			}
		}
	}

	if jc.Check("couldn't add object", w.bus.AddObject(jc.PathParam("key"), o, usedContracts)) != nil {
		return
	}
}

func (w *worker) objectsKeyHandlerDELETE(jc jape.Context) {
	jc.Check("couldn't delete object", w.bus.DeleteObject(jc.PathParam("key")))
}

func (w *worker) rhpActiveContractsHandlerGET(jc jape.Context) {
	busContracts, err := w.bus.ActiveContracts()
	if jc.Check("failed to fetch contracts from bus", err) != nil {
		return
	}

	var hosttimeout api.Duration
	if jc.DecodeForm("hosttimeout", &hosttimeout) != nil {
		return
	}

	// fetch all contracts
	var contracts []api.Contract
	err = w.withHosts(jc.Request.Context(), busContracts, func(ss []sectorStore) error {
		var errs []error
		for i, store := range ss {
			func() {
				ctx := jc.Request.Context()
				if hosttimeout > 0 {
					var cancel context.CancelFunc
					ctx, cancel = context.WithTimeout(ctx, time.Duration(hosttimeout))
					defer cancel()
				}

				rev, err := store.(*session).Revision(ctx)
				if err != nil {
					errs = append(errs, err)
					return
				}
				contracts = append(contracts, api.Contract{
					ContractMetadata: busContracts[i],
					Revision:         rev.Revision,
				})
			}()
		}
		if err := joinErrors(errs); err != nil {
			return fmt.Errorf("couldn't retrieve %d contract(s): %w", len(errs), err)
		}
		return nil
	})

	resp := api.ContractsResponse{Contracts: contracts}
	if err != nil {
		resp.Error = err.Error()
	}
	jc.Encode(resp)
}

func joinErrors(errs []error) error {
	filtered := errs[:0]
	for _, err := range errs {
		if err != nil {
			filtered = append(filtered, err)
		}
	}

	switch len(filtered) {
	case 0:
		return nil
	case 1:
		return filtered[0]
	default:
		strs := make([]string, len(filtered))
		for i := range strs {
			strs[i] = filtered[i].Error()
		}
		return errors.New(strings.Join(strs, ";"))
	}
}

func (w *worker) preparePayment(hk types.PublicKey, amt types.Currency) rhpv3.PayByEphemeralAccountRequest {
	pk := w.accounts.deriveAccountKey(hk)
	return rhpv3.PayByEphemeralAccount(rhpv3.Account(pk.PublicKey()), amt, math.MaxUint64, pk)
}

func (w *worker) accountsHandlerGET(jc jape.Context) {
	accounts, err := w.accounts.All()
	if jc.Check("failed to fetch accounts", err) != nil {
		return
	}
	jc.Encode(accounts)
}

// New returns an HTTP handler that serves the worker API.
func New(masterKey [32]byte, b Bus, sessionReconectTimeout, sessionTTL time.Duration) (http.Handler, error) {
	w := &worker{
		id:        "worker", // TODO: make this configurable for multi-worker setup.
		bus:       b,
		pool:      newSessionPool(sessionReconectTimeout, sessionTTL),
		masterKey: masterKey,
	}
	w.priceTables = newPriceTables(w.withTransportV3)
<<<<<<< HEAD
	w.accounts = newAccounts(w.id, w.deriveSubKey("account"), w.bus)
=======
	w.accounts = newAccounts(w.id, w.deriveSubKey("accountkey"))
>>>>>>> 08ed6569

	return jape.Mux(map[string]jape.Handler{
		"GET    /accounts": w.accountsHandlerGET,

		"GET    /rhp/contracts/active": w.rhpActiveContractsHandlerGET,
		"POST   /rhp/scan":             w.rhpScanHandler,
		"POST   /rhp/form":             w.rhpFormHandler,
		"POST   /rhp/renew":            w.rhpRenewHandler,
		"POST   /rhp/fund":             w.rhpFundHandler,
		"POST   /rhp/registry/read":    w.rhpRegistryReadHandler,
		"POST   /rhp/registry/update":  w.rhpRegistryUpdateHandler,

		"POST   /slab/migrate": w.slabMigrateHandler,

		"GET    /objects/*key": w.objectsKeyHandlerGET,
		"PUT    /objects/*key": w.objectsKeyHandlerPUT,
		"DELETE /objects/*key": w.objectsKeyHandlerDELETE,
	}), nil
}<|MERGE_RESOLUTION|>--- conflicted
+++ resolved
@@ -194,25 +194,21 @@
 	}
 }
 
-<<<<<<< HEAD
 type AccountStore interface {
 	Accounts(owner string) ([]ephemeralaccounts.Account, error)
 	AddBalance(id rhpv3.Account, owner string, hk types.PublicKey, amt *big.Int) error
 	UpdateBalance(id rhpv3.Account, owner string, hk types.PublicKey, amt *big.Int) error
-=======
+}
+
 type contractLocker interface {
 	AcquireContract(ctx context.Context, fcid types.FileContractID, priority int, d time.Duration) (lockID uint64, err error)
 	ReleaseContract(fcid types.FileContractID, lockID uint64) (err error)
->>>>>>> 08ed6569
 }
 
 // A Bus is the source of truth within a renterd system.
 type Bus interface {
-<<<<<<< HEAD
 	AccountStore
-=======
 	contractLocker
->>>>>>> 08ed6569
 
 	ActiveContracts() ([]api.ContractMetadata, error)
 	Contracts(set string) ([]api.ContractMetadata, error)
@@ -923,11 +919,7 @@
 		masterKey: masterKey,
 	}
 	w.priceTables = newPriceTables(w.withTransportV3)
-<<<<<<< HEAD
-	w.accounts = newAccounts(w.id, w.deriveSubKey("account"), w.bus)
-=======
-	w.accounts = newAccounts(w.id, w.deriveSubKey("accountkey"))
->>>>>>> 08ed6569
+	w.accounts = newAccounts(w.id, w.deriveSubKey("accountkey"), b)
 
 	return jape.Mux(map[string]jape.Handler{
 		"GET    /accounts": w.accountsHandlerGET,
