package worker

import (
	"context"
	"errors"
	"fmt"
	"io"
	"math"
	"math/big"
	"net"
	"net/http"
	"runtime"
	"sort"
	"strings"
	"sync"
	"time"

	"github.com/gotd/contrib/http_range"
	"go.opentelemetry.io/otel/trace"
	rhpv2 "go.sia.tech/core/rhp/v2"
	rhpv3 "go.sia.tech/core/rhp/v3"
	"go.sia.tech/core/types"
	"go.sia.tech/jape"
	"go.sia.tech/renterd/alerts"
	"go.sia.tech/renterd/api"
	"go.sia.tech/renterd/build"
	"go.sia.tech/renterd/hostdb"
	"go.sia.tech/renterd/metrics"
	"go.sia.tech/renterd/object"
	"go.sia.tech/renterd/tracing"
	"go.sia.tech/renterd/webhooks"
	"go.sia.tech/renterd/worker/client"
	"go.sia.tech/siad/modules"
	"go.uber.org/zap"
	"golang.org/x/crypto/blake2b"
)

const (
	batchSizeDeleteSectors = uint64(500000) // ~16MiB of roots
	batchSizeFetchSectors  = uint64(130000) // ~4MiB of roots

	defaultLockTimeout          = time.Minute
	defaultRevisionFetchTimeout = 30 * time.Second

	lockingPriorityActiveContractRevision = 100
	lockingPriorityRenew                  = 80
	lockingPriorityPriceTable             = 60
	lockingPriorityFunding                = 40
	lockingPrioritySyncing                = 30
	lockingPriorityPruning                = 20

	lockingPriorityBlockedUpload    = 15
	lockingPriorityUpload           = 10
	lockingPriorityBackgroundUpload = 5
)

// re-export the client
type Client struct {
	*client.Client
}

func NewClient(address, password string) *Client {
	return &Client{
		Client: client.New(address, password),
	}
}

var privateSubnets []*net.IPNet

func init() {
	for _, subnet := range []string{
		"10.0.0.0/8",
		"172.16.0.0/12",
		"192.168.0.0/16",
		"100.64.0.0/10",
	} {
		_, subnet, err := net.ParseCIDR(subnet)
		if err != nil {
			panic(fmt.Sprintf("failed to parse subnet: %v", err))
		}
		privateSubnets = append(privateSubnets, subnet)
	}
}

type AccountStore interface {
	Accounts(ctx context.Context) ([]api.Account, error)
	AddBalance(ctx context.Context, id rhpv3.Account, hk types.PublicKey, amt *big.Int) error

	LockAccount(ctx context.Context, id rhpv3.Account, hostKey types.PublicKey, exclusive bool, duration time.Duration) (api.Account, uint64, error)
	UnlockAccount(ctx context.Context, id rhpv3.Account, lockID uint64) error

	ResetDrift(ctx context.Context, id rhpv3.Account) error
	SetBalance(ctx context.Context, id rhpv3.Account, hk types.PublicKey, amt *big.Int) error
	ScheduleSync(ctx context.Context, id rhpv3.Account, hk types.PublicKey) error
}

type (
	consensusState interface {
		ConsensusState(ctx context.Context) (api.ConsensusState, error)
	}

	revisionUnlocker interface {
		Release(context.Context) error
	}

	revisionLocker interface {
		withRevision(ctx context.Context, timeout time.Duration, contractID types.FileContractID, hk types.PublicKey, siamuxAddr string, lockPriority int, blockHeight uint64, fn func(rev types.FileContractRevision) error) error
	}
)

type ContractLocker interface {
	AcquireContract(ctx context.Context, fcid types.FileContractID, priority int, d time.Duration) (lockID uint64, err error)
	KeepaliveContract(ctx context.Context, fcid types.FileContractID, lockID uint64, d time.Duration) (err error)
	ReleaseContract(ctx context.Context, fcid types.FileContractID, lockID uint64) (err error)
}

// A Bus is the source of truth within a renterd system.
type Bus interface {
	alerts.Alerter
	consensusState
	webhooks.Broadcaster

	AccountStore
	ContractLocker

	SyncerPeers(ctx context.Context) (resp []string, err error)

	BroadcastTransaction(ctx context.Context, txns []types.Transaction) error

	Contract(ctx context.Context, id types.FileContractID) (api.ContractMetadata, error)
	ContractSize(ctx context.Context, id types.FileContractID) (api.ContractSize, error)
	ContractRoots(ctx context.Context, id types.FileContractID) ([]types.Hash256, []types.Hash256, error)
	Contracts(ctx context.Context) ([]api.ContractMetadata, error)
	ContractSetContracts(ctx context.Context, set string) ([]api.ContractMetadata, error)
	RecordHostScans(ctx context.Context, scans []hostdb.HostScan) error
	RecordPriceTables(ctx context.Context, priceTableUpdate []hostdb.PriceTableUpdate) error
	RecordContractSpending(ctx context.Context, records []api.ContractSpendingRecord) error
	RenewedContract(ctx context.Context, renewedFrom types.FileContractID) (api.ContractMetadata, error)

	Host(ctx context.Context, hostKey types.PublicKey) (hostdb.HostInfo, error)

	GougingParams(ctx context.Context) (api.GougingParams, error)
	UploadParams(ctx context.Context) (api.UploadParams, error)

	Object(ctx context.Context, bucket, path string, opts api.GetObjectOptions) (api.ObjectsResponse, error)
	AddObject(ctx context.Context, bucket, path, contractSet string, o object.Object, opts api.AddObjectOptions) error
	DeleteObject(ctx context.Context, bucket, path string, opts api.DeleteObjectOptions) error

	AddMultipartPart(ctx context.Context, bucket, path, contractSet, ETag, uploadID string, partNumber int, slices []object.SlabSlice, partialSlabs []object.PartialSlab) (err error)
	MultipartUpload(ctx context.Context, uploadID string) (resp api.MultipartUpload, err error)

	AddPartialSlab(ctx context.Context, data []byte, minShards, totalShards uint8, contractSet string) (slabs []object.PartialSlab, slabBufferMaxSizeSoftReached bool, err error)
	FetchPartialSlab(ctx context.Context, key object.EncryptionKey, offset, length uint32) ([]byte, error)
	Slab(ctx context.Context, key object.EncryptionKey) (object.Slab, error)

	DeleteHostSector(ctx context.Context, hk types.PublicKey, root types.Hash256) error

	MarkPackedSlabsUploaded(ctx context.Context, slabs []api.UploadedPackedSlab) error
	PackedSlabsForUpload(ctx context.Context, lockingDuration time.Duration, minShards, totalShards uint8, set string, limit int) ([]api.PackedSlab, error)

	Accounts(ctx context.Context) ([]api.Account, error)
	UpdateSlab(ctx context.Context, s object.Slab, contractSet string) error

	TrackUpload(ctx context.Context, uID api.UploadID) error
	AddUploadingSector(ctx context.Context, uID api.UploadID, id types.FileContractID, root types.Hash256) error
	FinishUpload(ctx context.Context, uID api.UploadID) error

	WalletDiscard(ctx context.Context, txn types.Transaction) error
	WalletFund(ctx context.Context, txn *types.Transaction, amount types.Currency, useUnconfirmedTxns bool) ([]types.Hash256, []types.Transaction, error)
	WalletPrepareForm(ctx context.Context, renterAddress types.Address, renterKey types.PublicKey, renterFunds, hostCollateral types.Currency, hostKey types.PublicKey, hostSettings rhpv2.HostSettings, endHeight uint64) (txns []types.Transaction, err error)
	WalletPrepareRenew(ctx context.Context, revision types.FileContractRevision, hostAddress, renterAddress types.Address, renterKey types.PrivateKey, renterFunds, newCollateral types.Currency, pt rhpv3.HostPriceTable, endHeight, windowSize uint64) (api.WalletPrepareRenewResponse, error)
	WalletSign(ctx context.Context, txn *types.Transaction, toSign []types.Hash256, cf types.CoveredFields) error

	Bucket(_ context.Context, bucket string) (api.Bucket, error)
}

// deriveSubKey can be used to derive a sub-masterkey from the worker's
// masterkey to use for a specific purpose. Such as deriving more keys for
// ephemeral accounts.
func (w *worker) deriveSubKey(purpose string) types.PrivateKey {
	seed := blake2b.Sum256(append(w.masterKey[:], []byte(purpose)...))
	pk := types.NewPrivateKeyFromSeed(seed[:])
	for i := range seed {
		seed[i] = 0
	}
	return pk
}

// TODO: deriving the renter key from the host key using the master key only
// works if we persist a hash of the renter's master key in the database and
// compare it on startup, otherwise there's no way of knowing the derived key is
// usuable
// NOTE: Instead of hashing the masterkey and comparing, we could use random
// bytes + the HMAC thereof as the salt. e.g. 32 bytes + 32 bytes HMAC. Then
// whenever we read a specific salt we can verify that is was created with a
// given key. That would eventually allow different masterkeys to coexist in the
// same bus.
//
// TODO: instead of deriving a renter key use a randomly generated salt so we're
// not limited to one key per host
func (w *worker) deriveRenterKey(hostKey types.PublicKey) types.PrivateKey {
	seed := blake2b.Sum256(append(w.deriveSubKey("renterkey"), hostKey[:]...))
	pk := types.NewPrivateKeyFromSeed(seed[:])
	for i := range seed {
		seed[i] = 0
	}
	return pk
}

type hostV2 interface {
	Contract() types.FileContractID
	HostKey() types.PublicKey
}

type hostV3 interface {
	hostV2

	DownloadSector(ctx context.Context, w io.Writer, root types.Hash256, offset, length uint32, overpay bool) error
	FetchPriceTable(ctx context.Context, rev *types.FileContractRevision) (hpt hostdb.HostPriceTable, err error)
	FetchRevision(ctx context.Context, fetchTimeout time.Duration, blockHeight uint64) (types.FileContractRevision, error)
	FundAccount(ctx context.Context, balance types.Currency, rev *types.FileContractRevision) error
	Renew(ctx context.Context, rrr api.RHPRenewRequest) (_ rhpv2.ContractRevision, _ []types.Transaction, err error)
	SyncAccount(ctx context.Context, rev *types.FileContractRevision) error
	UploadSector(ctx context.Context, sector *[rhpv2.SectorSize]byte, rev types.FileContractRevision) (types.Hash256, error)
}

type hostProvider interface {
	newHostV3(types.FileContractID, types.PublicKey, string) hostV3
}

type partialSlabStore interface {
	PartialSlab(ctx context.Context, key object.EncryptionKey, offset, length uint32) ([]byte, *object.Slab, error)
}

// A worker talks to Sia hosts to perform contract and storage operations within
// a renterd system.
type worker struct {
	alerts          alerts.Alerter
	allowPrivateIPs bool
	id              string
	bus             Bus
	masterKey       [32]byte
	startTime       time.Time

	downloadManager *downloadManager
	uploadManager   *uploadManager

	accounts    *accounts
	priceTables *priceTables

	busFlushInterval time.Duration

	uploadsMu            sync.Mutex
	uploadingPackedSlabs map[string]bool

	interactionsMu                sync.Mutex
	interactionsScans             []hostdb.HostScan
	interactionsPriceTableUpdates []hostdb.PriceTableUpdate
	interactionsFlushTimer        *time.Timer

	contractSpendingRecorder *contractSpendingRecorder
	contractLockingDuration  time.Duration

	transportPoolV3 *transportPoolV3
	logger          *zap.SugaredLogger
}

func dial(ctx context.Context, hostIP string) (net.Conn, error) {
	conn, err := (&net.Dialer{}).DialContext(ctx, "tcp", hostIP)
	return conn, err
}

func (w *worker) withTransportV2(ctx context.Context, hostKey types.PublicKey, hostIP string, fn func(*rhpv2.Transport) error) (err error) {
	var mr ephemeralMetricsRecorder
	defer func() {
		// TODO record metrics
	}()
	ctx = metrics.WithRecorder(ctx, &mr)
	conn, err := dial(ctx, hostIP)
	if err != nil {
		return err
	}
	done := make(chan struct{})
	go func() {
		select {
		case <-done:
		case <-ctx.Done():
			conn.Close()
		}
	}()
	defer func() {
		close(done)
		if ctx.Err() != nil {
			err = ctx.Err()
		}
	}()
	t, err := rhpv2.NewRenterTransport(conn, hostKey)
	if err != nil {
		return err
	}
	defer t.Close()
	return fn(t)
}

func (w *worker) newHostV3(contractID types.FileContractID, hostKey types.PublicKey, siamuxAddr string) hostV3 {
	return &host{
		acc:                      w.accounts.ForHost(hostKey),
		bus:                      w.bus,
		contractSpendingRecorder: w.contractSpendingRecorder,
		mr:                       &ephemeralMetricsRecorder{},
		logger:                   w.logger.Named(hostKey.String()[:4]),
		fcid:                     contractID,
		siamuxAddr:               siamuxAddr,
		renterKey:                w.deriveRenterKey(hostKey),
		accountKey:               w.accounts.deriveAccountKey(hostKey),
		transportPool:            w.transportPoolV3,
		priceTables:              w.priceTables,
	}
}

func (w *worker) withContractLock(ctx context.Context, fcid types.FileContractID, priority int, fn func() error) error {
	contractLock, err := w.acquireContractLock(ctx, fcid, priority)
	if err != nil {
		return err
	}
	defer func() {
		releaseCtx, cancel := context.WithTimeout(context.Background(), 10*time.Second)
		_ = contractLock.Release(releaseCtx)
		cancel()
	}()

	return fn()
}

func (w *worker) withRevision(ctx context.Context, fetchTimeout time.Duration, contractID types.FileContractID, hk types.PublicKey, siamuxAddr string, lockPriority int, blockHeight uint64, fn func(rev types.FileContractRevision) error) error {
	return w.withContractLock(ctx, contractID, lockPriority, func() error {
		h := w.newHostV3(contractID, hk, siamuxAddr)
		rev, err := h.FetchRevision(ctx, fetchTimeout, blockHeight)
		if err != nil {
			return err
		}
		return fn(rev)
	})
}

func (w *worker) rhpScanHandler(jc jape.Context) {
	var rsr api.RHPScanRequest
	if jc.Decode(&rsr) != nil {
		return
	}

	ctx := jc.Request.Context()
	if rsr.Timeout > 0 {
		var cancel context.CancelFunc
		ctx, cancel = context.WithTimeout(jc.Request.Context(), time.Duration(rsr.Timeout))
		defer cancel()
	}

	// only scan hosts if we are online
	peers, err := w.bus.SyncerPeers(jc.Request.Context())
	if jc.Check("failed to fetch peers from bus", err) != nil {
		return
	}
	if len(peers) == 0 {
		jc.Error(errors.New("not connected to the internet"), http.StatusServiceUnavailable)
		return
	}

	// scan host
	var errStr string
	settings, priceTable, elapsed, err := w.scanHost(ctx, rsr.HostKey, rsr.HostIP)
	if err != nil {
		errStr = err.Error()
	}

	// record scan
	err = w.bus.RecordHostScans(jc.Request.Context(), []hostdb.HostScan{{
		HostKey:    rsr.HostKey,
		Success:    err == nil,
		Timestamp:  time.Now(),
		Settings:   settings,
		PriceTable: priceTable,
	}})
	if jc.Check("failed to record scan", err) != nil {
		return
	}

	// TODO: record metric

	jc.Encode(api.RHPScanResponse{
		Ping:       api.DurationMS(elapsed),
		PriceTable: priceTable,
		ScanError:  errStr,
		Settings:   settings,
	})
}

func (w *worker) fetchContracts(ctx context.Context, metadatas []api.ContractMetadata, timeout time.Duration, blockHeight uint64) (contracts []api.Contract, errs HostErrorSet) {
	errs = make(HostErrorSet)

	// create requests channel
	reqs := make(chan api.ContractMetadata)

	// create worker function
	var mu sync.Mutex
	worker := func() {
		for md := range reqs {
			var revision types.FileContractRevision
			err := w.withRevision(ctx, timeout, md.ID, md.HostKey, md.SiamuxAddr, lockingPriorityActiveContractRevision, blockHeight, func(rev types.FileContractRevision) error {
				revision = rev
				return nil
			})
			mu.Lock()
			if err != nil {
				errs[md.HostKey] = err
				contracts = append(contracts, api.Contract{
					ContractMetadata: md,
				})
			} else {
				contracts = append(contracts, api.Contract{
					ContractMetadata: md,
					Revision:         &revision,
				})
			}
			mu.Unlock()
		}
	}

	// launch all workers
	var wg sync.WaitGroup
	for t := 0; t < 20 && t < len(metadatas); t++ {
		wg.Add(1)
		go func() {
			worker()
			wg.Done()
		}()
	}

	// launch all requests
	for _, metadata := range metadatas {
		reqs <- metadata
	}
	close(reqs)

	// wait until they're done
	wg.Wait()
	return
}

func (w *worker) fetchPriceTable(ctx context.Context, hk types.PublicKey, siamuxAddr string, rev *types.FileContractRevision) (hpt hostdb.HostPriceTable, err error) {
	h := w.newHostV3(types.FileContractID{}, hk, siamuxAddr)
	hpt, err = h.FetchPriceTable(ctx, rev)
	if err != nil {
		return hostdb.HostPriceTable{}, err
	}
	return hpt, nil
}

func (w *worker) rhpPriceTableHandler(jc jape.Context) {
	var rptr api.RHPPriceTableRequest
	if jc.Decode(&rptr) != nil {
		return
	}

	ctx := jc.Request.Context()
	if rptr.Timeout > 0 {
		var cancel context.CancelFunc
		ctx, cancel = context.WithTimeout(jc.Request.Context(), time.Duration(rptr.Timeout))
		defer cancel()
	}

	var pt rhpv3.HostPriceTable
	if jc.Check("could not get price table", w.transportPoolV3.withTransportV3(ctx, rptr.HostKey, rptr.SiamuxAddr, func(ctx context.Context, t *transportV3) (err error) {
		pt, err = RPCPriceTable(ctx, t, func(pt rhpv3.HostPriceTable) (rhpv3.PaymentMethod, error) { return nil, nil })
		return
	})) != nil {
		return
	}

	jc.Encode(hostdb.HostPriceTable{
		HostPriceTable: pt,
		Expiry:         time.Now().Add(pt.Validity),
	})
}

func (w *worker) discardTxnOnErr(ctx context.Context, txn types.Transaction, errContext string, err *error) {
	discardTxnOnErr(ctx, w.bus, w.logger, txn, errContext, err)
}

func (w *worker) rhpFormHandler(jc jape.Context) {
	ctx := jc.Request.Context()
	var rfr api.RHPFormRequest
	if jc.Decode(&rfr) != nil {
		return
	}

	// check renter funds is not zero
	if rfr.RenterFunds.IsZero() {
		http.Error(jc.ResponseWriter, "RenterFunds can not be zero", http.StatusBadRequest)
		return
	}

	// apply a pessimistic timeout on contract formations
	ctx, cancel := context.WithTimeout(ctx, 15*time.Minute)
	defer cancel()

	gp, err := w.bus.GougingParams(ctx)
	if jc.Check("could not get gouging parameters", err) != nil {
		return
	}

	hostIP, hostKey, renterFunds := rfr.HostIP, rfr.HostKey, rfr.RenterFunds
	renterAddress, endHeight, hostCollateral := rfr.RenterAddress, rfr.EndHeight, rfr.HostCollateral
	renterKey := w.deriveRenterKey(hostKey)

	var contract rhpv2.ContractRevision
	var txnSet []types.Transaction
	ctx = WithGougingChecker(ctx, w.bus, gp)
	err = w.withTransportV2(ctx, rfr.HostKey, hostIP, func(t *rhpv2.Transport) (err error) {
		hostSettings, err := RPCSettings(ctx, t)
		if err != nil {
			return err
		}
		// NOTE: we overwrite the NetAddress with the host address here since we
		// just used it to dial the host we know it's valid
		hostSettings.NetAddress = hostIP

		gc, err := GougingCheckerFromContext(ctx, false)
		if err != nil {
			return err
		}
		if breakdown := gc.Check(&hostSettings, nil); breakdown.Gouging() {
			return fmt.Errorf("failed to form contract, gouging check failed: %v", breakdown.Reasons())
		}

		renterTxnSet, err := w.bus.WalletPrepareForm(ctx, renterAddress, renterKey.PublicKey(), renterFunds, hostCollateral, hostKey, hostSettings, endHeight)
		if err != nil {
			return err
		}
		defer w.discardTxnOnErr(ctx, renterTxnSet[len(renterTxnSet)-1], "rhpFormHandler", &err)

		contract, txnSet, err = RPCFormContract(ctx, t, renterKey, renterTxnSet)
		if err != nil {
			return err
		}
		return
	})
	if jc.Check("couldn't form contract", err) != nil {
		return
	}

	// broadcast the transaction set
	err = w.bus.BroadcastTransaction(jc.Request.Context(), txnSet)
	if err != nil && !isErrDuplicateTransactionSet(err) {
		w.logger.Errorf("failed to broadcast formation txn set: %v", err)
	}

	jc.Encode(api.RHPFormResponse{
		ContractID:     contract.ID(),
		Contract:       contract,
		TransactionSet: txnSet,
	})
}

func (w *worker) rhpBroadcastHandler(jc jape.Context) {
	var fcid types.FileContractID
	if jc.DecodeParam("id", &fcid) != nil {
		return
	}

	// Acquire lock before fetching revision.
	ctx := jc.Request.Context()
	unlocker, err := w.acquireContractLock(ctx, fcid, lockingPriorityActiveContractRevision)
	if jc.Check("could not acquire revision lock", err) != nil {
		return
	}
	defer unlocker.Release(ctx)

	// Fetch contract from bus.
	c, err := w.bus.Contract(ctx, fcid)
	if jc.Check("could not get contract", err) != nil {
		return
	}
	rk := w.deriveRenterKey(c.HostKey)

	rev, err := w.FetchSignedRevision(ctx, c.HostIP, c.HostKey, rk, fcid, time.Minute)
	if jc.Check("could not fetch revision", err) != nil {
		return
	}
	// Create txn with revision.
	txn := types.Transaction{
		FileContractRevisions: []types.FileContractRevision{rev.Revision},
		Signatures:            rev.Signatures[:],
	}
	// Fund the txn. We pass 0 here since we only need the wallet to fund
	// the fee.
	toSign, parents, err := w.bus.WalletFund(ctx, &txn, types.ZeroCurrency, true)
	if jc.Check("failed to fund transaction", err) != nil {
		return
	}
	// Sign the txn.
	err = w.bus.WalletSign(ctx, &txn, toSign, types.CoveredFields{
		WholeTransaction: true,
	})
	if jc.Check("failed to sign transaction", err) != nil {
		_ = w.bus.WalletDiscard(ctx, txn)
		return
	}
	// Broadcast the txn.
	txnSet := append(parents, txn)
	err = w.bus.BroadcastTransaction(ctx, txnSet)
	if jc.Check("failed to broadcast transaction", err) != nil {
		_ = w.bus.WalletDiscard(ctx, txn)
		return
	}
}

func (w *worker) rhpPruneContractHandlerPOST(jc jape.Context) {
	// decode fcid
	var fcid types.FileContractID
	if jc.DecodeParam("id", &fcid) != nil {
		return
	}

	// decode timeout
	var pcr api.RHPPruneContractRequest
	if jc.Decode(&pcr) != nil {
		return
	}

	// apply timeout
	ctx := jc.Request.Context()
	if pcr.Timeout > 0 {
		var cancel context.CancelFunc
		ctx, cancel = context.WithTimeout(jc.Request.Context(), time.Duration(pcr.Timeout))
		defer cancel()
	}

	// attach gouging checker
	gp, err := w.bus.GougingParams(ctx)
	if jc.Check("could not get gouging parameters", err) != nil {
		return
	}
	ctx = WithGougingChecker(ctx, w.bus, gp)

	// fetch the contract from the bus
	contract, err := w.bus.Contract(ctx, fcid)
	if errors.Is(err, api.ErrContractNotFound) {
		jc.Error(err, http.StatusNotFound)
		return
	} else if jc.Check("couldn't fetch contract", err) != nil {
		return
	}

	// return early if there's no data to prune
	size, err := w.bus.ContractSize(ctx, fcid)
	if jc.Check("couldn't fetch contract size", err) != nil {
		return
	} else if size.Prunable == 0 {
		jc.Encode(api.RHPPruneContractResponse{
			Pruned:    0,
			Remaining: 0,
		})
		return
	}

	// prune the contract
	pruned, remaining, err := w.PruneContract(ctx, contract.HostIP, contract.HostKey, fcid, contract.RevisionNumber)
	if err == nil || pruned > 0 {
		jc.Encode(api.RHPPruneContractResponse{
			Pruned:    pruned,
			Remaining: remaining,
			Error:     err,
		})
	} else {
		err = fmt.Errorf("failed to prune contract; %w", err)
		jc.Error(err, http.StatusInternalServerError)
	}
}

func (w *worker) rhpContractRootsHandlerGET(jc jape.Context) {
	// decode fcid
	var id types.FileContractID
	if jc.DecodeParam("id", &id) != nil {
		return
	}

	// fetch the contract from the bus
	ctx := jc.Request.Context()
	c, err := w.bus.Contract(ctx, id)
	if errors.Is(err, api.ErrContractNotFound) {
		jc.Error(err, http.StatusNotFound)
		return
	} else if jc.Check("couldn't fetch contract", err) != nil {
		return
	}

	// fetch the roots from the host
	roots, err := w.FetchContractRoots(ctx, c.HostIP, c.HostKey, id, c.RevisionNumber)
	if jc.Check("couldn't fetch contract roots from host", err) == nil {
		jc.Encode(roots)
	}
}

func (w *worker) rhpRenewHandler(jc jape.Context) {
	ctx := jc.Request.Context()

	// decode request
	var rrr api.RHPRenewRequest
	if jc.Decode(&rrr) != nil {
		return
	}

	// check renter funds is not zero
	if rrr.RenterFunds.IsZero() {
		http.Error(jc.ResponseWriter, "RenterFunds can not be zero", http.StatusBadRequest)
		return
	}

	// attach gouging checker
	gp, err := w.bus.GougingParams(ctx)
	if jc.Check("could not get gouging parameters", err) != nil {
		return
	}
	cs, err := w.bus.ConsensusState(ctx)
	if jc.Check("could not get consensus state", err) != nil {
		return
	}
	ctx = WithGougingChecker(ctx, w.bus, gp)

	// renew the contract
	var renewed rhpv2.ContractRevision
	var txnSet []types.Transaction
	if jc.Check("couldn't renew contract", w.withRevision(ctx, defaultRevisionFetchTimeout, rrr.ContractID, rrr.HostKey, rrr.SiamuxAddr, lockingPriorityRenew, cs.BlockHeight, func(_ types.FileContractRevision) (err error) {
		h := w.newHostV3(rrr.ContractID, rrr.HostKey, rrr.SiamuxAddr)
		renewed, txnSet, err = h.Renew(ctx, rrr)
		return err
	})) != nil {
		return
	}

	// broadcast the transaction set
	err = w.bus.BroadcastTransaction(jc.Request.Context(), txnSet)
	if err != nil && !isErrDuplicateTransactionSet(err) {
		w.logger.Errorf("failed to broadcast renewal txn set: %v", err)
	}

	// send the response
	jc.Encode(api.RHPRenewResponse{
		ContractID:     renewed.ID(),
		Contract:       renewed,
		TransactionSet: txnSet,
	})
}

func (w *worker) rhpFundHandler(jc jape.Context) {
	ctx := jc.Request.Context()

	// decode request
	var rfr api.RHPFundRequest
	if jc.Decode(&rfr) != nil {
		return
	}

	// attach gouging checker
	gp, err := w.bus.GougingParams(ctx)
	if jc.Check("could not get gouging parameters", err) != nil {
		return
	}
	ctx = WithGougingChecker(ctx, w.bus, gp)

	// fund the account
	jc.Check("couldn't fund account", w.withRevision(ctx, defaultRevisionFetchTimeout, rfr.ContractID, rfr.HostKey, rfr.SiamuxAddr, lockingPriorityFunding, gp.ConsensusState.BlockHeight, func(rev types.FileContractRevision) (err error) {
		h := w.newHostV3(rev.ParentID, rfr.HostKey, rfr.SiamuxAddr)
		err = h.FundAccount(ctx, rfr.Balance, &rev)
		if isBalanceMaxExceeded(err) {
			// sync the account
			err = h.SyncAccount(ctx, &rev)
			if err != nil {
				w.logger.Debugf(fmt.Sprintf("failed to sync account: %v", err), "host", rfr.HostKey)
				return
			}

			// try funding the account again
			err = h.FundAccount(ctx, rfr.Balance, &rev)
			if err != nil {
				w.logger.Errorw(fmt.Sprintf("failed to fund account after syncing: %v", err), "host", rfr.HostKey, "balance", rfr.Balance)
			}
		}
		return
	}))
}

func (w *worker) rhpRegistryReadHandler(jc jape.Context) {
	var rrrr api.RHPRegistryReadRequest
	if jc.Decode(&rrrr) != nil {
		return
	}
	var value rhpv3.RegistryValue
	err := w.transportPoolV3.withTransportV3(jc.Request.Context(), rrrr.HostKey, rrrr.SiamuxAddr, func(ctx context.Context, t *transportV3) (err error) {
		value, err = RPCReadRegistry(ctx, t, &rrrr.Payment, rrrr.RegistryKey)
		return
	})
	if jc.Check("couldn't read registry", err) != nil {
		return
	}
	jc.Encode(value)
}

func (w *worker) rhpRegistryUpdateHandler(jc jape.Context) {
	var rrur api.RHPRegistryUpdateRequest
	if jc.Decode(&rrur) != nil {
		return
	}
	var pt rhpv3.HostPriceTable   // TODO
	rc := pt.UpdateRegistryCost() // TODO: handle refund
	cost, _ := rc.Total()
	// TODO: refactor to a w.RegistryUpdate method that calls host.RegistryUpdate.
	payment := preparePayment(w.accounts.deriveAccountKey(rrur.HostKey), cost, pt.HostBlockHeight)
	err := w.transportPoolV3.withTransportV3(jc.Request.Context(), rrur.HostKey, rrur.SiamuxAddr, func(ctx context.Context, t *transportV3) (err error) {
		return RPCUpdateRegistry(ctx, t, &payment, rrur.RegistryKey, rrur.RegistryValue)
	})
	if jc.Check("couldn't update registry", err) != nil {
		return
	}
}

func (w *worker) rhpSyncHandler(jc jape.Context) {
	ctx := jc.Request.Context()

	// decode the request
	var rsr api.RHPSyncRequest
	if jc.Decode(&rsr) != nil {
		return
	}

	// fetch gouging params
	up, err := w.bus.UploadParams(ctx)
	if jc.Check("couldn't fetch upload parameters from bus", err) != nil {
		return
	}

	// attach gouging checker to the context
	ctx = WithGougingChecker(ctx, w.bus, up.GougingParams)

	// sync the account
	h := w.newHostV3(rsr.ContractID, rsr.HostKey, rsr.SiamuxAddr)
	jc.Check("couldn't sync account", w.withRevision(ctx, defaultRevisionFetchTimeout, rsr.ContractID, rsr.HostKey, rsr.SiamuxAddr, lockingPrioritySyncing, up.CurrentHeight, func(rev types.FileContractRevision) error {
		return h.SyncAccount(ctx, &rev)
	}))
}

func (w *worker) slabMigrateHandler(jc jape.Context) {
	ctx := jc.Request.Context()

	// decode the slab
	var slab object.Slab
	if jc.Decode(&slab) != nil {
		return
	}

	// fetch the upload parameters
	up, err := w.bus.UploadParams(ctx)
	if jc.Check("couldn't fetch upload parameters from bus", err) != nil {
		return
	}

	// NOTE: migrations do not use the default contract set but instead require
	// the user to specify the contract set through the query string parameter,
	// this to avoid accidentally migration to the default set if the autopilot
	// configuration is missing a contract set
	up.ContractSet = ""

	// decode the contract set from the query string
	var contractset string
	if jc.DecodeForm("contractset", &contractset) != nil {
		return
	} else if contractset != "" {
		up.ContractSet = contractset
	}

	// cancel the migration if no contract set is specified
	if up.ContractSet == "" {
		jc.Error(fmt.Errorf("migrations require the contract set to be passed as a query string parameter; %w", api.ErrContractSetNotSpecified), http.StatusBadRequest)
		return
	}

	// cancel the upload if consensus is not synced
	if !up.ConsensusState.Synced {
		w.logger.Errorf("migration cancelled, err: %v", api.ErrConsensusNotSynced)
		jc.Error(api.ErrConsensusNotSynced, http.StatusServiceUnavailable)
		return
	}

	// attach gouging checker to the context
	ctx = WithGougingChecker(ctx, w.bus, up.GougingParams)

	// fetch all contracts
	dlContracts, err := w.bus.Contracts(ctx)
	if jc.Check("couldn't fetch contracts from bus", err) != nil {
		return
	}

	// fetch upload contracts
	ulContracts, err := w.bus.ContractSetContracts(ctx, up.ContractSet)
	if jc.Check("couldn't fetch contracts from bus", err) != nil {
		return
	}

	// migrate the slab
<<<<<<< HEAD
	numShardsMigrated, err := migrateSlab(ctx, w.downloadManager, w.uploadManager, &slab, dlContracts, ulContracts, up.CurrentHeight, w.logger)
	if jc.Check("couldn't migrate slabs", err) != nil {
=======
	used, numShardsMigrated, surchargeApplied, err := migrateSlab(ctx, w.downloadManager, w.uploadManager, &slab, dlContracts, ulContracts, up.CurrentHeight, w.logger)
	if err != nil {
		jc.Encode(api.MigrateSlabResponse{
			NumShardsMigrated: numShardsMigrated,
			SurchargeApplied:  surchargeApplied,
			Error:             err.Error(),
		})
>>>>>>> c2c66344
		return
	}

	// update the slab
<<<<<<< HEAD
	if jc.Check("couldn't update slab", w.bus.UpdateSlab(ctx, slab, up.ContractSet)) != nil {
=======
	if err := w.bus.UpdateSlab(ctx, slab, up.ContractSet, used); err != nil {
		jc.Encode(api.MigrateSlabResponse{
			NumShardsMigrated: numShardsMigrated,
			SurchargeApplied:  surchargeApplied,
			Error:             err.Error(),
		})
>>>>>>> c2c66344
		return
	}

	jc.Encode(api.MigrateSlabResponse{
		NumShardsMigrated: numShardsMigrated,
		SurchargeApplied:  surchargeApplied,
	})
}

func (w *worker) downloadsStatsHandlerGET(jc jape.Context) {
	stats := w.downloadManager.Stats()

	// prepare downloaders stats
	var healthy uint64
	var dss []api.DownloaderStats
	for hk, stat := range stats.downloaders {
		if stat.healthy {
			healthy++
		}
		dss = append(dss, api.DownloaderStats{
			HostKey:                    hk,
			AvgSectorDownloadSpeedMBPS: stat.avgSpeedMBPS,
			NumDownloads:               stat.numDownloads,
		})
	}
	sort.SliceStable(dss, func(i, j int) bool {
		return dss[i].AvgSectorDownloadSpeedMBPS > dss[j].AvgSectorDownloadSpeedMBPS
	})

	// encode response
	jc.Encode(api.DownloadStatsResponse{
		AvgDownloadSpeedMBPS: math.Ceil(stats.avgDownloadSpeedMBPS*100) / 100,
		AvgOverdrivePct:      math.Floor(stats.avgOverdrivePct*100*100) / 100,
		HealthyDownloaders:   healthy,
		NumDownloaders:       uint64(len(stats.downloaders)),
		DownloadersStats:     dss,
	})
}

func (w *worker) uploadsStatsHandlerGET(jc jape.Context) {
	stats := w.uploadManager.Stats()

	// prepare upload stats
	var uss []api.UploaderStats
	for hk, mbps := range stats.uploadSpeedsMBPS {
		uss = append(uss, api.UploaderStats{
			HostKey:                  hk,
			AvgSectorUploadSpeedMBPS: mbps,
		})
	}
	sort.SliceStable(uss, func(i, j int) bool {
		return uss[i].AvgSectorUploadSpeedMBPS > uss[j].AvgSectorUploadSpeedMBPS
	})

	// encode response
	jc.Encode(api.UploadStatsResponse{
		AvgSlabUploadSpeedMBPS: math.Ceil(stats.avgSlabUploadSpeedMBPS*100) / 100,
		AvgOverdrivePct:        math.Floor(stats.avgOverdrivePct*100*100) / 100,
		HealthyUploaders:       stats.healthyUploaders,
		NumUploaders:           stats.numUploaders,
		UploadersStats:         uss,
	})
}

func (w *worker) objectsHandlerGET(jc jape.Context) {
	ctx := jc.Request.Context()
	jc.Custom(nil, []api.ObjectMetadata{})

	bucket := api.DefaultBucketName
	if jc.DecodeForm("bucket", &bucket) != nil {
		return
	}
	var prefix string
	if jc.DecodeForm("prefix", &prefix) != nil {
		return
	}
	var marker string
	if jc.DecodeForm("marker", &marker) != nil {
		return
	}
	var off int
	if jc.DecodeForm("offset", &off) != nil {
		return
	}
	limit := -1
	if jc.DecodeForm("limit", &limit) != nil {
		return
	}

	opts := api.GetObjectOptions{
		Prefix: prefix,
		Marker: marker,
		Offset: off,
		Limit:  limit,
	}

	path := jc.PathParam("path")
	res, err := w.bus.Object(ctx, bucket, path, opts)
	if err != nil && strings.Contains(err.Error(), api.ErrObjectNotFound.Error()) {
		jc.Error(err, http.StatusNotFound)
		return
	} else if jc.Check("couldn't get object or entries", err) != nil {
		return
	}
	if path == "" || strings.HasSuffix(path, "/") {
		jc.Encode(res.Entries)
		return
	}

	// return early if the object is empty
	if len(res.Object.Slabs) == 0 && len(res.Object.PartialSlabs) == 0 {
		return
	}

	// fetch gouging params
	gp, err := w.bus.GougingParams(ctx)
	if jc.Check("couldn't fetch gouging parameters from bus", err) != nil {
		return
	}

	// fetch all contracts
	contracts, err := w.bus.Contracts(ctx)
	if err != nil {
		jc.Error(err, http.StatusInternalServerError)
		return
	}

	// create a download function
	downloadFn := func(wr io.Writer, offset, length int64) error {
		ctx = WithGougingChecker(ctx, w.bus, gp)
		return w.downloadManager.DownloadObject(ctx, wr, res.Object.Object, uint64(offset), uint64(length), contracts)
	}

	// serve the content
	status, err := serveContent(jc.ResponseWriter, jc.Request, *res.Object, downloadFn)
	if errors.Is(err, http_range.ErrInvalid) || errors.Is(err, errMultiRangeNotSupported) {
		jc.Error(err, http.StatusBadRequest)
	} else if errors.Is(err, http_range.ErrNoOverlap) {
		jc.Error(err, http.StatusRequestedRangeNotSatisfiable)
	} else if err != nil {
		jc.Error(err, status)
	}
}

func (w *worker) objectsHandlerPUT(jc jape.Context) {
	jc.Custom((*[]byte)(nil), nil)
	ctx := jc.Request.Context()

	// fetch the upload parameters
	up, err := w.bus.UploadParams(ctx)
	if jc.Check("couldn't fetch upload parameters from bus", err) != nil {
		return
	}

	// decode the contract set from the query string
	var contractset string
	if jc.DecodeForm("contractset", &contractset) != nil {
		return
	} else if contractset != "" {
		up.ContractSet = contractset
	}

	// decode the mimetype from the query string
	var mimeType string
	if jc.DecodeForm("mimetype", &mimeType) != nil {
		return
	}

	// decode the bucket from the query string
	bucket := api.DefaultBucketName
	if jc.DecodeForm("bucket", &bucket) != nil {
		return
	}

	// return early if the bucket does not exist
	_, err = w.bus.Bucket(ctx, bucket)
	if err != nil && strings.Contains(err.Error(), api.ErrBucketNotFound.Error()) {
		jc.Error(fmt.Errorf("bucket '%s' not found; %w", bucket, err), http.StatusNotFound)
		return
	}

	// cancel the upload if no contract set is specified
	if up.ContractSet == "" {
		jc.Error(api.ErrContractSetNotSpecified, http.StatusBadRequest)
		return
	}

	// cancel the upload if consensus is not synced
	if !up.ConsensusState.Synced {
		w.logger.Errorf("upload cancelled, err: %v", api.ErrConsensusNotSynced)
		jc.Error(api.ErrConsensusNotSynced, http.StatusServiceUnavailable)
		return
	}

	// allow overriding the redundancy settings
	rs := up.RedundancySettings
	if jc.DecodeForm("minshards", &rs.MinShards) != nil {
		return
	}
	if jc.DecodeForm("totalshards", &rs.TotalShards) != nil {
		return
	}
	if jc.Check("invalid redundancy settings", rs.Validate()) != nil {
		return
	}

	// build options
	opts := []UploadOption{
		WithBlockHeight(up.CurrentHeight),
		WithContractSet(up.ContractSet),
		WithMimeType(mimeType),
		WithPacking(up.UploadPacking),
		WithRedundancySettings(up.RedundancySettings),
	}

	// attach gouging checker to the context
	ctx = WithGougingChecker(ctx, w.bus, up.GougingParams)

	// upload the object
	eTag, err := w.upload(ctx, jc.Request.Body, bucket, jc.PathParam("path"), opts...)
	if jc.Check("couldn't upload object", err) != nil {
		return
	}

	// set etag header
	jc.ResponseWriter.Header().Set("ETag", api.FormatETag(eTag))
}

func (w *worker) multipartUploadHandlerPUT(jc jape.Context) {
	jc.Custom((*[]byte)(nil), nil)
	ctx := jc.Request.Context()

	// fetch the upload parameters
	up, err := w.bus.UploadParams(ctx)
	if jc.Check("couldn't fetch upload parameters from bus", err) != nil {
		return
	}

	// cancel the upload if no contract set is specified
	if up.ContractSet == "" {
		jc.Error(api.ErrContractSetNotSpecified, http.StatusBadRequest)
		return
	}

	// cancel the upload if consensus is not synced
	if !up.ConsensusState.Synced {
		w.logger.Errorf("upload cancelled, err: %v", api.ErrConsensusNotSynced)
		jc.Error(api.ErrConsensusNotSynced, http.StatusServiceUnavailable)
		return
	}

	// decode the contract set from the query string
	var contractset string
	if jc.DecodeForm("contractset", &contractset) != nil {
		return
	} else if contractset != "" {
		up.ContractSet = contractset
	}

	// decode the bucket from the query string
	bucket := api.DefaultBucketName
	if jc.DecodeForm("bucket", &bucket) != nil {
		return
	}

	// return early if the bucket does not exist
	_, err = w.bus.Bucket(ctx, bucket)
	if err != nil && strings.Contains(err.Error(), api.ErrBucketNotFound.Error()) {
		jc.Error(fmt.Errorf("bucket '%s' not found; %w", bucket, err), http.StatusNotFound)
		return
	}

	// decode the upload id
	var uploadID string
	if jc.DecodeForm("uploadid", &uploadID) != nil {
		return
	} else if uploadID == "" {
		jc.Error(errors.New("upload id not specified"), http.StatusBadRequest)
		return
	}

	// decode the part number
	var partNumber int
	if jc.DecodeForm("partnumber", &partNumber) != nil {
		return
	}

	// allow overriding the redundancy settings
	rs := up.RedundancySettings
	if jc.DecodeForm("minshards", &rs.MinShards) != nil {
		return
	}
	if jc.DecodeForm("totalshards", &rs.TotalShards) != nil {
		return
	}
	if jc.Check("invalid redundancy settings", rs.Validate()) != nil {
		return
	}

	// make sure only one of the following is set
	var disablePreshardingEncryption bool
	if jc.DecodeForm("disablepreshardingencryption", &disablePreshardingEncryption) != nil {
		return
	}
	if !disablePreshardingEncryption && jc.Request.FormValue("offset") == "" {
		jc.Error(errors.New("if presharding encryption isn't disabled, the offset needs to be set"), http.StatusBadRequest)
		return
	}
	var offset int
	if jc.DecodeForm("offset", &offset) != nil {
		return
	} else if offset < 0 {
		jc.Error(errors.New("offset must be positive"), http.StatusBadRequest)
		return
	}

	// built options
	opts := []UploadOption{
		WithBlockHeight(up.CurrentHeight),
		WithContractSet(up.ContractSet),
		WithPacking(up.UploadPacking),
		WithRedundancySettings(up.RedundancySettings),
	}
	if disablePreshardingEncryption {
		opts = append(opts, WithCustomKey(object.NoOpKey))
	} else {
		upload, err := w.bus.MultipartUpload(jc.Request.Context(), uploadID)
		if err != nil {
			jc.Error(err, http.StatusBadRequest)
			return
		}
		opts = append(opts, WithCustomEncryptionOffset(uint64(offset)))
		opts = append(opts, WithCustomKey(upload.Key))
	}

	// attach gouging checker to the context
	ctx = WithGougingChecker(ctx, w.bus, up.GougingParams)

	// upload the multipart
	eTag, err := w.uploadMultiPart(ctx, jc.Request.Body, bucket, jc.PathParam("path"), uploadID, partNumber, opts...)
	if jc.Check("couldn't upload object", err) != nil {
		return
	}

	// set etag header
	jc.ResponseWriter.Header().Set("ETag", api.FormatETag(eTag))
}

func encryptPartialSlab(data []byte, key object.EncryptionKey, minShards, totalShards uint8) [][]byte {
	slab := object.Slab{
		Key:       key,
		MinShards: minShards,
		Shards:    make([]object.Sector, totalShards),
	}
	encodedShards := make([][]byte, totalShards)
	slab.Encode(data, encodedShards)
	slab.Encrypt(encodedShards)
	return encodedShards
}

func (w *worker) objectsHandlerDELETE(jc jape.Context) {
	var batch bool
	if jc.DecodeForm("batch", &batch) != nil {
		return
	}
	var bucket string
	if jc.DecodeForm("bucket", &bucket) != nil {
		return
	}
	err := w.bus.DeleteObject(jc.Request.Context(), bucket, jc.PathParam("path"), api.DeleteObjectOptions{Batch: batch})
	if err != nil && strings.Contains(err.Error(), api.ErrObjectNotFound.Error()) {
		jc.Error(err, http.StatusNotFound)
		return
	}
	jc.Check("couldn't delete object", err)
}

func (w *worker) rhpContractsHandlerGET(jc jape.Context) {
	ctx := jc.Request.Context()
	busContracts, err := w.bus.Contracts(ctx)
	if jc.Check("failed to fetch contracts from bus", err) != nil {
		return
	}
	if len(busContracts) == 0 {
		jc.Encode(api.ContractsResponse{Contracts: nil})
		return
	}

	var hosttimeout time.Duration
	if jc.DecodeForm("hosttimeout", (*api.DurationMS)(&hosttimeout)) != nil {
		return
	}

	gp, err := w.bus.GougingParams(ctx)
	if jc.Check("could not get gouging parameters", err) != nil {
		return
	}
	ctx = WithGougingChecker(ctx, w.bus, gp)

	contracts, errs := w.fetchContracts(ctx, busContracts, hosttimeout, gp.ConsensusState.BlockHeight)
	resp := api.ContractsResponse{Contracts: contracts}
	if errs != nil {
		resp.Error = errs.Error()
	}
	jc.Encode(resp)
}

func preparePayment(accountKey types.PrivateKey, amt types.Currency, blockHeight uint64) rhpv3.PayByEphemeralAccountRequest {
	return rhpv3.PayByEphemeralAccount(rhpv3.Account(accountKey.PublicKey()), amt, blockHeight+6, accountKey) // 1 hour valid
}

func (w *worker) idHandlerGET(jc jape.Context) {
	jc.Encode(w.id)
}

func (w *worker) accountHandlerGET(jc jape.Context) {
	var hostKey types.PublicKey
	if jc.DecodeParam("hostkey", &hostKey) != nil {
		return
	}
	account := rhpv3.Account(w.accounts.deriveAccountKey(hostKey).PublicKey())
	jc.Encode(account)
}

func (w *worker) stateHandlerGET(jc jape.Context) {
	jc.Encode(api.WorkerStateResponse{
		ID:        w.id,
		StartTime: w.startTime,
		BuildState: api.BuildState{
			Network:   build.NetworkName(),
			Version:   build.Version(),
			Commit:    build.Commit(),
			OS:        runtime.GOOS,
			BuildTime: build.BuildTime(),
		},
	})
}

// New returns an HTTP handler that serves the worker API.
func New(masterKey [32]byte, id string, b Bus, contractLockingDuration, busFlushInterval, downloadOverdriveTimeout, uploadOverdriveTimeout time.Duration, downloadMaxOverdrive, uploadMaxOverdrive uint64, allowPrivateIPs bool, l *zap.Logger) (*worker, error) {
	if contractLockingDuration == 0 {
		return nil, errors.New("contract lock duration must be positive")
	}
	if busFlushInterval == 0 {
		return nil, errors.New("bus flush interval must be positive")
	}
	if downloadOverdriveTimeout == 0 {
		return nil, errors.New("download overdrive timeout must be positive")
	}
	if uploadOverdriveTimeout == 0 {
		return nil, errors.New("upload overdrive timeout must be positive")
	}

	w := &worker{
		alerts:                  alerts.WithOrigin(b, fmt.Sprintf("worker.%s", id)),
		allowPrivateIPs:         allowPrivateIPs,
		contractLockingDuration: contractLockingDuration,
		id:                      id,
		bus:                     b,
		masterKey:               masterKey,
		busFlushInterval:        busFlushInterval,
		logger:                  l.Sugar().Named("worker").Named(id),
		startTime:               time.Now(),
		uploadingPackedSlabs:    make(map[string]bool),
	}
	w.initTransportPool()
	w.initAccounts(b)
	w.initContractSpendingRecorder()
	w.initPriceTables()
	w.initDownloadManager(downloadMaxOverdrive, downloadOverdriveTimeout, l.Sugar().Named("downloadmanager"))
	w.initUploadManager(uploadMaxOverdrive, uploadOverdriveTimeout, l.Sugar().Named("uploadmanager"))
	return w, nil
}

// Handler returns an HTTP handler that serves the worker API.
func (w *worker) Handler() http.Handler {
	return jape.Mux(tracing.TracedRoutes("worker", map[string]jape.Handler{
		"GET    /account/:hostkey": w.accountHandlerGET,
		"GET    /id":               w.idHandlerGET,

		"GET    /rhp/contracts":              w.rhpContractsHandlerGET,
		"POST   /rhp/contract/:id/broadcast": w.rhpBroadcastHandler,
		"POST   /rhp/contract/:id/prune":     w.rhpPruneContractHandlerPOST,
		"GET    /rhp/contract/:id/roots":     w.rhpContractRootsHandlerGET,
		"POST   /rhp/scan":                   w.rhpScanHandler,
		"POST   /rhp/form":                   w.rhpFormHandler,
		"POST   /rhp/renew":                  w.rhpRenewHandler,
		"POST   /rhp/fund":                   w.rhpFundHandler,
		"POST   /rhp/sync":                   w.rhpSyncHandler,
		"POST   /rhp/pricetable":             w.rhpPriceTableHandler,
		"POST   /rhp/registry/read":          w.rhpRegistryReadHandler,
		"POST   /rhp/registry/update":        w.rhpRegistryUpdateHandler,

		"GET    /stats/downloads": w.downloadsStatsHandlerGET,
		"GET    /stats/uploads":   w.uploadsStatsHandlerGET,
		"POST   /slab/migrate":    w.slabMigrateHandler,

		"GET    /objects/*path": w.objectsHandlerGET,
		"PUT    /objects/*path": w.objectsHandlerPUT,
		"DELETE /objects/*path": w.objectsHandlerDELETE,

		"PUT    /multipart/*path": w.multipartUploadHandlerPUT,

		"GET    /state": w.stateHandlerGET,
	}))
}

// Shutdown shuts down the worker.
func (w *worker) Shutdown(_ context.Context) error {
	w.interactionsMu.Lock()
	if w.interactionsFlushTimer != nil {
		w.interactionsFlushTimer.Stop()
		w.flushInteractions()
	}
	w.interactionsMu.Unlock()

	// Stop contract spending recorder.
	w.contractSpendingRecorder.Stop()

	// Stop the downloader.
	w.downloadManager.Stop()

	// Stop the uploader.
	w.uploadManager.Stop()
	return nil
}

type contractLock struct {
	lockID uint64
	fcid   types.FileContractID
	d      time.Duration
	locker ContractLocker
	logger *zap.SugaredLogger

	stopCtx       context.Context
	stopCtxCancel context.CancelFunc
	stopWG        sync.WaitGroup
}

func newContractLock(fcid types.FileContractID, lockID uint64, d time.Duration, locker ContractLocker, logger *zap.SugaredLogger) *contractLock {
	ctx, cancel := context.WithCancel(context.Background())
	cl := &contractLock{
		lockID: lockID,
		fcid:   fcid,
		d:      d,
		locker: locker,
		logger: logger,

		stopCtx:       ctx,
		stopCtxCancel: cancel,
	}
	cl.stopWG.Add(1)
	go func() {
		cl.keepaliveLoop()
		cl.stopWG.Done()
	}()
	return cl
}

func (cl *contractLock) Release(ctx context.Context) error {
	// Stop background loop.
	cl.stopCtxCancel()
	cl.stopWG.Wait()

	// Release the contract.
	return cl.locker.ReleaseContract(ctx, cl.fcid, cl.lockID)
}

func (cl *contractLock) keepaliveLoop() {
	// Create ticker for 20% of the lock duration.
	start := time.Now()
	var lastUpdate time.Time
	tickDuration := cl.d / 5
	t := time.NewTicker(tickDuration)

	// Cleanup
	defer func() {
		t.Stop()
		select {
		case <-t.C:
		default:
		}
	}()

	// Loop until stopped.
	for {
		select {
		case <-cl.stopCtx.Done():
			return // released
		case <-t.C:
		}
		if err := cl.locker.KeepaliveContract(cl.stopCtx, cl.fcid, cl.lockID, cl.d); err != nil && !errors.Is(err, context.Canceled) {
			cl.logger.Errorw(fmt.Sprintf("failed to send keepalive: %v", err),
				"contract", cl.fcid,
				"lockID", cl.lockID,
				"loopStart", start,
				"timeSinceLastUpdate", time.Since(lastUpdate),
				"tickDuration", tickDuration)
			return
		}
		lastUpdate = time.Now()
	}
}

func (w *worker) acquireContractLock(ctx context.Context, fcid types.FileContractID, priority int) (_ revisionUnlocker, err error) {
	lockID, err := w.bus.AcquireContract(ctx, fcid, priority, w.contractLockingDuration)
	if err != nil {
		return nil, err
	}
	return newContractLock(fcid, lockID, w.contractLockingDuration, w.bus, w.logger), nil
}

func (w *worker) scanHost(ctx context.Context, hostKey types.PublicKey, hostIP string) (rhpv2.HostSettings, rhpv3.HostPriceTable, time.Duration, error) {
	// resolve hostIP. We don't want to scan hosts on private networks.
	if !w.allowPrivateIPs {
		host, _, err := net.SplitHostPort(hostIP)
		if err != nil {
			return rhpv2.HostSettings{}, rhpv3.HostPriceTable{}, 0, err
		}
		addrs, err := (&net.Resolver{}).LookupIPAddr(ctx, host)
		if err != nil {
			return rhpv2.HostSettings{}, rhpv3.HostPriceTable{}, 0, err
		}
		for _, addr := range addrs {
			if isPrivateIP(addr.IP) {
				return rhpv2.HostSettings{}, rhpv3.HostPriceTable{}, 0, errors.New("host is on a private network")
			}
		}
	}

	// fetch the host settings
	start := time.Now()
	var settings rhpv2.HostSettings
	err := w.withTransportV2(ctx, hostKey, hostIP, func(t *rhpv2.Transport) (err error) {
		if settings, err = RPCSettings(ctx, t); err == nil {
			// NOTE: we overwrite the NetAddress with the host address here since we
			// just used it to dial the host we know it's valid
			settings.NetAddress = hostIP
		}
		return err
	})
	elapsed := time.Since(start)

	// fetch the host pricetable
	var pt rhpv3.HostPriceTable
	if err == nil {
		err = w.transportPoolV3.withTransportV3(ctx, hostKey, settings.SiamuxAddr(), func(ctx context.Context, t *transportV3) (err error) {
			pt, err = RPCPriceTable(ctx, t, func(pt rhpv3.HostPriceTable) (rhpv3.PaymentMethod, error) { return nil, nil })
			return err
		})
	}
	return settings, pt, elapsed, err
}

// PartialSlab fetches the data of a partial slab from the bus. It will fall
// back to ask the bus for the slab metadata in case the slab wasn't found in
// the partial slab buffer.
func (w *worker) PartialSlab(ctx context.Context, key object.EncryptionKey, offset, length uint32) ([]byte, *object.Slab, error) {
	data, err := w.bus.FetchPartialSlab(ctx, key, offset, length)
	if err != nil && strings.Contains(err.Error(), api.ErrObjectNotFound.Error()) {
		// Check if slab was already uploaded.
		slab, err := w.bus.Slab(ctx, key)
		if err != nil {
			return nil, nil, fmt.Errorf("failed to fetch uploaded partial slab: %v", err)
		}
		return nil, &slab, nil
	} else if err != nil {
		return nil, nil, err
	}
	return data, nil, nil
}

func discardTxnOnErr(ctx context.Context, bus Bus, l *zap.SugaredLogger, txn types.Transaction, errContext string, err *error) {
	if *err == nil {
		return
	}
	_, span := tracing.Tracer.Start(ctx, "discardTxn")
	defer span.End()
	// Attach the span to a new context derived from the background context.
	timeoutCtx, cancel := context.WithTimeout(context.Background(), 10*time.Second)
	defer cancel()
	timeoutCtx = trace.ContextWithSpan(timeoutCtx, span)
	if err := bus.WalletDiscard(timeoutCtx, txn); err != nil {
		l.Errorf("%v: failed to discard txn: %v", err)
	}
}

func isErrDuplicateTransactionSet(err error) bool {
	return err != nil && strings.Contains(err.Error(), modules.ErrDuplicateTransactionSet.Error())
}

func isPrivateIP(addr net.IP) bool {
	if addr.IsLoopback() || addr.IsLinkLocalUnicast() || addr.IsLinkLocalMulticast() {
		return true
	}

	for _, block := range privateSubnets {
		if block.Contains(addr) {
			return true
		}
	}
	return false
}<|MERGE_RESOLUTION|>--- conflicted
+++ resolved
@@ -908,32 +908,23 @@
 	}
 
 	// migrate the slab
-<<<<<<< HEAD
-	numShardsMigrated, err := migrateSlab(ctx, w.downloadManager, w.uploadManager, &slab, dlContracts, ulContracts, up.CurrentHeight, w.logger)
+	numShardsMigrated, surchargeApplied, err := migrateSlab(ctx, w.downloadManager, w.uploadManager, &slab, dlContracts, ulContracts, up.CurrentHeight, w.logger)
 	if jc.Check("couldn't migrate slabs", err) != nil {
-=======
-	used, numShardsMigrated, surchargeApplied, err := migrateSlab(ctx, w.downloadManager, w.uploadManager, &slab, dlContracts, ulContracts, up.CurrentHeight, w.logger)
-	if err != nil {
 		jc.Encode(api.MigrateSlabResponse{
 			NumShardsMigrated: numShardsMigrated,
 			SurchargeApplied:  surchargeApplied,
 			Error:             err.Error(),
 		})
->>>>>>> c2c66344
 		return
 	}
 
 	// update the slab
-<<<<<<< HEAD
-	if jc.Check("couldn't update slab", w.bus.UpdateSlab(ctx, slab, up.ContractSet)) != nil {
-=======
-	if err := w.bus.UpdateSlab(ctx, slab, up.ContractSet, used); err != nil {
+	if err := w.bus.UpdateSlab(ctx, slab, up.ContractSet); err != nil {
 		jc.Encode(api.MigrateSlabResponse{
 			NumShardsMigrated: numShardsMigrated,
 			SurchargeApplied:  surchargeApplied,
 			Error:             err.Error(),
 		})
->>>>>>> c2c66344
 		return
 	}
 
