--- conflicted
+++ resolved
@@ -452,46 +452,7 @@
 	// closed.
 	ctx, cancel := context.WithTimeout(context.Background(), time.Hour)
 	defer cancel()
-<<<<<<< HEAD
-	var wg sync.WaitGroup
-	for _, h := range hosts {
-		wg.Add(1)
-		go func(ss *sharedSession) {
-			w.pool.unlockContract(ctx, ss)
-			wg.Done()
-		}(h.(*sharedSession))
-	}
-	wg.Wait()
-}
-
-func (w *worker) withHostsV2(ctx context.Context, contracts []api.ContractMetadata, fn func([]hostV2) error) (err error) {
-	var hosts []hostV2
-	for _, c := range contracts {
-		renterKey := w.deriveRenterKey(c.HostKey)
-		hosts = append(hosts, w.pool.session(c.HostKey, c.HostIP, c.ID, renterKey))
-	}
-	done := make(chan struct{})
-
-	// Unlock hosts either after the context is closed or the function is done
-	// executing.
-	go func() {
-		select {
-		case <-done:
-		case <-ctx.Done():
-		}
-		w.unlockHosts(hosts)
-	}()
-	defer func() {
-		close(done)
-		if ctx.Err() != nil {
-			err = ctx.Err()
-		}
-	}()
-	err = fn(hosts)
-	return err
-=======
 	w.pool.unlockContract(ctx, host.(*sharedSession))
->>>>>>> 54d67084
 }
 
 func (w *worker) rhpScanHandler(jc jape.Context) {
