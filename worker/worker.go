package worker

import (
	"context"
	"errors"
	"fmt"
	"io"
	"math"
	"math/big"
	"net"
	"net/http"
	"runtime"
	"sort"
	"strings"
	"sync"
	"time"

	"github.com/gotd/contrib/http_range"
	"go.opentelemetry.io/otel/trace"
	rhpv2 "go.sia.tech/core/rhp/v2"
	rhpv3 "go.sia.tech/core/rhp/v3"
	"go.sia.tech/core/types"
	"go.sia.tech/jape"
	"go.sia.tech/renterd/alerts"
	"go.sia.tech/renterd/api"
	"go.sia.tech/renterd/build"
	"go.sia.tech/renterd/hostdb"
	"go.sia.tech/renterd/object"
	"go.sia.tech/renterd/tracing"
	"go.sia.tech/renterd/webhooks"
	"go.sia.tech/renterd/worker/client"
	"go.sia.tech/siad/modules"
	"go.uber.org/zap"
	"golang.org/x/crypto/blake2b"

	// Satellite.
	//satellite "github.com/mike76-dev/renterd-satellite"
	"go.sia.tech/renterd/satellite"
)

const (
	batchSizeDeleteSectors = uint64(500000) // ~16MiB of roots
	batchSizeFetchSectors  = uint64(130000) // ~4MiB of roots

	defaultLockTimeout          = time.Minute
	defaultRevisionFetchTimeout = 30 * time.Second

	lockingPriorityActiveContractRevision = 100
	lockingPriorityRenew                  = 80
	lockingPriorityPriceTable             = 60
	lockingPriorityFunding                = 40
	lockingPrioritySyncing                = 30
	lockingPriorityPruning                = 20

	lockingPriorityBlockedUpload    = 15
	lockingPriorityUpload           = 10
	lockingPriorityBackgroundUpload = 5
)

// re-export the client
type Client struct {
	*client.Client
}

func NewClient(address, password string) *Client {
	return &Client{
		Client: client.New(address, password),
	}
}

type (
	Bus interface {
		alerts.Alerter
		consensusState
		webhooks.Broadcaster

		AccountStore
		ContractLocker
		ObjectStore

		BroadcastTransaction(ctx context.Context, txns []types.Transaction) error
		SyncerPeers(ctx context.Context) (resp []string, err error)

		Contract(ctx context.Context, id types.FileContractID) (api.ContractMetadata, error)
		ContractSize(ctx context.Context, id types.FileContractID) (api.ContractSize, error)
		ContractRoots(ctx context.Context, id types.FileContractID) ([]types.Hash256, []types.Hash256, error)
		Contracts(ctx context.Context) ([]api.ContractMetadata, error)
		ContractSetContracts(ctx context.Context, set string) ([]api.ContractMetadata, error)
		RenewedContract(ctx context.Context, renewedFrom types.FileContractID) (api.ContractMetadata, error)

		RecordHostScans(ctx context.Context, scans []hostdb.HostScan) error
		RecordPriceTables(ctx context.Context, priceTableUpdate []hostdb.PriceTableUpdate) error
		RecordContractSpending(ctx context.Context, records []api.ContractSpendingRecord) error

		Host(ctx context.Context, hostKey types.PublicKey) (hostdb.HostInfo, error)

		GougingParams(ctx context.Context) (api.GougingParams, error)
		UploadParams(ctx context.Context) (api.UploadParams, error)

		Object(ctx context.Context, bucket, path string, opts api.GetObjectOptions) (api.ObjectsResponse, error)
		DeleteObject(ctx context.Context, bucket, path string, opts api.DeleteObjectOptions) error
		MultipartUpload(ctx context.Context, uploadID string) (resp api.MultipartUpload, err error)
		PackedSlabsForUpload(ctx context.Context, lockingDuration time.Duration, minShards, totalShards uint8, set string, limit int) ([]api.PackedSlab, error)

		WalletDiscard(ctx context.Context, txn types.Transaction) error
		WalletFund(ctx context.Context, txn *types.Transaction, amount types.Currency, useUnconfirmedTxns bool) ([]types.Hash256, []types.Transaction, error)
		WalletPrepareForm(ctx context.Context, renterAddress types.Address, renterKey types.PublicKey, renterFunds, hostCollateral types.Currency, hostKey types.PublicKey, hostSettings rhpv2.HostSettings, endHeight uint64) (txns []types.Transaction, err error)
		WalletPrepareRenew(ctx context.Context, revision types.FileContractRevision, hostAddress, renterAddress types.Address, renterKey types.PrivateKey, renterFunds, minNewCollateral types.Currency, pt rhpv3.HostPriceTable, endHeight, windowSize, expectedStorage uint64) (api.WalletPrepareRenewResponse, error)
		WalletSign(ctx context.Context, txn *types.Transaction, toSign []types.Hash256, cf types.CoveredFields) error

		Bucket(_ context.Context, bucket string) (api.Bucket, error)
	}

	AccountStore interface {
		Accounts(ctx context.Context) ([]api.Account, error)
		AddBalance(ctx context.Context, id rhpv3.Account, hk types.PublicKey, amt *big.Int) error

		LockAccount(ctx context.Context, id rhpv3.Account, hostKey types.PublicKey, exclusive bool, duration time.Duration) (api.Account, uint64, error)
		UnlockAccount(ctx context.Context, id rhpv3.Account, lockID uint64) error

		ResetDrift(ctx context.Context, id rhpv3.Account) error
		SetBalance(ctx context.Context, id rhpv3.Account, hk types.PublicKey, amt *big.Int) error
		ScheduleSync(ctx context.Context, id rhpv3.Account, hk types.PublicKey) error
	}

	ObjectStore interface {
		// NOTE: used for download (TODO: remove)
		DeleteHostSector(ctx context.Context, hk types.PublicKey, root types.Hash256) error
		FetchPartialSlab(ctx context.Context, key object.EncryptionKey, offset, length uint32) ([]byte, error)
		Slab(ctx context.Context, key object.EncryptionKey) (object.Slab, error)

		// NOTE: used for upload (TODO: remove)
		AddObject(ctx context.Context, bucket, path, contractSet string, o object.Object, opts api.AddObjectOptions) error
		AddMultipartPart(ctx context.Context, bucket, path, contractSet, ETag, uploadID string, partNumber int, slices []object.SlabSlice) (err error)
		AddPartialSlab(ctx context.Context, data []byte, minShards, totalShards uint8, contractSet string) (slabs []object.SlabSlice, slabBufferMaxSizeSoftReached bool, err error)
		AddUploadingSector(ctx context.Context, uID api.UploadID, id types.FileContractID, root types.Hash256) error
		FinishUpload(ctx context.Context, uID api.UploadID) error
		MarkPackedSlabsUploaded(ctx context.Context, slabs []api.UploadedPackedSlab) error
		TrackUpload(ctx context.Context, uID api.UploadID) error
		UpdateSlab(ctx context.Context, s object.Slab, contractSet string) error
	}

	consensusState interface {
		ConsensusState(ctx context.Context) (api.ConsensusState, error)
	}

	revisionLocker interface {
		withRevision(ctx context.Context, timeout time.Duration, contractID types.FileContractID, hk types.PublicKey, siamuxAddr string, lockPriority int, blockHeight uint64, fn func(rev types.FileContractRevision) error) error
	}
)

// deriveSubKey can be used to derive a sub-masterkey from the worker's
// masterkey to use for a specific purpose. Such as deriving more keys for
// ephemeral accounts.
func (w *worker) deriveSubKey(purpose string) types.PrivateKey {
	seed := blake2b.Sum256(append(w.masterKey[:], []byte(purpose)...))
	pk := types.NewPrivateKeyFromSeed(seed[:])
	for i := range seed {
		seed[i] = 0
	}
	return pk
}

// TODO: deriving the renter key from the host key using the master key only
// works if we persist a hash of the renter's master key in the database and
// compare it on startup, otherwise there's no way of knowing the derived key is
// usuable
// NOTE: Instead of hashing the masterkey and comparing, we could use random
// bytes + the HMAC thereof as the salt. e.g. 32 bytes + 32 bytes HMAC. Then
// whenever we read a specific salt we can verify that is was created with a
// given key. That would eventually allow different masterkeys to coexist in the
// same bus.
//
// TODO: instead of deriving a renter key use a randomly generated salt so we're
// not limited to one key per host
func (w *worker) deriveRenterKey(hostKey types.PublicKey) types.PrivateKey {
	seed := blake2b.Sum256(append(w.deriveSubKey("renterkey"), hostKey[:]...))
	pk := types.NewPrivateKeyFromSeed(seed[:])
	for i := range seed {
		seed[i] = 0
	}
	return pk
}

// A worker talks to Sia hosts to perform contract and storage operations within
// a renterd system.
type worker struct {
	alerts          alerts.Alerter
	allowPrivateIPs bool
	id              string
	bus             Bus
	masterKey       [32]byte
	startTime       time.Time

	downloadManager *downloadManager
	uploadManager   *uploadManager

	accounts    *accounts
	priceTables *priceTables

	busFlushInterval time.Duration

	uploadsMu            sync.Mutex
	uploadingPackedSlabs map[string]bool

	interactionsMu                sync.Mutex
	interactionsScans             []hostdb.HostScan
	interactionsPriceTableUpdates []hostdb.PriceTableUpdate
	interactionsFlushTimer        *time.Timer

	contractSpendingRecorder *contractSpendingRecorder
	contractLockingDuration  time.Duration

	transportPoolV3   *transportPoolV3
	logger            *zap.SugaredLogger
	shutdownCtx       context.Context
	shutdownCtxCancel context.CancelFunc
}

func (w *worker) withRevision(ctx context.Context, fetchTimeout time.Duration, fcid types.FileContractID, hk types.PublicKey, siamuxAddr string, lockPriority int, blockHeight uint64, fn func(rev types.FileContractRevision) error) error {
	return w.withContractLock(ctx, fcid, lockPriority, func() error {
		h := w.Host(hk, fcid, siamuxAddr)
		rev, err := h.FetchRevision(ctx, fetchTimeout, blockHeight)
		if err != nil {
			return err
		}
		return fn(rev)
	})
}

func (w *worker) registerAlert(a alerts.Alert) {
	ctx, cancel := context.WithTimeout(context.Background(), time.Minute)
	if err := w.alerts.RegisterAlert(ctx, a); err != nil {
		w.logger.Error("failed to register alert", err)
	}
	cancel()
}

func (w *worker) rhpScanHandler(jc jape.Context) {
	ctx := jc.Request.Context()

	// decode the request
	var rsr api.RHPScanRequest
	if jc.Decode(&rsr) != nil {
		return
	}

	// apply the timeout
	if rsr.Timeout > 0 {
		var cancel context.CancelFunc
		ctx, cancel = context.WithTimeout(ctx, time.Duration(rsr.Timeout))
		defer cancel()
	}

	// only scan hosts if we are online
	peers, err := w.bus.SyncerPeers(ctx)
	if jc.Check("failed to fetch peers from bus", err) != nil {
		return
	}
	if len(peers) == 0 {
		jc.Error(errors.New("not connected to the internet"), http.StatusServiceUnavailable)
		return
	}

	// scan host
	var errStr string
	settings, priceTable, elapsed, err := w.scanHost(ctx, rsr.HostKey, rsr.HostIP)
	if err != nil {
		errStr = err.Error()
	}

	jc.Encode(api.RHPScanResponse{
		Ping:       api.DurationMS(elapsed),
		PriceTable: priceTable,
		ScanError:  errStr,
		Settings:   settings,
	})
}

func (w *worker) fetchContracts(ctx context.Context, metadatas []api.ContractMetadata, timeout time.Duration, blockHeight uint64) (contracts []api.Contract, errs HostErrorSet) {
	errs = make(HostErrorSet)

	// create requests channel
	reqs := make(chan api.ContractMetadata)

	// create worker function
	var mu sync.Mutex
	worker := func() {
		for md := range reqs {
			var revision types.FileContractRevision
			err := w.withRevision(ctx, timeout, md.ID, md.HostKey, md.SiamuxAddr, lockingPriorityActiveContractRevision, blockHeight, func(rev types.FileContractRevision) error {
				revision = rev
				return nil
			})
			mu.Lock()
			if err != nil {
				errs[md.HostKey] = err
				contracts = append(contracts, api.Contract{
					ContractMetadata: md,
				})
			} else {
				contracts = append(contracts, api.Contract{
					ContractMetadata: md,
					Revision:         &revision,
				})
			}
			mu.Unlock()
		}
	}

	// launch all workers
	var wg sync.WaitGroup
	for t := 0; t < 20 && t < len(metadatas); t++ {
		wg.Add(1)
		go func() {
			worker()
			wg.Done()
		}()
	}

	// launch all requests
	for _, metadata := range metadatas {
		reqs <- metadata
	}
	close(reqs)

	// wait until they're done
	wg.Wait()
	return
}

func (w *worker) fetchPriceTable(ctx context.Context, hk types.PublicKey, siamuxAddr string, rev *types.FileContractRevision) (hpt hostdb.HostPriceTable, err error) {
	h := w.Host(hk, types.FileContractID{}, siamuxAddr) // TODO: passing a nil fcid is hacky
	hpt, err = h.FetchPriceTable(ctx, rev)
	if err != nil {
		return hostdb.HostPriceTable{}, err
	}
	return hpt, nil
}

func (w *worker) rhpPriceTableHandler(jc jape.Context) {
	ctx := jc.Request.Context()

	// decode the request
	var rptr api.RHPPriceTableRequest
	if jc.Decode(&rptr) != nil {
		return
	}

	// apply timeout
	if rptr.Timeout > 0 {
		var cancel context.CancelFunc
		ctx, cancel = context.WithTimeout(ctx, time.Duration(rptr.Timeout))
		defer cancel()
	}

	// defer interaction recording
	var err error
	var hpt hostdb.HostPriceTable
	defer func() {
		InteractionRecorderFromContext(ctx).RecordPriceTableUpdate(hostdb.PriceTableUpdate{
			HostKey:    rptr.HostKey,
			Success:    isSuccessfulInteraction(err),
			Timestamp:  time.Now(),
			PriceTable: hpt,
		})
	}()

	err = w.transportPoolV3.withTransportV3(ctx, rptr.HostKey, rptr.SiamuxAddr, func(ctx context.Context, t *transportV3) error {
		hpt, err = RPCPriceTable(ctx, t, func(pt rhpv3.HostPriceTable) (rhpv3.PaymentMethod, error) { return nil, nil })
		return err
	})

	if jc.Check("could not get price table", err) != nil {
		return
	}
	jc.Encode(hpt)
}

func (w *worker) discardTxnOnErr(ctx context.Context, txn types.Transaction, errContext string, err *error) {
	discardTxnOnErr(ctx, w.bus, w.logger, txn, errContext, err)
}

func (w *worker) rhpFormHandler(jc jape.Context) {
	ctx := jc.Request.Context()

	// decode the request
	var rfr api.RHPFormRequest
	if jc.Decode(&rfr) != nil {
		return
	}

	// check renter funds is not zero
	if rfr.RenterFunds.IsZero() {
		http.Error(jc.ResponseWriter, "RenterFunds can not be zero", http.StatusBadRequest)
		return
	}

	// apply a pessimistic timeout on contract formations
	ctx, cancel := context.WithTimeout(ctx, 15*time.Minute)
	defer cancel()

	gp, err := w.bus.GougingParams(ctx)
	if jc.Check("could not get gouging parameters", err) != nil {
		return
	}

	hostIP, hostKey, renterFunds := rfr.HostIP, rfr.HostKey, rfr.RenterFunds
	renterAddress, endHeight, hostCollateral := rfr.RenterAddress, rfr.EndHeight, rfr.HostCollateral
	renterKey := w.deriveRenterKey(hostKey)

	var contract rhpv2.ContractRevision
	var txnSet []types.Transaction
	ctx = WithGougingChecker(ctx, w.bus, gp)
	err = w.withTransportV2(ctx, rfr.HostKey, hostIP, func(t *rhpv2.Transport) (err error) {
		hostSettings, err := RPCSettings(ctx, t)
		if err != nil {
			return err
		}
		// NOTE: we overwrite the NetAddress with the host address here since we
		// just used it to dial the host we know it's valid
		hostSettings.NetAddress = hostIP

		gc, err := GougingCheckerFromContext(ctx, false)
		if err != nil {
			return err
		}
		if breakdown := gc.Check(&hostSettings, nil); breakdown.Gouging() {
			return fmt.Errorf("failed to form contract, gouging check failed: %v", breakdown)
		}

		renterTxnSet, err := w.bus.WalletPrepareForm(ctx, renterAddress, renterKey.PublicKey(), renterFunds, hostCollateral, hostKey, hostSettings, endHeight)
		if err != nil {
			return err
		}
		defer w.discardTxnOnErr(ctx, renterTxnSet[len(renterTxnSet)-1], "rhpFormHandler", &err)

		contract, txnSet, err = RPCFormContract(ctx, t, renterKey, renterTxnSet)
		if err != nil {
			return err
		}
		return
	})
	if jc.Check("couldn't form contract", err) != nil {
		return
	}

	// broadcast the transaction set
	err = w.bus.BroadcastTransaction(ctx, txnSet)
	if err != nil && !isErrDuplicateTransactionSet(err) {
		w.logger.Errorf("failed to broadcast formation txn set: %v", err)
	}

	jc.Encode(api.RHPFormResponse{
		ContractID:     contract.ID(),
		Contract:       contract,
		TransactionSet: txnSet,
	})
}

func (w *worker) rhpBroadcastHandler(jc jape.Context) {
	ctx := jc.Request.Context()

	// decode the fcid
	var fcid types.FileContractID
	if jc.DecodeParam("id", &fcid) != nil {
		return
	}

	// Acquire lock before fetching revision.
	unlocker, err := w.acquireContractLock(ctx, fcid, lockingPriorityActiveContractRevision)
	if jc.Check("could not acquire revision lock", err) != nil {
		return
	}
	defer unlocker.Release(ctx)

	// Fetch contract from bus.
	c, err := w.bus.Contract(ctx, fcid)
	if jc.Check("could not get contract", err) != nil {
		return
	}
	rk := w.deriveRenterKey(c.HostKey)

	rev, err := w.FetchSignedRevision(ctx, c.HostIP, c.HostKey, rk, fcid, time.Minute)
	if jc.Check("could not fetch revision", err) != nil {
		return
	}

	// Fetch satellite config.
	cfg, err := satellite.StaticSatellite.Config()
	if jc.Check("could not fetch satellite config", err) != nil {
		return
	}

	// If enabled, send to the satellite instead of broadcasting.
	if cfg.Enabled {
		err := satellite.StaticSatellite.UpdateRevision(ctx, rev, api.ContractSpending{})
		jc.Check("failed to send revision to the satellite", err)
		return
	}

	// Create txn with revision.
	txn := types.Transaction{
		FileContractRevisions: []types.FileContractRevision{rev.Revision},
		Signatures:            rev.Signatures[:],
	}
	// Fund the txn. We pass 0 here since we only need the wallet to fund
	// the fee.
	toSign, parents, err := w.bus.WalletFund(ctx, &txn, types.ZeroCurrency, true)
	if jc.Check("failed to fund transaction", err) != nil {
		return
	}
	// Sign the txn.
	err = w.bus.WalletSign(ctx, &txn, toSign, types.CoveredFields{
		WholeTransaction: true,
	})
	if jc.Check("failed to sign transaction", err) != nil {
		_ = w.bus.WalletDiscard(ctx, txn)
		return
	}
	// Broadcast the txn.
	txnSet := append(parents, txn)
	err = w.bus.BroadcastTransaction(ctx, txnSet)
	if jc.Check("failed to broadcast transaction", err) != nil {
		_ = w.bus.WalletDiscard(ctx, txn)
		return
	}
}

func (w *worker) rhpPruneContractHandlerPOST(jc jape.Context) {
	ctx := jc.Request.Context()

	// decode fcid
	var fcid types.FileContractID
	if jc.DecodeParam("id", &fcid) != nil {
		return
	}

	// decode timeout
	var pcr api.RHPPruneContractRequest
	if jc.Decode(&pcr) != nil {
		return
	}

	// apply timeout
	if pcr.Timeout > 0 {
		var cancel context.CancelFunc
		ctx, cancel = context.WithTimeout(ctx, time.Duration(pcr.Timeout))
		defer cancel()
	}

	// fetch the contract from the bus
	contract, err := w.bus.Contract(ctx, fcid)
	if errors.Is(err, api.ErrContractNotFound) {
		jc.Error(err, http.StatusNotFound)
		return
	} else if jc.Check("couldn't fetch contract", err) != nil {
		return
	}

	// return early if there's no data to prune
	size, err := w.bus.ContractSize(ctx, fcid)
	if jc.Check("couldn't fetch contract size", err) != nil {
		return
	} else if size.Prunable == 0 {
		jc.Encode(api.RHPPruneContractResponse{})
		return
	}

	// fetch gouging params
	gp, err := w.bus.GougingParams(ctx)
	if jc.Check("could not fetch gouging parameters", err) != nil {
		return
	}

	// attach gouging checker
	ctx = WithGougingChecker(ctx, w.bus, gp)

	// prune the contract
	pruned, remaining, err := w.PruneContract(ctx, contract.HostIP, contract.HostKey, fcid, contract.RevisionNumber)
	if err != nil && !errors.Is(err, ErrNoSectorsToPrune) && pruned == 0 {
		err = fmt.Errorf("failed to prune contract %v; %w", fcid, err)
		jc.Error(err, http.StatusInternalServerError)
		return
	}

	res := api.RHPPruneContractResponse{
		Pruned:    pruned,
		Remaining: remaining,
	}
	if err != nil {
		res.Error = err.Error()
	}
	jc.Encode(res)
}

func (w *worker) rhpContractRootsHandlerGET(jc jape.Context) {
	ctx := jc.Request.Context()

	// decode fcid
	var id types.FileContractID
	if jc.DecodeParam("id", &id) != nil {
		return
	}

	// fetch the contract from the bus
	c, err := w.bus.Contract(ctx, id)
	if errors.Is(err, api.ErrContractNotFound) {
		jc.Error(err, http.StatusNotFound)
		return
	} else if jc.Check("couldn't fetch contract", err) != nil {
		return
	}

	// fetch gouging params
	gp, err := w.bus.GougingParams(ctx)
	if jc.Check("couldn't fetch gouging parameters from bus", err) != nil {
		return
	}

	// attach gouging checker to the context
	ctx = WithGougingChecker(ctx, w.bus, gp)

	// fetch the roots from the host
	roots, err := w.FetchContractRoots(ctx, c.HostIP, c.HostKey, id, c.RevisionNumber)
	if jc.Check("couldn't fetch contract roots from host", err) == nil {
		jc.Encode(roots)
	}
}

func (w *worker) rhpRenewHandler(jc jape.Context) {
	ctx := jc.Request.Context()

	// decode request
	var rrr api.RHPRenewRequest
	if jc.Decode(&rrr) != nil {
		return
	}

	// check renter funds is not zero
	if rrr.RenterFunds.IsZero() {
		http.Error(jc.ResponseWriter, "RenterFunds can not be zero", http.StatusBadRequest)
		return
	}

	// attach gouging checker
	gp, err := w.bus.GougingParams(ctx)
	if jc.Check("could not get gouging parameters", err) != nil {
		return
	}
	cs, err := w.bus.ConsensusState(ctx)
	if jc.Check("could not get consensus state", err) != nil {
		return
	}
	ctx = WithGougingChecker(ctx, w.bus, gp)

	// renew the contract
	var renewed rhpv2.ContractRevision
	var txnSet []types.Transaction
	var contractPrice types.Currency
	if jc.Check("couldn't renew contract", w.withRevision(ctx, defaultRevisionFetchTimeout, rrr.ContractID, rrr.HostKey, rrr.SiamuxAddr, lockingPriorityRenew, cs.BlockHeight, func(_ types.FileContractRevision) (err error) {
		h := w.Host(rrr.HostKey, rrr.ContractID, rrr.SiamuxAddr)
		renewed, txnSet, contractPrice, err = h.RenewContract(ctx, rrr)
		return err
	})) != nil {
		return
	}

	// broadcast the transaction set
	err = w.bus.BroadcastTransaction(ctx, txnSet)
	if err != nil && !isErrDuplicateTransactionSet(err) {
		w.logger.Errorf("failed to broadcast renewal txn set: %v", err)
	}

	// send the response
	jc.Encode(api.RHPRenewResponse{
		ContractID:     renewed.ID(),
		Contract:       renewed,
		ContractPrice:  contractPrice,
		TransactionSet: txnSet,
	})
}

func (w *worker) rhpFundHandler(jc jape.Context) {
	ctx := jc.Request.Context()

	// decode request
	var rfr api.RHPFundRequest
	if jc.Decode(&rfr) != nil {
		return
	}

	// attach gouging checker
	gp, err := w.bus.GougingParams(ctx)
	if jc.Check("could not get gouging parameters", err) != nil {
		return
	}
	ctx = WithGougingChecker(ctx, w.bus, gp)

	// fund the account
	jc.Check("couldn't fund account", w.withRevision(ctx, defaultRevisionFetchTimeout, rfr.ContractID, rfr.HostKey, rfr.SiamuxAddr, lockingPriorityFunding, gp.ConsensusState.BlockHeight, func(rev types.FileContractRevision) (err error) {
		h := w.Host(rfr.HostKey, rev.ParentID, rfr.SiamuxAddr)
		err = h.FundAccount(ctx, rfr.Balance, &rev)
		if isBalanceMaxExceeded(err) {
			// sync the account
			err = h.SyncAccount(ctx, &rev)
			if err != nil {
				w.logger.Debugf(fmt.Sprintf("failed to sync account: %v", err), "host", rfr.HostKey)
				return
			}

			// try funding the account again
			err = h.FundAccount(ctx, rfr.Balance, &rev)
			if err != nil {
				w.logger.Errorw(fmt.Sprintf("failed to fund account after syncing: %v", err), "host", rfr.HostKey, "balance", rfr.Balance)
			}
		}
		return
	}))
}

func (w *worker) rhpSyncHandler(jc jape.Context) {
	ctx := jc.Request.Context()

	// decode the request
	var rsr api.RHPSyncRequest
	if jc.Decode(&rsr) != nil {
		return
	}

	// fetch gouging params
	up, err := w.bus.UploadParams(ctx)
	if jc.Check("couldn't fetch upload parameters from bus", err) != nil {
		return
	}

	// attach gouging checker to the context
	ctx = WithGougingChecker(ctx, w.bus, up.GougingParams)

	// sync the account
	h := w.Host(rsr.HostKey, rsr.ContractID, rsr.SiamuxAddr)
	jc.Check("couldn't sync account", w.withRevision(ctx, defaultRevisionFetchTimeout, rsr.ContractID, rsr.HostKey, rsr.SiamuxAddr, lockingPrioritySyncing, up.CurrentHeight, func(rev types.FileContractRevision) error {
		return h.SyncAccount(ctx, &rev)
	}))
}

func (w *worker) slabMigrateHandler(jc jape.Context) {
	ctx := jc.Request.Context()

	// decode the slab
	var slab object.Slab
	if jc.Decode(&slab) != nil {
		return
	}

	// fetch the upload parameters
	up, err := w.bus.UploadParams(ctx)
	if jc.Check("couldn't fetch upload parameters from bus", err) != nil {
		return
	}

	// NOTE: migrations do not use the default contract set but instead require
	// the user to specify the contract set through the query string parameter,
	// this to avoid accidentally migration to the default set if the autopilot
	// configuration is missing a contract set
	up.ContractSet = ""

	// decode the contract set from the query string
	var contractset string
	if jc.DecodeForm("contractset", &contractset) != nil {
		return
	} else if contractset != "" {
		up.ContractSet = contractset
	}

	// cancel the migration if no contract set is specified
	if up.ContractSet == "" {
		jc.Error(fmt.Errorf("migrations require the contract set to be passed as a query string parameter; %w", api.ErrContractSetNotSpecified), http.StatusBadRequest)
		return
	}

	// cancel the upload if consensus is not synced
	if !up.ConsensusState.Synced {
		w.logger.Errorf("migration cancelled, err: %v", api.ErrConsensusNotSynced)
		jc.Error(api.ErrConsensusNotSynced, http.StatusServiceUnavailable)
		return
	}

	// attach gouging checker to the context
	ctx = WithGougingChecker(ctx, w.bus, up.GougingParams)

	// fetch all contracts
	dlContracts, err := w.bus.Contracts(ctx)
	if jc.Check("couldn't fetch contracts from bus", err) != nil {
		return
	}

	// fetch upload contracts
	ulContracts, err := w.bus.ContractSetContracts(ctx, up.ContractSet)
	if jc.Check("couldn't fetch contracts from bus", err) != nil {
		return
	}

	// migrate the slab
	numShardsMigrated, surchargeApplied, err := w.migrate(ctx, &slab, up.ContractSet, dlContracts, ulContracts, up.CurrentHeight)
	if err != nil {
		jc.Encode(api.MigrateSlabResponse{
			NumShardsMigrated: numShardsMigrated,
			SurchargeApplied:  surchargeApplied,
			Error:             err.Error(),
		})
		return
	}

	jc.Encode(api.MigrateSlabResponse{
		NumShardsMigrated: numShardsMigrated,
		SurchargeApplied:  surchargeApplied,
	})

	// send the new slab to the satellite if the user has opted in
	cfg, err := satellite.StaticSatellite.Config()
	if err != nil {
		return
	}
	if cfg.Enabled {
		rs, err := satellite.StaticSatellite.GetSettings(ctx)
		if err != nil {
			return
		}
		if rs.BackupFileMetadata {
			satellite.StaticSatellite.UpdateSlab(ctx, slab, false)
		}
	}
}

func (w *worker) downloadsStatsHandlerGET(jc jape.Context) {
	stats := w.downloadManager.Stats()

	// prepare downloaders stats
	var healthy uint64
	var dss []api.DownloaderStats
	for hk, stat := range stats.downloaders {
		if stat.healthy {
			healthy++
		}
		dss = append(dss, api.DownloaderStats{
			HostKey:                    hk,
			AvgSectorDownloadSpeedMBPS: stat.avgSpeedMBPS,
			NumDownloads:               stat.numDownloads,
		})
	}
	sort.SliceStable(dss, func(i, j int) bool {
		return dss[i].AvgSectorDownloadSpeedMBPS > dss[j].AvgSectorDownloadSpeedMBPS
	})

	// encode response
	jc.Encode(api.DownloadStatsResponse{
		AvgDownloadSpeedMBPS: math.Ceil(stats.avgDownloadSpeedMBPS*100) / 100,
		AvgOverdrivePct:      math.Floor(stats.avgOverdrivePct*100*100) / 100,
		HealthyDownloaders:   healthy,
		NumDownloaders:       uint64(len(stats.downloaders)),
		DownloadersStats:     dss,
	})
}

func (w *worker) uploadsStatsHandlerGET(jc jape.Context) {
	stats := w.uploadManager.Stats()

	// prepare upload stats
	var uss []api.UploaderStats
	for hk, mbps := range stats.uploadSpeedsMBPS {
		uss = append(uss, api.UploaderStats{
			HostKey:                  hk,
			AvgSectorUploadSpeedMBPS: mbps,
		})
	}
	sort.SliceStable(uss, func(i, j int) bool {
		return uss[i].AvgSectorUploadSpeedMBPS > uss[j].AvgSectorUploadSpeedMBPS
	})

	// encode response
	jc.Encode(api.UploadStatsResponse{
		AvgSlabUploadSpeedMBPS: math.Ceil(stats.avgSlabUploadSpeedMBPS*100) / 100,
		AvgOverdrivePct:        math.Floor(stats.avgOverdrivePct*100*100) / 100,
		HealthyUploaders:       stats.healthyUploaders,
		NumUploaders:           stats.numUploaders,
		UploadersStats:         uss,
	})
}

func (w *worker) objectsHandlerGET(jc jape.Context) {
	jc.Custom(nil, []api.ObjectMetadata{})

	ctx := jc.Request.Context()

	bucket := api.DefaultBucketName
	if jc.DecodeForm("bucket", &bucket) != nil {
		return
	}
	var prefix string
	if jc.DecodeForm("prefix", &prefix) != nil {
		return
	}
	var marker string
	if jc.DecodeForm("marker", &marker) != nil {
		return
	}
	var off int
	if jc.DecodeForm("offset", &off) != nil {
		return
	}
	limit := -1
	if jc.DecodeForm("limit", &limit) != nil {
		return
	}

	opts := api.GetObjectOptions{
		Prefix: prefix,
		Marker: marker,
		Offset: off,
		Limit:  limit,
	}

	path := jc.PathParam("path")
	res, err := w.bus.Object(ctx, bucket, path, opts)
	if err != nil && strings.Contains(err.Error(), api.ErrObjectNotFound.Error()) {
		jc.Error(err, http.StatusNotFound)
		return
	} else if jc.Check("couldn't get object or entries", err) != nil {
		return
	}
	if path == "" || strings.HasSuffix(path, "/") {
		jc.Encode(res.Entries)
		return
	}

	// return early if the object is empty
	if len(res.Object.Slabs) == 0 {
		return
	}

	// fetch gouging params
	gp, err := w.bus.GougingParams(ctx)
	if jc.Check("couldn't fetch gouging parameters from bus", err) != nil {
		return
	}

	// fetch all contracts
	contracts, err := w.bus.Contracts(ctx)
	if err != nil {
		jc.Error(err, http.StatusInternalServerError)
		return
	}

	// check if the object is encrypted
	or, _ := satellite.StaticSatellite.GetObject(bucket, path)

	// create a download function
	downloadFn := func(wr io.Writer, offset, length int64) (err error) {
		ctx = WithGougingChecker(ctx, w.bus, gp)
<<<<<<< HEAD
		err = w.downloadManager.DownloadObject(ctx, wr, res.Object.Object, or.Parts, uint64(offset), uint64(length), contracts)
		if err != nil && !errors.Is(err, errDownloadManagerStopped) {
=======
		err = w.downloadManager.DownloadObject(ctx, wr, res.Object.Object, uint64(offset), uint64(length), contracts)
		if err != nil && !(errors.Is(err, errDownloadManagerStopped) ||
			errors.Is(err, errNotEnoughContracts) ||
			errors.Is(err, context.Canceled)) {
			w.logger.Error(err)
>>>>>>> 7407235e
			w.registerAlert(newDownloadFailedAlert(bucket, path, prefix, marker, offset, length, int64(len(contracts)), err))
		}
		return
	}

	// serve the content
	status, err := serveContent(jc.ResponseWriter, jc.Request, *res.Object, downloadFn)
	if errors.Is(err, http_range.ErrInvalid) || errors.Is(err, errMultiRangeNotSupported) {
		jc.Error(err, http.StatusBadRequest)
	} else if errors.Is(err, http_range.ErrNoOverlap) {
		jc.Error(err, http.StatusRequestedRangeNotSatisfiable)
	} else if err != nil {
		jc.Error(err, status)
	}
}

func (w *worker) objectsHandlerPUT(jc jape.Context) {
	jc.Custom((*[]byte)(nil), nil)
	ctx := jc.Request.Context()

	// grab the path
	path := jc.PathParam("path")

	// fetch the upload parameters
	up, err := w.bus.UploadParams(ctx)
	if jc.Check("couldn't fetch upload parameters from bus", err) != nil {
		return
	}

	// decode the contract set from the query string
	var contractset string
	if jc.DecodeForm("contractset", &contractset) != nil {
		return
	} else if contractset != "" {
		up.ContractSet = contractset
	}

	// decode the mimetype from the query string
	var mimeType string
	if jc.DecodeForm("mimetype", &mimeType) != nil {
		return
	}

	// decode the bucket from the query string
	bucket := api.DefaultBucketName
	if jc.DecodeForm("bucket", &bucket) != nil {
		return
	}

	// return early if the bucket does not exist
	_, err = w.bus.Bucket(ctx, bucket)
	if err != nil && strings.Contains(err.Error(), api.ErrBucketNotFound.Error()) {
		jc.Error(fmt.Errorf("bucket '%s' not found; %w", bucket, err), http.StatusNotFound)
		return
	}

	// fetch the satellite settings
	settings, err := satellite.StaticSatellite.GetSettings(ctx)
	if jc.Check("couldn't fetch satellite settings", err) != nil {
		return
	}
	if settings.ProxyUploads {
		jc.Check("couldn't upload object", satellite.UploadObject(jc.Request.Body, bucket, jc.PathParam("path"), mimeType))
		if !strings.HasSuffix(jc.PathParam("path"), "/") {
			return
		}
	}

	// cancel the upload if no contract set is specified
	if up.ContractSet == "" {
		jc.Error(api.ErrContractSetNotSpecified, http.StatusBadRequest)
		return
	}

	// cancel the upload if consensus is not synced
	if !up.ConsensusState.Synced {
		w.logger.Errorf("upload cancelled, err: %v", api.ErrConsensusNotSynced)
		jc.Error(api.ErrConsensusNotSynced, http.StatusServiceUnavailable)
		return
	}

	// allow overriding the redundancy settings
	rs := up.RedundancySettings
	if jc.DecodeForm("minshards", &rs.MinShards) != nil {
		return
	}
	if jc.DecodeForm("totalshards", &rs.TotalShards) != nil {
		return
	}
	if jc.Check("invalid redundancy settings", rs.Validate()) != nil {
		return
	}

	// build options
	opts := []UploadOption{
		WithBlockHeight(up.CurrentHeight),
		WithContractSet(up.ContractSet),
		WithMimeType(mimeType),
		WithPacking(up.UploadPacking),
		WithRedundancySettings(up.RedundancySettings),
	}

	// attach gouging checker to the context
	ctx = WithGougingChecker(ctx, w.bus, up.GougingParams)

	// fetch contracts
	contracts, err := w.bus.ContractSetContracts(ctx, up.ContractSet)
	if jc.Check("couldn't fetch contracts from bus", err) != nil {
		return
	}

	// upload the object
	params := defaultParameters(bucket, path)
	eTag, err := w.upload(ctx, jc.Request.Body, contracts, params, opts...)
	if err := jc.Check("couldn't upload object", err); err != nil {
		if err != nil && !(errors.Is(err, errWorkerShutDown) ||
			errors.Is(err, errNotEnoughContracts) ||
			errors.Is(err, context.Canceled)) {
			w.logger.Error(err)
			w.registerAlert(newUploadFailedAlert(bucket, path, up.ContractSet, mimeType, rs.MinShards, rs.TotalShards, len(contracts), up.UploadPacking, false, err))
		}
		return
	}

	// set etag header
	jc.ResponseWriter.Header().Set("ETag", api.FormatETag(eTag))
}

func (w *worker) multipartUploadHandlerPUT(jc jape.Context) {
	jc.Custom((*[]byte)(nil), nil)
	ctx := jc.Request.Context()

	// grab the path
	path := jc.PathParam("path")

	// fetch the upload parameters
	up, err := w.bus.UploadParams(ctx)
	if jc.Check("couldn't fetch upload parameters from bus", err) != nil {
		return
	}

	// attach gouging checker to the context
	ctx = WithGougingChecker(ctx, w.bus, up.GougingParams)

	// cancel the upload if no contract set is specified
	if up.ContractSet == "" {
		jc.Error(api.ErrContractSetNotSpecified, http.StatusBadRequest)
		return
	}

	// cancel the upload if consensus is not synced
	if !up.ConsensusState.Synced {
		w.logger.Errorf("upload cancelled, err: %v", api.ErrConsensusNotSynced)
		jc.Error(api.ErrConsensusNotSynced, http.StatusServiceUnavailable)
		return
	}

	// decode the contract set from the query string
	var contractset string
	if jc.DecodeForm("contractset", &contractset) != nil {
		return
	} else if contractset != "" {
		up.ContractSet = contractset
	}

	// decode the bucket from the query string
	bucket := api.DefaultBucketName
	if jc.DecodeForm("bucket", &bucket) != nil {
		return
	}

	// return early if the bucket does not exist
	_, err = w.bus.Bucket(ctx, bucket)
	if err != nil && strings.Contains(err.Error(), api.ErrBucketNotFound.Error()) {
		jc.Error(fmt.Errorf("bucket '%s' not found; %w", bucket, err), http.StatusNotFound)
		return
	}

	// decode the upload id
	var uploadID string
	if jc.DecodeForm("uploadid", &uploadID) != nil {
		return
	} else if uploadID == "" {
		jc.Error(errors.New("upload id not specified"), http.StatusBadRequest)
		return
	}

	// decode the part number
	var partNumber int
	if jc.DecodeForm("partnumber", &partNumber) != nil {
		return
	}

	// allow overriding the redundancy settings
	rs := up.RedundancySettings
	if jc.DecodeForm("minshards", &rs.MinShards) != nil {
		return
	}
	if jc.DecodeForm("totalshards", &rs.TotalShards) != nil {
		return
	}
	if jc.Check("invalid redundancy settings", rs.Validate()) != nil {
		return
	}

	// make sure only one of the following is set
	var disablePreshardingEncryption bool
	if jc.DecodeForm("disablepreshardingencryption", &disablePreshardingEncryption) != nil {
		return
	}
	if !disablePreshardingEncryption && jc.Request.FormValue("offset") == "" {
		jc.Error(errors.New("if presharding encryption isn't disabled, the offset needs to be set"), http.StatusBadRequest)
		return
	}
	var offset int
	if jc.DecodeForm("offset", &offset) != nil {
		return
	} else if offset < 0 {
		jc.Error(errors.New("offset must be positive"), http.StatusBadRequest)
		return
	}

	cfg, err := satellite.StaticSatellite.Config()
	if jc.Check("couldn't fetch satellite config", err) != nil {
		return
	}
	if cfg.Enabled {
		ctx := jc.Request.Context()
		rs, err := satellite.StaticSatellite.GetSettings(ctx)
		if jc.Check("couldn't retrieve renter settings", err) != nil {
			return
		}
		if rs.ProxyUploads {
			jc.Check("couldn't upload part", satellite.UploadPart(jc.Request.Body, uploadID, partNumber))
			return
		}
	}

	// built options
	opts := []UploadOption{
		WithBlockHeight(up.CurrentHeight),
		WithContractSet(up.ContractSet),
		WithPacking(up.UploadPacking),
		WithRedundancySettings(up.RedundancySettings),
	}
	if disablePreshardingEncryption {
		opts = append(opts, WithCustomKey(object.NoOpKey))
	} else {
		upload, err := w.bus.MultipartUpload(ctx, uploadID)
		if err != nil {
			jc.Error(err, http.StatusBadRequest)
			return
		}
		opts = append(opts, WithCustomEncryptionOffset(uint64(offset)))
		opts = append(opts, WithCustomKey(upload.Key))
	}

	// attach gouging checker to the context
	ctx = WithGougingChecker(ctx, w.bus, up.GougingParams)

	// fetch contracts
	contracts, err := w.bus.ContractSetContracts(ctx, up.ContractSet)
	if jc.Check("couldn't fetch contracts from bus", err) != nil {
		return
	}

	// upload the multipart
	params := multipartParameters(bucket, path, uploadID, partNumber)
	eTag, err := w.upload(ctx, jc.Request.Body, contracts, params, opts...)
	if jc.Check("couldn't upload object", err) != nil {
		if err != nil && !(errors.Is(err, errWorkerShutDown) ||
			errors.Is(err, errNotEnoughContracts) ||
			errors.Is(err, context.Canceled)) {
			w.logger.Error(err)
			w.registerAlert(newUploadFailedAlert(bucket, path, up.ContractSet, "", rs.MinShards, rs.TotalShards, len(contracts), up.UploadPacking, true, err))
		}
		return
	}

	// set etag header
	jc.ResponseWriter.Header().Set("ETag", api.FormatETag(eTag))
}

func (w *worker) objectsHandlerDELETE(jc jape.Context) {
	var batch bool
	if jc.DecodeForm("batch", &batch) != nil {
		return
	}
	var bucket string
	if jc.DecodeForm("bucket", &bucket) != nil {
		return
	}
	err := w.bus.DeleteObject(jc.Request.Context(), bucket, jc.PathParam("path"), api.DeleteObjectOptions{Batch: batch})
	if err != nil && strings.Contains(err.Error(), api.ErrObjectNotFound.Error()) {
		jc.Error(err, http.StatusNotFound)
		return
	}
	jc.Check("couldn't delete object", err)
}

func (w *worker) rhpContractsHandlerGET(jc jape.Context) {
	ctx := jc.Request.Context()

	// fetch contracts
	busContracts, err := w.bus.Contracts(ctx)
	if jc.Check("failed to fetch contracts from bus", err) != nil {
		return
	}
	if len(busContracts) == 0 {
		jc.Encode(api.ContractsResponse{Contracts: nil})
		return
	}

	var hosttimeout time.Duration
	if jc.DecodeForm("hosttimeout", (*api.DurationMS)(&hosttimeout)) != nil {
		return
	}

	gp, err := w.bus.GougingParams(ctx)
	if jc.Check("could not get gouging parameters", err) != nil {
		return
	}
	ctx = WithGougingChecker(ctx, w.bus, gp)

	contracts, errs := w.fetchContracts(ctx, busContracts, hosttimeout, gp.ConsensusState.BlockHeight)
	resp := api.ContractsResponse{Contracts: contracts}
	if errs != nil {
		resp.Error = errs.Error()
	}
	jc.Encode(resp)
}

func (w *worker) idHandlerGET(jc jape.Context) {
	jc.Encode(w.id)
}

func (w *worker) memoryGET(jc jape.Context) {
	jc.Encode(api.MemoryResponse{
		Download: w.downloadManager.mm.Status(),
		Upload:   w.uploadManager.mm.Status(),
	})
}

func (w *worker) accountHandlerGET(jc jape.Context) {
	var hostKey types.PublicKey
	if jc.DecodeParam("hostkey", &hostKey) != nil {
		return
	}
	account := rhpv3.Account(w.accounts.deriveAccountKey(hostKey).PublicKey())
	jc.Encode(account)
}

func (w *worker) stateHandlerGET(jc jape.Context) {
	jc.Encode(api.WorkerStateResponse{
		ID:        w.id,
		StartTime: api.TimeRFC3339(w.startTime),
		BuildState: api.BuildState{
			Network:   build.NetworkName(),
			Version:   build.Version(),
			Commit:    build.Commit(),
			OS:        runtime.GOOS,
			BuildTime: api.TimeRFC3339(build.BuildTime()),
		},
	})
}

// New returns an HTTP handler that serves the worker API.
func New(masterKey [32]byte, id string, b Bus, contractLockingDuration, busFlushInterval, downloadOverdriveTimeout, uploadOverdriveTimeout time.Duration, downloadMaxOverdrive, downloadMaxMemory, uploadMaxMemory, uploadMaxOverdrive uint64, allowPrivateIPs bool, l *zap.Logger) (*worker, error) {
	if contractLockingDuration == 0 {
		return nil, errors.New("contract lock duration must be positive")
	}
	if busFlushInterval == 0 {
		return nil, errors.New("bus flush interval must be positive")
	}
	if downloadOverdriveTimeout == 0 {
		return nil, errors.New("download overdrive timeout must be positive")
	}
	if uploadOverdriveTimeout == 0 {
		return nil, errors.New("upload overdrive timeout must be positive")
	}
	if downloadMaxMemory == 0 {
		return nil, errors.New("downloadMaxMemory cannot be 0")
	}
	if uploadMaxMemory == 0 {
		return nil, errors.New("uploadMaxMemory cannot be 0")
	}

	ctx, cancel := context.WithCancel(context.Background())
	w := &worker{
		alerts:                  alerts.WithOrigin(b, fmt.Sprintf("worker.%s", id)),
		allowPrivateIPs:         allowPrivateIPs,
		contractLockingDuration: contractLockingDuration,
		id:                      id,
		bus:                     b,
		masterKey:               masterKey,
		busFlushInterval:        busFlushInterval,
		logger:                  l.Sugar().Named("worker").Named(id),
		startTime:               time.Now(),
		uploadingPackedSlabs:    make(map[string]bool),
		shutdownCtx:             ctx,
		shutdownCtxCancel:       cancel,
	}
	w.initAccounts(b)
	w.initContractSpendingRecorder()
	w.initDownloadManager(downloadMaxMemory, downloadMaxOverdrive, downloadOverdriveTimeout, l.Sugar().Named("downloadmanager"))
	w.initPriceTables()
	w.initTransportPool()
	w.initUploadManager(uploadMaxMemory, uploadMaxOverdrive, uploadOverdriveTimeout, l.Sugar().Named("uploadmanager"))
	return w, nil
}

// Handler returns an HTTP handler that serves the worker API.
func (w *worker) Handler() http.Handler {
	return jape.Mux(tracing.TracingMiddleware("worker", interactionMiddleware(w, map[string]jape.Handler{
		"GET    /account/:hostkey": w.accountHandlerGET,
		"GET    /id":               w.idHandlerGET,

		"GET /memory": w.memoryGET,

		"GET    /rhp/contracts":              w.rhpContractsHandlerGET,
		"POST   /rhp/contract/:id/broadcast": w.rhpBroadcastHandler,
		"POST   /rhp/contract/:id/prune":     w.rhpPruneContractHandlerPOST,
		"GET    /rhp/contract/:id/roots":     w.rhpContractRootsHandlerGET,
		"POST   /rhp/scan":                   w.rhpScanHandler,
		"POST   /rhp/form":                   w.rhpFormHandler,
		"POST   /rhp/renew":                  w.rhpRenewHandler,
		"POST   /rhp/fund":                   w.rhpFundHandler,
		"POST   /rhp/sync":                   w.rhpSyncHandler,
		"POST   /rhp/pricetable":             w.rhpPriceTableHandler,

		"GET    /stats/downloads": w.downloadsStatsHandlerGET,
		"GET    /stats/uploads":   w.uploadsStatsHandlerGET,
		"POST   /slab/migrate":    w.slabMigrateHandler,

		"GET    /objects/*path": w.objectsHandlerGET,
		"PUT    /objects/*path": w.objectsHandlerPUT,
		"DELETE /objects/*path": w.objectsHandlerDELETE,

		"PUT    /multipart/*path": w.multipartUploadHandlerPUT,

		"GET    /state": w.stateHandlerGET,
	})))
}

// Shutdown shuts down the worker.
func (w *worker) Shutdown(_ context.Context) error {
	w.shutdownCtxCancel()

	w.interactionsMu.Lock()
	if w.interactionsFlushTimer != nil {
		w.interactionsFlushTimer.Stop()
		w.flushInteractions()
	}
	w.interactionsMu.Unlock()

	// Stop contract spending recorder.
	w.contractSpendingRecorder.Stop()

	// Stop the downloader.
	w.downloadManager.Stop()

	// Stop the uploader.
	w.uploadManager.Stop()
	return nil
}

func (w *worker) scanHost(ctx context.Context, hostKey types.PublicKey, hostIP string) (settings rhpv2.HostSettings, pt rhpv3.HostPriceTable, elapsed time.Duration, err error) {
	// record host scan
	defer func() {
		InteractionRecorderFromContext(ctx).RecordHostScan(hostdb.HostScan{
			HostKey:    hostKey,
			Success:    isSuccessfulInteraction(err),
			Timestamp:  time.Now(),
			Settings:   settings,
			PriceTable: pt,
		})
	}()

	// resolve hostIP. We don't want to scan hosts on private networks.
	if !w.allowPrivateIPs {
		host, _, err := net.SplitHostPort(hostIP)
		if err != nil {
			return rhpv2.HostSettings{}, rhpv3.HostPriceTable{}, 0, err
		}
		addrs, err := (&net.Resolver{}).LookupIPAddr(ctx, host)
		if err != nil {
			return rhpv2.HostSettings{}, rhpv3.HostPriceTable{}, 0, err
		}
		for _, addr := range addrs {
			if isPrivateIP(addr.IP) {
				return rhpv2.HostSettings{}, rhpv3.HostPriceTable{}, 0, errors.New("host is on a private network")
			}
		}
	}

	// fetch the host settings
	start := time.Now()
	err = w.withTransportV2(ctx, hostKey, hostIP, func(t *rhpv2.Transport) (err error) {
		if settings, err = RPCSettings(ctx, t); err == nil {
			// NOTE: we overwrite the NetAddress with the host address here since we
			// just used it to dial the host we know it's valid
			settings.NetAddress = hostIP
		}
		return err
	})
	elapsed = time.Since(start)

	// fetch the host pricetable
	if err == nil {
		err = w.transportPoolV3.withTransportV3(ctx, hostKey, settings.SiamuxAddr(), func(ctx context.Context, t *transportV3) error {
			if hpt, err := RPCPriceTable(ctx, t, func(pt rhpv3.HostPriceTable) (rhpv3.PaymentMethod, error) { return nil, nil }); err != nil {
				return err
			} else {
				pt = hpt.HostPriceTable
				return nil
			}
		})
	}
	return
}

func discardTxnOnErr(ctx context.Context, bus Bus, l *zap.SugaredLogger, txn types.Transaction, errContext string, err *error) {
	if *err == nil {
		return
	}
	_, span := tracing.Tracer.Start(ctx, "discardTxn")
	defer span.End()
	// Attach the span to a new context derived from the background context.
	timeoutCtx, cancel := context.WithTimeout(context.Background(), 10*time.Second)
	defer cancel()
	timeoutCtx = trace.ContextWithSpan(timeoutCtx, span)
	if err := bus.WalletDiscard(timeoutCtx, txn); err != nil {
		l.Errorf("%v: failed to discard txn: %v", err)
	}
}

func isErrDuplicateTransactionSet(err error) bool {
	return err != nil && strings.Contains(err.Error(), modules.ErrDuplicateTransactionSet.Error())
}<|MERGE_RESOLUTION|>--- conflicted
+++ resolved
@@ -958,16 +958,11 @@
 	// create a download function
 	downloadFn := func(wr io.Writer, offset, length int64) (err error) {
 		ctx = WithGougingChecker(ctx, w.bus, gp)
-<<<<<<< HEAD
 		err = w.downloadManager.DownloadObject(ctx, wr, res.Object.Object, or.Parts, uint64(offset), uint64(length), contracts)
-		if err != nil && !errors.Is(err, errDownloadManagerStopped) {
-=======
-		err = w.downloadManager.DownloadObject(ctx, wr, res.Object.Object, uint64(offset), uint64(length), contracts)
 		if err != nil && !(errors.Is(err, errDownloadManagerStopped) ||
 			errors.Is(err, errNotEnoughContracts) ||
 			errors.Is(err, context.Canceled)) {
 			w.logger.Error(err)
->>>>>>> 7407235e
 			w.registerAlert(newDownloadFailedAlert(bucket, path, prefix, marker, offset, length, int64(len(contracts)), err))
 		}
 		return
