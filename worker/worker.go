package worker

import (
	"context"
	"encoding/json"
	"errors"
	"fmt"
	"math/big"
	"mime"
	"net"
	"net/http"
	"path/filepath"
	"sort"
	"strconv"
	"strings"
	"sync"
	"time"

	"github.com/gotd/contrib/http_range"
	"go.opentelemetry.io/otel/trace"
	rhpv2 "go.sia.tech/core/rhp/v2"
	rhpv3 "go.sia.tech/core/rhp/v3"
	"go.sia.tech/core/types"
	"go.sia.tech/jape"
	"go.sia.tech/renterd/api"
	"go.sia.tech/renterd/hostdb"
	"go.sia.tech/renterd/metrics"
	"go.sia.tech/renterd/object"
	"go.sia.tech/renterd/tracing"
	"go.sia.tech/siad/modules"
	"go.uber.org/zap"
	"golang.org/x/crypto/blake2b"
)

const (
	defaultRevisionFetchTimeout = 30 * time.Second

	lockingPriorityActiveContractRevision = 100 // highest
	lockingPriorityRenew                  = 80
	lockingPriorityPriceTable             = 60
	lockingPriorityFunding                = 40
	lockingPrioritySyncing                = 20
	lockingPriorityUpload                 = 1 // lowest

	queryStringParamContractSet = "contractset"
	queryStringParamMinShards   = "minshards"
	queryStringParamTotalShards = "totalshards"
)

// rangedResponseWriter is a wrapper around http.ResponseWriter. The difference
// to the standard http.ResponseWriter is that it allows for overriding the
// default status code that is sent upon the first call to Write with a custom
// one.
type rangedResponseWriter struct {
	rw                http.ResponseWriter
	defaultStatusCode int
	headerWritten     bool
}

func (rw *rangedResponseWriter) Write(p []byte) (int, error) {
	if !rw.headerWritten {
		contentType := rw.Header().Get("Content-Type")
		if contentType == "" {
			rw.Header().Set("Content-Type", http.DetectContentType(p))
		}
		rw.WriteHeader(rw.defaultStatusCode)
	}
	return rw.rw.Write(p)
}

func (rw *rangedResponseWriter) Header() http.Header {
	return rw.rw.Header()
}

func (rw *rangedResponseWriter) WriteHeader(statusCode int) {
	rw.headerWritten = true
	rw.rw.WriteHeader(statusCode)
}

func errToStr(err error) string {
	if err != nil {
		return err.Error()
	}
	return ""
}

type InteractionResult struct {
	Error string `json:"error,omitempty"`
}

type ephemeralMetricsRecorder struct {
	ms []metrics.Metric
	mu sync.Mutex
}

func (mr *ephemeralMetricsRecorder) RecordMetric(m metrics.Metric) {
	mr.mu.Lock()
	defer mr.mu.Unlock()
	mr.ms = append(mr.ms, m)
}

func (mr *ephemeralMetricsRecorder) interactions() []hostdb.Interaction {
	// TODO: merge/filter metrics?
	var his []hostdb.Interaction
	mr.mu.Lock()
	defer mr.mu.Unlock()
	for _, m := range mr.ms {
		if hi, ok := toHostInteraction(m); ok {
			his = append(his, hi)
		}
	}
	return his
}

// MetricHostDial contains metrics relating to a host dial.
type MetricHostDial struct {
	HostKey   types.PublicKey
	HostIP    string
	Timestamp time.Time
	Elapsed   time.Duration
	Err       error
}

// IsMetric implements metrics.Metric.
func (MetricHostDial) IsMetric() {}

// IsSuccess implements metrics.Metric.
func (m MetricHostDial) IsSuccess() bool { return m.Err == nil }

func dial(ctx context.Context, hostIP string, hostKey types.PublicKey) (net.Conn, error) {
	start := time.Now()
	conn, err := (&net.Dialer{}).DialContext(ctx, "tcp", hostIP)
	metrics.Record(ctx, MetricHostDial{
		HostKey:   hostKey,
		HostIP:    hostIP,
		Timestamp: start,
		Elapsed:   time.Since(start),
		Err:       err,
	})
	return conn, err
}

func toHostInteraction(m metrics.Metric) (hostdb.Interaction, bool) {
	transform := func(hk types.PublicKey, timestamp time.Time, typ string, err error, res interface{}) (hostdb.Interaction, bool) {
		b, _ := json.Marshal(InteractionResult{Error: errToStr(err)})
		hi := hostdb.Interaction{
			Host:      hk,
			Timestamp: timestamp,
			Type:      typ,
			Result:    json.RawMessage(b),
			Success:   err == nil,
		}
		return hi, true
	}

	switch m := m.(type) {
	case MetricHostDial:
		return transform(m.HostKey, m.Timestamp, "dial", m.Err, struct {
			HostIP    string        `json:"hostIP"`
			Timestamp time.Time     `json:"timestamp"`
			Elapsed   time.Duration `json:"elapsed"`
		}{m.HostIP, m.Timestamp, m.Elapsed})
	case MetricRPC:
		return transform(m.HostKey, m.Timestamp, "rhpv2 rpc", m.Err, struct {
			RPC        string         `json:"RPC"`
			Timestamp  time.Time      `json:"timestamp"`
			Elapsed    time.Duration  `json:"elapsed"`
			Contract   string         `json:"contract"`
			Uploaded   uint64         `json:"uploaded"`
			Downloaded uint64         `json:"downloaded"`
			Cost       types.Currency `json:"cost"`
			Collateral types.Currency `json:"collateral"`
		}{m.RPC.String(), m.Timestamp, m.Elapsed, m.Contract.String(), m.Uploaded, m.Downloaded, m.Cost, m.Collateral})
	default:
		return hostdb.Interaction{}, false
	}
}

type AccountStore interface {
	Accounts(ctx context.Context) ([]api.Account, error)
	AddBalance(ctx context.Context, id rhpv3.Account, hk types.PublicKey, amt *big.Int) error

	LockAccount(ctx context.Context, id rhpv3.Account, hostKey types.PublicKey, exclusive bool, duration time.Duration) (api.Account, uint64, error)
	UnlockAccount(ctx context.Context, id rhpv3.Account, lockID uint64) error

	ResetDrift(ctx context.Context, id rhpv3.Account) error
	SetBalance(ctx context.Context, id rhpv3.Account, hk types.PublicKey, amt *big.Int) error
	ScheduleSync(ctx context.Context, id rhpv3.Account, hk types.PublicKey) error
}

type (
	consensusState interface {
		ConsensusState(ctx context.Context) (api.ConsensusState, error)
	}

<<<<<<< HEAD
type revisionLocker interface {
	lockRevision(ctx context.Context, contractID types.FileContractID, hk types.PublicKey, siamuxAddr string, lockPriority int, blockHeight uint64) (*types.FileContractRevision, revisionUnlocker, error)
	withRevision(ctx context.Context, timeout time.Duration, contractID types.FileContractID, hk types.PublicKey, siamuxAddr string, lockPriority int, fn func(revision *types.FileContractRevision) error) error
}
=======
	revisionUnlocker interface {
		Release(context.Context) error
	}

	revisionLocker interface {
		withRevision(ctx context.Context, timeout time.Duration, contractID types.FileContractID, hk types.PublicKey, siamuxAddr string, lockPriority int, fn func(revision types.FileContractRevision) error) error
	}
)
>>>>>>> 54d67084

type ContractLocker interface {
	AcquireContract(ctx context.Context, fcid types.FileContractID, priority int, d time.Duration) (lockID uint64, err error)
	KeepaliveContract(ctx context.Context, fcid types.FileContractID, lockID uint64, d time.Duration) (err error)
	ReleaseContract(ctx context.Context, fcid types.FileContractID, lockID uint64) (err error)
}

// A Bus is the source of truth within a renterd system.
type Bus interface {
	consensusState

	AccountStore
	ContractLocker

	BroadcastTransaction(ctx context.Context, txns []types.Transaction) error

	Contracts(ctx context.Context) ([]api.ContractMetadata, error)
	ContractSetContracts(ctx context.Context, set string) ([]api.ContractMetadata, error)
	RecordInteractions(ctx context.Context, interactions []hostdb.Interaction) error
	RecordContractSpending(ctx context.Context, records []api.ContractSpendingRecord) error

	Host(ctx context.Context, hostKey types.PublicKey) (hostdb.HostInfo, error)

	GougingParams(ctx context.Context) (api.GougingParams, error)
	UploadParams(ctx context.Context) (api.UploadParams, error)

	Object(ctx context.Context, path, prefix string, offset, limit int) (object.Object, []api.ObjectMetadata, error)
	AddObject(ctx context.Context, path string, o object.Object, usedContracts map[types.PublicKey]types.FileContractID) error
	DeleteObject(ctx context.Context, path string) error

	Accounts(ctx context.Context) ([]api.Account, error)
	UpdateSlab(ctx context.Context, s object.Slab, goodContracts map[types.PublicKey]types.FileContractID) error

	WalletDiscard(ctx context.Context, txn types.Transaction) error
	WalletPrepareForm(ctx context.Context, renterAddress types.Address, renterKey types.PrivateKey, renterFunds, hostCollateral types.Currency, hostKey types.PublicKey, hostSettings rhpv2.HostSettings, endHeight uint64) (txns []types.Transaction, err error)
	WalletPrepareRenew(ctx context.Context, revision types.FileContractRevision, hostAddress, renterAddress types.Address, renterKey types.PrivateKey, renterFunds, newCollateral types.Currency, hostKey types.PublicKey, pt rhpv3.HostPriceTable, endHeight, windowSize uint64) (api.WalletPrepareRenewResponse, error)
	WalletSign(ctx context.Context, txn *types.Transaction, toSign []types.Hash256, cf types.CoveredFields) error
}

// deriveSubKey can be used to derive a sub-masterkey from the worker's
// masterkey to use for a specific purpose. Such as deriving more keys for
// ephemeral accounts.
func (w *worker) deriveSubKey(purpose string) types.PrivateKey {
	seed := blake2b.Sum256(append(w.masterKey[:], []byte(purpose)...))
	pk := types.NewPrivateKeyFromSeed(seed[:])
	for i := range seed {
		seed[i] = 0
	}
	return pk
}

// TODO: deriving the renter key from the host key using the master key only
// works if we persist a hash of the renter's master key in the database and
// compare it on startup, otherwise there's no way of knowing the derived key is
// usuable
// NOTE: Instead of hashing the masterkey and comparing, we could use random
// bytes + the HMAC thereof as the salt. e.g. 32 bytes + 32 bytes HMAC. Then
// whenever we read a specific salt we can verify that is was created with a
// given key. That would eventually allow different masterkeys to coexist in the
// same bus.
//
// TODO: instead of deriving a renter key use a randomly generated salt so we're
// not limited to one key per host
func (w *worker) deriveRenterKey(hostKey types.PublicKey) types.PrivateKey {
	seed := blake2b.Sum256(append(w.deriveSubKey("renterkey"), hostKey[:]...))
	pk := types.NewPrivateKeyFromSeed(seed[:])
	for i := range seed {
		seed[i] = 0
	}
	return pk
}

// A worker talks to Sia hosts to perform contract and storage operations within
// a renterd system.
type worker struct {
	id        string
	bus       Bus
	pool      *sessionPool
	masterKey [32]byte

	uploader *uploader

	accounts    *accounts
	priceTables *priceTables

	busFlushInterval time.Duration

	interactionsMu         sync.Mutex
	interactions           []hostdb.Interaction
	interactionsFlushTimer *time.Timer

	contractSpendingRecorder *contractSpendingRecorder

	contractLockingDuration time.Duration
	downloadSectorTimeout   time.Duration
	uploadSectorTimeout     time.Duration
	downloadMaxOverdrive    uint64
	uploadMaxOverdrive      uint64

	transportPoolV3 *transportPoolV3
	logger          *zap.SugaredLogger
}

func (w *worker) recordPriceTableUpdate(hostKey types.PublicKey, pt hostdb.HostPriceTable, err error) {
	hi := hostdb.Interaction{
		Host:      hostKey,
		Timestamp: time.Now(),
		Type:      hostdb.InteractionTypePriceTableUpdate,
		Success:   err == nil,
	}
	if err == nil {
		hi.Result, _ = json.Marshal(hostdb.PriceTableUpdateResult{
			PriceTable: pt,
		})
	} else {
		hi.Result, _ = json.Marshal(hostdb.PriceTableUpdateResult{
			Error: errToStr(err),
		})
	}
	w.recordInteractions([]hostdb.Interaction{hi})
}

func (w *worker) recordScan(hostKey types.PublicKey, pt rhpv3.HostPriceTable, settings rhpv2.HostSettings, err error) {
	hi := hostdb.Interaction{
		Host:      hostKey,
		Timestamp: time.Now(),
		Type:      hostdb.InteractionTypeScan,
		Success:   err == nil,
	}
	if err == nil {
		hi.Result, _ = json.Marshal(hostdb.ScanResult{
			PriceTable: pt,
			Settings:   settings,
		})
	} else {
		hi.Result, _ = json.Marshal(hostdb.ScanResult{
			Error: errToStr(err),
		})
	}
	w.recordInteractions([]hostdb.Interaction{hi})
}

func (w *worker) withTransportV2(ctx context.Context, hostKey types.PublicKey, hostIP string, fn func(*rhpv2.Transport) error) (err error) {
	var mr ephemeralMetricsRecorder
	defer func() {
		w.recordInteractions(mr.interactions())
	}()
	ctx = metrics.WithRecorder(ctx, &mr)
	conn, err := dial(ctx, hostIP, hostKey)
	if err != nil {
		return err
	}
	done := make(chan struct{})
	go func() {
		select {
		case <-done:
		case <-ctx.Done():
			conn.Close()
		}
	}()
	defer func() {
		close(done)
		if ctx.Err() != nil {
			err = ctx.Err()
		}
	}()
	t, err := rhpv2.NewRenterTransport(conn, hostKey)
	if err != nil {
		return err
	}
	defer t.Close()
	return fn(t)
}

<<<<<<< HEAD
func (w *worker) lockRevision(ctx context.Context, contractID types.FileContractID, hk types.PublicKey, siamuxAddr string, lockPriority int, blockHeight uint64) (*types.FileContractRevision, revisionUnlocker, error) {
	// helper function that returns a context with a timeout
	timeoutCtx := func() (context.Context, context.CancelFunc) {
		return context.WithTimeout(ctx, defaultRevisionFetchTimeout)
	}

	// lock the revision for the duration of the operation.
	contractLock, err := w.acquireRevision(ctx, contractID, lockPriority)
	if err != nil {
		return nil, nil, err
	}

	// try to fetch the revision with an account first.
	ctx, cancel := timeoutCtx()
	defer cancel()
	rev, err := w.FetchRevisionWithAccount(ctx, hk, siamuxAddr, blockHeight, contractID)
	if err != nil && !isBalanceInsufficient(err) {
		return nil, nil, err
	} else if err == nil {
		return rev, contractLock, nil
	}

	// fall back to using the contract to pay for the revision.
	ctx, cancel = timeoutCtx()
	defer cancel()
	rev, err = w.FetchRevisionWithContract(ctx, hk, siamuxAddr, contractID)
	if err != nil {
		return nil, nil, err
	}
	return rev, contractLock, nil
}

func (w *worker) withRevision(ctx context.Context, fetchTimeout time.Duration, contractID types.FileContractID, hk types.PublicKey, siamuxAddr string, lockPriority int, fn func(revision *types.FileContractRevision) error) error {
	timeoutCtx := func() (context.Context, context.CancelFunc) {
		if fetchTimeout > 0 {
			return context.WithTimeout(ctx, fetchTimeout)
		}
		return ctx, func() {}
	}
=======
func (w *worker) withHostV2(ctx context.Context, contractID types.FileContractID, hostKey types.PublicKey, hostIP string, fn func(hostV2) error) (err error) {
	host := w.pool.session(hostKey, hostIP, contractID, w.deriveRenterKey(hostKey))
	done := make(chan struct{})

	// Unlock hosts either after the context is closed or the function is done
	// executing.
	go func() {
		select {
		case <-done:
		case <-ctx.Done():
		}
		w.unlockHost(host)
	}()
	defer func() {
		close(done)
		if ctx.Err() != nil {
			err = ctx.Err()
		}
	}()
	err = fn(host)
	return err
}

func (w *worker) withHostV3(ctx context.Context, contractID types.FileContractID, hostKey types.PublicKey, siamuxAddr string, fn func(hostV3) error) (err error) {
	acc, err := w.accounts.ForHost(hostKey)
	if err != nil {
		return err
	}

	return fn(&host{
		acc:                      acc,
		bus:                      w.bus,
		contractSpendingRecorder: w.contractSpendingRecorder,
		logger:                   w.logger.Named(hostKey.String()[:4]),
		fcid:                     contractID,
		siamuxAddr:               siamuxAddr,
		renterKey:                w.deriveRenterKey(hostKey),
		accountKey:               w.accounts.deriveAccountKey(hostKey),
		transportPool:            w.transportPoolV3,
		priceTables:              w.priceTables,
	})
}

func (w *worker) withRevision(ctx context.Context, fetchTimeout time.Duration, contractID types.FileContractID, hk types.PublicKey, siamuxAddr string, lockPriority int, fn func(revision types.FileContractRevision) error) error {
>>>>>>> 54d67084
	cs, err := w.bus.ConsensusState(ctx)
	if err != nil {
		return err
	}

	// Lock the revision for the duration of the operation.
	contractLock, err := w.acquireRevision(ctx, contractID, lockPriority)
	if err != nil {
		return err
	}
	defer contractLock.Release(ctx)

	var rev types.FileContractRevision
	err = w.withHostV3(ctx, contractID, hk, siamuxAddr, func(h hostV3) error {
		rev, err = h.FetchRevision(ctx, fetchTimeout, cs.BlockHeight)
		return err
	})
	if err != nil {
		return err
	}
	return fn(rev)
}

func (w *worker) unlockHost(host hostV2) {
	// apply a pessimistic timeout, ensuring unlocking the contract or force
	// closing the session does not deadlock and keep this goroutine around
	// forever. Use a background context as the parent to avoid timing out
	// the unlock when 'withHosts' returns and the parent context gets
	// closed.
	ctx, cancel := context.WithTimeout(context.Background(), time.Hour)
	defer cancel()
<<<<<<< HEAD
	var wg sync.WaitGroup
	for _, h := range hosts {
		wg.Add(1)
		go func(ss *sharedSession) {
			w.pool.unlockContract(ctx, ss)
			wg.Done()
		}(h.(*sharedSession))
	}
	wg.Wait()
}

func (w *worker) withHostV2(ctx context.Context, contractID types.FileContractID, hostKey types.PublicKey, hostIP string, fn func(hostV2) error) (err error) {
	return w.withHostsV2(ctx, []api.ContractMetadata{{
		ID:      contractID,
		HostKey: hostKey,
		HostIP:  hostIP,
	}}, func(ss []hostV2) error {
		return fn(ss[0])
	})
}

func (w *worker) withHostsV2(ctx context.Context, contracts []api.ContractMetadata, fn func([]hostV2) error) (err error) {
	var hosts []hostV2
	for _, c := range contracts {
		hosts = append(hosts, w.pool.session(c.HostKey, c.HostIP, c.ID, w.deriveRenterKey(c.HostKey)))
	}
	done := make(chan struct{})

	// Unlock hosts either after the context is closed or the function is done
	// executing.
	go func() {
		select {
		case <-done:
		case <-ctx.Done():
		}
		w.unlockHosts(hosts)
	}()
	defer func() {
		close(done)
		if ctx.Err() != nil {
			err = ctx.Err()
		}
	}()
	err = fn(hosts)
	return err
=======
	w.pool.unlockContract(ctx, host.(*sharedSession))
>>>>>>> 54d67084
}

func (w *worker) rhpScanHandler(jc jape.Context) {
	var rsr api.RHPScanRequest
	if jc.Decode(&rsr) != nil {
		return
	}

	ctx := jc.Request.Context()
	if rsr.Timeout > 0 {
		var cancel context.CancelFunc
		ctx, cancel = context.WithTimeout(jc.Request.Context(), rsr.Timeout)
		defer cancel()
	}

	// defer scan result
	var err error
	var settings rhpv2.HostSettings
	var priceTable rhpv3.HostPriceTable
	defer func() {
		w.recordScan(rsr.HostKey, priceTable, settings, err)
	}()

	// fetch the host settings
	start := time.Now()
	err = w.withTransportV2(ctx, rsr.HostKey, rsr.HostIP, func(t *rhpv2.Transport) (err error) {
		if settings, err = RPCSettings(ctx, t); err == nil {
			// NOTE: we overwrite the NetAddress with the host address here since we
			// just used it to dial the host we know it's valid
			settings.NetAddress = rsr.HostIP
		}
		return err
	})
	elapsed := time.Since(start)

	// fetch the host pricetable
	if err == nil {
		err = w.transportPoolV3.withTransportV3(ctx, rsr.HostKey, settings.SiamuxAddr(), func(t *transportV3) (err error) {
			priceTable, err = RPCPriceTable(ctx, t, func(pt rhpv3.HostPriceTable) (rhpv3.PaymentMethod, error) { return nil, nil })
			return err
		})
	}

	// check error
	var errStr string
	if err != nil {
		errStr = err.Error()
	}

	jc.Encode(api.RHPScanResponse{
		Ping:      api.ParamDuration(elapsed),
		ScanError: errStr,
		Settings:  settings,
	})
}

func (w *worker) fetchContracts(ctx context.Context, metadatas []api.ContractMetadata, timeout time.Duration) (contracts []api.Contract, errs HostErrorSet) {
	// create requests channel
	reqs := make(chan api.ContractMetadata)

	// create worker function
	var mu sync.Mutex
	worker := func() {
		for md := range reqs {
			var revision *types.FileContractRevision
			err := w.withRevision(ctx, timeout, md.ID, md.HostKey, md.SiamuxAddr, lockingPriorityActiveContractRevision, func(rev *types.FileContractRevision) error {
				revision = rev
				return nil
			})
			mu.Lock()
			if err != nil {
				errs = append(errs, &HostError{HostKey: md.HostKey, Err: err})
				contracts = append(contracts, api.Contract{
					ContractMetadata: md,
				})
			} else {
				contracts = append(contracts, api.Contract{
					ContractMetadata: md,
					Revision:         revision,
				})
			}
			mu.Unlock()
		}
	}

	// launch all workers
	var wg sync.WaitGroup
	for t := 0; t < 10 && t < len(metadatas); t++ {
		wg.Add(1)
		go func() {
			worker()
			wg.Done()
		}()
	}

	// launch all requests
	for _, metadata := range metadatas {
		reqs <- metadata
	}
	close(reqs)

	// wait until they're done
	wg.Wait()
	return
}

func (w *worker) fetchPriceTable(ctx context.Context, hk types.PublicKey, siamuxAddr string, revision *types.FileContractRevision) (hpt hostdb.HostPriceTable, err error) {
	defer func() { w.recordPriceTableUpdate(hk, hpt, err) }()

	var pt hostdb.HostPriceTable
	err = w.withHostV3(ctx, types.FileContractID{}, hk, siamuxAddr, func(h hostV3) error {
		hpt, err := h.FetchPriceTable(ctx, revision)
		if err != nil {
			return err
		}
		pt = hpt
		return nil
	})
	return pt, err
}

func (w *worker) rhpPriceTableHandler(jc jape.Context) {
	var rptr api.RHPPriceTableRequest
	if jc.Decode(&rptr) != nil {
		return
	}

	var pt rhpv3.HostPriceTable
	if jc.Check("could not get price table", w.transportPoolV3.withTransportV3(jc.Request.Context(), rptr.HostKey, rptr.SiamuxAddr, func(t *transportV3) (err error) {
		pt, err = RPCPriceTable(jc.Request.Context(), t, func(pt rhpv3.HostPriceTable) (rhpv3.PaymentMethod, error) { return nil, nil })
		return
	})) != nil {
		return
	}

	jc.Encode(hostdb.HostPriceTable{
		HostPriceTable: pt,
		Expiry:         time.Now().Add(pt.Validity),
	})
}

func (w *worker) discardTxnOnErr(ctx context.Context, txn types.Transaction, errContext string, err *error) {
	discardTxnOnErr(ctx, w.bus, w.logger, txn, errContext, err)
}

func (w *worker) rhpFormHandler(jc jape.Context) {
	ctx := jc.Request.Context()
	var rfr api.RHPFormRequest
	if jc.Decode(&rfr) != nil {
		return
	}

	// apply a pessimistic timeout on contract formations
	ctx, cancel := context.WithTimeout(ctx, 15*time.Minute)
	defer cancel()

	gp, err := w.bus.GougingParams(ctx)
	if jc.Check("could not get gouging parameters", err) != nil {
		return
	}

	hostIP, hostKey, renterFunds := rfr.HostIP, rfr.HostKey, rfr.RenterFunds
	renterAddress, endHeight, hostCollateral := rfr.RenterAddress, rfr.EndHeight, rfr.HostCollateral
	renterKey := w.deriveRenterKey(hostKey)

	var contract rhpv2.ContractRevision
	var txnSet []types.Transaction
	ctx = WithGougingChecker(ctx, w.bus, gp)
	err = w.withTransportV2(ctx, rfr.HostKey, hostIP, func(t *rhpv2.Transport) (err error) {
		hostSettings, err := RPCSettings(ctx, t)
		if err != nil {
			return err
		}
		// NOTE: we overwrite the NetAddress with the host address here since we
		// just used it to dial the host we know it's valid
		hostSettings.NetAddress = hostIP

		gc, err := GougingCheckerFromContext(ctx)
		if err != nil {
			return err
		}
		if breakdown := gc.Check(&hostSettings, nil); breakdown.Gouging() {
			return fmt.Errorf("failed to form contract, gouging check failed: %v", breakdown.Reasons())
		}

		renterTxnSet, err := w.bus.WalletPrepareForm(ctx, renterAddress, renterKey, renterFunds, hostCollateral, hostKey, hostSettings, endHeight)
		if err != nil {
			return err
		}
		defer w.discardTxnOnErr(ctx, renterTxnSet[len(renterTxnSet)-1], "rhpFormHandler", &err)

		contract, txnSet, err = RPCFormContract(ctx, t, renterKey, renterTxnSet)
		if err != nil {
			return err
		}
		return
	})
	if jc.Check("couldn't form contract", err) != nil {
		return
	}

	// broadcast the transaction set
	err = w.bus.BroadcastTransaction(jc.Request.Context(), txnSet)
	if err != nil && !isErrDuplicateTransactionSet(err) {
		w.logger.Warnf("failed to broadcast formation txn set: %v", err)
	}

	jc.Encode(api.RHPFormResponse{
		ContractID:     contract.ID(),
		Contract:       contract,
		TransactionSet: txnSet,
	})
}

func (w *worker) rhpRenewHandler(jc jape.Context) {
	ctx := jc.Request.Context()

	// decode request
	var rrr api.RHPRenewRequest
	if jc.Decode(&rrr) != nil {
		return
	}

	// attach gouging checker
	gp, err := w.bus.GougingParams(ctx)
	if jc.Check("could not get gouging parameters", err) != nil {
		return
	}
	ctx = WithGougingChecker(ctx, w.bus, gp)

	// renew the contract
	renewed, txnSet, err := w.Renew(ctx, rrr)
	if jc.Check("couldn't renew contract", err) != nil {
		return
	}

	// broadcast the transaction set
	err = w.bus.BroadcastTransaction(jc.Request.Context(), txnSet)
	if err != nil && !isErrDuplicateTransactionSet(err) {
		w.logger.Warnf("failed to broadcast renewal txn set: %v", err)
	}

	// send the response
	jc.Encode(api.RHPRenewResponse{
		ContractID:     renewed.ID(),
		Contract:       renewed,
		TransactionSet: txnSet,
	})
}

func (w *worker) rhpFundHandler(jc jape.Context) {
	ctx := jc.Request.Context()

	// decode request
	var rfr api.RHPFundRequest
	if jc.Decode(&rfr) != nil {
		return
	}

	// attach gouging checker
	gp, err := w.bus.GougingParams(ctx)
	if jc.Check("could not get gouging parameters", err) != nil {
		return
	}
	ctx = WithGougingChecker(ctx, w.bus, gp)

	// fund the account
<<<<<<< HEAD
	jc.Check("couldn't fund account", w.withRevision(ctx, defaultRevisionFetchTimeout, rfr.ContractID, rfr.HostKey, rfr.SiamuxAddr, lockingPriorityFunding, func(revision *types.FileContractRevision) (err error) {
		err = w.fundAccount(ctx, rfr.HostKey, rfr.SiamuxAddr, rfr.Balance, revision)
		if isMaxBalanceExceeded(err) {
			// sync the account
			err = w.syncAccount(ctx, rfr.HostKey, rfr.SiamuxAddr, revision)
=======
	jc.Check("couldn't fund account", w.withRevision(ctx, defaultRevisionFetchTimeout, rfr.ContractID, rfr.HostKey, rfr.SiamuxAddr, lockingPriorityFunding, func(revision types.FileContractRevision) (err error) {
		err = w.FundAccount(ctx, rfr.HostKey, rfr.SiamuxAddr, rfr.Balance, &revision)
		if isMaxBalanceExceeded(err) {
			// sync the account
			err = w.SyncAccount(ctx, rfr.HostKey, rfr.SiamuxAddr, &revision)
>>>>>>> 54d67084
			if err != nil {
				w.logger.Errorw(fmt.Sprintf("failed to sync account: %v", err), "host", rfr.HostKey)
				return
			}

			// try funding the account again
<<<<<<< HEAD
			err = w.fundAccount(ctx, rfr.HostKey, rfr.SiamuxAddr, rfr.Balance, revision)
=======
			err = w.FundAccount(ctx, rfr.HostKey, rfr.SiamuxAddr, rfr.Balance, &revision)
>>>>>>> 54d67084
			if errors.Is(err, errBalanceSufficient) {
				w.logger.Debugf("account balance for host %v restored after sync", rfr.HostKey)
				return nil
			}

			// funding failed after syncing the account successfully
			if err != nil {
				w.logger.Errorw(fmt.Sprintf("failed to fund account after syncing: %v", err), "host", rfr.HostKey, "balance", rfr.Balance)
			}
		}
		return
	}))
}

func (w *worker) rhpRegistryReadHandler(jc jape.Context) {
	var rrrr api.RHPRegistryReadRequest
	if jc.Decode(&rrrr) != nil {
		return
	}
	var value rhpv3.RegistryValue
	err := w.transportPoolV3.withTransportV3(jc.Request.Context(), rrrr.HostKey, rrrr.SiamuxAddr, func(t *transportV3) (err error) {
		value, err = RPCReadRegistry(jc.Request.Context(), t, &rrrr.Payment, rrrr.RegistryKey)
		return
	})
	if jc.Check("couldn't read registry", err) != nil {
		return
	}
	jc.Encode(value)
}

func (w *worker) rhpRegistryUpdateHandler(jc jape.Context) {
	var rrur api.RHPRegistryUpdateRequest
	if jc.Decode(&rrur) != nil {
		return
	}
	var pt rhpv3.HostPriceTable   // TODO
	rc := pt.UpdateRegistryCost() // TODO: handle refund
	cost, _ := rc.Total()
	// TODO: refactor to a w.RegistryUpdate method that calls host.RegistryUpdate.
	payment := preparePayment(w.accounts.deriveAccountKey(rrur.HostKey), cost, pt.HostBlockHeight)
	err := w.transportPoolV3.withTransportV3(jc.Request.Context(), rrur.HostKey, rrur.SiamuxAddr, func(t *transportV3) (err error) {
		return RPCUpdateRegistry(jc.Request.Context(), t, &payment, rrur.RegistryKey, rrur.RegistryValue)
	})
	if jc.Check("couldn't update registry", err) != nil {
		return
	}
}

func (w *worker) rhpSyncHandler(jc jape.Context) {
	ctx := jc.Request.Context()

	// decode the request
	var rsr api.RHPSyncRequest
	if jc.Decode(&rsr) != nil {
		return
	}

	// fetch gouging params
	up, err := w.bus.UploadParams(ctx)
	if jc.Check("couldn't fetch upload parameters from bus", err) != nil {
		return
	}

	// attach gouging checker to the context
	ctx = WithGougingChecker(ctx, w.bus, up.GougingParams)

	// sync the account
<<<<<<< HEAD
	jc.Check("couldn't sync account", w.withRevision(ctx, defaultRevisionFetchTimeout, rsr.ContractID, rsr.HostKey, rsr.SiamuxAddr, lockingPrioritySyncing, func(revision *types.FileContractRevision) error {
		return w.syncAccount(ctx, rsr.HostKey, rsr.SiamuxAddr, revision)
=======
	jc.Check("couldn't sync account", w.withRevision(ctx, defaultRevisionFetchTimeout, rsr.ContractID, rsr.HostKey, rsr.SiamuxAddr, lockingPrioritySyncing, func(revision types.FileContractRevision) error {
		return w.SyncAccount(ctx, rsr.HostKey, rsr.SiamuxAddr, &revision)
>>>>>>> 54d67084
	}))
}

func (w *worker) slabMigrateHandler(jc jape.Context) {
	ctx := jc.Request.Context()
	var slab object.Slab
	if jc.Decode(&slab) != nil {
		return
	}

	// fetch the upload parameters
	up, err := w.bus.UploadParams(ctx)
	if jc.Check("couldn't fetch upload parameters from bus", err) != nil {
		return
	}

	// cancel the upload if consensus is not synced
	if !up.ConsensusState.Synced {
		w.logger.Errorf("migration cancelled, err: %v", api.ErrConsensusNotSynced)
		jc.Error(api.ErrConsensusNotSynced, http.StatusServiceUnavailable)
		return
	}

	// allow overriding contract set
	var contractset string
	if jc.DecodeForm(queryStringParamContractSet, &contractset) != nil {
		return
	} else if contractset != "" {
		up.ContractSet = contractset
	}

	// attach gouging checker to the context
	ctx = WithGougingChecker(ctx, w.bus, up.GougingParams)

	// attach contract spending recorder to the context.
	ctx = WithContractSpendingRecorder(ctx, w.contractSpendingRecorder)

	// fetch all contracts
	dlContracts, err := w.bus.Contracts(ctx)
	if jc.Check("couldn't fetch contracts from bus", err) != nil {
		return
	}

	// fetch all contract set contracts
	ulContracts, err := w.bus.ContractSetContracts(ctx, up.ContractSet)
	if jc.Check("couldn't fetch contracts from bus", err) != nil {
		return
	}

	err = migrateSlab(ctx, w, &slab, dlContracts, ulContracts, w, w.downloadSectorTimeout, w.uploadSectorTimeout, w.logger)
	if jc.Check("couldn't migrate slabs", err) != nil {
		return
	}

	usedContracts := make(map[types.PublicKey]types.FileContractID)
	for _, ss := range slab.Shards {
		if _, exists := usedContracts[ss.Host]; exists {
			continue
		}

		for _, c := range ulContracts {
			if c.HostKey == ss.Host {
				usedContracts[ss.Host] = c.ID
				break
			}
		}
	}

	if jc.Check("couldn't update slab", w.bus.UpdateSlab(ctx, slab, usedContracts)) != nil {
		return
	}
}

func (w *worker) objectsHandlerGET(jc jape.Context) {
	ctx := jc.Request.Context()
	jc.Custom(nil, []api.ObjectMetadata{})

	var off int
	if jc.DecodeForm("offset", &off) != nil {
		return
	}
	limit := -1
	if jc.DecodeForm("limit", &limit) != nil {
		return
	}
	var prefix string
	if jc.DecodeForm("prefix", &prefix) != nil {
		return
	}

	path := strings.TrimPrefix(jc.PathParam("path"), "/")
	obj, entries, err := w.bus.Object(ctx, path, prefix, off, limit)
	if err != nil && strings.Contains(err.Error(), api.ErrObjectNotFound.Error()) {
		jc.Error(err, http.StatusNotFound)
		return
	} else if jc.Check("couldn't get object or entries", err) != nil {
		return
	}

	if path == "" || strings.HasSuffix(path, "/") {
		jc.Encode(entries)
		return
	}
	if len(obj.Slabs) == 0 {
		jc.Error(errors.New("object has no data"), http.StatusInternalServerError)
		return
	}

	gp, err := w.bus.GougingParams(ctx)
	if jc.Check("couldn't fetch gouging parameters from bus", err) != nil {
		return
	}

	// attach gouging checker to the context
	ctx = WithGougingChecker(ctx, w.bus, gp)

	// NOTE: ideally we would use http.ServeContent in this handler, but that
	// has performance issues. If we implemented io.ReadSeeker in the most
	// straightforward fashion, we would need one (or more!) RHP RPCs for each
	// Read call. We can improve on this to some degree by buffering, but
	// without knowing the exact ranges being requested, this will always be
	// suboptimal. Thus, sadly, we have to roll our own range support.
	ranges, err := http_range.ParseRange(jc.Request.Header.Get("Range"), obj.Size())
	if err != nil {
		jc.Error(err, http.StatusRequestedRangeNotSatisfiable)
		return
	}
	var offset int64
	length := obj.Size()
	status := http.StatusOK
	if len(ranges) > 0 {
		status = http.StatusPartialContent
		jc.ResponseWriter.Header().Set("Content-Range", ranges[0].ContentRange(obj.Size()))
		offset, length = ranges[0].Start, ranges[0].Length
	}
	jc.ResponseWriter.Header().Set("Content-Length", strconv.FormatInt(length, 10))
	jc.ResponseWriter.Header().Set("Accept-Ranges", "bytes")
	if ext := filepath.Ext(path); ext != "" {
		if mimeType := mime.TypeByExtension(ext); mimeType != "" {
			jc.ResponseWriter.Header().Set("Content-Type", mimeType)
		}
	}
	rw := rangedResponseWriter{rw: jc.ResponseWriter, defaultStatusCode: status}

	// keep track of recent timings per host so we can favour faster hosts
	performance := make(map[types.PublicKey]int64)

	// fetch all contracts
	contracts, err := w.bus.Contracts(ctx)
	if err != nil {
		jc.Error(err, http.StatusInternalServerError)
		return
	}

	// build contract map
	availableContracts := make(map[types.PublicKey]api.ContractMetadata)
	for _, contract := range contracts {
		availableContracts[contract.HostKey] = contract
	}

	cw := obj.Key.Decrypt(&rw, offset)
	for i, ss := range slabsForDownload(obj.Slabs, offset, length) {
		// fetch available hosts for the slab
		hostMap := make(map[types.PublicKey]api.ContractMetadata)
		availableShards := 0
		for _, shard := range ss.Shards {
			if _, available := availableContracts[shard.Host]; !available {
				continue
			}
			availableShards++
			hostMap[shard.Host] = availableContracts[shard.Host]
		}

		// check if enough slabs are available
		if availableShards < int(ss.MinShards) {
			err = fmt.Errorf("not enough available shards to download the slab, %d<%d", availableShards, ss.MinShards)
			w.logger.Errorf("couldn't download object '%v' slab %d, err: %v", path, i, err)
			if i == 0 {
				jc.Error(err, http.StatusInternalServerError)
			}
			return
		}

		// flatten host map to get a slice of contracts which is deduplicated
		// already and contains only contracts relevant to the slab.
		contracts := make([]api.ContractMetadata, 0, len(hostMap))
		for _, c := range hostMap {
			contracts = append(contracts, c)
		}

		// make sure consecutive slabs are downloaded from hosts that performed
		// well on previous slab downloads
		sort.SliceStable(contracts, func(i, j int) bool {
			return performance[contracts[i].HostKey] < performance[contracts[j].HostKey]
		})

		timings, err := downloadSlab(ctx, w, cw, ss, contracts, w.downloadSectorTimeout, w.downloadMaxOverdrive, w.logger)

		// update historic host performance
		//
		// NOTE: we only update if we don't have a datapoint yet or if the
		// returned timing differs from the default. This ensures we don't
		// necessarily want to try downloading from all hosts and we don't reset
		// a host's performance to the default timing.
		for i, timing := range timings {
			if _, exists := performance[contracts[i].HostKey]; !exists || timing != int64(defaultSectorDownloadTiming) {
				performance[contracts[i].HostKey] = timing
			}
		}
		if err != nil {
			w.logger.Errorf("couldn't download object '%v' slab %d, err: %v", path, i, err)
			if i == 0 {
				jc.Error(err, http.StatusInternalServerError)
			}
			return
		}
	}
}

func (w *worker) objectsHandlerPUT(jc jape.Context) {
	jc.Custom((*[]byte)(nil), nil)
	ctx := jc.Request.Context()

	// fetch the path
	path := strings.TrimPrefix(jc.PathParam("path"), "/")

	// fetch the upload parameters
	up, err := w.bus.UploadParams(ctx)
	if jc.Check("couldn't fetch upload parameters from bus", err) != nil {
		return
	}

	// cancel the upload if consensus is not synced
	if !up.ConsensusState.Synced {
		w.logger.Errorf("upload cancelled, err: %v", api.ErrConsensusNotSynced)
		jc.Error(api.ErrConsensusNotSynced, http.StatusServiceUnavailable)
		return
	}

	// allow overriding the redundancy settings
	rs := up.RedundancySettings
	if jc.DecodeForm(queryStringParamMinShards, &rs.MinShards) != nil {
		return
	}
	if jc.DecodeForm(queryStringParamTotalShards, &rs.TotalShards) != nil {
		return
	}
	if jc.Check("invalid redundancy settings", rs.Validate()) != nil {
		return
	}

	// allow overriding contract set
	var contractset string
	if jc.DecodeForm(queryStringParamContractSet, &contractset) != nil {
		return
	} else if contractset != "" {
		up.ContractSet = contractset
	}

	// attach gouging checker to the context
	ctx = WithGougingChecker(ctx, w.bus, up.GougingParams)

	// attach contract spending recorder to the context.
	ctx = WithContractSpendingRecorder(ctx, w.contractSpendingRecorder)

	// fetch contracts
	contracts, err := w.bus.ContractSetContracts(ctx, up.ContractSet)
	if jc.Check("couldn't fetch contracts from bus", err) != nil {
		return
	}

	// upload the object
	object, usedContracts, err := w.uploader.upload(ctx, jc.Request.Body, contracts, rs, up.CurrentHeight)
	if jc.Check("couldn't upload object", err) != nil {
		return
	}

	// add the object to the bus
	if jc.Check("couldn't add object", w.bus.AddObject(ctx, path, object, usedContracts)) != nil {
		return
	}
}

func (w *worker) objectsHandlerDELETE(jc jape.Context) {
	jc.Check("couldn't delete object", w.bus.DeleteObject(jc.Request.Context(), jc.PathParam("path")))
}

func (w *worker) rhpContractsHandlerGET(jc jape.Context) {
	ctx := jc.Request.Context()
	busContracts, err := w.bus.Contracts(ctx)
	if jc.Check("failed to fetch contracts from bus", err) != nil {
		return
	}
	if len(busContracts) == 0 {
		jc.Encode(api.ContractsResponse{Contracts: nil})
		return
	}

	var hosttimeout time.Duration
	if jc.DecodeForm("hosttimeout", (*api.ParamDuration)(&hosttimeout)) != nil {
		return
	}

	gp, err := w.bus.GougingParams(ctx)
	if jc.Check("could not get gouging parameters", err) != nil {
		return
	}
	ctx = WithGougingChecker(ctx, w.bus, gp)

	contracts, errs := w.fetchContracts(ctx, busContracts, hosttimeout)
	resp := api.ContractsResponse{Contracts: contracts}
	if errs != nil {
		resp.Error = errs.Error()
	}
	jc.Encode(resp)
}

func preparePayment(accountKey types.PrivateKey, amt types.Currency, blockHeight uint64) rhpv3.PayByEphemeralAccountRequest {
	return rhpv3.PayByEphemeralAccount(rhpv3.Account(accountKey.PublicKey()), amt, blockHeight+6, accountKey) // 1 hour valid
}

func (w *worker) idHandlerGET(jc jape.Context) {
	jc.Encode(w.id)
}

func (w *worker) accountHandlerGET(jc jape.Context) {
	var hostKey types.PublicKey
	if jc.DecodeParam("hostkey", &hostKey) != nil {
		return
	}
	account := rhpv3.Account(w.accounts.deriveAccountKey(hostKey).PublicKey())
	jc.Encode(account)
}

// New returns an HTTP handler that serves the worker API.
func New(masterKey [32]byte, id string, b Bus, contractLockingDuration, sessionLockTimeout, sessionReconectTimeout, sessionTTL, busFlushInterval, downloadSectorTimeout, uploadSectorTimeout time.Duration, maxDownloadOverdrive, maxUploadOverdrive uint64, l *zap.Logger) (*worker, error) {
	if contractLockingDuration == 0 {
		return nil, errors.New("contract lock duration must be positive")
	}
	if sessionLockTimeout == 0 {
		return nil, errors.New("session lock timeout must be positive")
	}
	if sessionReconectTimeout == 0 {
		return nil, errors.New("session reconnect timeout must be positive")
	}
	if sessionTTL == 0 {
		return nil, errors.New("session TTL must be positive")
	}
	if busFlushInterval == 0 {
		return nil, errors.New("bus flush interval must be positive")
	}
	if downloadSectorTimeout == 0 {
		return nil, errors.New("download sector timeout must be positive")
	}
	if uploadSectorTimeout == 0 {
		return nil, errors.New("upload sector timeout must be positive")
	}

	w := &worker{
		contractLockingDuration: contractLockingDuration,
		id:                      id,
		bus:                     b,
		pool:                    newSessionPool(sessionLockTimeout, sessionReconectTimeout, sessionTTL),
		masterKey:               masterKey,
		busFlushInterval:        busFlushInterval,
		downloadSectorTimeout:   downloadSectorTimeout,
		uploadSectorTimeout:     uploadSectorTimeout,
		downloadMaxOverdrive:    maxDownloadOverdrive,
		uploadMaxOverdrive:      maxUploadOverdrive,
		logger:                  l.Sugar().Named("worker").Named(id),
		transportPoolV3:         newTransportPoolV3(),
	}
	w.initAccounts(b)
	w.initContractSpendingRecorder()
	w.initPriceTables()
	w.initUploader()
	return w, nil
}

// Handler returns an HTTP handler that serves the worker API.
func (w *worker) Handler() http.Handler {
	return jape.Mux(tracing.TracedRoutes("worker", map[string]jape.Handler{
		"GET    /account/:hostkey": w.accountHandlerGET,
		"GET    /id":               w.idHandlerGET,

		"GET    /rhp/contracts":       w.rhpContractsHandlerGET,
		"POST   /rhp/scan":            w.rhpScanHandler,
		"POST   /rhp/form":            w.rhpFormHandler,
		"POST   /rhp/renew":           w.rhpRenewHandler,
		"POST   /rhp/fund":            w.rhpFundHandler,
		"POST   /rhp/sync":            w.rhpSyncHandler,
		"POST   /rhp/pricetable":      w.rhpPriceTableHandler,
		"POST   /rhp/registry/read":   w.rhpRegistryReadHandler,
		"POST   /rhp/registry/update": w.rhpRegistryUpdateHandler,

		"POST   /slab/migrate": w.slabMigrateHandler,

		"GET    /objects/*path": w.objectsHandlerGET,
		"PUT    /objects/*path": w.objectsHandlerPUT,
		"DELETE /objects/*path": w.objectsHandlerDELETE,
	}))
}

// Shutdown shuts down the worker.
func (w *worker) Shutdown(_ context.Context) error {
	w.interactionsMu.Lock()
	if w.interactionsFlushTimer != nil {
		w.interactionsFlushTimer.Stop()
		w.flushInteractions()
	}
	w.interactionsMu.Unlock()

	// Stop contract spending recorder.
	w.contractSpendingRecorder.Stop()

	// Stop the uploader.
	w.uploader.Stop()
	return nil
}

func (w *worker) recordInteractions(interactions []hostdb.Interaction) {
	w.interactionsMu.Lock()
	defer w.interactionsMu.Unlock()

	// Append interactions to buffer.
	w.interactions = append(w.interactions, interactions...)

	// If a thread was scheduled to flush the buffer we are done.
	if w.interactionsFlushTimer != nil {
		return
	}
	// Otherwise we schedule a flush.
	w.interactionsFlushTimer = time.AfterFunc(w.busFlushInterval, func() {
		w.interactionsMu.Lock()
		w.flushInteractions()
		w.interactionsMu.Unlock()
	})
}

func (w *worker) flushInteractions() {
	if len(w.interactions) > 0 {
		ctx, span := tracing.Tracer.Start(context.Background(), "worker: flushInteractions")
		defer span.End()
		if err := w.bus.RecordInteractions(ctx, w.interactions); err != nil {
			w.logger.Errorw(fmt.Sprintf("failed to record interactions: %v", err))
		} else {
			w.interactions = nil
		}
	}
	w.interactionsFlushTimer = nil
}

type contractLock struct {
	lockID uint64
	fcid   types.FileContractID
	d      time.Duration
	locker ContractLocker
	logger *zap.SugaredLogger

	stopCtx       context.Context
	stopCtxCancel context.CancelFunc
}

func newContractLock(fcid types.FileContractID, lockID uint64, d time.Duration, locker ContractLocker, logger *zap.SugaredLogger) *contractLock {
	ctx, cancel := context.WithCancel(context.Background())
	return &contractLock{
		lockID: lockID,
		fcid:   fcid,
		d:      d,
		locker: locker,
		logger: logger,

		stopCtx:       ctx,
		stopCtxCancel: cancel,
	}
}

func (cl *contractLock) Release(ctx context.Context) error {
	// Stop background loop.
	cl.stopCtxCancel()

	// Create a new context with the span that times out after a certain amount
	// of time.  That's because the context passed to this method might be
	// cancelled but we still want to release the contract.
	timeoutCtx, cancel := context.WithTimeout(context.Background(), 10*time.Second)
	defer cancel()

	// Release the contract.
	return cl.locker.ReleaseContract(timeoutCtx, cl.fcid, cl.lockID)
}

func (cl *contractLock) keepaliveLoop() {
	// Create ticker for half the duration of the lock.
	t := time.NewTicker(cl.d / 2)

	// Cleanup
	defer func() {
		t.Stop()
		select {
		case <-t.C:
		default:
		}
	}()

	// Loop until stopped.
	for {
		select {
		case <-cl.stopCtx.Done():
			return // released
		case <-t.C:
		}
		if err := cl.locker.KeepaliveContract(cl.stopCtx, cl.fcid, cl.lockID, cl.d); err != nil && !errors.Is(err, context.Canceled) {
			cl.logger.Errorw(fmt.Sprintf("failed to send keepalive: %v", err), "contract", cl.fcid, "lockID", cl.lockID)
			return
		}
	}
}

func (w *worker) acquireRevision(ctx context.Context, fcid types.FileContractID, priority int) (_ revisionUnlocker, err error) {
	lockID, err := w.bus.AcquireContract(ctx, fcid, priority, w.contractLockingDuration)
	if err != nil {
		return nil, err
	}
	cl := newContractLock(fcid, lockID, w.contractLockingDuration, w.bus, w.logger)
	go cl.keepaliveLoop()
	return cl, nil
}

func discardTxnOnErr(ctx context.Context, bus Bus, l *zap.SugaredLogger, txn types.Transaction, errContext string, err *error) {
	if *err == nil {
		return
	}
	_, span := tracing.Tracer.Start(ctx, "discardTxn")
	defer span.End()
	// Attach the span to a new context derived from the background context.
	timeoutCtx, cancel := context.WithTimeout(context.Background(), 10*time.Second)
	defer cancel()
	timeoutCtx = trace.ContextWithSpan(timeoutCtx, span)
	if err := bus.WalletDiscard(timeoutCtx, txn); err != nil {
		l.Errorf("%v: failed to discard txn: %v", err)
	}
}

func isErrDuplicateTransactionSet(err error) bool {
	return err != nil && strings.Contains(err.Error(), modules.ErrDuplicateTransactionSet.Error())
}

func (w *worker) FundAccount(ctx context.Context, hk types.PublicKey, siamuxAddr string, balance types.Currency, revision *types.FileContractRevision) error {
	return w.withHostV3(ctx, revision.ParentID, hk, siamuxAddr, func(h hostV3) error {
		return h.FundAccount(ctx, balance, revision)
	})
}

// Renew renews a contract with a host. To avoid an edge case where the contract
// is drained and can therefore not be used to pay for the revision, we simply
// don't pay for it.
func (w *worker) Renew(ctx context.Context, rrr api.RHPRenewRequest) (_ rhpv2.ContractRevision, _ []types.Transaction, err error) {
	var renewed rhpv2.ContractRevision
	var txns []types.Transaction
	err = w.withHostV3(ctx, rrr.ContractID, rrr.HostKey, rrr.SiamuxAddr, func(h hostV3) error {
		renewed, txns, err = h.Renew(ctx, rrr)
		return err
	})
	return renewed, txns, err
}

func (w *worker) SyncAccount(ctx context.Context, hk types.PublicKey, siamuxAddr string, revision *types.FileContractRevision) error {
	return w.withHostV3(ctx, revision.ParentID, hk, siamuxAddr, func(h hostV3) error {
		return h.SyncAccount(ctx, revision)
	})
}<|MERGE_RESOLUTION|>--- conflicted
+++ resolved
@@ -193,21 +193,15 @@
 		ConsensusState(ctx context.Context) (api.ConsensusState, error)
 	}
 
-<<<<<<< HEAD
-type revisionLocker interface {
-	lockRevision(ctx context.Context, contractID types.FileContractID, hk types.PublicKey, siamuxAddr string, lockPriority int, blockHeight uint64) (*types.FileContractRevision, revisionUnlocker, error)
-	withRevision(ctx context.Context, timeout time.Duration, contractID types.FileContractID, hk types.PublicKey, siamuxAddr string, lockPriority int, fn func(revision *types.FileContractRevision) error) error
-}
-=======
 	revisionUnlocker interface {
 		Release(context.Context) error
 	}
 
 	revisionLocker interface {
-		withRevision(ctx context.Context, timeout time.Duration, contractID types.FileContractID, hk types.PublicKey, siamuxAddr string, lockPriority int, fn func(revision types.FileContractRevision) error) error
+		lockRevision(ctx context.Context, contractID types.FileContractID, hk types.PublicKey, siamuxAddr string, lockPriority int, blockHeight uint64) (*types.FileContractRevision, revisionUnlocker, error)
+		withRevision(ctx context.Context, timeout time.Duration, contractID types.FileContractID, hk types.PublicKey, siamuxAddr string, lockPriority int, fn func(revision *types.FileContractRevision) error) error
 	}
 )
->>>>>>> 54d67084
 
 type ContractLocker interface {
 	AcquireContract(ctx context.Context, fcid types.FileContractID, priority int, d time.Duration) (lockID uint64, err error)
@@ -382,47 +376,6 @@
 	return fn(t)
 }
 
-<<<<<<< HEAD
-func (w *worker) lockRevision(ctx context.Context, contractID types.FileContractID, hk types.PublicKey, siamuxAddr string, lockPriority int, blockHeight uint64) (*types.FileContractRevision, revisionUnlocker, error) {
-	// helper function that returns a context with a timeout
-	timeoutCtx := func() (context.Context, context.CancelFunc) {
-		return context.WithTimeout(ctx, defaultRevisionFetchTimeout)
-	}
-
-	// lock the revision for the duration of the operation.
-	contractLock, err := w.acquireRevision(ctx, contractID, lockPriority)
-	if err != nil {
-		return nil, nil, err
-	}
-
-	// try to fetch the revision with an account first.
-	ctx, cancel := timeoutCtx()
-	defer cancel()
-	rev, err := w.FetchRevisionWithAccount(ctx, hk, siamuxAddr, blockHeight, contractID)
-	if err != nil && !isBalanceInsufficient(err) {
-		return nil, nil, err
-	} else if err == nil {
-		return rev, contractLock, nil
-	}
-
-	// fall back to using the contract to pay for the revision.
-	ctx, cancel = timeoutCtx()
-	defer cancel()
-	rev, err = w.FetchRevisionWithContract(ctx, hk, siamuxAddr, contractID)
-	if err != nil {
-		return nil, nil, err
-	}
-	return rev, contractLock, nil
-}
-
-func (w *worker) withRevision(ctx context.Context, fetchTimeout time.Duration, contractID types.FileContractID, hk types.PublicKey, siamuxAddr string, lockPriority int, fn func(revision *types.FileContractRevision) error) error {
-	timeoutCtx := func() (context.Context, context.CancelFunc) {
-		if fetchTimeout > 0 {
-			return context.WithTimeout(ctx, fetchTimeout)
-		}
-		return ctx, func() {}
-	}
-=======
 func (w *worker) withHostV2(ctx context.Context, contractID types.FileContractID, hostKey types.PublicKey, hostIP string, fn func(hostV2) error) (err error) {
 	host := w.pool.session(hostKey, hostIP, contractID, w.deriveRenterKey(hostKey))
 	done := make(chan struct{})
@@ -466,21 +419,44 @@
 	})
 }
 
-func (w *worker) withRevision(ctx context.Context, fetchTimeout time.Duration, contractID types.FileContractID, hk types.PublicKey, siamuxAddr string, lockPriority int, fn func(revision types.FileContractRevision) error) error {
->>>>>>> 54d67084
+func (w *worker) lockRevision(ctx context.Context, contractID types.FileContractID, hk types.PublicKey, siamuxAddr string, lockPriority int, blockHeight uint64) (*types.FileContractRevision, revisionUnlocker, error) {
+	cs, err := w.bus.ConsensusState(ctx)
+	if err != nil {
+		return nil, nil, err
+	}
+
+	// lock the revision for the duration of the operation.
+	contractLock, err := w.acquireRevision(ctx, contractID, lockPriority)
+	if err != nil {
+		return nil, nil, err
+	}
+
+	var rev *types.FileContractRevision
+	err = w.withHostV3(ctx, contractID, hk, siamuxAddr, func(h hostV3) error {
+		rev, err = h.FetchRevision(ctx, defaultRevisionFetchTimeout, cs.BlockHeight)
+		return err
+	})
+	if err != nil {
+		return nil, nil, err
+	}
+
+	return rev, contractLock, nil
+}
+
+func (w *worker) withRevision(ctx context.Context, fetchTimeout time.Duration, contractID types.FileContractID, hk types.PublicKey, siamuxAddr string, lockPriority int, fn func(revision *types.FileContractRevision) error) error {
 	cs, err := w.bus.ConsensusState(ctx)
 	if err != nil {
 		return err
 	}
 
-	// Lock the revision for the duration of the operation.
+	// lock the revision for the duration of the operation.
 	contractLock, err := w.acquireRevision(ctx, contractID, lockPriority)
 	if err != nil {
 		return err
 	}
 	defer contractLock.Release(ctx)
 
-	var rev types.FileContractRevision
+	var rev *types.FileContractRevision
 	err = w.withHostV3(ctx, contractID, hk, siamuxAddr, func(h hostV3) error {
 		rev, err = h.FetchRevision(ctx, fetchTimeout, cs.BlockHeight)
 		return err
@@ -499,55 +475,7 @@
 	// closed.
 	ctx, cancel := context.WithTimeout(context.Background(), time.Hour)
 	defer cancel()
-<<<<<<< HEAD
-	var wg sync.WaitGroup
-	for _, h := range hosts {
-		wg.Add(1)
-		go func(ss *sharedSession) {
-			w.pool.unlockContract(ctx, ss)
-			wg.Done()
-		}(h.(*sharedSession))
-	}
-	wg.Wait()
-}
-
-func (w *worker) withHostV2(ctx context.Context, contractID types.FileContractID, hostKey types.PublicKey, hostIP string, fn func(hostV2) error) (err error) {
-	return w.withHostsV2(ctx, []api.ContractMetadata{{
-		ID:      contractID,
-		HostKey: hostKey,
-		HostIP:  hostIP,
-	}}, func(ss []hostV2) error {
-		return fn(ss[0])
-	})
-}
-
-func (w *worker) withHostsV2(ctx context.Context, contracts []api.ContractMetadata, fn func([]hostV2) error) (err error) {
-	var hosts []hostV2
-	for _, c := range contracts {
-		hosts = append(hosts, w.pool.session(c.HostKey, c.HostIP, c.ID, w.deriveRenterKey(c.HostKey)))
-	}
-	done := make(chan struct{})
-
-	// Unlock hosts either after the context is closed or the function is done
-	// executing.
-	go func() {
-		select {
-		case <-done:
-		case <-ctx.Done():
-		}
-		w.unlockHosts(hosts)
-	}()
-	defer func() {
-		close(done)
-		if ctx.Err() != nil {
-			err = ctx.Err()
-		}
-	}()
-	err = fn(hosts)
-	return err
-=======
 	w.pool.unlockContract(ctx, host.(*sharedSession))
->>>>>>> 54d67084
 }
 
 func (w *worker) rhpScanHandler(jc jape.Context) {
@@ -815,30 +743,18 @@
 	ctx = WithGougingChecker(ctx, w.bus, gp)
 
 	// fund the account
-<<<<<<< HEAD
 	jc.Check("couldn't fund account", w.withRevision(ctx, defaultRevisionFetchTimeout, rfr.ContractID, rfr.HostKey, rfr.SiamuxAddr, lockingPriorityFunding, func(revision *types.FileContractRevision) (err error) {
-		err = w.fundAccount(ctx, rfr.HostKey, rfr.SiamuxAddr, rfr.Balance, revision)
+		err = w.FundAccount(ctx, rfr.HostKey, rfr.SiamuxAddr, rfr.Balance, revision)
 		if isMaxBalanceExceeded(err) {
 			// sync the account
-			err = w.syncAccount(ctx, rfr.HostKey, rfr.SiamuxAddr, revision)
-=======
-	jc.Check("couldn't fund account", w.withRevision(ctx, defaultRevisionFetchTimeout, rfr.ContractID, rfr.HostKey, rfr.SiamuxAddr, lockingPriorityFunding, func(revision types.FileContractRevision) (err error) {
-		err = w.FundAccount(ctx, rfr.HostKey, rfr.SiamuxAddr, rfr.Balance, &revision)
-		if isMaxBalanceExceeded(err) {
-			// sync the account
-			err = w.SyncAccount(ctx, rfr.HostKey, rfr.SiamuxAddr, &revision)
->>>>>>> 54d67084
+			err = w.SyncAccount(ctx, rfr.HostKey, rfr.SiamuxAddr, revision)
 			if err != nil {
 				w.logger.Errorw(fmt.Sprintf("failed to sync account: %v", err), "host", rfr.HostKey)
 				return
 			}
 
 			// try funding the account again
-<<<<<<< HEAD
-			err = w.fundAccount(ctx, rfr.HostKey, rfr.SiamuxAddr, rfr.Balance, revision)
-=======
-			err = w.FundAccount(ctx, rfr.HostKey, rfr.SiamuxAddr, rfr.Balance, &revision)
->>>>>>> 54d67084
+			err = w.FundAccount(ctx, rfr.HostKey, rfr.SiamuxAddr, rfr.Balance, revision)
 			if errors.Is(err, errBalanceSufficient) {
 				w.logger.Debugf("account balance for host %v restored after sync", rfr.HostKey)
 				return nil
@@ -906,13 +822,8 @@
 	ctx = WithGougingChecker(ctx, w.bus, up.GougingParams)
 
 	// sync the account
-<<<<<<< HEAD
 	jc.Check("couldn't sync account", w.withRevision(ctx, defaultRevisionFetchTimeout, rsr.ContractID, rsr.HostKey, rsr.SiamuxAddr, lockingPrioritySyncing, func(revision *types.FileContractRevision) error {
-		return w.syncAccount(ctx, rsr.HostKey, rsr.SiamuxAddr, revision)
-=======
-	jc.Check("couldn't sync account", w.withRevision(ctx, defaultRevisionFetchTimeout, rsr.ContractID, rsr.HostKey, rsr.SiamuxAddr, lockingPrioritySyncing, func(revision types.FileContractRevision) error {
-		return w.SyncAccount(ctx, rsr.HostKey, rsr.SiamuxAddr, &revision)
->>>>>>> 54d67084
+		return w.SyncAccount(ctx, rsr.HostKey, rsr.SiamuxAddr, revision)
 	}))
 }
 
