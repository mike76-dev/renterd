--- conflicted
+++ resolved
@@ -625,15 +625,9 @@
 		return
 	}
 
-<<<<<<< HEAD
-	w.pool.setCurrentHeight(mp.CurrentHeight)
-	err = w.withHosts(ctx, append(from, to...), func(hosts []sectorStore) error {
-		return migrateSlab(ctx, &slab, hosts[:len(from)], hosts[len(from):], w.bus)
-=======
 	w.pool.setCurrentHeight(up.CurrentHeight)
 	err = w.withHosts(ctx, contracts, func(hosts []sectorStore) error {
-		return migrateSlab(ctx, &slab, hosts)
->>>>>>> 25eae8a2
+		return migrateSlab(ctx, &slab, hosts, w.bus)
 	})
 	if jc.Check("couldn't migrate slabs", err) != nil {
 		return
@@ -760,13 +754,8 @@
 		var length int
 
 		lr := io.LimitReader(cr, int64(rs.MinShards)*rhpv2.SectorSize)
-<<<<<<< HEAD
-		if err := w.withHosts(ctx, bcs, func(hosts []sectorStore) (err error) {
+		if err := w.withHosts(ctx, contracts, func(hosts []sectorStore) (err error) {
 			s, length, err = uploadSlab(ctx, lr, uint8(rs.MinShards), uint8(rs.TotalShards), hosts, w.bus)
-=======
-		if err := w.withHosts(ctx, contracts, func(hosts []sectorStore) (err error) {
-			s, length, err = uploadSlab(ctx, lr, uint8(rs.MinShards), uint8(rs.TotalShards), hosts)
->>>>>>> 25eae8a2
 			return err
 		}); err == io.EOF {
 			break
