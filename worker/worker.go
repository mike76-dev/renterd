--- conflicted
+++ resolved
@@ -355,13 +355,8 @@
 	return fn(t)
 }
 
-<<<<<<< HEAD
 func withTransportV3(ctx context.Context, siamuxAddr string, hostKey types.PublicKey, fn func(*rhpv3.Transport) error) (err error) {
 	conn, err := dial(ctx, siamuxAddr, hostKey)
-=======
-func withTransportV3(ctx context.Context, hostIP string, hostKey types.PublicKey, fn func(*rhpv3.Transport) error) (err error) {
-	conn, err := dial(ctx, hostIP, hostKey)
->>>>>>> 3476574b
 	if err != nil {
 		return err
 	}
@@ -625,10 +620,6 @@
 	if jc.Check("failed to fetch host", err) != nil {
 		return
 	}
-<<<<<<< HEAD
-=======
-	hostIP := h.Settings.NetAddress
->>>>>>> 3476574b
 	siamuxAddr := h.Settings.SiamuxAddr()
 
 	// Get contract revision.
@@ -1058,14 +1049,8 @@
 		uploadSectorTimeout:   uploadSectorTimeout,
 		logger:                l.Sugar().Named("worker").Named(id),
 	}
-<<<<<<< HEAD
 	w.initAccounts(b)
 	w.initContractSpendingRecorder()
-=======
-	w.accounts = newAccounts(w.id, w.deriveSubKey("accountkey"), b)
-	w.contractSpendingRecorder = w.newContractSpendingRecorder()
-	w.priceTables = newPriceTables()
->>>>>>> 3476574b
 	return w
 }
 
