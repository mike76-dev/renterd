--- conflicted
+++ resolved
@@ -142,15 +142,6 @@
 		SyncerPeers(ctx context.Context) (resp []string, err error)
 	}
 
-<<<<<<< HEAD
-=======
-	Wallet interface {
-		WalletDiscard(ctx context.Context, txn types.Transaction) error
-		WalletFund(ctx context.Context, txn *types.Transaction, amount types.Currency, useUnconfirmedTxns bool) ([]types.Hash256, []types.Transaction, error)
-		WalletSign(ctx context.Context, txn *types.Transaction, toSign []types.Hash256, cf types.CoveredFields) error
-	}
-
->>>>>>> 53d9f46a
 	WebhookStore interface {
 		RegisterWebhook(ctx context.Context, webhook webhooks.Webhook) error
 		UnregisterWebhook(ctx context.Context, webhook webhooks.Webhook) error
@@ -361,63 +352,6 @@
 	jc.Encode(hpt)
 }
 
-func (w *Worker) rhpBroadcastHandler(jc jape.Context) {
-	ctx := jc.Request.Context()
-
-	// decode the fcid
-	var fcid types.FileContractID
-	if jc.DecodeParam("id", &fcid) != nil {
-		return
-	}
-
-	// Acquire lock before fetching revision.
-	unlocker, err := w.acquireContractLock(ctx, fcid, lockingPriorityActiveContractRevision)
-	if jc.Check("could not acquire revision lock", err) != nil {
-		return
-	}
-	defer unlocker.Release(ctx)
-
-	// Fetch contract from bus.
-	c, err := w.bus.Contract(ctx, fcid)
-	if jc.Check("could not get contract", err) != nil {
-		return
-	}
-	rk := w.deriveRenterKey(c.HostKey)
-
-	rev, err := w.rhp2Client.SignedRevision(ctx, c.HostIP, c.HostKey, rk, fcid, time.Minute)
-	if jc.Check("could not fetch revision", err) != nil {
-		return
-	}
-
-	// Create txn with revision.
-	txn := types.Transaction{
-		FileContractRevisions: []types.FileContractRevision{rev.Revision},
-		Signatures:            rev.Signatures[:],
-	}
-	// Fund the txn. We pass 0 here since we only need the wallet to fund
-	// the fee.
-	toSign, parents, err := w.bus.WalletFund(ctx, &txn, types.ZeroCurrency, true)
-	if jc.Check("failed to fund transaction", err) != nil {
-		return
-	}
-	// Sign the txn.
-	err = w.bus.WalletSign(ctx, &txn, toSign, types.CoveredFields{
-		WholeTransaction: true,
-	})
-	if jc.Check("failed to sign transaction", err) != nil {
-		_ = w.bus.WalletDiscard(ctx, txn)
-		return
-	}
-	// Broadcast the txn.
-	txnSet := parents
-	txnSet = append(txnSet, txn)
-	err = w.bus.BroadcastTransaction(ctx, txnSet)
-	if jc.Check("failed to broadcast transaction", err) != nil {
-		_ = w.bus.WalletDiscard(ctx, txn)
-		return
-	}
-}
-
 func (w *Worker) slabMigrateHandler(jc jape.Context) {
 	ctx := jc.Request.Context()
 
@@ -1050,10 +984,9 @@
 
 		"GET /memory": w.memoryGET,
 
-		"GET    /rhp/contracts":              w.rhpContractsHandlerGET,
-		"POST   /rhp/contract/:id/broadcast": w.rhpBroadcastHandler,
-		"POST   /rhp/scan":                   w.rhpScanHandler,
-		"POST   /rhp/pricetable":             w.rhpPriceTableHandler,
+		"GET    /rhp/contracts":  w.rhpContractsHandlerGET,
+		"POST   /rhp/scan":       w.rhpScanHandler,
+		"POST   /rhp/pricetable": w.rhpPriceTableHandler,
 
 		"GET    /stats/downloads": w.downloadsStatsHandlerGET,
 		"GET    /stats/uploads":   w.uploadsStatsHandlerGET,
