--- conflicted
+++ resolved
@@ -1021,21 +1021,6 @@
 		return
 	}
 
-<<<<<<< HEAD
-	// check if the object is encrypted
-	or, _ := satellite.StaticSatellite.GetObject(bucket, path)
-
-	// create a download function
-	downloadFn := func(wr io.Writer, offset, length int64) (err error) {
-		ctx = WithGougingChecker(ctx, w.bus, gp)
-		err = w.downloadManager.DownloadObject(ctx, wr, res.Object.Object, or.Parts, uint64(offset), uint64(length), contracts)
-		if err != nil && !(errors.Is(err, errDownloadManagerStopped) ||
-			errors.Is(err, errNotEnoughContracts) ||
-			errors.Is(err, context.Canceled)) {
-			w.logger.Error(err)
-			w.registerAlert(newDownloadFailedAlert(bucket, path, prefix, marker, offset, length, int64(len(contracts)), err))
-		}
-=======
 	gor, err := w.GetObject(ctx, bucket, path, api.DownloadObjectOptions{
 		GetObjectOptions: opts,
 		Range:            &dr,
@@ -1047,7 +1032,6 @@
 		jc.Error(err, http.StatusBadRequest)
 		return
 	} else if jc.Check("couldn't get object", err) != nil {
->>>>>>> 7e6dcd5c
 		return
 	}
 	defer gor.Content.Close()
@@ -1080,13 +1064,6 @@
 	if jc.DecodeForm("bucket", &bucket) != nil {
 		return
 	}
-
-	// allow overriding the redundancy settings
-	var minShards, totalShards int
-	if jc.DecodeForm("minshards", &minShards) != nil {
-		return
-	}
-<<<<<<< HEAD
 
 	// fetch the satellite settings
 	settings, err := satellite.StaticSatellite.GetSettings(ctx)
@@ -1100,12 +1077,12 @@
 		}
 	}
 
-	// cancel the upload if no contract set is specified
-	if up.ContractSet == "" {
-		jc.Error(api.ErrContractSetNotSpecified, http.StatusBadRequest)
-=======
+	// allow overriding the redundancy settings
+	var minShards, totalShards int
+	if jc.DecodeForm("minshards", &minShards) != nil {
+		return
+	}
 	if jc.DecodeForm("totalshards", &totalShards) != nil {
->>>>>>> 7e6dcd5c
 		return
 	}
 
@@ -1202,10 +1179,8 @@
 	var offset int
 	if jc.DecodeForm("offset", &offset) != nil {
 		return
-<<<<<<< HEAD
-	} else if offset < 0 {
-		jc.Error(errors.New("offset must be positive"), http.StatusBadRequest)
-		return
+	} else if jc.Request.FormValue("offset") != "" {
+		opts.EncryptionOffset = &offset
 	}
 
 	cfg, err := satellite.StaticSatellite.Config()
@@ -1222,38 +1197,6 @@
 			jc.Check("couldn't upload part", satellite.UploadPart(jc.Request.Body, uploadID, partNumber))
 			return
 		}
-	}
-
-	// built options
-	opts := []UploadOption{
-		WithBlockHeight(up.CurrentHeight),
-		WithContractSet(up.ContractSet),
-		WithPacking(up.UploadPacking),
-		WithRedundancySettings(up.RedundancySettings),
-	}
-	if disablePreshardingEncryption {
-		opts = append(opts, WithCustomKey(object.NoOpKey))
-	} else {
-		upload, err := w.bus.MultipartUpload(ctx, uploadID)
-		if err != nil {
-			jc.Error(err, http.StatusBadRequest)
-			return
-		}
-		opts = append(opts, WithCustomEncryptionOffset(uint64(offset)))
-		opts = append(opts, WithCustomKey(upload.Key))
-	}
-
-	// attach gouging checker to the context
-	ctx = WithGougingChecker(ctx, w.bus, up.GougingParams)
-
-	// fetch contracts
-	contracts, err := w.bus.Contracts(ctx, api.ContractsOpts{ContractSet: up.ContractSet})
-	if jc.Check("couldn't fetch contracts from bus", err) != nil {
-		return
-=======
-	} else if jc.Request.FormValue("offset") != "" {
-		opts.EncryptionOffset = &offset
->>>>>>> 7e6dcd5c
 	}
 
 	// upload the multipart
@@ -1692,8 +1635,11 @@
 	} else {
 		// otherwise return a pipe reader
 		downloadFn := func(wr io.Writer, offset, length int64) error {
+			// check if the object is encrypted
+			or, _ := satellite.StaticSatellite.GetObject(bucket, path)
+
 			ctx = WithGougingChecker(ctx, w.bus, gp)
-			err = w.downloadManager.DownloadObject(ctx, wr, obj, uint64(offset), uint64(length), contracts)
+			err = w.downloadManager.DownloadObject(ctx, wr, obj, or.Parts, uint64(offset), uint64(length), contracts)
 			if err != nil {
 				w.logger.Error(err)
 				if !errors.Is(err, ErrShuttingDown) &&
