package worker

import (
	"context"
	"errors"
	"fmt"
	"io"
	"math"
	"math/big"
	"mime"
	"net"
	"net/http"
	"path/filepath"
	"runtime"
	"sort"
	"strconv"
	"strings"
	"sync"
	"time"

	"github.com/gotd/contrib/http_range"
	"go.opentelemetry.io/otel/trace"
	rhpv2 "go.sia.tech/core/rhp/v2"
	rhpv3 "go.sia.tech/core/rhp/v3"
	"go.sia.tech/core/types"
	"go.sia.tech/jape"
	"go.sia.tech/renterd/alerts"
	"go.sia.tech/renterd/api"
	"go.sia.tech/renterd/build"
	"go.sia.tech/renterd/hostdb"
	"go.sia.tech/renterd/metrics"
	"go.sia.tech/renterd/object"
	"go.sia.tech/renterd/tracing"
	"go.sia.tech/renterd/webhooks"
	"go.sia.tech/siad/modules"
	"go.uber.org/zap"
	"golang.org/x/crypto/blake2b"
)

const (
	batchSizeDeleteSectors = uint64(500000) // ~16MiB of roots
	batchSizeFetchSectors  = uint64(130000) // ~4MiB of roots

	defaultLockTimeout          = time.Minute
	defaultRevisionFetchTimeout = 30 * time.Second

	lockingPriorityActiveContractRevision = 100 // highest
	lockingPriorityRenew                  = 80
	lockingPriorityPriceTable             = 60
	lockingPriorityFunding                = 40
	lockingPrioritySyncing                = 20
	lockingPriorityPruning                = 10
	lockingPriorityUpload                 = 1 // lowest
)

var privateSubnets []*net.IPNet

func init() {
	for _, subnet := range []string{
		"10.0.0.0/8",
		"172.16.0.0/12",
		"192.168.0.0/16",
		"100.64.0.0/10",
	} {
		_, subnet, err := net.ParseCIDR(subnet)
		if err != nil {
			panic(fmt.Sprintf("failed to parse subnet: %v", err))
		}
		privateSubnets = append(privateSubnets, subnet)
	}
}

// rangedResponseWriter is a wrapper around http.ResponseWriter. The difference
// to the standard http.ResponseWriter is that it allows for overriding the
// default status code that is sent upon the first call to Write with a custom
// one.
type rangedResponseWriter struct {
	rw                http.ResponseWriter
	defaultStatusCode int
	headerWritten     bool
}

func (rw *rangedResponseWriter) Write(p []byte) (int, error) {
	if !rw.headerWritten {
		contentType := rw.Header().Get("Content-Type")
		if contentType == "" {
			rw.Header().Set("Content-Type", http.DetectContentType(p))
		}
		rw.WriteHeader(rw.defaultStatusCode)
	}
	return rw.rw.Write(p)
}

func (rw *rangedResponseWriter) Header() http.Header {
	return rw.rw.Header()
}

func (rw *rangedResponseWriter) WriteHeader(statusCode int) {
	rw.headerWritten = true
	rw.rw.WriteHeader(statusCode)
}

type AccountStore interface {
	Accounts(ctx context.Context) ([]api.Account, error)
	AddBalance(ctx context.Context, id rhpv3.Account, hk types.PublicKey, amt *big.Int) error

	LockAccount(ctx context.Context, id rhpv3.Account, hostKey types.PublicKey, exclusive bool, duration time.Duration) (api.Account, uint64, error)
	UnlockAccount(ctx context.Context, id rhpv3.Account, lockID uint64) error

	ResetDrift(ctx context.Context, id rhpv3.Account) error
	SetBalance(ctx context.Context, id rhpv3.Account, hk types.PublicKey, amt *big.Int) error
	ScheduleSync(ctx context.Context, id rhpv3.Account, hk types.PublicKey) error
}

type (
	consensusState interface {
		ConsensusState(ctx context.Context) (api.ConsensusState, error)
	}

	revisionUnlocker interface {
		Release(context.Context) error
	}

	revisionLocker interface {
		withRevision(ctx context.Context, timeout time.Duration, contractID types.FileContractID, hk types.PublicKey, siamuxAddr string, lockPriority int, blockHeight uint64, fn func(rev types.FileContractRevision) error) error
	}
)

type ContractLocker interface {
	AcquireContract(ctx context.Context, fcid types.FileContractID, priority int, d time.Duration) (lockID uint64, err error)
	KeepaliveContract(ctx context.Context, fcid types.FileContractID, lockID uint64, d time.Duration) (err error)
	ReleaseContract(ctx context.Context, fcid types.FileContractID, lockID uint64) (err error)
}

// A Bus is the source of truth within a renterd system.
type Bus interface {
	alerts.Alerter
	consensusState
	webhooks.Broadcaster

	AccountStore
	ContractLocker

	SyncerPeers(ctx context.Context) (resp []string, err error)

	BroadcastTransaction(ctx context.Context, txns []types.Transaction) error

	Contract(ctx context.Context, id types.FileContractID) (api.ContractMetadata, error)
	ContractSize(ctx context.Context, id types.FileContractID) (api.ContractSize, error)
	ContractRoots(ctx context.Context, id types.FileContractID) ([]types.Hash256, []types.Hash256, error)
	Contracts(ctx context.Context) ([]api.ContractMetadata, error)
	ContractSetContracts(ctx context.Context, set string) ([]api.ContractMetadata, error)
	RecordHostScans(ctx context.Context, scans []hostdb.HostScan) error
	RecordPriceTables(ctx context.Context, priceTableUpdate []hostdb.PriceTableUpdate) error
	RecordContractSpending(ctx context.Context, records []api.ContractSpendingRecord) error
	RenewedContract(ctx context.Context, renewedFrom types.FileContractID) (api.ContractMetadata, error)

	Host(ctx context.Context, hostKey types.PublicKey) (hostdb.HostInfo, error)

	GougingParams(ctx context.Context) (api.GougingParams, error)
	UploadParams(ctx context.Context) (api.UploadParams, error)

	Object(ctx context.Context, path string, opts ...api.ObjectsOption) (api.ObjectsResponse, error)
	AddObject(ctx context.Context, bucket string, path, contractSet string, o object.Object, usedContracts map[types.PublicKey]types.FileContractID) error
	DeleteObject(ctx context.Context, bucket, path string, batch bool) error

	AddMultipartPart(ctx context.Context, bucket, path, contractSet, uploadID string, partNumber int, slices []object.SlabSlice, partialSlabs []object.PartialSlab, etag string, usedContracts map[types.PublicKey]types.FileContractID) (err error)

	AddPartialSlab(ctx context.Context, data []byte, minShards, totalShards uint8, contractSet string) (slabs []object.PartialSlab, err error)
	FetchPartialSlab(ctx context.Context, key object.EncryptionKey, offset, length uint32) ([]byte, error)
	Slab(ctx context.Context, key object.EncryptionKey) (object.Slab, error)

	MarkPackedSlabsUploaded(ctx context.Context, slabs []api.UploadedPackedSlab, usedContracts map[types.PublicKey]types.FileContractID) error
	PackedSlabsForUpload(ctx context.Context, lockingDuration time.Duration, minShards, totalShards uint8, set string, limit int) ([]api.PackedSlab, error)

	Accounts(ctx context.Context) ([]api.Account, error)
	UpdateSlab(ctx context.Context, s object.Slab, contractSet string, goodContracts map[types.PublicKey]types.FileContractID) error

	TrackUpload(ctx context.Context, uID api.UploadID) error
	AddUploadingSector(ctx context.Context, uID api.UploadID, id types.FileContractID, root types.Hash256) error
	FinishUpload(ctx context.Context, uID api.UploadID) error

	WalletDiscard(ctx context.Context, txn types.Transaction) error
	WalletFund(ctx context.Context, txn *types.Transaction, amount types.Currency) ([]types.Hash256, []types.Transaction, error)
	WalletPrepareForm(ctx context.Context, renterAddress types.Address, renterKey types.PublicKey, renterFunds, hostCollateral types.Currency, hostKey types.PublicKey, hostSettings rhpv2.HostSettings, endHeight uint64) (txns []types.Transaction, err error)
	WalletPrepareRenew(ctx context.Context, revision types.FileContractRevision, hostAddress, renterAddress types.Address, renterKey types.PrivateKey, renterFunds, newCollateral types.Currency, hostKey types.PublicKey, pt rhpv3.HostPriceTable, endHeight, windowSize uint64) (api.WalletPrepareRenewResponse, error)
	WalletSign(ctx context.Context, txn *types.Transaction, toSign []types.Hash256, cf types.CoveredFields) error
}

// deriveSubKey can be used to derive a sub-masterkey from the worker's
// masterkey to use for a specific purpose. Such as deriving more keys for
// ephemeral accounts.
func (w *worker) deriveSubKey(purpose string) types.PrivateKey {
	seed := blake2b.Sum256(append(w.masterKey[:], []byte(purpose)...))
	pk := types.NewPrivateKeyFromSeed(seed[:])
	for i := range seed {
		seed[i] = 0
	}
	return pk
}

// TODO: deriving the renter key from the host key using the master key only
// works if we persist a hash of the renter's master key in the database and
// compare it on startup, otherwise there's no way of knowing the derived key is
// usuable
// NOTE: Instead of hashing the masterkey and comparing, we could use random
// bytes + the HMAC thereof as the salt. e.g. 32 bytes + 32 bytes HMAC. Then
// whenever we read a specific salt we can verify that is was created with a
// given key. That would eventually allow different masterkeys to coexist in the
// same bus.
//
// TODO: instead of deriving a renter key use a randomly generated salt so we're
// not limited to one key per host
func (w *worker) deriveRenterKey(hostKey types.PublicKey) types.PrivateKey {
	seed := blake2b.Sum256(append(w.deriveSubKey("renterkey"), hostKey[:]...))
	pk := types.NewPrivateKeyFromSeed(seed[:])
	for i := range seed {
		seed[i] = 0
	}
	return pk
}

type hostV2 interface {
	Contract() types.FileContractID
	HostKey() types.PublicKey
}

type hostV3 interface {
	hostV2

	DownloadSector(ctx context.Context, w io.Writer, root types.Hash256, offset, length uint32) error
	FetchPriceTable(ctx context.Context, rev *types.FileContractRevision) (hpt hostdb.HostPriceTable, err error)
	FetchRevision(ctx context.Context, fetchTimeout time.Duration, blockHeight uint64) (types.FileContractRevision, error)
	FundAccount(ctx context.Context, balance types.Currency, rev *types.FileContractRevision) error
	Renew(ctx context.Context, rrr api.RHPRenewRequest) (_ rhpv2.ContractRevision, _ []types.Transaction, err error)
	SyncAccount(ctx context.Context, rev *types.FileContractRevision) error
	UploadSector(ctx context.Context, sector *[rhpv2.SectorSize]byte, rev types.FileContractRevision) (types.Hash256, error)
}

type hostProvider interface {
	newHostV3(types.FileContractID, types.PublicKey, string) hostV3
}

type partialSlabStore interface {
	PartialSlab(ctx context.Context, key object.EncryptionKey, offset, length uint32) ([]byte, *object.Slab, error)
}

// A worker talks to Sia hosts to perform contract and storage operations within
// a renterd system.
type worker struct {
	alerts          alerts.Alerter
	allowPrivateIPs bool
	id              string
	bus             Bus
	masterKey       [32]byte
	startTime       time.Time

	downloadManager *downloadManager
	uploadManager   *uploadManager

	accounts    *accounts
	priceTables *priceTables

	busFlushInterval time.Duration

	uploadsMu            sync.Mutex
	uploadingPackedSlabs map[string]bool

	interactionsMu                sync.Mutex
	interactionsScans             []hostdb.HostScan
	interactionsPriceTableUpdates []hostdb.PriceTableUpdate
	interactionsFlushTimer        *time.Timer

	contractSpendingRecorder *contractSpendingRecorder
	contractLockingDuration  time.Duration

	transportPoolV3 *transportPoolV3
	logger          *zap.SugaredLogger
}

func dial(ctx context.Context, hostIP string) (net.Conn, error) {
	conn, err := (&net.Dialer{}).DialContext(ctx, "tcp", hostIP)
	return conn, err
}

func (w *worker) withTransportV2(ctx context.Context, hostKey types.PublicKey, hostIP string, fn func(*rhpv2.Transport) error) (err error) {
	var mr ephemeralMetricsRecorder
	defer func() {
		// TODO record metrics
	}()
	ctx = metrics.WithRecorder(ctx, &mr)
	conn, err := dial(ctx, hostIP)
	if err != nil {
		return err
	}
	done := make(chan struct{})
	go func() {
		select {
		case <-done:
		case <-ctx.Done():
			conn.Close()
		}
	}()
	defer func() {
		close(done)
		if ctx.Err() != nil {
			err = ctx.Err()
		}
	}()
	t, err := rhpv2.NewRenterTransport(conn, hostKey)
	if err != nil {
		return err
	}
	defer t.Close()
	return fn(t)
}

func (w *worker) newHostV3(contractID types.FileContractID, hostKey types.PublicKey, siamuxAddr string) hostV3 {
	return &host{
		acc:                      w.accounts.ForHost(hostKey),
		bus:                      w.bus,
		contractSpendingRecorder: w.contractSpendingRecorder,
		mr:                       &ephemeralMetricsRecorder{},
		logger:                   w.logger.Named(hostKey.String()[:4]),
		fcid:                     contractID,
		siamuxAddr:               siamuxAddr,
		renterKey:                w.deriveRenterKey(hostKey),
		accountKey:               w.accounts.deriveAccountKey(hostKey),
		transportPool:            w.transportPoolV3,
		priceTables:              w.priceTables,
	}
}

func (w *worker) withContractLock(ctx context.Context, fcid types.FileContractID, priority int, fn func() error) error {
	contractLock, err := w.acquireContractLock(ctx, fcid, priority)
	if err != nil {
		return err
	}
	defer func() {
		releaseCtx, cancel := context.WithTimeout(context.Background(), 10*time.Second)
		_ = contractLock.Release(releaseCtx)
		cancel()
	}()

	return fn()
}

func (w *worker) withRevision(ctx context.Context, fetchTimeout time.Duration, contractID types.FileContractID, hk types.PublicKey, siamuxAddr string, lockPriority int, blockHeight uint64, fn func(rev types.FileContractRevision) error) error {
	return w.withContractLock(ctx, contractID, lockPriority, func() error {
		h := w.newHostV3(contractID, hk, siamuxAddr)
		rev, err := h.FetchRevision(ctx, fetchTimeout, blockHeight)
		if err != nil {
			return err
		}
		return fn(rev)
	})
}

func (w *worker) rhpScanHandler(jc jape.Context) {
	var rsr api.RHPScanRequest
	if jc.Decode(&rsr) != nil {
		return
	}

	ctx := jc.Request.Context()
	if rsr.Timeout > 0 {
		var cancel context.CancelFunc
		ctx, cancel = context.WithTimeout(jc.Request.Context(), rsr.Timeout)
		defer cancel()
	}

	// only scan hosts if we are online
	peers, err := w.bus.SyncerPeers(jc.Request.Context())
	if jc.Check("failed to fetch peers from bus", err) != nil {
		return
	}
	if len(peers) == 0 {
		jc.Error(errors.New("not connected to the internet"), http.StatusServiceUnavailable)
		return
	}

	// scan host
	var errStr string
	settings, priceTable, elapsed, err := w.scanHost(ctx, rsr.HostKey, rsr.HostIP)
	if err != nil {
		errStr = err.Error()
	}

	// record scan
	err = w.bus.RecordHostScans(jc.Request.Context(), []hostdb.HostScan{{
		HostKey:    rsr.HostKey,
		Success:    err == nil,
		Timestamp:  time.Now(),
		Settings:   settings,
		PriceTable: priceTable,
	}})
	if jc.Check("failed to record scan", err) != nil {
		return
	}

	// TODO: record metric

	jc.Encode(api.RHPScanResponse{
		Ping:       api.ParamDuration(elapsed),
		PriceTable: priceTable,
		ScanError:  errStr,
		Settings:   settings,
	})
}

func (w *worker) fetchContracts(ctx context.Context, metadatas []api.ContractMetadata, timeout time.Duration, blockHeight uint64) (contracts []api.Contract, errs HostErrorSet) {
	// create requests channel
	reqs := make(chan api.ContractMetadata)

	// create worker function
	var mu sync.Mutex
	worker := func() {
		for md := range reqs {
			var revision types.FileContractRevision
			err := w.withRevision(ctx, timeout, md.ID, md.HostKey, md.SiamuxAddr, lockingPriorityActiveContractRevision, blockHeight, func(rev types.FileContractRevision) error {
				revision = rev
				return nil
			})
			mu.Lock()
			if err != nil {
				errs = append(errs, &HostError{HostKey: md.HostKey, Err: err})
				contracts = append(contracts, api.Contract{
					ContractMetadata: md,
				})
			} else {
				contracts = append(contracts, api.Contract{
					ContractMetadata: md,
					Revision:         &revision,
				})
			}
			mu.Unlock()
		}
	}

	// launch all workers
	var wg sync.WaitGroup
	for t := 0; t < 20 && t < len(metadatas); t++ {
		wg.Add(1)
		go func() {
			worker()
			wg.Done()
		}()
	}

	// launch all requests
	for _, metadata := range metadatas {
		reqs <- metadata
	}
	close(reqs)

	// wait until they're done
	wg.Wait()
	return
}

func (w *worker) fetchPriceTable(ctx context.Context, hk types.PublicKey, siamuxAddr string, rev *types.FileContractRevision) (hpt hostdb.HostPriceTable, err error) {
	h := w.newHostV3(types.FileContractID{}, hk, siamuxAddr)
	hpt, err = h.FetchPriceTable(ctx, rev)
	if err != nil {
		return hostdb.HostPriceTable{}, err
	}
	return hpt, nil
}

func (w *worker) rhpPriceTableHandler(jc jape.Context) {
	var rptr api.RHPPriceTableRequest
	if jc.Decode(&rptr) != nil {
		return
	}

	ctx := jc.Request.Context()
	if rptr.Timeout > 0 {
		var cancel context.CancelFunc
		ctx, cancel = context.WithTimeout(jc.Request.Context(), rptr.Timeout)
		defer cancel()
	}

	var pt rhpv3.HostPriceTable
	if jc.Check("could not get price table", w.transportPoolV3.withTransportV3(ctx, rptr.HostKey, rptr.SiamuxAddr, func(ctx context.Context, t *transportV3) (err error) {
		pt, err = RPCPriceTable(ctx, t, func(pt rhpv3.HostPriceTable) (rhpv3.PaymentMethod, error) { return nil, nil })
		return
	})) != nil {
		return
	}

	jc.Encode(hostdb.HostPriceTable{
		HostPriceTable: pt,
		Expiry:         time.Now().Add(pt.Validity),
	})
}

func (w *worker) discardTxnOnErr(ctx context.Context, txn types.Transaction, errContext string, err *error) {
	discardTxnOnErr(ctx, w.bus, w.logger, txn, errContext, err)
}

func (w *worker) rhpFormHandler(jc jape.Context) {
	ctx := jc.Request.Context()
	var rfr api.RHPFormRequest
	if jc.Decode(&rfr) != nil {
		return
	}

	// apply a pessimistic timeout on contract formations
	ctx, cancel := context.WithTimeout(ctx, 15*time.Minute)
	defer cancel()

	gp, err := w.bus.GougingParams(ctx)
	if jc.Check("could not get gouging parameters", err) != nil {
		return
	}

	hostIP, hostKey, renterFunds := rfr.HostIP, rfr.HostKey, rfr.RenterFunds
	renterAddress, endHeight, hostCollateral := rfr.RenterAddress, rfr.EndHeight, rfr.HostCollateral
	renterKey := w.deriveRenterKey(hostKey)

	var contract rhpv2.ContractRevision
	var txnSet []types.Transaction
	ctx = WithGougingChecker(ctx, w.bus, gp)
	err = w.withTransportV2(ctx, rfr.HostKey, hostIP, func(t *rhpv2.Transport) (err error) {
		hostSettings, err := RPCSettings(ctx, t)
		if err != nil {
			return err
		}
		// NOTE: we overwrite the NetAddress with the host address here since we
		// just used it to dial the host we know it's valid
		hostSettings.NetAddress = hostIP

		gc, err := GougingCheckerFromContext(ctx)
		if err != nil {
			return err
		}
		if breakdown := gc.Check(&hostSettings, nil); breakdown.Gouging() {
			return fmt.Errorf("failed to form contract, gouging check failed: %v", breakdown.Reasons())
		}

		renterTxnSet, err := w.bus.WalletPrepareForm(ctx, renterAddress, renterKey.PublicKey(), renterFunds, hostCollateral, hostKey, hostSettings, endHeight)
		if err != nil {
			return err
		}
		defer w.discardTxnOnErr(ctx, renterTxnSet[len(renterTxnSet)-1], "rhpFormHandler", &err)

		contract, txnSet, err = RPCFormContract(ctx, t, renterKey, renterTxnSet)
		if err != nil {
			return err
		}
		return
	})
	if jc.Check("couldn't form contract", err) != nil {
		return
	}

	// broadcast the transaction set
	err = w.bus.BroadcastTransaction(jc.Request.Context(), txnSet)
	if err != nil && !isErrDuplicateTransactionSet(err) {
		w.logger.Errorf("failed to broadcast formation txn set: %v", err)
	}

	jc.Encode(api.RHPFormResponse{
		ContractID:     contract.ID(),
		Contract:       contract,
		TransactionSet: txnSet,
	})
}

func (w *worker) rhpBroadcastHandler(jc jape.Context) {
	var fcid types.FileContractID
	if jc.DecodeParam("id", &fcid) != nil {
		return
	}

	// Acquire lock before fetching revision.
	ctx := jc.Request.Context()
	unlocker, err := w.acquireContractLock(ctx, fcid, lockingPriorityActiveContractRevision)
	if jc.Check("could not acquire revision lock", err) != nil {
		return
	}
	defer unlocker.Release(ctx)

	// Fetch contract from bus.
	c, err := w.bus.Contract(ctx, fcid)
	if jc.Check("could not get contract", err) != nil {
		return
	}
	rk := w.deriveRenterKey(c.HostKey)

	rev, err := w.FetchSignedRevision(ctx, c.HostIP, c.HostKey, rk, fcid, time.Minute)
	if jc.Check("could not fetch revision", err) != nil {
		return
	}
	// Create txn with revision.
	txn := types.Transaction{
		FileContractRevisions: []types.FileContractRevision{rev.Revision},
		Signatures:            rev.Signatures[:],
	}
	// Fund the txn. We pass 0 here since we only need the wallet to fund
	// the fee.
	toSign, parents, err := w.bus.WalletFund(ctx, &txn, types.ZeroCurrency)
	if jc.Check("failed to fund transaction", err) != nil {
		return
	}
	// Sign the txn.
	err = w.bus.WalletSign(ctx, &txn, toSign, types.CoveredFields{
		WholeTransaction: true,
	})
	if jc.Check("failed to sign transaction", err) != nil {
		_ = w.bus.WalletDiscard(ctx, txn)
		return
	}
	// Broadcast the txn.
	txnSet := append(parents, txn)
	err = w.bus.BroadcastTransaction(ctx, txnSet)
	if jc.Check("failed to broadcast transaction", err) != nil {
		_ = w.bus.WalletDiscard(ctx, txn)
		return
	}
}

func (w *worker) rhpPruneContractHandlerPOST(jc jape.Context) {
	// decode fcid
	var fcid types.FileContractID
	if jc.DecodeParam("id", &fcid) != nil {
		return
	}

	// decode timeout
	var pcr api.RHPPruneContractRequest
	if jc.Decode(&pcr) != nil {
		return
	}

	// apply timeout
	ctx := jc.Request.Context()
	if pcr.Timeout > 0 {
		var cancel context.CancelFunc
		ctx, cancel = context.WithTimeout(jc.Request.Context(), pcr.Timeout)
		defer cancel()
	}

	// attach gouging checker
	gp, err := w.bus.GougingParams(ctx)
	if jc.Check("could not get gouging parameters", err) != nil {
		return
	}
	ctx = WithGougingChecker(ctx, w.bus, gp)

	// fetch the contract from the bus
	contract, err := w.bus.Contract(ctx, fcid)
	if errors.Is(err, api.ErrContractNotFound) {
		jc.Error(err, http.StatusNotFound)
		return
	} else if jc.Check("couldn't fetch contract", err) != nil {
		return
	}

	// return early if there's no data to prune
	size, err := w.bus.ContractSize(ctx, fcid)
	if jc.Check("couldn't fetch contract size", err) != nil {
		return
	} else if size.Prunable == 0 {
		jc.Encode(api.RHPPruneContractResponse{
			Pruned:    0,
			Remaining: 0,
		})
		return
	}

	// prune the contract
	pruned, remaining, err := w.PruneContract(ctx, contract.HostIP, contract.HostKey, fcid, contract.RevisionNumber)
	if err == nil || (errors.Is(err, context.Canceled) && pruned > 0) {
		jc.Encode(api.RHPPruneContractResponse{
			Pruned:    pruned,
			Remaining: remaining,
		})
	} else {
		if pruned > 0 {
			err = fmt.Errorf("%w; couldn't prune all sectors (%d/%d)", err, pruned, pruned+remaining)
		}
		jc.Error(err, http.StatusInternalServerError)
	}
}

func (w *worker) rhpContractRootsHandlerGET(jc jape.Context) {
	// decode fcid
	var id types.FileContractID
	if jc.DecodeParam("id", &id) != nil {
		return
	}

	// fetch the contract from the bus
	ctx := jc.Request.Context()
	c, err := w.bus.Contract(ctx, id)
	if errors.Is(err, api.ErrContractNotFound) {
		jc.Error(err, http.StatusNotFound)
		return
	} else if jc.Check("couldn't fetch contract", err) != nil {
		return
	}

	// fetch the roots from the host
	roots, err := w.FetchContractRoots(ctx, c.HostIP, c.HostKey, id, c.RevisionNumber)
	if jc.Check("couldn't fetch contract roots from host", err) == nil {
		jc.Encode(roots)
	}
}

func (w *worker) rhpRenewHandler(jc jape.Context) {
	ctx := jc.Request.Context()

	// decode request
	var rrr api.RHPRenewRequest
	if jc.Decode(&rrr) != nil {
		return
	}

	// attach gouging checker
	gp, err := w.bus.GougingParams(ctx)
	if jc.Check("could not get gouging parameters", err) != nil {
		return
	}
	cs, err := w.bus.ConsensusState(ctx)
	if jc.Check("could not get consensus state", err) != nil {
		return
	}
	ctx = WithGougingChecker(ctx, w.bus, gp)

	// renew the contract
	var renewed rhpv2.ContractRevision
	var txnSet []types.Transaction
	if jc.Check("couldn't renew contract", w.withRevision(ctx, defaultRevisionFetchTimeout, rrr.ContractID, rrr.HostKey, rrr.SiamuxAddr, lockingPriorityRenew, cs.BlockHeight, func(_ types.FileContractRevision) (err error) {
		h := w.newHostV3(rrr.ContractID, rrr.HostKey, rrr.SiamuxAddr)
		renewed, txnSet, err = h.Renew(ctx, rrr)
		return err
	})) != nil {
		return
	}

	// broadcast the transaction set
	err = w.bus.BroadcastTransaction(jc.Request.Context(), txnSet)
	if err != nil && !isErrDuplicateTransactionSet(err) {
		w.logger.Errorf("failed to broadcast renewal txn set: %v", err)
	}

	// send the response
	jc.Encode(api.RHPRenewResponse{
		ContractID:     renewed.ID(),
		Contract:       renewed,
		TransactionSet: txnSet,
	})
}

func (w *worker) rhpFundHandler(jc jape.Context) {
	ctx := jc.Request.Context()

	// decode request
	var rfr api.RHPFundRequest
	if jc.Decode(&rfr) != nil {
		return
	}

	// attach gouging checker
	gp, err := w.bus.GougingParams(ctx)
	if jc.Check("could not get gouging parameters", err) != nil {
		return
	}
	ctx = WithGougingChecker(ctx, w.bus, gp)

	// fund the account
	jc.Check("couldn't fund account", w.withRevision(ctx, defaultRevisionFetchTimeout, rfr.ContractID, rfr.HostKey, rfr.SiamuxAddr, lockingPriorityFunding, gp.ConsensusState.BlockHeight, func(rev types.FileContractRevision) (err error) {
		h := w.newHostV3(rev.ParentID, rfr.HostKey, rfr.SiamuxAddr)
		err = h.FundAccount(ctx, rfr.Balance, &rev)
		if isBalanceMaxExceeded(err) {
			// sync the account
			err = h.SyncAccount(ctx, &rev)
			if err != nil {
				w.logger.Debugf(fmt.Sprintf("failed to sync account: %v", err), "host", rfr.HostKey)
				return
			}

			// try funding the account again
			err = h.FundAccount(ctx, rfr.Balance, &rev)
			if err != nil {
				w.logger.Errorw(fmt.Sprintf("failed to fund account after syncing: %v", err), "host", rfr.HostKey, "balance", rfr.Balance)
			}
		}
		return
	}))
}

func (w *worker) rhpRegistryReadHandler(jc jape.Context) {
	var rrrr api.RHPRegistryReadRequest
	if jc.Decode(&rrrr) != nil {
		return
	}
	var value rhpv3.RegistryValue
	err := w.transportPoolV3.withTransportV3(jc.Request.Context(), rrrr.HostKey, rrrr.SiamuxAddr, func(ctx context.Context, t *transportV3) (err error) {
		value, err = RPCReadRegistry(ctx, t, &rrrr.Payment, rrrr.RegistryKey)
		return
	})
	if jc.Check("couldn't read registry", err) != nil {
		return
	}
	jc.Encode(value)
}

func (w *worker) rhpRegistryUpdateHandler(jc jape.Context) {
	var rrur api.RHPRegistryUpdateRequest
	if jc.Decode(&rrur) != nil {
		return
	}
	var pt rhpv3.HostPriceTable   // TODO
	rc := pt.UpdateRegistryCost() // TODO: handle refund
	cost, _ := rc.Total()
	// TODO: refactor to a w.RegistryUpdate method that calls host.RegistryUpdate.
	payment := preparePayment(w.accounts.deriveAccountKey(rrur.HostKey), cost, pt.HostBlockHeight)
	err := w.transportPoolV3.withTransportV3(jc.Request.Context(), rrur.HostKey, rrur.SiamuxAddr, func(ctx context.Context, t *transportV3) (err error) {
		return RPCUpdateRegistry(ctx, t, &payment, rrur.RegistryKey, rrur.RegistryValue)
	})
	if jc.Check("couldn't update registry", err) != nil {
		return
	}
}

func (w *worker) rhpSyncHandler(jc jape.Context) {
	ctx := jc.Request.Context()

	// decode the request
	var rsr api.RHPSyncRequest
	if jc.Decode(&rsr) != nil {
		return
	}

	// fetch gouging params
	up, err := w.bus.UploadParams(ctx)
	if jc.Check("couldn't fetch upload parameters from bus", err) != nil {
		return
	}

	// attach gouging checker to the context
	ctx = WithGougingChecker(ctx, w.bus, up.GougingParams)

	// sync the account
	h := w.newHostV3(rsr.ContractID, rsr.HostKey, rsr.SiamuxAddr)
	jc.Check("couldn't sync account", w.withRevision(ctx, defaultRevisionFetchTimeout, rsr.ContractID, rsr.HostKey, rsr.SiamuxAddr, lockingPrioritySyncing, up.CurrentHeight, func(rev types.FileContractRevision) error {
		return h.SyncAccount(ctx, &rev)
	}))
}

func (w *worker) slabMigrateHandler(jc jape.Context) {
	ctx := jc.Request.Context()

	// decode the slab
	var slab object.Slab
	if jc.Decode(&slab) != nil {
		return
	}

	// fetch the upload parameters
	up, err := w.bus.UploadParams(ctx)
	if jc.Check("couldn't fetch upload parameters from bus", err) != nil {
		return
	}

	// NOTE: migrations do not use the default contract set but instead require
	// the user to specify the contract set through the query string parameter,
	// this to avoid accidentally migration to the default set if the autopilot
	// configuration is missing a contract set
	up.ContractSet = ""

	// decode the contract set from the query string
	var contractset string
	if jc.DecodeForm("contractset", &contractset) != nil {
		return
	} else if contractset != "" {
		up.ContractSet = contractset
	}

	// cancel the migration if no contract set is specified
	if up.ContractSet == "" {
		jc.Error(fmt.Errorf("migrations require the contract set to be passed as a query string parameter; %w", api.ErrContractSetNotSpecified), http.StatusBadRequest)
		return
	}

	// cancel the upload if consensus is not synced
	if !up.ConsensusState.Synced {
		w.logger.Errorf("migration cancelled, err: %v", api.ErrConsensusNotSynced)
		jc.Error(api.ErrConsensusNotSynced, http.StatusServiceUnavailable)
		return
	}

	// attach gouging checker to the context
	ctx = WithGougingChecker(ctx, w.bus, up.GougingParams)

	// fetch all contracts
	dlContracts, err := w.bus.Contracts(ctx)
	if jc.Check("couldn't fetch contracts from bus", err) != nil {
		return
	}

	// fetch upload contracts
	ulContracts, err := w.bus.ContractSetContracts(ctx, up.ContractSet)
	if jc.Check("couldn't fetch contracts from bus", err) != nil {
		return
	}

	// migrate the slab
	used, err := migrateSlab(ctx, w.downloadManager, w.uploadManager, &slab, dlContracts, ulContracts, up.CurrentHeight, w.logger)
	if jc.Check("couldn't migrate slabs", err) != nil {
		return
	}

	// no migration took place, return early
	if used == nil {
		return
	}

	// update the slab
	if jc.Check("couldn't update slab", w.bus.UpdateSlab(ctx, slab, up.ContractSet, used)) != nil {
		return
	}
}

func (w *worker) downloadsStatsHandlerGET(jc jape.Context) {
	stats := w.downloadManager.Stats()

	// prepare downloaders stats
	var healthy uint64
	var dss []api.DownloaderStats
	for hk, stat := range stats.downloaders {
		if stat.healthy {
			healthy++
		}
		dss = append(dss, api.DownloaderStats{
			HostKey:                    hk,
			AvgSectorDownloadSpeedMBPS: stat.avgSpeedMBPS,
			NumDownloads:               stat.numDownloads,
		})
	}
	sort.SliceStable(dss, func(i, j int) bool {
		return dss[i].AvgSectorDownloadSpeedMBPS > dss[j].AvgSectorDownloadSpeedMBPS
	})

	// encode response
	jc.Encode(api.DownloadStatsResponse{
		AvgDownloadSpeedMBPS: math.Ceil(stats.avgDownloadSpeedMBPS*100) / 100,
		AvgOverdrivePct:      math.Floor(stats.avgOverdrivePct*100*100) / 100,
		HealthyDownloaders:   healthy,
		NumDownloaders:       uint64(len(stats.downloaders)),
		DownloadersStats:     dss,
	})
}

func (w *worker) uploadsStatsHandlerGET(jc jape.Context) {
	stats := w.uploadManager.Stats()

	// prepare upload stats
	var uss []api.UploaderStats
	for hk, mbps := range stats.uploadSpeedsMBPS {
		uss = append(uss, api.UploaderStats{
			HostKey:                  hk,
			AvgSectorUploadSpeedMBPS: mbps,
		})
	}
	sort.SliceStable(uss, func(i, j int) bool {
		return uss[i].AvgSectorUploadSpeedMBPS > uss[j].AvgSectorUploadSpeedMBPS
	})

	// encode response
	jc.Encode(api.UploadStatsResponse{
		AvgSlabUploadSpeedMBPS: math.Ceil(stats.avgSlabUploadSpeedMBPS*100) / 100,
		AvgOverdrivePct:        math.Floor(stats.avgOverdrivePct*100*100) / 100,
		HealthyUploaders:       stats.healthyUploaders,
		NumUploaders:           stats.numUploaders,
		UploadersStats:         uss,
	})
}

func (w *worker) objectsHandlerGET(jc jape.Context) {
	ctx := jc.Request.Context()
	jc.Custom(nil, []api.ObjectMetadata{})

	bucket := api.DefaultBucketName
	if jc.DecodeForm("bucket", &bucket) != nil {
		return
	}
	var prefix string
	if jc.DecodeForm("prefix", &prefix) != nil {
		return
	}
	var marker string
	if jc.DecodeForm("marker", &marker) != nil {
		return
	}
	var off int
	if jc.DecodeForm("offset", &off) != nil {
		return
	}
	limit := -1
	if jc.DecodeForm("limit", &limit) != nil {
		return
	}

	opts := []api.ObjectsOption{
		api.ObjectsWithBucket(bucket),
		api.ObjectsWithPrefix(prefix),
		api.ObjectsWithMarker(marker),
		api.ObjectsWithOffset(off),
		api.ObjectsWithLimit(limit),
	}

	path := jc.PathParam("path")
	res, err := w.bus.Object(ctx, path, opts...)
	if err != nil && strings.Contains(err.Error(), api.ErrObjectNotFound.Error()) {
		jc.Error(err, http.StatusNotFound)
		return
	} else if jc.Check("couldn't get object or entries", err) != nil {
		return
	}
<<<<<<< HEAD
=======
	jc.ResponseWriter.Header().Set("Last-Modified", time.Unix(0, 0).UTC().Format(http.TimeFormat)) // TODO: update this when object has a ModTime

>>>>>>> dce6a281
	if path == "" || strings.HasSuffix(path, "/") {
		jc.Encode(res.Entries)
		return
	}
	jc.ResponseWriter.Header().Set("Last-Modified", res.Object.LastModified())
	if len(res.Object.Slabs) == 0 && len(res.Object.PartialSlabs) == 0 {
		return
	}

	gp, err := w.bus.GougingParams(ctx)
	if jc.Check("couldn't fetch gouging parameters from bus", err) != nil {
		return
	}

	// attach gouging checker to the context
	ctx = WithGougingChecker(ctx, w.bus, gp)

	// NOTE: ideally we would use http.ServeContent in this handler, but that
	// has performance issues. If we implemented io.ReadSeeker in the most
	// straightforward fashion, we would need one (or more!) RHP RPCs for each
	// Read call. We can improve on this to some degree by buffering, but
	// without knowing the exact ranges being requested, this will always be
	// suboptimal. Thus, sadly, we have to roll our own range support.
	ranges, err := http_range.ParseRange(jc.Request.Header.Get("Range"), res.Object.Size)
	if err != nil {
		jc.Error(err, http.StatusRequestedRangeNotSatisfiable)
		return
	}
	var offset int64
	length := res.Object.Size
	status := http.StatusOK
	if len(ranges) > 0 {
		status = http.StatusPartialContent
		jc.ResponseWriter.Header().Set("Content-Range", ranges[0].ContentRange(res.Object.Size))
		offset, length = ranges[0].Start, ranges[0].Length
		if offset < 0 || length < 0 || offset+length > res.Object.Size {
			jc.Error(fmt.Errorf("invalid range: %v %v", offset, length), http.StatusRequestedRangeNotSatisfiable)
			return
		}
	}
	jc.ResponseWriter.Header().Set("Content-Length", strconv.FormatInt(length, 10))
	jc.ResponseWriter.Header().Set("Accept-Ranges", "bytes")
	if ext := filepath.Ext(path); ext != "" {
		if mimeType := mime.TypeByExtension(ext); mimeType != "" {
			jc.ResponseWriter.Header().Set("Content-Type", mimeType)
		}
	}
	rw := rangedResponseWriter{rw: jc.ResponseWriter, defaultStatusCode: status}

	// fetch all contracts
	contracts, err := w.bus.Contracts(ctx)
	if err != nil {
		jc.Error(err, http.StatusInternalServerError)
		return
	}

	// download the object
	if jc.Check(fmt.Sprintf("couldn't download object '%v'", path), w.downloadManager.DownloadObject(ctx, &rw, res.Object.Object, uint64(offset), uint64(length), contracts)) != nil {
		return
	}
}

func (w *worker) objectsHandlerPUT(jc jape.Context) {
	jc.Custom((*[]byte)(nil), nil)
	ctx := jc.Request.Context()

	// fetch the upload parameters
	up, err := w.bus.UploadParams(ctx)
	if jc.Check("couldn't fetch upload parameters from bus", err) != nil {
		return
	}

	// decode the contract set from the query string
	var contractset string
	if jc.DecodeForm("contractset", &contractset) != nil {
		return
	} else if contractset != "" {
		up.ContractSet = contractset
	}

	// decode the bucket from the query string
	bucket := api.DefaultBucketName
	if jc.DecodeForm("bucket", &bucket) != nil {
		return
	}

	// cancel the upload if no contract set is specified
	if up.ContractSet == "" {
		jc.Error(api.ErrContractSetNotSpecified, http.StatusBadRequest)
		return
	}

	// cancel the upload if consensus is not synced
	if !up.ConsensusState.Synced {
		w.logger.Errorf("upload cancelled, err: %v", api.ErrConsensusNotSynced)
		jc.Error(api.ErrConsensusNotSynced, http.StatusServiceUnavailable)
		return
	}

	// allow overriding the redundancy settings
	rs := up.RedundancySettings
	if jc.DecodeForm("minshards", &rs.MinShards) != nil {
		return
	}
	if jc.DecodeForm("totalshards", &rs.TotalShards) != nil {
		return
	}
	if jc.Check("invalid redundancy settings", rs.Validate()) != nil {
		return
	}

	// built options
	opts := []UploadOption{
		WithBlockHeight(up.CurrentHeight),
		WithContractSet(up.ContractSet),
		WithPacking(up.UploadPacking),
		WithRedundancySettings(up.RedundancySettings),
	}

	// attach gouging checker to the context
	ctx = WithGougingChecker(ctx, w.bus, up.GougingParams)

	// upload the object
	_, err = w.upload(ctx, jc.Request.Body, bucket, jc.PathParam("path"), opts...)
	if jc.Check("couldn't upload object", err) != nil {
		return
	}
}

func (w *worker) multipartUploadHandlerPUT(jc jape.Context) {
	jc.Custom((*[]byte)(nil), nil)
	ctx := jc.Request.Context()

	// fetch the upload parameters
	up, err := w.bus.UploadParams(ctx)
	if jc.Check("couldn't fetch upload parameters from bus", err) != nil {
		return
	}

	// cancel the upload if no contract set is specified
	if up.ContractSet == "" {
		jc.Error(api.ErrContractSetNotSpecified, http.StatusBadRequest)
		return
	}

	// cancel the upload if consensus is not synced
	if !up.ConsensusState.Synced {
		w.logger.Errorf("upload cancelled, err: %v", api.ErrConsensusNotSynced)
		jc.Error(api.ErrConsensusNotSynced, http.StatusServiceUnavailable)
		return
	}

	// decode the contract set from the query string
	var contractset string
	if jc.DecodeForm("contractset", &contractset) != nil {
		return
	} else if contractset != "" {
		up.ContractSet = contractset
	}

	// decode the bucket from the query string
	bucket := api.DefaultBucketName
	if jc.DecodeForm("bucket", &bucket) != nil {
		return
	}

	// decode the upload id
	var uploadID string
	if jc.DecodeForm("uploadid", &uploadID) != nil {
		return
	} else if uploadID == "" {
		jc.Error(errors.New("upload id not specified"), http.StatusBadRequest)
		return
	}

	// decode the part number
	var partNumber int
	if jc.DecodeForm("partnumber", &partNumber) != nil {
		return
	}

	// allow overriding the redundancy settings
	rs := up.RedundancySettings
	if jc.DecodeForm("minshards", &rs.MinShards) != nil {
		return
	}
	if jc.DecodeForm("totalshards", &rs.TotalShards) != nil {
		return
	}
	if jc.Check("invalid redundancy settings", rs.Validate()) != nil {
		return
	}

	// make sure only one of the following is set
	var disablePreshardingEncryption bool
	if jc.DecodeForm("disablepreshardingencryption", &disablePreshardingEncryption) != nil {
		return
	}
	if !disablePreshardingEncryption {
		jc.Error(errors.New("presharding encryption is not yet supported for multipart uploads"), http.StatusNotImplemented)
		return
	}
	if !disablePreshardingEncryption && jc.Request.FormValue("offset") == "" {
		jc.Error(errors.New("if presharding encryption isn't disabled, the offset needs to be set"), http.StatusBadRequest)
		return
	}
	var offset uint64
	if jc.DecodeForm("offset", &offset) != nil {
		return
	}

	// built options
	opts := []UploadOption{
		WithBlockHeight(up.CurrentHeight),
		WithContractSet(up.ContractSet),
		WithPacking(up.UploadPacking),
		WithRedundancySettings(up.RedundancySettings),
	}
	if disablePreshardingEncryption {
		opts = append(opts, WithCustomKey(object.NoOpKey))
	} else {
		opts = append(opts, WithCustomEncryptionOffset(offset))
	}

	// attach gouging checker to the context
	ctx = WithGougingChecker(ctx, w.bus, up.GougingParams)

	// upload the multipart
	etag, err := w.uploadMultiPart(ctx, jc.Request.Body, bucket, jc.PathParam("path"), uploadID, partNumber, opts...)
	if jc.Check("couldn't upload object", err) != nil {
		return
	}

	// set etag in header response.
	jc.ResponseWriter.Header().Set("ETag", api.FormatEtag(etag))
}

func encryptPartialSlab(data []byte, key object.EncryptionKey, minShards, totalShards uint8) [][]byte {
	slab := object.Slab{
		Key:       key,
		MinShards: minShards,
		Shards:    make([]object.Sector, totalShards),
	}
	encodedShards := make([][]byte, totalShards)
	slab.Encode(data, encodedShards)
	slab.Encrypt(encodedShards)
	return encodedShards
}

func (w *worker) objectsHandlerDELETE(jc jape.Context) {
	var batch bool
	if jc.DecodeForm("batch", &batch) != nil {
		return
	}
	var bucket string
	if jc.DecodeForm("bucket", &bucket) != nil {
		return
	}
	err := w.bus.DeleteObject(jc.Request.Context(), bucket, jc.PathParam("path"), batch)
	if err != nil && strings.Contains(err.Error(), api.ErrObjectNotFound.Error()) {
		jc.Error(err, http.StatusNotFound)
		return
	}
	jc.Check("couldn't delete object", err)
}

func (w *worker) rhpContractsHandlerGET(jc jape.Context) {
	ctx := jc.Request.Context()
	busContracts, err := w.bus.Contracts(ctx)
	if jc.Check("failed to fetch contracts from bus", err) != nil {
		return
	}
	if len(busContracts) == 0 {
		jc.Encode(api.ContractsResponse{Contracts: nil})
		return
	}

	var hosttimeout time.Duration
	if jc.DecodeForm("hosttimeout", (*api.ParamDuration)(&hosttimeout)) != nil {
		return
	}

	gp, err := w.bus.GougingParams(ctx)
	if jc.Check("could not get gouging parameters", err) != nil {
		return
	}
	ctx = WithGougingChecker(ctx, w.bus, gp)

	contracts, errs := w.fetchContracts(ctx, busContracts, hosttimeout, gp.ConsensusState.BlockHeight)
	resp := api.ContractsResponse{Contracts: contracts}
	if errs != nil {
		resp.Error = errs.Error()
	}
	jc.Encode(resp)
}

func preparePayment(accountKey types.PrivateKey, amt types.Currency, blockHeight uint64) rhpv3.PayByEphemeralAccountRequest {
	return rhpv3.PayByEphemeralAccount(rhpv3.Account(accountKey.PublicKey()), amt, blockHeight+6, accountKey) // 1 hour valid
}

func (w *worker) idHandlerGET(jc jape.Context) {
	jc.Encode(w.id)
}

func (w *worker) accountHandlerGET(jc jape.Context) {
	var hostKey types.PublicKey
	if jc.DecodeParam("hostkey", &hostKey) != nil {
		return
	}
	account := rhpv3.Account(w.accounts.deriveAccountKey(hostKey).PublicKey())
	jc.Encode(account)
}

func (w *worker) stateHandlerGET(jc jape.Context) {
	jc.Encode(api.WorkerStateResponse{
		ID:        w.id,
		StartTime: w.startTime,
		BuildState: api.BuildState{
			Network:   build.NetworkName(),
			Version:   build.Version(),
			Commit:    build.Commit(),
			OS:        runtime.GOOS,
			BuildTime: build.BuildTime(),
		},
	})
}

// New returns an HTTP handler that serves the worker API.
func New(masterKey [32]byte, id string, b Bus, contractLockingDuration, busFlushInterval, downloadOverdriveTimeout, uploadOverdriveTimeout time.Duration, downloadMaxOverdrive, uploadMaxOverdrive uint64, allowPrivateIPs bool, l *zap.Logger) (*worker, error) {
	if contractLockingDuration == 0 {
		return nil, errors.New("contract lock duration must be positive")
	}
	if busFlushInterval == 0 {
		return nil, errors.New("bus flush interval must be positive")
	}
	if downloadOverdriveTimeout == 0 {
		return nil, errors.New("download overdrive timeout must be positive")
	}
	if uploadOverdriveTimeout == 0 {
		return nil, errors.New("upload overdrive timeout must be positive")
	}

	w := &worker{
		alerts:                  alerts.WithOrigin(b, fmt.Sprintf("worker.%s", id)),
		allowPrivateIPs:         allowPrivateIPs,
		contractLockingDuration: contractLockingDuration,
		id:                      id,
		bus:                     b,
		masterKey:               masterKey,
		busFlushInterval:        busFlushInterval,
		logger:                  l.Sugar().Named("worker").Named(id),
		startTime:               time.Now(),
		uploadingPackedSlabs:    make(map[string]bool),
	}
	w.initTransportPool()
	w.initAccounts(b)
	w.initContractSpendingRecorder()
	w.initPriceTables()
	w.initDownloadManager(downloadMaxOverdrive, downloadOverdriveTimeout, l.Sugar().Named("downloadmanager"))
	w.initUploadManager(uploadMaxOverdrive, uploadOverdriveTimeout, l.Sugar().Named("uploadmanager"))
	return w, nil
}

// Handler returns an HTTP handler that serves the worker API.
func (w *worker) Handler() http.Handler {
	return jape.Mux(tracing.TracedRoutes("worker", map[string]jape.Handler{
		"GET    /account/:hostkey": w.accountHandlerGET,
		"GET    /id":               w.idHandlerGET,

		"GET    /rhp/contracts":              w.rhpContractsHandlerGET,
		"POST   /rhp/contract/:id/broadcast": w.rhpBroadcastHandler,
		"POST   /rhp/contract/:id/prune":     w.rhpPruneContractHandlerPOST,
		"GET    /rhp/contract/:id/roots":     w.rhpContractRootsHandlerGET,
		"POST   /rhp/scan":                   w.rhpScanHandler,
		"POST   /rhp/form":                   w.rhpFormHandler,
		"POST   /rhp/renew":                  w.rhpRenewHandler,
		"POST   /rhp/fund":                   w.rhpFundHandler,
		"POST   /rhp/sync":                   w.rhpSyncHandler,
		"POST   /rhp/pricetable":             w.rhpPriceTableHandler,
		"POST   /rhp/registry/read":          w.rhpRegistryReadHandler,
		"POST   /rhp/registry/update":        w.rhpRegistryUpdateHandler,

		"GET    /stats/downloads": w.downloadsStatsHandlerGET,
		"GET    /stats/uploads":   w.uploadsStatsHandlerGET,
		"POST   /slab/migrate":    w.slabMigrateHandler,

		"GET    /objects/*path": w.objectsHandlerGET,
		"PUT    /objects/*path": w.objectsHandlerPUT,
		"DELETE /objects/*path": w.objectsHandlerDELETE,

		"PUT    /multipart/*path": w.multipartUploadHandlerPUT,

		"GET    /state": w.stateHandlerGET,
	}))
}

// Shutdown shuts down the worker.
func (w *worker) Shutdown(_ context.Context) error {
	w.interactionsMu.Lock()
	if w.interactionsFlushTimer != nil {
		w.interactionsFlushTimer.Stop()
		w.flushInteractions()
	}
	w.interactionsMu.Unlock()

	// Stop contract spending recorder.
	w.contractSpendingRecorder.Stop()

	// Stop the downloader.
	w.downloadManager.Stop()

	// Stop the uploader.
	w.uploadManager.Stop()
	return nil
}

type contractLock struct {
	lockID uint64
	fcid   types.FileContractID
	d      time.Duration
	locker ContractLocker
	logger *zap.SugaredLogger

	stopCtx       context.Context
	stopCtxCancel context.CancelFunc
	stopWG        sync.WaitGroup
}

func newContractLock(fcid types.FileContractID, lockID uint64, d time.Duration, locker ContractLocker, logger *zap.SugaredLogger) *contractLock {
	ctx, cancel := context.WithCancel(context.Background())
	cl := &contractLock{
		lockID: lockID,
		fcid:   fcid,
		d:      d,
		locker: locker,
		logger: logger,

		stopCtx:       ctx,
		stopCtxCancel: cancel,
	}
	cl.stopWG.Add(1)
	go func() {
		cl.keepaliveLoop()
		cl.stopWG.Done()
	}()
	return cl
}

func (cl *contractLock) Release(ctx context.Context) error {
	// Stop background loop.
	cl.stopCtxCancel()
	cl.stopWG.Wait()

	// Release the contract.
	return cl.locker.ReleaseContract(ctx, cl.fcid, cl.lockID)
}

func (cl *contractLock) keepaliveLoop() {
	// Create ticker for 20% of the lock duration.
	start := time.Now()
	var lastUpdate time.Time
	tickDuration := cl.d / 5
	t := time.NewTicker(tickDuration)

	// Cleanup
	defer func() {
		t.Stop()
		select {
		case <-t.C:
		default:
		}
	}()

	// Loop until stopped.
	for {
		select {
		case <-cl.stopCtx.Done():
			return // released
		case <-t.C:
		}
		if err := cl.locker.KeepaliveContract(cl.stopCtx, cl.fcid, cl.lockID, cl.d); err != nil && !errors.Is(err, context.Canceled) {
			cl.logger.Errorw(fmt.Sprintf("failed to send keepalive: %v", err),
				"contract", cl.fcid,
				"lockID", cl.lockID,
				"loopStart", start,
				"timeSinceLastUpdate", time.Since(lastUpdate),
				"tickDuration", tickDuration)
			return
		}
		lastUpdate = time.Now()
	}
}

func (w *worker) acquireContractLock(ctx context.Context, fcid types.FileContractID, priority int) (_ revisionUnlocker, err error) {
	lockID, err := w.bus.AcquireContract(ctx, fcid, priority, w.contractLockingDuration)
	if err != nil {
		return nil, err
	}
	return newContractLock(fcid, lockID, w.contractLockingDuration, w.bus, w.logger), nil
}

func (w *worker) scanHost(ctx context.Context, hostKey types.PublicKey, hostIP string) (rhpv2.HostSettings, rhpv3.HostPriceTable, time.Duration, error) {
	// resolve hostIP. We don't want to scan hosts on private networks.
	if !w.allowPrivateIPs {
		host, _, err := net.SplitHostPort(hostIP)
		if err != nil {
			return rhpv2.HostSettings{}, rhpv3.HostPriceTable{}, 0, err
		}
		addrs, err := (&net.Resolver{}).LookupIPAddr(ctx, host)
		if err != nil {
			return rhpv2.HostSettings{}, rhpv3.HostPriceTable{}, 0, err
		}
		for _, addr := range addrs {
			if isPrivateIP(addr.IP) {
				return rhpv2.HostSettings{}, rhpv3.HostPriceTable{}, 0, errors.New("host is on a private network")
			}
		}
	}

	// fetch the host settings
	start := time.Now()
	var settings rhpv2.HostSettings
	err := w.withTransportV2(ctx, hostKey, hostIP, func(t *rhpv2.Transport) (err error) {
		if settings, err = RPCSettings(ctx, t); err == nil {
			// NOTE: we overwrite the NetAddress with the host address here since we
			// just used it to dial the host we know it's valid
			settings.NetAddress = hostIP
		}
		return err
	})
	elapsed := time.Since(start)

	// fetch the host pricetable
	var pt rhpv3.HostPriceTable
	if err == nil {
		err = w.transportPoolV3.withTransportV3(ctx, hostKey, settings.SiamuxAddr(), func(ctx context.Context, t *transportV3) (err error) {
			pt, err = RPCPriceTable(ctx, t, func(pt rhpv3.HostPriceTable) (rhpv3.PaymentMethod, error) { return nil, nil })
			return err
		})
	}
	return settings, pt, elapsed, err
}

// PartialSlab fetches the data of a partial slab from the bus. It will fall
// back to ask the bus for the slab metadata in case the slab wasn't found in
// the partial slab buffer.
func (w *worker) PartialSlab(ctx context.Context, key object.EncryptionKey, offset, length uint32) ([]byte, *object.Slab, error) {
	data, err := w.bus.FetchPartialSlab(ctx, key, offset, length)
	if err != nil && strings.Contains(err.Error(), api.ErrObjectNotFound.Error()) {
		// Check if slab was already uploaded.
		slab, err := w.bus.Slab(ctx, key)
		if err != nil {
			return nil, nil, fmt.Errorf("failed to fetch uploaded partial slab: %v", err)
		}
		return nil, &slab, nil
	} else if err != nil {
		return nil, nil, err
	}
	return data, nil, nil
}

func discardTxnOnErr(ctx context.Context, bus Bus, l *zap.SugaredLogger, txn types.Transaction, errContext string, err *error) {
	if *err == nil {
		return
	}
	_, span := tracing.Tracer.Start(ctx, "discardTxn")
	defer span.End()
	// Attach the span to a new context derived from the background context.
	timeoutCtx, cancel := context.WithTimeout(context.Background(), 10*time.Second)
	defer cancel()
	timeoutCtx = trace.ContextWithSpan(timeoutCtx, span)
	if err := bus.WalletDiscard(timeoutCtx, txn); err != nil {
		l.Errorf("%v: failed to discard txn: %v", err)
	}
}

func isErrDuplicateTransactionSet(err error) bool {
	return err != nil && strings.Contains(err.Error(), modules.ErrDuplicateTransactionSet.Error())
}

func isPrivateIP(addr net.IP) bool {
	if addr.IsLoopback() || addr.IsLinkLocalUnicast() || addr.IsLinkLocalMulticast() {
		return true
	}

	for _, block := range privateSubnets {
		if block.Contains(addr) {
			return true
		}
	}
	return false
}<|MERGE_RESOLUTION|>--- conflicted
+++ resolved
@@ -1020,11 +1020,6 @@
 	} else if jc.Check("couldn't get object or entries", err) != nil {
 		return
 	}
-<<<<<<< HEAD
-=======
-	jc.ResponseWriter.Header().Set("Last-Modified", time.Unix(0, 0).UTC().Format(http.TimeFormat)) // TODO: update this when object has a ModTime
-
->>>>>>> dce6a281
 	if path == "" || strings.HasSuffix(path, "/") {
 		jc.Encode(res.Entries)
 		return
