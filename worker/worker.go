--- conflicted
+++ resolved
@@ -1139,11 +1139,7 @@
 	}
 
 	// upload the object
-<<<<<<< HEAD
-	obj, partialSlabData, _, err := w.uploadManager.Upload(ctx, jc.Request.Body, rs, contracts, up.CurrentHeight, up.UploadPacking)
-=======
-	obj, used, partialSlabData, err := w.uploadManager.Upload(ctx, jc.Request.Body, rs, contracts, up.CurrentHeight, up.UploadPacking)
->>>>>>> 2faf4989
+	obj, used, partialSlabData, _, err := w.uploadManager.Upload(ctx, jc.Request.Body, rs, contracts, up.CurrentHeight, up.UploadPacking)
 	if jc.Check("couldn't upload object", err) != nil {
 		return
 	}
@@ -1291,21 +1287,9 @@
 	}
 
 	// upload the part
-	obj, partialSlabData, etag, err := w.uploadManager.Upload(ctx, jc.Request.Body, rs, contracts, up.CurrentHeight, up.UploadPacking, opts...)
+	obj, used, partialSlabData, etag, err := w.uploadManager.Upload(ctx, jc.Request.Body, rs, contracts, up.CurrentHeight, up.UploadPacking, opts...)
 	if jc.Check("couldn't upload object", err) != nil {
 		return
-	}
-
-	// build used contracts map
-	h2c := make(map[types.PublicKey]types.FileContractID)
-	for _, c := range contracts {
-		h2c[c.HostKey] = c.ID
-	}
-	used := make(map[types.PublicKey]types.FileContractID)
-	for _, s := range obj.Slabs {
-		for _, ss := range s.Shards {
-			used[ss.Host] = h2c[ss.Host]
-		}
 	}
 
 	if len(partialSlabData) > 0 {
@@ -1338,19 +1322,9 @@
 	for _, ps := range packedSlabs {
 		// upload packed slab.
 		shards := encryptPartialSlab(ps.Data, ps.Key, uint8(rs.MinShards), uint8(rs.TotalShards))
-		sectors, err := w.uploadManager.Migrate(ctx, shards, contracts, up.CurrentHeight)
+		sectors, used, err := w.uploadManager.Migrate(ctx, shards, contracts, up.CurrentHeight)
 		if jc.Check("couldn't upload packed slab", err) != nil {
 			return
-		}
-
-		// build used contracts map
-		h2c := make(map[types.PublicKey]types.FileContractID)
-		for _, c := range contracts {
-			h2c[c.HostKey] = c.ID
-		}
-		used := make(map[types.PublicKey]types.FileContractID)
-		for _, s := range sectors {
-			used[s.Host] = h2c[s.Host]
 		}
 
 		// mark packed slab as uploaded.
