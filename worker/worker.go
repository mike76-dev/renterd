--- conflicted
+++ resolved
@@ -32,23 +32,15 @@
 )
 
 const (
-<<<<<<< HEAD
 	lockingPriorityRenew      = 100 // highest
 	lockingPriorityFunding    = 90
-	lockingPriorityPriceTable = 80
+	lockingPrioritySyncing    = 80
+	lockingPriorityPriceTable = 70
 
 	lockingDurationRenew      = time.Minute
 	lockingDurationFunding    = 30 * time.Second
+	lockingDurationSyncing    = 30 * time.Second
 	lockingDurationPriceTable = 30 * time.Second
-=======
-	lockingPriorityRenew   = 100 // highest
-	lockingPriorityFunding = 90
-	lockingPrioritySyncing = 80
-
-	lockingDurationRenew   = time.Minute
-	lockingDurationFunding = 30 * time.Second
-	lockingDurationSyncing = 30 * time.Second
->>>>>>> bfbee3fe
 
 	queryStringParamContractSet = "contractset"
 	queryStringParamMinShards   = "minshards"
@@ -408,33 +400,21 @@
 	})
 }
 
-<<<<<<< HEAD
-func (w *worker) withHostV2Revision(ctx context.Context, contractID types.FileContractID, hostKey types.PublicKey, hostIP string, lockPriority int, lockDuration time.Duration, fn func(revision types.FileContractRevision) error) error {
-=======
 func (w *worker) withRevision(ctx context.Context, contractID types.FileContractID, hk types.PublicKey, hostIP string, lockPriority int, lockDuration time.Duration, fn func(revision types.FileContractRevision) error) error {
->>>>>>> bfbee3fe
 	// acquire contract lock
 	if lockID, err := w.bus.AcquireContract(ctx, contractID, lockPriority, lockDuration); err != nil {
 		return fmt.Errorf("%v: %w", "failed to acquire contract for funding EA", err)
 	} else {
 		defer func() {
 			if err := w.bus.ReleaseContract(ctx, contractID, lockID); err != nil {
-<<<<<<< HEAD
-				w.logger.Errorw(fmt.Sprintf("failed to release contract, err: %v", err), "hk", hostKey, "fcid", contractID)
-=======
 				w.logger.Errorw(fmt.Sprintf("failed to release contract, err: %v", err), "hk", hk, "fcid", contractID)
->>>>>>> bfbee3fe
 			}
 		}()
 	}
 
 	// fetch contract revision
 	var revision types.FileContractRevision
-<<<<<<< HEAD
-	if err := w.withHostV2(ctx, contractID, hostKey, hostIP, func(ss sectorStore) error {
-=======
 	if err := w.withHostV2(ctx, contractID, hk, hostIP, func(ss sectorStore) error {
->>>>>>> bfbee3fe
 		rev, err := ss.(*sharedSession).Revision(ctx)
 		if err != nil {
 			return err
@@ -655,28 +635,8 @@
 	}
 	ctx = WithGougingChecker(ctx, gp)
 
-<<<<<<< HEAD
-	// acquire contract lock
-	if lockID, err := w.bus.AcquireContract(ctx, rrr.ContractID, lockingPriorityRenew, lockingPriorityRenew); err != nil {
-		jc.Error(fmt.Errorf("%v: %w", "failed to acquire contract for funding EA", err), http.StatusInternalServerError)
-		return
-	} else {
-		defer func() {
-			if err := w.bus.ReleaseContract(ctx, rrr.ContractID, lockID); err != nil {
-				w.logger.Errorw(fmt.Sprintf("failed to release contract, err: %v", err), "hk", rrr.HostKey, "fcid", rrr.ContractID)
-			}
-		}()
-	}
-
-	hostIP, hostKey, toRenewID, renterFunds, newCollateral := rrr.HostIP, rrr.HostKey, rrr.ContractID, rrr.RenterFunds, rrr.NewCollateral
-	renterAddress, endHeight := rrr.RenterAddress, rrr.EndHeight
-	renterKey := w.deriveRenterKey(hostKey)
-
-	var contract rhpv2.ContractRevision
-=======
 	// renew the contract
 	var renewed rhpv2.ContractRevision
->>>>>>> bfbee3fe
 	var txnSet []types.Transaction
 	if jc.Check("couldn't renew contract", w.withRevision(ctx, rrr.ContractID, rrr.HostKey, rrr.HostIP, lockingPriorityRenew, lockingDurationRenew, func(revision types.FileContractRevision) error {
 		return w.withHostV2(ctx, rrr.ContractID, rrr.HostKey, rrr.HostIP, func(ss sectorStore) error {
@@ -705,32 +665,12 @@
 func (w *worker) rhpFundHandler(jc jape.Context) {
 	ctx := jc.Request.Context()
 
-<<<<<<< HEAD
-	// Decode request.
-=======
 	// decode request
->>>>>>> bfbee3fe
 	var rfr api.RHPFundRequest
 	if jc.Decode(&rfr) != nil {
 		return
 	}
 
-<<<<<<< HEAD
-	// Fund the account.
-	jc.Check("couldn't fund account", w.withHostV2Revision(ctx, rfr.ContractID, rfr.HostKey, rfr.HostIP, lockingPriorityFunding, lockingDurationFunding, func(revision types.FileContractRevision) error {
-		err := w.fundAccount(ctx, rfr.SiamuxAddr, rfr.HostKey, rfr.Balance, &revision)
-		if isMaxBalanceExceeded(err) {
-			// Sync account.
-			err = w.syncAccount(ctx, rfr.SiamuxAddr, rfr.HostKey)
-			if err == nil {
-				// Retry funding the account after syncing.
-				err := w.fundAccount(ctx, rfr.SiamuxAddr, rfr.HostKey, rfr.Balance, &revision)
-				if err != nil && errors.Is(err, errBalanceSufficient) {
-					w.logger.Errorw(fmt.Sprintf("failed to fund account: %v", err), "host", rfr.HostKey, "balance", rfr.Balance)
-				}
-			} else {
-				w.logger.Errorw(fmt.Sprintf("failed to sync account: %v", err), "host", rfr.HostKey)
-=======
 	// fund the account
 	jc.Check("couldn't fund account", w.withRevision(ctx, rfr.ContractID, rfr.HostKey, rfr.HostIP, lockingPriorityFunding, lockingDurationFunding, func(revision types.FileContractRevision) error {
 		if err := w.fundAccount(ctx, rfr.HostKey, rfr.SiamuxAddr, rfr.Balance, &revision); isMaxBalanceExceeded(err) {
@@ -747,16 +687,11 @@
 				return err
 			} else {
 				return nil
->>>>>>> bfbee3fe
 			}
 		} else {
 			// funding failed and syncing won't fix it
 			return err
 		}
-<<<<<<< HEAD
-		return err
-=======
->>>>>>> bfbee3fe
 	}))
 }
 
@@ -802,18 +737,10 @@
 		return
 	}
 
-<<<<<<< HEAD
-	// Sync account.
-	if err := jc.Check("couldn't sync account", w.syncAccount(ctx, rsr.SiamuxAddr, rsr.HostKey)); err != nil {
-		w.logger.Errorw(fmt.Sprintf("failed to sync account: %v", err), "host", rsr.HostKey)
-		return
-	}
-=======
 	// sync the account
 	jc.Check("couldn't sync account", w.withRevision(ctx, rsr.ContractID, rsr.HostKey, rsr.HostIP, lockingPrioritySyncing, lockingDurationSyncing, func(revision types.FileContractRevision) error {
 		return w.syncAccount(ctx, rsr.HostKey, rsr.SiamuxAddr, &revision)
 	}))
->>>>>>> bfbee3fe
 }
 
 func (w *worker) slabMigrateHandler(jc jape.Context) {
