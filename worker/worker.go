--- conflicted
+++ resolved
@@ -199,10 +199,6 @@
 	uploadsMu            sync.Mutex
 	uploadingPackedSlabs map[string]bool
 
-<<<<<<< HEAD
-	hostInteractionRecorder  HostInteractionRecorder
-=======
->>>>>>> fc3625ac
 	contractSpendingRecorder ContractSpendingRecorder
 	contractLockingDuration  time.Duration
 
@@ -344,13 +340,6 @@
 	var err error
 	var hpt hostdb.HostPriceTable
 	defer func() {
-<<<<<<< HEAD
-		w.hostInteractionRecorder.RecordPriceTableUpdate(hostdb.PriceTableUpdate{
-			HostKey:    rptr.HostKey,
-			Success:    isSuccessfulInteraction(err),
-			Timestamp:  time.Now(),
-			PriceTable: hpt,
-=======
 		w.bus.RecordPriceTables(ctx, []hostdb.PriceTableUpdate{
 			{
 				HostKey:    rptr.HostKey,
@@ -358,7 +347,6 @@
 				Timestamp:  time.Now(),
 				PriceTable: hpt,
 			},
->>>>>>> fc3625ac
 		})
 	}()
 
@@ -931,19 +919,12 @@
 	// create a download function
 	downloadFn := func(wr io.Writer, offset, length int64) (err error) {
 		ctx = WithGougingChecker(ctx, w.bus, gp)
-<<<<<<< HEAD
-		err = w.downloadManager.DownloadObject(ctx, wr, res.Object.Object, uint64(offset), uint64(length), contracts)
-		if err != nil {
-			w.logger.Error(err)
-			if !errors.Is(err, ErrShuttingDown) {
-=======
 		err = w.downloadManager.DownloadObject(ctx, wr, *res.Object.Object, uint64(offset), uint64(length), contracts)
 		if err != nil {
 			w.logger.Error(err)
 			if !errors.Is(err, ErrShuttingDown) &&
 				!errors.Is(err, errDownloadCancelled) &&
 				!errors.Is(err, io.ErrClosedPipe) {
->>>>>>> fc3625ac
 				w.registerAlert(newDownloadFailedAlert(bucket, path, prefix, marker, offset, length, int64(len(contracts)), err))
 			}
 		}
@@ -1312,10 +1293,7 @@
 		return nil, errors.New("uploadMaxMemory cannot be 0")
 	}
 
-<<<<<<< HEAD
-=======
 	ctx, cancel := context.WithCancel(context.Background())
->>>>>>> fc3625ac
 	w := &worker{
 		alerts:                  alerts.WithOrigin(b, fmt.Sprintf("worker.%s", id)),
 		allowPrivateIPs:         allowPrivateIPs,
@@ -1326,20 +1304,10 @@
 		logger:                  l.Sugar().Named("worker").Named(id),
 		startTime:               time.Now(),
 		uploadingPackedSlabs:    make(map[string]bool),
-<<<<<<< HEAD
-	}
-
-	ctx, cancel := context.WithCancel(context.Background())
-	ctx = context.WithValue(ctx, keyInteractionRecorder, w)
-	w.shutdownCtx = ctx
-	w.shutdownCtxCancel = cancel
-
-=======
 		shutdownCtx:             ctx,
 		shutdownCtxCancel:       cancel,
 	}
 
->>>>>>> fc3625ac
 	w.initAccounts(b)
 	w.initPriceTables()
 	w.initTransportPool()
@@ -1348,10 +1316,6 @@
 	w.initUploadManager(uploadMaxMemory, uploadMaxOverdrive, uploadOverdriveTimeout, l.Sugar().Named("uploadmanager"))
 
 	w.initContractSpendingRecorder(busFlushInterval)
-<<<<<<< HEAD
-	w.initHostInteractionRecorder(busFlushInterval)
-=======
->>>>>>> fc3625ac
 	return w, nil
 }
 
@@ -1398,10 +1362,6 @@
 	w.uploadManager.Stop()
 
 	// stop recorders
-<<<<<<< HEAD
-	w.hostInteractionRecorder.Stop(ctx)
-=======
->>>>>>> fc3625ac
 	w.contractSpendingRecorder.Stop(ctx)
 	return nil
 }
@@ -1478,16 +1438,6 @@
 	default:
 	}
 
-<<<<<<< HEAD
-	// record host scan
-	w.hostInteractionRecorder.RecordHostScan(hostdb.HostScan{
-		HostKey:    hostKey,
-		Success:    isSuccessfulInteraction(err),
-		Timestamp:  time.Now(),
-		Settings:   settings,
-		PriceTable: pt,
-	})
-=======
 	// record host scan - make sure this isn't interrupted by the same context
 	// used to time out the scan itself because otherwise we won't be able to
 	// record scans that timed out.
@@ -1505,7 +1455,6 @@
 	if scanErr != nil {
 		w.logger.Errorf("failed to record host scan: %v", scanErr)
 	}
->>>>>>> fc3625ac
 	return settings, pt, duration, err
 }
 
