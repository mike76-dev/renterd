package s3

import (
	"context"
	"fmt"
	"io"
	"math/rand"
	"net/http"
	"strings"

	"go.sia.tech/gofakes3"
	"go.sia.tech/renterd/api"
	"go.sia.tech/renterd/object"
	"go.uber.org/zap"
)

type gofakes3Logger struct {
	l *zap.SugaredLogger
}

type Opts struct {
	AuthDisabled      bool
	HostBucketEnabled bool
	HostBucketBases   []string
}

type Bus interface {
	Bucket(ctx context.Context, bucketName string) (api.Bucket, error)
	CreateBucket(ctx context.Context, bucketName string, opts api.CreateBucketOptions) error
	DeleteBucket(ctx context.Context, bucketName string) error
	ListBuckets(ctx context.Context) (buckets []api.Bucket, err error)

	AddObject(ctx context.Context, bucket, key, contractSet string, o object.Object, opts api.AddObjectOptions) (err error)
	CopyObject(ctx context.Context, srcBucket, dstBucket, srcKey, dstKey string, opts api.CopyObjectOptions) (om api.ObjectMetadata, err error)
<<<<<<< HEAD
	DeleteObject(ctx context.Context, bucket, key string) (err error)
	Objects(ctx context.Context, bucket, prefix string, opts api.ListObjectOptions) (resp api.ObjectsResponse, err error)
=======
	DeleteObject(ctx context.Context, bucket, key string, opts api.DeleteObjectOptions) (err error)
	ListObjects(ctx context.Context, prefix string, opts api.ListObjectOptions) (resp api.ObjectsListResponse, err error)
>>>>>>> d3277987

	AbortMultipartUpload(ctx context.Context, bucket, key string, uploadID string) (err error)
	CompleteMultipartUpload(ctx context.Context, bucket, key, uploadID string, parts []api.MultipartCompletedPart, opts api.CompleteMultipartOptions) (_ api.MultipartCompleteResponse, err error)
	CreateMultipartUpload(ctx context.Context, bucket, key string, opts api.CreateMultipartOptions) (api.MultipartCreateResponse, error)
	MultipartUploads(ctx context.Context, bucket, prefix, keyMarker, uploadIDMarker string, maxUploads int) (resp api.MultipartListUploadsResponse, _ error)
	MultipartUploadParts(ctx context.Context, bucket, object string, uploadID string, marker int, limit int64) (resp api.MultipartListPartsResponse, _ error)

	S3Settings(ctx context.Context) (as api.S3Settings, err error)
	UploadParams(ctx context.Context) (api.UploadParams, error)
}

type Worker interface {
	GetObject(ctx context.Context, bucket, key string, opts api.DownloadObjectOptions) (*api.GetObjectResponse, error)
	HeadObject(ctx context.Context, bucket, key string, opts api.HeadObjectOptions) (*api.HeadObjectResponse, error)
	UploadObject(ctx context.Context, r io.Reader, bucket, key string, opts api.UploadObjectOptions) (*api.UploadObjectResponse, error)
	UploadMultipartUploadPart(ctx context.Context, r io.Reader, bucket, key, uploadID string, partNumber int, opts api.UploadMultipartUploadPartOptions) (*api.UploadMultipartUploadPartResponse, error)
}

func (l *gofakes3Logger) Print(level gofakes3.LogLevel, v ...interface{}) {
	switch level {
	case gofakes3.LogErr:
		l.l.Error(fmt.Sprint(v...))
	case gofakes3.LogWarn:
		l.l.Warn(fmt.Sprint(v...))
	case gofakes3.LogInfo:
		l.l.Info(fmt.Sprint(v...))
	case gofakes3.LogDebug:
		l.l.Debug(fmt.Sprint(v...))
	default:
		panic("unknown level")
	}
}

func New(b Bus, w Worker, logger *zap.Logger, opts Opts) (http.Handler, error) {
	logger = logger.Named("s3")
	s3Backend := &s3{
		b:      b,
		w:      w,
		logger: logger.Sugar(),
	}
	backend := gofakes3.Backend(s3Backend)
	if !opts.AuthDisabled {
		backend = newAuthenticatedBackend(s3Backend)
	}
	faker, err := gofakes3.New(
		backend,
		gofakes3.WithHostBucket(opts.HostBucketEnabled),
		gofakes3.WithHostBucketBase(opts.HostBucketBases...),
		gofakes3.WithLogger(&gofakes3Logger{l: logger.Sugar()}),
		gofakes3.WithRequestID(rand.Uint64()),
		gofakes3.WithoutVersioning(),
	)
	if err != nil {
		return nil, fmt.Errorf("failed to create s3 server: %w", err)
	}
	return faker.Server(), nil
}

// Parsev4AuthKeys parses a list of accessKey-secretKey pairs and returns a map
func Parsev4AuthKeys(keyPairs []string) (map[string]string, error) {
	pairs := make(map[string]string)
	for _, pair := range keyPairs {
		keys := strings.Split(pair, ",")
		if len(keys) != 2 {
			return nil, fmt.Errorf("invalid auth keypair %s", pair)
		}
		pairs[keys[0]] = keys[1]
	}
	return pairs, nil
}<|MERGE_RESOLUTION|>--- conflicted
+++ resolved
@@ -32,13 +32,8 @@
 
 	AddObject(ctx context.Context, bucket, key, contractSet string, o object.Object, opts api.AddObjectOptions) (err error)
 	CopyObject(ctx context.Context, srcBucket, dstBucket, srcKey, dstKey string, opts api.CopyObjectOptions) (om api.ObjectMetadata, err error)
-<<<<<<< HEAD
 	DeleteObject(ctx context.Context, bucket, key string) (err error)
-	Objects(ctx context.Context, bucket, prefix string, opts api.ListObjectOptions) (resp api.ObjectsResponse, err error)
-=======
-	DeleteObject(ctx context.Context, bucket, key string, opts api.DeleteObjectOptions) (err error)
-	ListObjects(ctx context.Context, prefix string, opts api.ListObjectOptions) (resp api.ObjectsListResponse, err error)
->>>>>>> d3277987
+	Objects(ctx context.Context, prefix string, opts api.ListObjectOptions) (resp api.ObjectsResponse, err error)
 
 	AbortMultipartUpload(ctx context.Context, bucket, key string, uploadID string) (err error)
 	CompleteMultipartUpload(ctx context.Context, bucket, key, uploadID string, parts []api.MultipartCompletedPart, opts api.CompleteMultipartOptions) (_ api.MultipartCompleteResponse, err error)
