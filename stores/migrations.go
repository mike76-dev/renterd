package stores

import (
	"context"
	"fmt"

	"github.com/go-gormigrate/gormigrate/v2"
	"go.sia.tech/renterd/api"
	"go.uber.org/zap"
	"gorm.io/gorm"
)

var (
	tables = []interface{}{
		// bus.MetadataStore tables
		&dbArchivedContract{},
		&dbContract{},
		&dbContractSet{},
		&dbObject{},
		&dbMultipartUpload{},
		&dbBucket{},
		&dbBufferedSlab{},
		&dbSlab{},
		&dbSector{},
		&dbSlice{},

		// bus.HostDB tables
		&dbAnnouncement{},
		&dbConsensusInfo{},
		&dbHost{},
		&dbAllowlistEntry{},
		&dbBlocklistEntry{},

		// wallet tables
		&dbSiacoinElement{},
		&dbTransaction{},

		// bus.SettingStore tables
		&dbSetting{},

		// bus.EphemeralAccountStore tables
		&dbAccount{},

		// bus.AutopilotStore tables
		&dbAutopilot{},

		// webhooks.WebhookStore tables
		&dbWebhook{},
	}
)

// migrateShards performs the migrations necessary for removing the 'shards'
// table.
func migrateShards(ctx context.Context, db *gorm.DB, logger *zap.SugaredLogger) error {
	m := db.Migrator()

	// add columns
	if !m.HasColumn(&dbSlice{}, "db_slab_id") {
		logger.Info(ctx, "adding column db_slab_id to table 'slices'")
		if err := m.AddColumn(&dbSlice{}, "db_slab_id"); err != nil {
			return err
		}
		logger.Info(ctx, "done adding column db_slab_id to table 'slices'")
	}
	if !m.HasColumn(&dbSector{}, "db_slab_id") {
		logger.Info(ctx, "adding column db_slab_id to table 'sectors'")
		if err := m.AddColumn(&dbSector{}, "db_slab_id"); err != nil {
			return err
		}
		logger.Info(ctx, "done adding column db_slab_id to table 'sectors'")
	}

	// populate new columns
	var err error
	if m.HasColumn(&dbSlab{}, "db_slice_id") {
		logger.Info(ctx, "populating column 'db_slab_id' in table 'slices'")
		if isSQLite(db) {
			err = db.Exec(`UPDATE slices SET db_slab_id = (SELECT slabs.id FROM slabs WHERE slabs.db_slice_id = slices.id)`).Error
		} else {
			err = db.Exec(`UPDATE slices sli
			INNER JOIN slabs sla ON sli.id=sla.db_slice_id
			SET sli.db_slab_id=sla.id`).Error
		}
		if err != nil {
			return err
		}
		logger.Info(ctx, "done populating column 'db_slab_id' in table 'slices'")
	}
	logger.Info(ctx, "populating column 'db_slab_id' in table 'sectors'")
	if isSQLite(db) {
		err = db.Exec(`UPDATE sectors SET db_slab_id = (SELECT shards.db_slab_id FROM shards WHERE shards.db_sector_id = sectors.id)`).Error
	} else {
		err = db.Exec(`UPDATE sectors sec
			INNER JOIN shards sha ON sec.id=sha.db_sector_id
			SET sec.db_slab_id=sha.db_slab_id`).Error
	}
	if err != nil {
		return err
	}
	logger.Info(ctx, "done populating column 'db_slab_id' in table 'sectors'")

	// drop column db_slice_id from slabs
	logger.Info(ctx, "dropping constraint 'fk_slices_slab' from table 'slabs'")
	if err := m.DropConstraint(&dbSlab{}, "fk_slices_slab"); err != nil {
		return err
	}
	logger.Info(ctx, "done dropping constraint 'fk_slices_slab' from table 'slabs'")
	logger.Info(ctx, "dropping column 'db_slice_id' from table 'slabs'")
	if err := m.DropColumn(&dbSlab{}, "db_slice_id"); err != nil {
		return err
	}
	logger.Info(ctx, "done dropping column 'db_slice_id' from table 'slabs'")

	// delete any sectors that are not referenced by a slab
	logger.Info(ctx, "pruning dangling sectors")
	if err := db.Exec(`DELETE FROM sectors WHERE db_slab_id IS NULL`).Error; err != nil {
		return err
	}
	logger.Info(ctx, "done pruning dangling sectors")

	// drop table shards
	logger.Info(ctx, "dropping table 'shards'")
	if err := m.DropTable("shards"); err != nil {
		return err
	}
	logger.Info(ctx, "done dropping table 'shards'")
	return nil
}

func performMigrations(db *gorm.DB, logger *zap.SugaredLogger) error {
	migrations := []*gormigrate.Migration{
		{
			ID: "00001_gormigrate",
			Migrate: func(tx *gorm.DB) error {
				return performMigration00001_gormigrate(tx, logger)
			},
			Rollback: nil,
		},
		{
			ID: "00002_dropconstraintslabcsid",
			Migrate: func(tx *gorm.DB) error {
				return performMigration00002_dropconstraintslabcsid(tx, logger)
			},
			Rollback: nil,
		},
		{
			ID: "00003_healthcache",
			Migrate: func(tx *gorm.DB) error {
				return performMigration00003_healthcache(tx, logger)
			},
			Rollback: nil,
		},
		{
			ID: "00004_objectID_collation",
			Migrate: func(tx *gorm.DB) error {
				return performMigration00004_objectID_collation(tx, logger)
			},
			Rollback: nil,
		},
		{
			ID: "00005_uploadPacking",
			Migrate: func(tx *gorm.DB) error {
				return performMigration00005_uploadPacking(tx, logger)
			},
			Rollback: nil,
		},
		{
			ID: "00006_contractspending",
			Migrate: func(tx *gorm.DB) error {
				return performMigration00006_contractspending(tx, logger)
			},
			Rollback: nil,
		},
		{
			ID: "00007_contractspending",
			Migrate: func(tx *gorm.DB) error {
				return performMigration00007_archivedcontractspending(tx, logger)
			},
			Rollback: nil,
		},
		{
			ID: "00008_jointableindices",
			Migrate: func(tx *gorm.DB) error {
				return performMigration00008_jointableindices(tx, logger)
			},
			Rollback: nil,
		},
		{
			ID: "00009_dropInteractions",
			Migrate: func(tx *gorm.DB) error {
				return performMigration00009_dropInteractions(tx, logger)
			},
			Rollback: nil,
		},
		{
			ID: "00010_distinctcontractsector",
			Migrate: func(tx *gorm.DB) error {
				return performMigration00010_distinctcontractsector(tx, logger)
			},
			Rollback: nil,
		},
		{
			ID: "00011_healthValidColumn",
			Migrate: func(tx *gorm.DB) error {
				return performMigration00011_healthValidColumn(tx, logger)
			},
		},
		{
			ID: "00012_webhooks",
			Migrate: func(tx *gorm.DB) error {
				return performMigration00012_webhooks(tx, logger)
			},
		},
		{
			ID: "00013_uploadPackingOptimisations",
			Migrate: func(tx *gorm.DB) error {
				return performMigration00013_uploadPackingOptimisations(tx, logger)
			},
		},
		{
			ID: "00014_buckets",
			Migrate: func(tx *gorm.DB) error {
				return performMigration00014_buckets(tx, logger)
			},
		},
		{
			ID: "00015_multipartUploads",
			Migrate: func(tx *gorm.DB) error {
				return performMigration00015_multipartUploads(tx, logger)
			},
		},
		{
<<<<<<< HEAD
			ID: "00017_mimetype",
			Migrate: func(tx *gorm.DB) error {
				return performMigration00017_mimetype(tx, logger)
=======
			ID: "00016_bucketPolicy",
			Migrate: func(tx *gorm.DB) error {
				return performMigration00016_bucketPolicy(tx, logger)
>>>>>>> 9c137808
			},
		},
	}
	// Create migrator.
	m := gormigrate.New(db, gormigrate.DefaultOptions, migrations)

	// Set init function. We only do this if the consenus info table doesn't
	// exist. Because we haven't always been using gormigrate so we want to run
	// all migrations instead of InitSchema the first time if it seems like we
	// are not starting with a clean db.
	if !db.Migrator().HasTable(&dbConsensusInfo{}) {
		m.InitSchema(initSchema)
	}

	// Perform migrations.
	if err := m.Migrate(); err != nil {
		return fmt.Errorf("failed to migrate: %v", err)
	}
	return nil
}

// initSchema is executed only on a clean database. Otherwise the individual
// migrations are executed.
func initSchema(tx *gorm.DB) error {
	// Setup join tables.
	err := setupJoinTables(tx)
	if err != nil {
		return fmt.Errorf("failed to setup join tables: %w", err)
	}

	// Run auto migrations.
	err = tx.AutoMigrate(tables...)
	if err != nil {
		return fmt.Errorf("failed to init schema: %w", err)
	}

	// Change the collation of columns that we need to be case sensitive.
	if !isSQLite(tx) {
		err = tx.Exec("ALTER TABLE objects MODIFY COLUMN object_id VARCHAR(255) CHARACTER SET utf8mb4 COLLATE utf8mb4_bin;").Error
		if err != nil {
			return fmt.Errorf("failed to change object_id collation: %w", err)
		}
		err = tx.Exec("ALTER TABLE buckets MODIFY COLUMN name VARCHAR(255) CHARACTER SET utf8mb4 COLLATE utf8mb4_bin;").Error
		if err != nil {
			return fmt.Errorf("failed to change buckets_name collation: %w", err)
		}
		err = tx.Exec("ALTER TABLE multipart_uploads MODIFY COLUMN object_id VARCHAR(255) CHARACTER SET utf8mb4 COLLATE utf8mb4_bin;").Error
		if err != nil {
			return fmt.Errorf("failed to change object_id collation: %w", err)
		}
	}

	// Add default bucket.
	return tx.Create(&dbBucket{
		Name: api.DefaultBucketName,
	}).Error
}

func setupJoinTables(tx *gorm.DB) error {
	jointables := []struct {
		model     interface{}
		joinTable interface{ TableName() string }
		field     string
	}{
		{
			&dbAllowlistEntry{},
			&dbHostAllowlistEntryHost{},
			"Hosts",
		},
		{
			&dbBlocklistEntry{},
			&dbHostBlocklistEntryHost{},
			"Hosts",
		},
		{
			&dbSector{},
			&dbContractSector{},
			"Contracts",
		},
		{
			&dbContractSet{},
			&dbContractSetContract{},
			"Contracts",
		},
	}
	for _, t := range jointables {
		if err := tx.SetupJoinTable(t.model, t.field, t.joinTable); err != nil {
			return fmt.Errorf("failed to setup join table '%s': %w", t.joinTable.TableName(), err)
		}
	}
	return nil
}

// performMigration00001_gormigrate performs the first migration before
// introducing gormigrate.
func performMigration00001_gormigrate(txn *gorm.DB, logger *zap.SugaredLogger) error {
	ctx := context.Background()
	m := txn.Migrator()

	// Perform pre-auto migrations
	//
	// If the consensus info table is missing the height column, drop it to
	// force a resync.
	if m.HasTable(&dbConsensusInfo{}) && !m.HasColumn(&dbConsensusInfo{}, "height") {
		if err := m.DropTable(&dbConsensusInfo{}); err != nil {
			return err
		}
	}
	// If the shards table exists, we add the db_slab_id column to slices and
	// sectors before then dropping the shards table as well as the db_slice_id
	// column from the slabs table.
	if m.HasTable("shards") {
		logger.Info(ctx, "'shards' table detected, starting migration")
		if err := migrateShards(ctx, txn, logger); err != nil {
			return fmt.Errorf("failed to migrate 'shards' table: %w", err)
		}
		logger.Info(ctx, "finished migrating 'shards' table")
	}
	fillSlabContractSetID := !m.HasColumn(&dbSlab{}, "db_contract_set_id")

	// Drop owner column from accounts table.
	if m.HasColumn(&dbAccount{}, "owner") {
		if err := m.DropColumn(&dbAccount{}, "owner"); err != nil {
			return err
		}
	}

	// Drop constraint on Slices to avoid dropping slabs and sectors.
	if m.HasConstraint(&dbSlab{}, "Slices") {
		if err := m.DropConstraint(&dbSlab{}, "Slices"); err != nil {
			return fmt.Errorf("failed to drop constraint 'Slices' from table 'slabs': %w", err)
		}
	}
	if m.HasConstraint(&dbSlab{}, "Shards") {
		if err := m.DropConstraint(&dbSlab{}, "Shards"); err != nil {
			return fmt.Errorf("failed to drop constraint 'Shards' from table 'slabs': %w", err)
		}
	}

	// Perform auto migrations.
	if err := txn.AutoMigrate(tables...); err != nil {
		return err
	}

	// Re-add both constraints.
	if !m.HasConstraint(&dbSlab{}, "Slices") {
		if err := m.CreateConstraint(&dbSlab{}, "Slices"); err != nil {
			return fmt.Errorf("failed to add constraint 'Slices' to table 'slabs': %w", err)
		}
	}
	if !m.HasConstraint(&dbSlab{}, "Shards") {
		if err := m.CreateConstraint(&dbSlab{}, "Shards"); err != nil {
			return fmt.Errorf("failed to add constraint 'Shards' to table 'slabs': %w", err)
		}
	}

	if fillSlabContractSetID {
		// Compat code for databases that don't have the db_contract_set_id. We
		// have to assign all slabs to a contract set, if we only have one
		// contract set we use that one but if we have 0 or more than 1 we
		// create a migration set.
		var sets []dbContractSet
		if err := txn.Find(&sets).Error; err != nil {
			return fmt.Errorf("failed to retrieve contract sets from the database: %w", err)
		}

		logFn := logger.Info
		var cs dbContractSet
		if len(sets) != 1 {
			cs = dbContractSet{Name: "migration-slab-contract-set-id"}
			if err := txn.FirstOrCreate(&cs).Error; err != nil {
				return fmt.Errorf("failed to create migration set: %w", err)
			}
			logFn = logger.Warn // warn to alert the user of the migration set
		} else {
			cs = sets[0]
		}

		logFn(ctx, fmt.Sprintf("slabs table is missing 'db_contract_set_id' column - adding it and associating slabs with the contract set '%s'", cs.Name))
		if err := txn.Exec("UPDATE slabs SET db_contract_set_id = ? WHERE slabs.db_contract_set_id IS NULL", cs.ID).Error; err != nil {
			return fmt.Errorf("failed to update slab contract set ID: %w", err)
		}
	}

	// Perform post-auto migrations.
	if err := m.DropTable("host_sectors"); err != nil {
		return err
	}
	if !m.HasIndex(&dbHostBlocklistEntryHost{}, "DBHostID") {
		if err := m.CreateIndex(&dbHostBlocklistEntryHost{}, "DBHostID"); err != nil {
			return err
		}
	}
	return nil
}

func performMigration00002_dropconstraintslabcsid(txn *gorm.DB, logger *zap.SugaredLogger) error {
	ctx := context.Background()
	m := txn.Migrator()

	// Disable foreign keys in SQLite to avoid issues with updating constraints.
	if isSQLite(txn) {
		if err := txn.Exec(`PRAGMA foreign_keys = 0`).Error; err != nil {
			return err
		}
	}

	// Drop the constraint on DBContractSet.
	if m.HasConstraint(&dbSlab{}, "DBContractSet") {
		logger.Info(ctx, "migration 00002_dropconstraintslabcsid: dropping constraint on DBContractSet")
		if err := m.DropConstraint(&dbSlab{}, "DBContractSet"); err != nil {
			return fmt.Errorf("failed to drop constraint 'DBContractSet' from table 'slabs': %w", err)
		}
	}

	// Perform auto migrations.
	if err := txn.AutoMigrate(tables...); err != nil {
		return err
	}

	// Add constraint back.
	if !m.HasConstraint(&dbSlab{}, "DBContractSet") {
		logger.Info(ctx, "migration 00002_dropconstraintslabcsid: adding constraint on DBContractSet")
		if err := m.CreateConstraint(&dbSlab{}, "DBContractSet"); err != nil {
			return fmt.Errorf("failed to add constraint 'DBContractSet' to table 'slabs': %w", err)
		}
	}

	// Enable foreign keys again.
	if isSQLite(txn) {
		if err := txn.Exec(`PRAGMA foreign_keys = 1`).Error; err != nil {
			return err
		}
		if err := txn.Exec(`PRAGMA foreign_key_check(slabs)`).Error; err != nil {
			return err
		}
	}
	return nil
}

func performMigration00003_healthcache(txn *gorm.DB, logger *zap.SugaredLogger) error {
	logger.Info("performing migration 00003_healthcache")
	if !txn.Migrator().HasColumn(&dbSlab{}, "health") {
		if err := txn.Migrator().AddColumn(&dbSlab{}, "health"); err != nil {
			return err
		}
	}
	logger.Info("migration 00003_healthcheck complete")
	return nil
}

func performMigration00004_objectID_collation(txn *gorm.DB, logger *zap.SugaredLogger) error {
	logger.Info("performing migration 00004_objectID_collation")
	if !isSQLite(txn) {
		err := txn.Exec("ALTER TABLE objects MODIFY COLUMN object_id VARCHAR(255) CHARACTER SET utf8mb4 COLLATE utf8mb4_bin;").Error
		if err != nil {
			return err
		}
	}
	logger.Info("migration 00004_objectID_collation complete")
	return nil
}

func performMigration00005_uploadPacking(txn *gorm.DB, logger *zap.SugaredLogger) error {
	logger.Info("performing migration performMigration00005_uploadPacking")
	m := txn.Migrator()

	// Disable foreign keys in SQLite to avoid issues with updating constraints.
	if isSQLite(txn) {
		if err := txn.Exec(`PRAGMA foreign_keys = 0`).Error; err != nil {
			return err
		}
	}

	if m.HasTable(&dbBufferedSlab{}) {
		// Drop buffered slabs since the schema has changed and the table was
		// unused so far.
		if err := m.DropTable(&dbBufferedSlab{}); err != nil {
			return fmt.Errorf("failed to drop table 'buffered_slabs': %w", err)
		}
	}

	// Use AutoMigrate to recreate buffered_slabs.
	if err := m.AutoMigrate(&dbBufferedSlab{}); err != nil {
		return fmt.Errorf("failed to create table 'buffered_slabs': %w", err)
	}

	// Migrate slabs.
	if isSQLite(txn) {
		if !m.HasIndex(&dbSlab{}, "MinShards") {
			if err := m.CreateIndex(&dbSlab{}, "MinShards"); err != nil {
				return fmt.Errorf("failed to create index 'MinShards' on table 'slabs': %w", err)
			}
		}
		if !m.HasIndex(&dbSlab{}, "TotalShards") {
			if err := m.CreateIndex(&dbSlab{}, "TotalShards"); err != nil {
				return fmt.Errorf("failed to create index 'TotalShards' on table 'slabs': %w", err)
			}
		}
		if !m.HasColumn(&dbSlab{}, "db_buffered_slab_id") {
			if err := m.AddColumn(&dbSlab{}, "db_buffered_slab_id"); err != nil {
				return fmt.Errorf("failed to create column 'db_buffered_slab_id' on table 'slabs': %w", err)
			}
		}
	} else if err := m.AutoMigrate(&dbSlab{}); err != nil {
		return fmt.Errorf("failed to migrate table 'slabs': %w", err)
	}

	// Enable foreign keys again.
	if isSQLite(txn) {
		if err := txn.Exec(`PRAGMA foreign_keys = 1`).Error; err != nil {
			return err
		}
		if err := txn.Exec(`PRAGMA foreign_key_check(slabs)`).Error; err != nil {
			return err
		}
	}
	logger.Info("migration performMigration00005_uploadPacking complete")
	return nil
}

func performMigration00006_contractspending(txn *gorm.DB, logger *zap.SugaredLogger) error {
	logger.Info("performing migration 00006_contractspending")
	if !txn.Migrator().HasColumn(&dbContract{}, "delete_spending") {
		if err := txn.Migrator().AddColumn(&dbContract{}, "delete_spending"); err != nil {
			return err
		}
	}
	if !txn.Migrator().HasColumn(&dbContract{}, "list_spending") {
		if err := txn.Migrator().AddColumn(&dbContract{}, "list_spending"); err != nil {
			return err
		}
	}
	logger.Info("migration 00006_contractspending complete")
	return nil
}

func performMigration00007_archivedcontractspending(txn *gorm.DB, logger *zap.SugaredLogger) error {
	logger.Info("performing migration 00007_archivedcontractspending")
	if !txn.Migrator().HasColumn(&dbArchivedContract{}, "delete_spending") {
		if err := txn.Migrator().AddColumn(&dbArchivedContract{}, "delete_spending"); err != nil {
			return err
		}
	}
	if !txn.Migrator().HasColumn(&dbArchivedContract{}, "list_spending") {
		if err := txn.Migrator().AddColumn(&dbArchivedContract{}, "list_spending"); err != nil {
			return err
		}
	}
	logger.Info("migration 00007_archivedcontractspending complete")
	return nil
}

func performMigration00008_jointableindices(txn *gorm.DB, logger *zap.SugaredLogger) error {
	logger.Info("performing migration 00008_jointableindices")

	indices := []struct {
		joinTable interface{ TableName() string }
		column    string
	}{
		{
			&dbHostAllowlistEntryHost{},
			"DBHostID",
		},
		{
			&dbHostBlocklistEntryHost{},
			"DBHostID",
		},
		{
			&dbContractSector{},
			"DBContractID",
		},
		{
			&dbContractSetContract{},
			"DBContractID",
		},
	}

	m := txn.Migrator()
	for _, idx := range indices {
		if !m.HasIndex(idx.joinTable, idx.column) {
			if err := m.CreateIndex(idx.joinTable, idx.column); err != nil {
				return fmt.Errorf("failed to create index on column '%s' of table '%s': %w", idx.column, idx.joinTable.TableName(), err)
			}
		}
	}

	logger.Info("migration 00008_jointableindices complete")
	return nil
}

func performMigration00009_dropInteractions(txn *gorm.DB, logger *zap.SugaredLogger) error {
	logger.Info("performing migration 00009_dropInteractions")
	if !txn.Migrator().HasTable("host_interactions") {
		if err := txn.Migrator().DropTable("host_interactions"); err != nil {
			return err
		}
	}
	logger.Info("migration 00009_dropInteractions complete")
	return nil
}

func performMigration00010_distinctcontractsector(txn *gorm.DB, logger *zap.SugaredLogger) error {
	logger.Info("performing migration 00010_distinctcontractsector")

	if !txn.Migrator().HasIndex(&dbContractSector{}, "DBSectorID") {
		if err := txn.Migrator().CreateIndex(&dbContractSector{}, "DBSectorID"); err != nil {
			return fmt.Errorf("failed to create index on column 'DBSectorID' of table 'contract_sectors': %w", err)
		}
	}

	logger.Info("migration 00010_distinctcontractsector complete")
	return nil
}

func performMigration00011_healthValidColumn(txn *gorm.DB, logger *zap.SugaredLogger) error {
	logger.Info("performing migration 00011_healthValidColumn")
	if !txn.Migrator().HasColumn(&dbSlab{}, "health_valid") {
		if err := txn.Migrator().AddColumn(&dbSlab{}, "health_valid"); err != nil {
			return err
		}
	}
	logger.Info("migration 00011_healthValidColumn complete")
	return nil
}

func performMigration00012_webhooks(txn *gorm.DB, logger *zap.SugaredLogger) error {
	logger.Info("performing migration 00012_webhooks")
	if !txn.Migrator().HasTable(&dbWebhook{}) {
		if err := txn.Migrator().CreateTable(&dbWebhook{}); err != nil {
			return err
		}
	}
	logger.Info("migration 00012_webhooks complete")
	return nil
}

func performMigration00013_uploadPackingOptimisations(txn *gorm.DB, logger *zap.SugaredLogger) error {
	logger.Info("performing migration 00013_uploadPackingOptimisations")
	if txn.Migrator().HasColumn(&dbBufferedSlab{}, "lock_id") {
		if err := txn.Migrator().DropColumn(&dbBufferedSlab{}, "lock_id"); err != nil {
			return err
		}
	}
	if txn.Migrator().HasColumn(&dbBufferedSlab{}, "locked_until") {
		if err := txn.Migrator().DropColumn(&dbBufferedSlab{}, "locked_until"); err != nil {
			return err
		}
	}
	logger.Info("migration 00013_uploadPackingOptimisations complete")
	return nil
}

func performMigration00014_buckets(txn *gorm.DB, logger *zap.SugaredLogger) error {
	logger.Info("performing migration 00014_buckets")
	// Disable foreign keys in SQLite to avoid issues with updating constraints.
	if isSQLite(txn) {
		if err := txn.Exec(`PRAGMA foreign_keys = 0`).Error; err != nil {
			return err
		}
	}

	// Create buckets table
	if !txn.Migrator().HasTable(&dbBucket{}) {
		if err := txn.Migrator().CreateTable(&dbBucket{}); err != nil {
			return err
		}
		if !isSQLite(txn) {
			err := txn.Exec("ALTER TABLE buckets MODIFY COLUMN name VARCHAR(255) CHARACTER SET utf8mb4 COLLATE utf8mb4_bin;").Error
			if err != nil {
				return fmt.Errorf("failed to change buckets_name collation: %w", err)
			}
		}
	}

	// Add default bucket.
	bucket := &dbBucket{
		Name: api.DefaultBucketName,
	}
	if err := txn.FirstOrCreate(&bucket).Error; err != nil {
		return err
	}

	// Add bucket id column to objects table.
	if !txn.Migrator().HasColumn(&dbObject{}, "db_bucket_id") {
		if !isSQLite(txn) {
			// MySQL
			if err := txn.Migrator().AddColumn(&dbObject{}, "db_bucket_id"); err != nil {
				return err
			}
			// Update objects to belong to default bucket
			if err := txn.Model(&dbObject{}).
				Where("db_bucket_id", 0).
				Update("db_bucket_id", bucket.ID).Error; err != nil {
				return err
			}
		} else {
			// SQLite
			if txn.Migrator().HasTable("objects_temp") {
				if err := txn.Migrator().DropTable("objects_temp"); err != nil {
					return err
				}
			}
			// Since SQLite doesn't support altering columns, we have to create
			// a new temporary objects table, copy the objects over with the
			// default bucket id and then delete the old table and rename the
			// temporary one to 'objects'.
			if err := txn.Table("objects_temp").Migrator().CreateTable(&dbObject{}); err != nil {
				return fmt.Errorf("failed to create temporary table: %w", err)
			} else if err := txn.Exec(`
			INSERT INTO objects_temp (id, created_at, db_bucket_id, object_id, key, size)
			SELECT objects.id, objects.created_at, ?, objects.object_id, objects.key, objects.size
			FROM objects
			`, bucket.ID).Error; err != nil {
				return fmt.Errorf("failed to copy objects to temporary table: %w", err)
			} else if err := txn.Migrator().DropTable("objects"); err != nil {
				return fmt.Errorf("failed to drop objects table: %w", err)
			} else if err := txn.Migrator().RenameTable("objects_temp", "objects"); err != nil {
				return fmt.Errorf("failed to rename temporary table: %w", err)
			} else if err := txn.Migrator().AutoMigrate(&dbObject{}); err != nil {
				return fmt.Errorf("failed to auto-migrate objects table: %w", err)
			}
		}
	}

	// Create missing composite index.
	if !txn.Migrator().HasIndex(&dbObject{}, "idx_object_bucket") {
		if err := txn.Migrator().CreateIndex(&dbObject{}, "idx_object_bucket"); err != nil {
			return err
		}
	}

	// Add foreign key constraint between dbObject's db_bucket_id and dbBucket's id.
	if !txn.Migrator().HasConstraint(&dbObject{}, "DBBucket") {
		if err := txn.Migrator().CreateConstraint(&dbObject{}, "DBBucket"); err != nil {
			return err
		}
	}

	// Enable foreign keys again.
	if isSQLite(txn) {
		if err := txn.Exec(`PRAGMA foreign_keys = 1`).Error; err != nil {
			return err
		}
		if err := txn.Exec(`PRAGMA foreign_key_check(objects)`).Error; err != nil {
			return err
		}
	}
	logger.Info("migration 00014_buckets complete")
	return nil
}

func performMigration00015_multipartUploads(txn *gorm.DB, logger *zap.SugaredLogger) error {
	logger.Info("performing migration 00015_multipartUploads")
	// Disable foreign keys in SQLite to avoid issues with updating constraints.
	if isSQLite(txn) {
		if err := txn.Exec(`PRAGMA foreign_keys = 0`).Error; err != nil {
			return err
		}
	}

	// Create new tables.
	if err := txn.Migrator().AutoMigrate(&dbMultipartUpload{}, &dbMultipartPart{}); err != nil {
		return err
	}

	// Add column to slices table.
	if err := txn.Migrator().AutoMigrate(&dbSlice{}); err != nil {
		return err
	}

	// Enable foreign keys again.
	if isSQLite(txn) {
		if err := txn.Exec(`PRAGMA foreign_keys = 1`).Error; err != nil {
			return err
		}
		if err := txn.Exec(`PRAGMA foreign_key_check(slices)`).Error; err != nil {
			return err
		}
	}
	logger.Info("migration 00015_multipartUploads complete")
	return nil
}

<<<<<<< HEAD
func performMigration00017_mimetype(txn *gorm.DB, logger *zap.SugaredLogger) error {
	logger.Info("performing migration 00017_mimetype")
	if !txn.Migrator().HasColumn(&dbObject{}, "MimeType") {
		if err := txn.Migrator().AddColumn(&dbObject{}, "MimeType"); err != nil {
			return err
		}
	}
	if !txn.Migrator().HasColumn(&dbMultipartUpload{}, "MimeType") {
		if err := txn.Migrator().AddColumn(&dbMultipartUpload{}, "MimeType"); err != nil {
			return err
		}
	}
	logger.Info("migration 00017_mimetype complete")
=======
func performMigration00016_bucketPolicy(txn *gorm.DB, logger *zap.SugaredLogger) error {
	logger.Info("performing migration 00016_bucketPolicy")
	if err := txn.Migrator().AutoMigrate(&dbBucket{}); err != nil {
		return err
	}
	logger.Info("migration 00016_bucketPolicy complete")
>>>>>>> 9c137808
	return nil
}<|MERGE_RESOLUTION|>--- conflicted
+++ resolved
@@ -230,15 +230,15 @@
 			},
 		},
 		{
-<<<<<<< HEAD
+			ID: "00016_bucketPolicy",
+			Migrate: func(tx *gorm.DB) error {
+				return performMigration00016_bucketPolicy(tx, logger)
+			},
+		},
+		{
 			ID: "00017_mimetype",
 			Migrate: func(tx *gorm.DB) error {
 				return performMigration00017_mimetype(tx, logger)
-=======
-			ID: "00016_bucketPolicy",
-			Migrate: func(tx *gorm.DB) error {
-				return performMigration00016_bucketPolicy(tx, logger)
->>>>>>> 9c137808
 			},
 		},
 	}
@@ -823,7 +823,15 @@
 	return nil
 }
 
-<<<<<<< HEAD
+func performMigration00016_bucketPolicy(txn *gorm.DB, logger *zap.SugaredLogger) error {
+	logger.Info("performing migration 00016_bucketPolicy")
+	if err := txn.Migrator().AutoMigrate(&dbBucket{}); err != nil {
+		return err
+	}
+	logger.Info("migration 00016_bucketPolicy complete")
+	return nil
+}
+
 func performMigration00017_mimetype(txn *gorm.DB, logger *zap.SugaredLogger) error {
 	logger.Info("performing migration 00017_mimetype")
 	if !txn.Migrator().HasColumn(&dbObject{}, "MimeType") {
@@ -837,13 +845,5 @@
 		}
 	}
 	logger.Info("migration 00017_mimetype complete")
-=======
-func performMigration00016_bucketPolicy(txn *gorm.DB, logger *zap.SugaredLogger) error {
-	logger.Info("performing migration 00016_bucketPolicy")
-	if err := txn.Migrator().AutoMigrate(&dbBucket{}); err != nil {
-		return err
-	}
-	logger.Info("migration 00016_bucketPolicy complete")
->>>>>>> 9c137808
 	return nil
 }