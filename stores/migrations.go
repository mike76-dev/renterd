--- conflicted
+++ resolved
@@ -230,15 +230,15 @@
 			},
 		},
 		{
-<<<<<<< HEAD
+			ID: "00016_bucketPolicy",
+			Migrate: func(tx *gorm.DB) error {
+				return performMigration00016_bucketPolicy(tx, logger)
+			},
+		},
+		{
 			ID: "00018_etags",
 			Migrate: func(tx *gorm.DB) error {
 				return performMigration00018_etags(tx, logger)
-=======
-			ID: "00016_bucketPolicy",
-			Migrate: func(tx *gorm.DB) error {
-				return performMigration00016_bucketPolicy(tx, logger)
->>>>>>> e7818cfa
 			},
 		},
 	}
@@ -823,7 +823,15 @@
 	return nil
 }
 
-<<<<<<< HEAD
+func performMigration00016_bucketPolicy(txn *gorm.DB, logger *zap.SugaredLogger) error {
+	logger.Info("performing migration 00016_bucketPolicy")
+	if err := txn.Migrator().AutoMigrate(&dbBucket{}); err != nil {
+		return err
+	}
+	logger.Info("migration 00016_bucketPolicy complete")
+	return nil
+}
+
 func performMigration00018_etags(txn *gorm.DB, logger *zap.SugaredLogger) error {
 	logger.Info("performing migration 00018_etags")
 	if !txn.Migrator().HasColumn(&dbObject{}, "etag") {
@@ -832,13 +840,5 @@
 		}
 	}
 	logger.Info("migration 00018_etags complete")
-=======
-func performMigration00016_bucketPolicy(txn *gorm.DB, logger *zap.SugaredLogger) error {
-	logger.Info("performing migration 00016_bucketPolicy")
-	if err := txn.Migrator().AutoMigrate(&dbBucket{}); err != nil {
-		return err
-	}
-	logger.Info("migration 00016_bucketPolicy complete")
->>>>>>> e7818cfa
 	return nil
 }