--- conflicted
+++ resolved
@@ -39,20 +39,6 @@
 			},
 		},
 		{
-<<<<<<< HEAD
-			ID: "00003_peer_store",
-			Migrate: func(tx *gorm.DB) error {
-				return performMigration(tx, "00003_peer_store", logger)
-			},
-		},
-		{
-			ID: "00004_coreutils_wallet",
-			Migrate: func(tx *gorm.DB) error {
-				return performMigration(tx, "00004_coreutils_wallet", logger)
-			},
-		},
-		// TODO: add migration to remove CCID from consensus_infos
-=======
 			ID: "00003_idx_objects_size",
 			Migrate: func(tx *gorm.DB) error {
 				return performMigration(tx, dbIdentifier, "00003_idx_objects_size", logger)
@@ -64,7 +50,19 @@
 				return performMigration(tx, dbIdentifier, "00004_prune_slabs_cascade", logger)
 			},
 		},
->>>>>>> fc72fa9d
+		{
+			ID: "00005_peer_store",
+			Migrate: func(tx *gorm.DB) error {
+				return performMigration(tx, dbIdentifier, "00005_peer_store", logger)
+			},
+		},
+		{
+			ID: "00006_coreutils_wallet",
+			Migrate: func(tx *gorm.DB) error {
+				return performMigration(tx, dbIdentifier, "00006_coreutils_wallet", logger)
+			},
+		},
+		// TODO: add migration to remove CCID from consensus_infos
 	}
 
 	// Create migrator.
