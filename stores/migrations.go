package stores

import (
	"context"
	"fmt"
	"reflect"
	"strings"

	"github.com/go-gormigrate/gormigrate/v2"
	"go.sia.tech/renterd/api"
	"go.uber.org/zap"
	"gorm.io/gorm"
)

var (
	tables = []interface{}{
		// bus.MetadataStore tables
		&dbArchivedContract{},
		&dbContract{},
		&dbContractSet{},
		&dbObject{},
		&dbMultipartUpload{},
		&dbBucket{},
		&dbBufferedSlab{},
		&dbSlab{},
		&dbSector{},
		&dbSlice{},

		// bus.HostDB tables
		&dbAnnouncement{},
		&dbConsensusInfo{},
		&dbHost{},
		&dbAllowlistEntry{},
		&dbBlocklistEntry{},

		// wallet tables
		&dbSiacoinElement{},
		&dbTransaction{},

		// bus.SettingStore tables
		&dbSetting{},

		// bus.EphemeralAccountStore tables
		&dbAccount{},

		// bus.AutopilotStore tables
		&dbAutopilot{},

		// webhooks.WebhookStore tables
		&dbWebhook{},
	}
)

// migrateShards performs the migrations necessary for removing the 'shards'
// table.
func migrateShards(ctx context.Context, db *gorm.DB, logger *zap.SugaredLogger) error {
	m := db.Migrator()

	// add columns
	if !m.HasColumn(&dbSlice{}, "db_slab_id") {
		logger.Info(ctx, "adding column db_slab_id to table 'slices'")
		if err := m.AddColumn(&dbSlice{}, "db_slab_id"); err != nil {
			return err
		}
		logger.Info(ctx, "done adding column db_slab_id to table 'slices'")
	}
	if !m.HasColumn(&dbSector{}, "db_slab_id") {
		logger.Info(ctx, "adding column db_slab_id to table 'sectors'")
		if err := m.AddColumn(&dbSector{}, "db_slab_id"); err != nil {
			return err
		}
		logger.Info(ctx, "done adding column db_slab_id to table 'sectors'")
	}

	// populate new columns
	var err error
	if m.HasColumn(&dbSlab{}, "db_slice_id") {
		logger.Info(ctx, "populating column 'db_slab_id' in table 'slices'")
		if isSQLite(db) {
			err = db.Exec(`UPDATE slices SET db_slab_id = (SELECT slabs.id FROM slabs WHERE slabs.db_slice_id = slices.id)`).Error
		} else {
			err = db.Exec(`UPDATE slices sli
			INNER JOIN slabs sla ON sli.id=sla.db_slice_id
			SET sli.db_slab_id=sla.id`).Error
		}
		if err != nil {
			return err
		}
		logger.Info(ctx, "done populating column 'db_slab_id' in table 'slices'")
	}
	logger.Info(ctx, "populating column 'db_slab_id' in table 'sectors'")
	if isSQLite(db) {
		err = db.Exec(`UPDATE sectors SET db_slab_id = (SELECT shards.db_slab_id FROM shards WHERE shards.db_sector_id = sectors.id)`).Error
	} else {
		err = db.Exec(`UPDATE sectors sec
			INNER JOIN shards sha ON sec.id=sha.db_sector_id
			SET sec.db_slab_id=sha.db_slab_id`).Error
	}
	if err != nil {
		return err
	}
	logger.Info(ctx, "done populating column 'db_slab_id' in table 'sectors'")

	// drop column db_slice_id from slabs
	logger.Info(ctx, "dropping constraint 'fk_slices_slab' from table 'slabs'")
	if err := m.DropConstraint(&dbSlab{}, "fk_slices_slab"); err != nil {
		return err
	}
	logger.Info(ctx, "done dropping constraint 'fk_slices_slab' from table 'slabs'")
	logger.Info(ctx, "dropping column 'db_slice_id' from table 'slabs'")
	if err := m.DropColumn(&dbSlab{}, "db_slice_id"); err != nil {
		return err
	}
	logger.Info(ctx, "done dropping column 'db_slice_id' from table 'slabs'")

	// delete any sectors that are not referenced by a slab
	logger.Info(ctx, "pruning dangling sectors")
	if err := db.Exec(`DELETE FROM sectors WHERE db_slab_id IS NULL`).Error; err != nil {
		return err
	}
	logger.Info(ctx, "done pruning dangling sectors")

	// drop table shards
	logger.Info(ctx, "dropping table 'shards'")
	if err := m.DropTable("shards"); err != nil {
		return err
	}
	logger.Info(ctx, "done dropping table 'shards'")
	return nil
}

func performMigrations(db *gorm.DB, logger *zap.SugaredLogger) error {
	migrations := []*gormigrate.Migration{
		{
			ID: "00001_gormigrate",
			Migrate: func(tx *gorm.DB) error {
				return performMigration00001_gormigrate(tx, logger)
			},
			Rollback: nil,
		},
		{
			ID: "00002_dropconstraintslabcsid",
			Migrate: func(tx *gorm.DB) error {
				return performMigration00002_dropconstraintslabcsid(tx, logger)
			},
			Rollback: nil,
		},
		{
			ID: "00003_healthcache",
			Migrate: func(tx *gorm.DB) error {
				return performMigration00003_healthcache(tx, logger)
			},
			Rollback: nil,
		},
		{
			ID: "00004_objectID_collation",
			Migrate: func(tx *gorm.DB) error {
				return performMigration00004_objectID_collation(tx, logger)
			},
			Rollback: nil,
		},
		{
			ID: "00005_uploadPacking",
			Migrate: func(tx *gorm.DB) error {
				return performMigration00005_uploadPacking(tx, logger)
			},
			Rollback: nil,
		},
		{
			ID: "00006_contractspending",
			Migrate: func(tx *gorm.DB) error {
				return performMigration00006_contractspending(tx, logger)
			},
			Rollback: nil,
		},
		{
			ID: "00007_contractspending",
			Migrate: func(tx *gorm.DB) error {
				return performMigration00007_archivedcontractspending(tx, logger)
			},
			Rollback: nil,
		},
		{
			ID: "00008_jointableindices",
			Migrate: func(tx *gorm.DB) error {
				return performMigration00008_jointableindices(tx, logger)
			},
			Rollback: nil,
		},
		{
			ID: "00009_dropInteractions",
			Migrate: func(tx *gorm.DB) error {
				return performMigration00009_dropInteractions(tx, logger)
			},
			Rollback: nil,
		},
		{
			ID: "00010_distinctcontractsector",
			Migrate: func(tx *gorm.DB) error {
				return performMigration00010_distinctcontractsector(tx, logger)
			},
			Rollback: nil,
		},
		{
			ID: "00011_healthValidColumn",
			Migrate: func(tx *gorm.DB) error {
				return performMigration00011_healthValidColumn(tx, logger)
			},
		},
		{
			ID: "00012_webhooks",
			Migrate: func(tx *gorm.DB) error {
				return performMigration00012_webhooks(tx, logger)
			},
		},
		{
			ID: "00013_uploadPackingOptimisations",
			Migrate: func(tx *gorm.DB) error {
				return performMigration00013_uploadPackingOptimisations(tx, logger)
			},
		},
		{
			ID: "00014_buckets",
			Migrate: func(tx *gorm.DB) error {
				return performMigration00014_buckets(tx, logger)
			},
		},
		{
			ID: "00015_multipartUploads",
			Migrate: func(tx *gorm.DB) error {
				return performMigration00015_multipartUploads(tx, logger)
			},
		},
		{
			ID: "00016_bucketPolicy",
			Migrate: func(tx *gorm.DB) error {
				return performMigration00016_bucketPolicy(tx, logger)
			},
		},
		{
			ID: "00017_mimetype",
			Migrate: func(tx *gorm.DB) error {
				return performMigration00017_mimetype(tx, logger)
			},
		},
		{
			ID: "00018_etags",
			Migrate: func(tx *gorm.DB) error {
				return performMigration00018_etags(tx, logger)
			},
		},
		{
			ID: "00019_accounts_shutdown",
			Migrate: func(tx *gorm.DB) error {
				return performMigration00019_accountsShutdown(tx, logger)
			},
		},
		{
			ID: "00020_missingIndices",
			Migrate: func(tx *gorm.DB) error {
				return performMigration00020_missingIndices(tx, logger)
			},
		},
		{
			ID: "00021_multipoartUploadsBucketCascade",
			Migrate: func(tx *gorm.DB) error {
				return performMigration00021_multipartUploadsBucketCascade(tx, logger)
			},
		},
		{
			ID: "00022_extendObjectID",
			Migrate: func(tx *gorm.DB) error {
				return performMigration00022_extendObjectID(tx, logger)
			},
		},
		{
			ID: "00023_defaultMinRecentScanFailures",
			Migrate: func(tx *gorm.DB) error {
				return performMigration00023_defaultMinRecentScanFailures(tx, logger)
			},
		},
		{
			ID: "00024_slabIndices",
			Migrate: func(tx *gorm.DB) error {
				return performMigration00024_slabIndices(tx, logger)
			},
		},
		{
			ID: "00025_contractState",
			Migrate: func(tx *gorm.DB) error {
				return performMigration00025_contractState(tx, logger)
			},
		},
		{
<<<<<<< HEAD
			ID: "00026_lostSectors",
			Migrate: func(tx *gorm.DB) error {
				return performMigration00026_lostSectors(tx, logger)
=======
			ID: "00026_healthValidUntilColumn",
			Migrate: func(tx *gorm.DB) error {
				return performMigration00026_healthValidUntilColumn(tx, logger)
			},
		},
		{
			ID: "000027_addMultipartUploadIndices",
			Migrate: func(tx *gorm.DB) error {
				return performMigration000027_addMultipartUploadIndices(tx, logger)
>>>>>>> 083a0951
			},
		},
	}
	// Create migrator.
	m := gormigrate.New(db, gormigrate.DefaultOptions, migrations)

	// Set init function. We only do this if the consenus info table doesn't
	// exist. Because we haven't always been using gormigrate so we want to run
	// all migrations instead of InitSchema the first time if it seems like we
	// are not starting with a clean db.
	if !db.Migrator().HasTable(&dbConsensusInfo{}) {
		m.InitSchema(initSchema)
	}

	// Perform migrations.
	if err := m.Migrate(); err != nil {
		return fmt.Errorf("failed to migrate: %v", err)
	}
	return nil
}

// initSchema is executed only on a clean database. Otherwise the individual
// migrations are executed.
func initSchema(tx *gorm.DB) error {
	// Setup join tables.
	err := setupJoinTables(tx)
	if err != nil {
		return fmt.Errorf("failed to setup join tables: %w", err)
	}

	// Run auto migrations.
	err = tx.AutoMigrate(tables...)
	if err != nil {
		return fmt.Errorf("failed to init schema: %w", err)
	}

	// Change the collation of columns that we need to be case sensitive.
	if !isSQLite(tx) {
		err = tx.Exec("ALTER TABLE objects MODIFY COLUMN object_id VARCHAR(766) CHARACTER SET utf8mb4 COLLATE utf8mb4_bin;").Error
		if err != nil {
			return fmt.Errorf("failed to change object_id collation: %w", err)
		}
		err = tx.Exec("ALTER TABLE buckets MODIFY COLUMN name VARCHAR(255) CHARACTER SET utf8mb4 COLLATE utf8mb4_bin;").Error
		if err != nil {
			return fmt.Errorf("failed to change buckets_name collation: %w", err)
		}
		err = tx.Exec("ALTER TABLE multipart_uploads MODIFY COLUMN object_id VARCHAR(766) CHARACTER SET utf8mb4 COLLATE utf8mb4_bin;").Error
		if err != nil {
			return fmt.Errorf("failed to change object_id collation: %w", err)
		}
	}

	// Add default bucket.
	return tx.Create(&dbBucket{
		Name: api.DefaultBucketName,
	}).Error
}

func detectMissingIndicesOnType(tx *gorm.DB, table interface{}, t reflect.Type, f func(dst interface{}, name string)) {
	if t.Kind() == reflect.Ptr {
		t = t.Elem()
	}
	for i := 0; i < t.NumField(); i++ {
		field := t.Field(i)
		if field.Anonymous {
			detectMissingIndicesOnType(tx, table, field.Type, f)
			continue
		}
		if !strings.Contains(field.Tag.Get("gorm"), "index") {
			continue // no index tag
		}
		if !tx.Migrator().HasIndex(table, field.Name) {
			f(table, field.Name)
		}
	}
}

func detectMissingIndices(tx *gorm.DB, f func(dst interface{}, name string)) {
	for _, table := range tables {
		detectMissingIndicesOnType(tx, table, reflect.TypeOf(table), f)
	}
}

func setupJoinTables(tx *gorm.DB) error {
	jointables := []struct {
		model     interface{}
		joinTable interface{ TableName() string }
		field     string
	}{
		{
			&dbAllowlistEntry{},
			&dbHostAllowlistEntryHost{},
			"Hosts",
		},
		{
			&dbBlocklistEntry{},
			&dbHostBlocklistEntryHost{},
			"Hosts",
		},
		{
			&dbSector{},
			&dbContractSector{},
			"Contracts",
		},
		{
			&dbContractSet{},
			&dbContractSetContract{},
			"Contracts",
		},
	}
	for _, t := range jointables {
		if err := tx.SetupJoinTable(t.model, t.field, t.joinTable); err != nil {
			return fmt.Errorf("failed to setup join table '%s': %w", t.joinTable.TableName(), err)
		}
	}
	return nil
}

// performMigration00001_gormigrate performs the first migration before
// introducing gormigrate.
func performMigration00001_gormigrate(txn *gorm.DB, logger *zap.SugaredLogger) error {
	ctx := context.Background()
	m := txn.Migrator()

	// Perform pre-auto migrations
	//
	// If the consensus info table is missing the height column, drop it to
	// force a resync.
	if m.HasTable(&dbConsensusInfo{}) && !m.HasColumn(&dbConsensusInfo{}, "height") {
		if err := m.DropTable(&dbConsensusInfo{}); err != nil {
			return err
		}
	}
	// If the shards table exists, we add the db_slab_id column to slices and
	// sectors before then dropping the shards table as well as the db_slice_id
	// column from the slabs table.
	if m.HasTable("shards") {
		logger.Info(ctx, "'shards' table detected, starting migration")
		if err := migrateShards(ctx, txn, logger); err != nil {
			return fmt.Errorf("failed to migrate 'shards' table: %w", err)
		}
		logger.Info(ctx, "finished migrating 'shards' table")
	}
	fillSlabContractSetID := !m.HasColumn(&dbSlab{}, "db_contract_set_id")

	// Drop owner column from accounts table.
	if m.HasColumn(&dbAccount{}, "owner") {
		if err := m.DropColumn(&dbAccount{}, "owner"); err != nil {
			return err
		}
	}

	// Drop constraint on Slices to avoid dropping slabs and sectors.
	if m.HasConstraint(&dbSlab{}, "Slices") {
		if err := m.DropConstraint(&dbSlab{}, "Slices"); err != nil {
			return fmt.Errorf("failed to drop constraint 'Slices' from table 'slabs': %w", err)
		}
	}
	if m.HasConstraint(&dbSlab{}, "Shards") {
		if err := m.DropConstraint(&dbSlab{}, "Shards"); err != nil {
			return fmt.Errorf("failed to drop constraint 'Shards' from table 'slabs': %w", err)
		}
	}

	// Perform auto migrations.
	if err := txn.AutoMigrate(tables...); err != nil {
		return err
	}

	// Re-add both constraints.
	if !m.HasConstraint(&dbSlab{}, "Slices") {
		if err := m.CreateConstraint(&dbSlab{}, "Slices"); err != nil {
			return fmt.Errorf("failed to add constraint 'Slices' to table 'slabs': %w", err)
		}
	}
	if !m.HasConstraint(&dbSlab{}, "Shards") {
		if err := m.CreateConstraint(&dbSlab{}, "Shards"); err != nil {
			return fmt.Errorf("failed to add constraint 'Shards' to table 'slabs': %w", err)
		}
	}

	if fillSlabContractSetID {
		// Compat code for databases that don't have the db_contract_set_id. We
		// have to assign all slabs to a contract set, if we only have one
		// contract set we use that one but if we have 0 or more than 1 we
		// create a migration set.
		var sets []dbContractSet
		if err := txn.Find(&sets).Error; err != nil {
			return fmt.Errorf("failed to retrieve contract sets from the database: %w", err)
		}

		logFn := logger.Info
		var cs dbContractSet
		if len(sets) != 1 {
			cs = dbContractSet{Name: "migration-slab-contract-set-id"}
			if err := txn.FirstOrCreate(&cs).Error; err != nil {
				return fmt.Errorf("failed to create migration set: %w", err)
			}
			logFn = logger.Warn // warn to alert the user of the migration set
		} else {
			cs = sets[0]
		}

		logFn(ctx, fmt.Sprintf("slabs table is missing 'db_contract_set_id' column - adding it and associating slabs with the contract set '%s'", cs.Name))
		if err := txn.Exec("UPDATE slabs SET db_contract_set_id = ? WHERE slabs.db_contract_set_id IS NULL", cs.ID).Error; err != nil {
			return fmt.Errorf("failed to update slab contract set ID: %w", err)
		}
	}

	// Perform post-auto migrations.
	if err := m.DropTable("host_sectors"); err != nil {
		return err
	}
	if !m.HasIndex(&dbHostBlocklistEntryHost{}, "DBHostID") {
		if err := m.CreateIndex(&dbHostBlocklistEntryHost{}, "DBHostID"); err != nil {
			return err
		}
	}
	return nil
}

func performMigration00002_dropconstraintslabcsid(txn *gorm.DB, logger *zap.SugaredLogger) error {
	ctx := context.Background()
	m := txn.Migrator()

	// Disable foreign keys in SQLite to avoid issues with updating constraints.
	if isSQLite(txn) {
		if err := txn.Exec(`PRAGMA foreign_keys = 0`).Error; err != nil {
			return err
		}
	}

	// Drop the constraint on DBContractSet.
	if m.HasConstraint(&dbSlab{}, "DBContractSet") {
		logger.Info(ctx, "migration 00002_dropconstraintslabcsid: dropping constraint on DBContractSet")
		if err := m.DropConstraint(&dbSlab{}, "DBContractSet"); err != nil {
			return fmt.Errorf("failed to drop constraint 'DBContractSet' from table 'slabs': %w", err)
		}
	}

	// Perform auto migrations.
	if err := txn.AutoMigrate(tables...); err != nil {
		return err
	}

	// Add constraint back.
	if !m.HasConstraint(&dbSlab{}, "DBContractSet") {
		logger.Info(ctx, "migration 00002_dropconstraintslabcsid: adding constraint on DBContractSet")
		if err := m.CreateConstraint(&dbSlab{}, "DBContractSet"); err != nil {
			return fmt.Errorf("failed to add constraint 'DBContractSet' to table 'slabs': %w", err)
		}
	}

	// Enable foreign keys again.
	if isSQLite(txn) {
		if err := txn.Exec(`PRAGMA foreign_keys = 1`).Error; err != nil {
			return err
		}
		if err := txn.Exec(`PRAGMA foreign_key_check(slabs)`).Error; err != nil {
			return err
		}
	}
	return nil
}

func performMigration00003_healthcache(txn *gorm.DB, logger *zap.SugaredLogger) error {
	logger.Info("performing migration 00003_healthcache")
	if !txn.Migrator().HasColumn(&dbSlab{}, "health") {
		if err := txn.Migrator().AddColumn(&dbSlab{}, "health"); err != nil {
			return err
		}
	}
	logger.Info("migration 00003_healthcheck complete")
	return nil
}

func performMigration00004_objectID_collation(txn *gorm.DB, logger *zap.SugaredLogger) error {
	logger.Info("performing migration 00004_objectID_collation")
	if !isSQLite(txn) {
		err := txn.Exec("ALTER TABLE objects MODIFY COLUMN object_id VARCHAR(255) CHARACTER SET utf8mb4 COLLATE utf8mb4_bin;").Error
		if err != nil {
			return err
		}
	}
	logger.Info("migration 00004_objectID_collation complete")
	return nil
}

func performMigration00005_uploadPacking(txn *gorm.DB, logger *zap.SugaredLogger) error {
	logger.Info("performing migration performMigration00005_uploadPacking")
	m := txn.Migrator()

	// Disable foreign keys in SQLite to avoid issues with updating constraints.
	if isSQLite(txn) {
		if err := txn.Exec(`PRAGMA foreign_keys = 0`).Error; err != nil {
			return err
		}
	}

	if m.HasTable(&dbBufferedSlab{}) {
		// Drop buffered slabs since the schema has changed and the table was
		// unused so far.
		if err := m.DropTable(&dbBufferedSlab{}); err != nil {
			return fmt.Errorf("failed to drop table 'buffered_slabs': %w", err)
		}
	}

	// Use AutoMigrate to recreate buffered_slabs.
	if err := m.AutoMigrate(&dbBufferedSlab{}); err != nil {
		return fmt.Errorf("failed to create table 'buffered_slabs': %w", err)
	}

	// Migrate slabs.
	if isSQLite(txn) {
		if !m.HasIndex(&dbSlab{}, "MinShards") {
			if err := m.CreateIndex(&dbSlab{}, "MinShards"); err != nil {
				return fmt.Errorf("failed to create index 'MinShards' on table 'slabs': %w", err)
			}
		}
		if !m.HasIndex(&dbSlab{}, "TotalShards") {
			if err := m.CreateIndex(&dbSlab{}, "TotalShards"); err != nil {
				return fmt.Errorf("failed to create index 'TotalShards' on table 'slabs': %w", err)
			}
		}
		if !m.HasColumn(&dbSlab{}, "db_buffered_slab_id") {
			if err := m.AddColumn(&dbSlab{}, "db_buffered_slab_id"); err != nil {
				return fmt.Errorf("failed to create column 'db_buffered_slab_id' on table 'slabs': %w", err)
			}
		}
	} else if err := m.AutoMigrate(&dbSlab{}); err != nil {
		return fmt.Errorf("failed to migrate table 'slabs': %w", err)
	}

	// Enable foreign keys again.
	if isSQLite(txn) {
		if err := txn.Exec(`PRAGMA foreign_keys = 1`).Error; err != nil {
			return err
		}
		if err := txn.Exec(`PRAGMA foreign_key_check(slabs)`).Error; err != nil {
			return err
		}
	}
	logger.Info("migration performMigration00005_uploadPacking complete")
	return nil
}

func performMigration00006_contractspending(txn *gorm.DB, logger *zap.SugaredLogger) error {
	logger.Info("performing migration 00006_contractspending")
	if !txn.Migrator().HasColumn(&dbContract{}, "delete_spending") {
		if err := txn.Migrator().AddColumn(&dbContract{}, "delete_spending"); err != nil {
			return err
		}
	}
	if !txn.Migrator().HasColumn(&dbContract{}, "list_spending") {
		if err := txn.Migrator().AddColumn(&dbContract{}, "list_spending"); err != nil {
			return err
		}
	}
	logger.Info("migration 00006_contractspending complete")
	return nil
}

func performMigration00007_archivedcontractspending(txn *gorm.DB, logger *zap.SugaredLogger) error {
	logger.Info("performing migration 00007_archivedcontractspending")
	if !txn.Migrator().HasColumn(&dbArchivedContract{}, "delete_spending") {
		if err := txn.Migrator().AddColumn(&dbArchivedContract{}, "delete_spending"); err != nil {
			return err
		}
	}
	if !txn.Migrator().HasColumn(&dbArchivedContract{}, "list_spending") {
		if err := txn.Migrator().AddColumn(&dbArchivedContract{}, "list_spending"); err != nil {
			return err
		}
	}
	logger.Info("migration 00007_archivedcontractspending complete")
	return nil
}

func performMigration00008_jointableindices(txn *gorm.DB, logger *zap.SugaredLogger) error {
	logger.Info("performing migration 00008_jointableindices")

	indices := []struct {
		joinTable interface{ TableName() string }
		column    string
	}{
		{
			&dbHostAllowlistEntryHost{},
			"DBHostID",
		},
		{
			&dbHostBlocklistEntryHost{},
			"DBHostID",
		},
		{
			&dbContractSector{},
			"DBContractID",
		},
		{
			&dbContractSetContract{},
			"DBContractID",
		},
	}

	m := txn.Migrator()
	for _, idx := range indices {
		if !m.HasIndex(idx.joinTable, idx.column) {
			if err := m.CreateIndex(idx.joinTable, idx.column); err != nil {
				return fmt.Errorf("failed to create index on column '%s' of table '%s': %w", idx.column, idx.joinTable.TableName(), err)
			}
		}
	}

	logger.Info("migration 00008_jointableindices complete")
	return nil
}

func performMigration00009_dropInteractions(txn *gorm.DB, logger *zap.SugaredLogger) error {
	logger.Info("performing migration 00009_dropInteractions")
	if !txn.Migrator().HasTable("host_interactions") {
		if err := txn.Migrator().DropTable("host_interactions"); err != nil {
			return err
		}
	}
	logger.Info("migration 00009_dropInteractions complete")
	return nil
}

func performMigration00010_distinctcontractsector(txn *gorm.DB, logger *zap.SugaredLogger) error {
	logger.Info("performing migration 00010_distinctcontractsector")

	if !txn.Migrator().HasIndex(&dbContractSector{}, "DBSectorID") {
		if err := txn.Migrator().CreateIndex(&dbContractSector{}, "DBSectorID"); err != nil {
			return fmt.Errorf("failed to create index on column 'DBSectorID' of table 'contract_sectors': %w", err)
		}
	}

	logger.Info("migration 00010_distinctcontractsector complete")
	return nil
}

func performMigration00011_healthValidColumn(txn *gorm.DB, logger *zap.SugaredLogger) error {
	logger.Info("performing migration 00011_healthValidColumn")
	if !txn.Migrator().HasColumn(&dbSlab{}, "health_valid") {
		if err := txn.Migrator().AddColumn(&dbSlab{}, "health_valid"); err != nil {
			return err
		}
	}
	logger.Info("migration 00011_healthValidColumn complete")
	return nil
}

func performMigration00012_webhooks(txn *gorm.DB, logger *zap.SugaredLogger) error {
	logger.Info("performing migration 00012_webhooks")
	if !txn.Migrator().HasTable(&dbWebhook{}) {
		if err := txn.Migrator().CreateTable(&dbWebhook{}); err != nil {
			return err
		}
	}
	logger.Info("migration 00012_webhooks complete")
	return nil
}

func performMigration00013_uploadPackingOptimisations(txn *gorm.DB, logger *zap.SugaredLogger) error {
	logger.Info("performing migration 00013_uploadPackingOptimisations")
	if txn.Migrator().HasColumn(&dbBufferedSlab{}, "lock_id") {
		if err := txn.Migrator().DropColumn(&dbBufferedSlab{}, "lock_id"); err != nil {
			return err
		}
	}
	if txn.Migrator().HasColumn(&dbBufferedSlab{}, "locked_until") {
		if err := txn.Migrator().DropColumn(&dbBufferedSlab{}, "locked_until"); err != nil {
			return err
		}
	}
	logger.Info("migration 00013_uploadPackingOptimisations complete")
	return nil
}

func performMigration00014_buckets(txn *gorm.DB, logger *zap.SugaredLogger) error {
	logger.Info("performing migration 00014_buckets")
	// Disable foreign keys in SQLite to avoid issues with updating constraints.
	if isSQLite(txn) {
		if err := txn.Exec(`PRAGMA foreign_keys = 0`).Error; err != nil {
			return err
		}
	}

	// Create buckets table
	if !txn.Migrator().HasTable(&dbBucket{}) {
		if err := txn.Migrator().CreateTable(&dbBucket{}); err != nil {
			return err
		}
		if !isSQLite(txn) {
			err := txn.Exec("ALTER TABLE buckets MODIFY COLUMN name VARCHAR(255) CHARACTER SET utf8mb4 COLLATE utf8mb4_bin;").Error
			if err != nil {
				return fmt.Errorf("failed to change buckets_name collation: %w", err)
			}
		}
	}

	// Add default bucket.
	bucket := &dbBucket{
		Name: api.DefaultBucketName,
	}
	if err := txn.FirstOrCreate(&bucket).Error; err != nil {
		return err
	}

	// Add bucket id column to objects table.
	if !txn.Migrator().HasColumn(&dbObject{}, "db_bucket_id") {
		if !isSQLite(txn) {
			// MySQL
			if err := txn.Migrator().AddColumn(&dbObject{}, "db_bucket_id"); err != nil {
				return err
			}
			// Update objects to belong to default bucket
			if err := txn.Model(&dbObject{}).
				Where("db_bucket_id", 0).
				Update("db_bucket_id", bucket.ID).Error; err != nil {
				return err
			}
		} else {
			// SQLite
			if txn.Migrator().HasTable("objects_temp") {
				if err := txn.Migrator().DropTable("objects_temp"); err != nil {
					return err
				}
			}
			// Since SQLite doesn't support altering columns, we have to create
			// a new temporary objects table, copy the objects over with the
			// default bucket id and then delete the old table and rename the
			// temporary one to 'objects'.
			if err := txn.Table("objects_temp").Migrator().CreateTable(&dbObject{}); err != nil {
				return fmt.Errorf("failed to create temporary table: %w", err)
			} else if err := txn.Exec(`
			INSERT INTO objects_temp (id, created_at, db_bucket_id, object_id, key, size)
			SELECT objects.id, objects.created_at, ?, objects.object_id, objects.key, objects.size
			FROM objects
			`, bucket.ID).Error; err != nil {
				return fmt.Errorf("failed to copy objects to temporary table: %w", err)
			} else if err := txn.Migrator().DropTable("objects"); err != nil {
				return fmt.Errorf("failed to drop objects table: %w", err)
			} else if err := txn.Migrator().RenameTable("objects_temp", "objects"); err != nil {
				return fmt.Errorf("failed to rename temporary table: %w", err)
			} else if err := txn.Migrator().AutoMigrate(&dbObject{}); err != nil {
				return fmt.Errorf("failed to auto-migrate objects table: %w", err)
			}
		}
	}

	// Create missing composite index.
	if !txn.Migrator().HasIndex(&dbObject{}, "idx_object_bucket") {
		if err := txn.Migrator().CreateIndex(&dbObject{}, "idx_object_bucket"); err != nil {
			return err
		}
	}

	// Add foreign key constraint between dbObject's db_bucket_id and dbBucket's id.
	if !txn.Migrator().HasConstraint(&dbObject{}, "DBBucket") {
		if err := txn.Migrator().CreateConstraint(&dbObject{}, "DBBucket"); err != nil {
			return err
		}
	}

	// Enable foreign keys again.
	if isSQLite(txn) {
		if err := txn.Exec(`PRAGMA foreign_keys = 1`).Error; err != nil {
			return err
		}
		if err := txn.Exec(`PRAGMA foreign_key_check(objects)`).Error; err != nil {
			return err
		}
	}
	logger.Info("migration 00014_buckets complete")
	return nil
}

func performMigration00015_multipartUploads(txn *gorm.DB, logger *zap.SugaredLogger) error {
	logger.Info("performing migration 00015_multipartUploads")
	// Disable foreign keys in SQLite to avoid issues with updating constraints.
	if isSQLite(txn) {
		if err := txn.Exec(`PRAGMA foreign_keys = 0`).Error; err != nil {
			return err
		}
	}

	// Create new tables.
	if err := txn.Migrator().AutoMigrate(&dbMultipartUpload{}, &dbMultipartPart{}); err != nil {
		return err
	}

	// Add column to slices table.
	if err := txn.Migrator().AutoMigrate(&dbSlice{}); err != nil {
		return err
	}

	// Enable foreign keys again.
	if isSQLite(txn) {
		if err := txn.Exec(`PRAGMA foreign_keys = 1`).Error; err != nil {
			return err
		}
		if err := txn.Exec(`PRAGMA foreign_key_check(slices)`).Error; err != nil {
			return err
		}
	}
	logger.Info("migration 00015_multipartUploads complete")
	return nil
}

func performMigration00016_bucketPolicy(txn *gorm.DB, logger *zap.SugaredLogger) error {
	logger.Info("performing migration 00016_bucketPolicy")
	if err := txn.Migrator().AutoMigrate(&dbBucket{}); err != nil {
		return err
	}
	logger.Info("migration 00016_bucketPolicy complete")
	return nil
}

func performMigration00017_mimetype(txn *gorm.DB, logger *zap.SugaredLogger) error {
	logger.Info("performing migration 00017_mimetype")
	if !txn.Migrator().HasColumn(&dbObject{}, "MimeType") {
		if err := txn.Migrator().AddColumn(&dbObject{}, "MimeType"); err != nil {
			return err
		}
	}
	if !txn.Migrator().HasColumn(&dbMultipartUpload{}, "MimeType") {
		if err := txn.Migrator().AddColumn(&dbMultipartUpload{}, "MimeType"); err != nil {
			return err
		}
	}
	logger.Info("migration 00017_mimetype complete")
	return nil
}

func performMigration00018_etags(txn *gorm.DB, logger *zap.SugaredLogger) error {
	logger.Info("performing migration 00018_etags")
	if !txn.Migrator().HasColumn(&dbObject{}, "etag") {
		if err := txn.Migrator().AddColumn(&dbObject{}, "etag"); err != nil {
			return err
		}
	}
	logger.Info("migration 00018_etags complete")
	return nil
}

func performMigration00019_accountsShutdown(txn *gorm.DB, logger *zap.SugaredLogger) error {
	logger.Info("performing migration 00019_accounts_shutdown")
	if err := txn.Migrator().AutoMigrate(&dbAccount{}); err != nil {
		return err
	}
	if err := txn.Model(&dbAccount{}).
		Where("TRUE").
		Updates(map[string]interface{}{
			"clean_shutdown": false,
			"requires_sync":  true,
			"drift":          "0",
		}).
		Error; err != nil {
		return fmt.Errorf("failed to update accounts: %w", err)
	}
	logger.Info("migration 00019_accounts_shutdown complete")
	return nil
}

func performMigration00020_missingIndices(txn *gorm.DB, logger *zap.SugaredLogger) error {
	logger.Info("performing migration 00020_missingIndices")
	var err error
	detectMissingIndices(txn, func(dst interface{}, name string) {
		if err != nil {
			return
		}
		err = txn.Migrator().CreateIndex(dst, name)
	})
	if err != nil {
		return fmt.Errorf("failed to create missing indices: %w", err)
	}
	logger.Info("migration 00020_missingIndices complete")
	return nil
}

func performMigration00021_multipartUploadsBucketCascade(txn *gorm.DB, logger *zap.SugaredLogger) error {
	logger.Info("performing migration 00021_multipoartUploadsBucketCascade")
	// Disable foreign keys in SQLite to avoid issues with updating constraints.
	if isSQLite(txn) {
		if err := txn.Exec(`PRAGMA foreign_keys = 0`).Error; err != nil {
			return err
		}
	}

	// Add cascade constraint.
	if err := txn.Migrator().DropConstraint(&dbMultipartUpload{}, "DBBucket"); err != nil {
		return err
	} else if err := txn.Migrator().CreateConstraint(&dbMultipartUpload{}, "DBBucket"); err != nil {
		return err
	}

	// Enable foreign keys again.
	if isSQLite(txn) {
		if err := txn.Exec(`PRAGMA foreign_keys = 1`).Error; err != nil {
			return err
		}
		if err := txn.Exec(`PRAGMA foreign_key_check(slices)`).Error; err != nil {
			return err
		}
	}
	logger.Info("migration 00021_multipoartUploadsBucketCascade complete")
	return nil
}

func performMigration00022_extendObjectID(txn *gorm.DB, logger *zap.SugaredLogger) error {
	logger.Info("performing migration 00022_extendObjectID")
	if !isSQLite(txn) {
		err := txn.Exec("ALTER TABLE objects MODIFY COLUMN object_id VARCHAR(766) CHARACTER SET utf8mb4 COLLATE utf8mb4_bin;").Error
		if err != nil {
			return fmt.Errorf("failed to change object_id collation: %w", err)
		}
		err = txn.Exec("ALTER TABLE multipart_uploads MODIFY COLUMN object_id VARCHAR(766) CHARACTER SET utf8mb4 COLLATE utf8mb4_bin;").Error
		if err != nil {
			return fmt.Errorf("failed to change object_id collation: %w", err)
		}
	}
	logger.Info("migration 00022_extendObjectID complete")
	return nil
}

func performMigration00023_defaultMinRecentScanFailures(txn *gorm.DB, logger *zap.SugaredLogger) error {
	logger.Info("performing migration 00023_defaultMinRecentScanFailures")

	var autopilots []dbAutopilot
	if err := txn.Model(&dbAutopilot{}).Find(&autopilots).Error; err != nil {
		return err
	}

	for _, autopilot := range autopilots {
		if autopilot.Config.Hosts.MinRecentScanFailures == 0 {
			autopilot.Config.Hosts.MinRecentScanFailures = 10
			if err := txn.Save(&autopilot).Error; err != nil {
				logger.Errorf("failed to set default value for MinRecentScanFailures on autopilot '%v', err: %v", autopilot.Identifier, err)
				return err
			}
			logger.Debugf("successfully defaulted MinRecentScanFailures to 10 on autopilot '%v'", autopilot.Identifier)
		}
	}

	logger.Info("migration 00023_defaultMinRecentScanFailures complete")
	return nil
}

func performMigration00024_slabIndices(txn *gorm.DB, logger *zap.SugaredLogger) error {
	logger.Info("performing migration 00024_slabIndices")

	if isSQLite(txn) {
		// SQLite
		if err := txn.Exec(`
			BEGIN TRANSACTION;
			PRAGMA foreign_keys = 0;

			CREATE TABLE sectors_temp (id integer,created_at datetime,db_slab_id integer NOT NULL,slab_index integer NOT NULL,latest_host blob NOT NULL,root blob NOT NULL UNIQUE,PRIMARY KEY (id),CONSTRAINT fk_slabs_shards FOREIGN KEY (db_slab_id) REFERENCES slabs(id) ON DELETE CASCADE);
			INSERT INTO sectors_temp (id, created_at, db_slab_id, slab_index, latest_host, root) SELECT id, created_at, db_slab_id, 0, latest_host, root FROM sectors;

			DROP INDEX IF EXISTS idx_sectors_db_slab_id;
			DROP INDEX IF EXISTS idx_sectors_slab_index;
			DROP INDEX IF EXISTS idx_sectors_slab_id_slab_index;
			DROP INDEX IF EXISTS idx_sectors_root;

			CREATE INDEX idx_sectors_db_slab_id ON sectors_temp(db_slab_id);
			CREATE INDEX idx_sectors_slab_index ON sectors_temp(slab_index);
			CREATE INDEX idx_sectors_root ON sectors_temp(root);

			UPDATE sectors_temp
			SET slab_index = (
				SELECT
			        COUNT(*) + 1
				FROM
			        sectors_temp AS s2
				WHERE
					s2.db_slab_id = sectors_temp.db_slab_id AND s2.id < sectors_temp.id
			);

			CREATE UNIQUE INDEX idx_sectors_slab_id_slab_index ON sectors_temp(db_slab_id,slab_index);

			DROP TABLE sectors;
			ALTER TABLE sectors_temp RENAME TO sectors;

			PRAGMA foreign_keys = 1;
			PRAGMA foreign_key_check(sectors);
			COMMIT;
			`).Error; err != nil {
			return err
		}
	} else {
		// MySQL
		if err := txn.Table("sectors").Migrator().AutoMigrate(&struct {
			SlabIndex int `gorm:"NOT NULL"`
		}{}); err != nil {
			return err
		}

		// Populate column.
		if err := txn.Exec(`
			UPDATE sectors
			JOIN (
			    SELECT
			        id,
			        ROW_NUMBER() OVER (PARTITION BY db_slab_id ORDER BY id) AS new_index
			    FROM
			        sectors
			) AS RowNumbered ON sectors.id = RowNumbered.id
			SET
			    sectors.slab_index = RowNumbered.new_index;
		`).Error; err != nil {
			return err
		}

		// Create indices.
		if !txn.Migrator().HasIndex(&dbSector{}, "idx_sectors_slab_index") {
			if err := txn.Migrator().CreateIndex(&dbSector{}, "idx_sectors_slab_index"); err != nil {
				return err
			}
		}
		if !txn.Migrator().HasIndex(&dbSector{}, "idx_sectors_slab_id_slab_index") {
			if err := txn.Migrator().CreateIndex(&dbSector{}, "idx_sectors_slab_id_slab_index"); err != nil {
				return err
			}
		}
	}

	logger.Info("migration 00024_slabIndices complete")
	return nil
}

func performMigration00025_contractState(txn *gorm.DB, logger *zap.SugaredLogger) error {
	logger.Info("performing migration 00025_contractState")
	// create column
	if !txn.Migrator().HasColumn(&dbContract{}, "State") {
		if err := txn.Migrator().AddColumn(&dbContract{}, "State"); err != nil {
			return err
		}
	}
	if !txn.Migrator().HasColumn(&dbArchivedContract{}, "State") {
		if err := txn.Migrator().AddColumn(&dbArchivedContract{}, "State"); err != nil {
			return err
		}
	}
	// update column
	if err := txn.Model(&dbContract{}).Where("TRUE").Update("State", contractStateActive).Error; err != nil {
		return err
	}
	if err := txn.Model(&dbArchivedContract{}).Where("TRUE").Update("State", contractStateComplete).Error; err != nil {
		return err
	}
	// create index
	if !txn.Migrator().HasIndex(&dbContract{}, "State") {
		if err := txn.Migrator().CreateIndex(&dbContract{}, "State"); err != nil {
			return err
		}
	}
	if !txn.Migrator().HasIndex(&dbArchivedContract{}, "State") {
		if err := txn.Migrator().CreateIndex(&dbArchivedContract{}, "State"); err != nil {
			return err
		}
	}
	logger.Info("migration 00025_contractState complete")
	return nil
}

<<<<<<< HEAD
func performMigration00026_lostSectors(txn *gorm.DB, logger *zap.SugaredLogger) error {
	logger.Info("performing migration 00026_lostSectors")
	if !txn.Migrator().HasColumn(&dbHost{}, "LostSectors") {
		if err := txn.Migrator().AddColumn(&dbHost{}, "LostSectors"); err != nil {
			return err
		}
	}
	logger.Info("migration 00026_lostSectors complete")
=======
func performMigration00026_healthValidUntilColumn(txn *gorm.DB, logger *zap.SugaredLogger) error {
	logger.Info("performing migration 00026_healthValidUntilColumn")

	// Disable foreign keys in SQLite to avoid issues with updating constraints.
	if isSQLite(txn) {
		if err := txn.Exec(`PRAGMA foreign_keys = 0`).Error; err != nil {
			return err
		}
	}

	// Use 'AutoMigrate' to add 'health_valid_until'.
	if err := txn.Table("slabs").Migrator().AutoMigrate(&struct {
		HealthValidUntil int64 `gorm:"index;default:0; NOT NULL"` // unix timestamp
	}{}); err != nil {
		return err
	}

	// Drop the current 'health_valid' column and accompanying index.
	if isSQLite(txn) {
		if err := txn.Exec("DROP INDEX IF EXISTS idx_slabs_health_valid;").Error; err != nil {
			return err
		}
	}
	if err := txn.Exec("ALTER TABLE slabs DROP COLUMN health_valid;").Error; err != nil {
		return err
	}

	// Enable foreign keys again.
	if isSQLite(txn) {
		if err := txn.Exec(`PRAGMA foreign_keys = 1`).Error; err != nil {
			return err
		}
		if err := txn.Exec(`PRAGMA foreign_key_check(slabs)`).Error; err != nil {
			return err
		}
	}
	logger.Info("migration 00026_healthValidUntilColumn complete")
	return nil
}

func performMigration000027_addMultipartUploadIndices(txn *gorm.DB, logger *zap.SugaredLogger) error {
	logger.Info("performing migration 000027_addMultipartUploadIndices")

	// Disable foreign keys in SQLite to avoid issues with updating constraints.
	if isSQLite(txn) {
		if err := txn.Exec(`PRAGMA foreign_keys = 0`).Error; err != nil {
			return err
		}
	}

	// Use 'AutoMigrate' to add missing indices
	if err := txn.Table("multipart_uploads").Migrator().AutoMigrate(&struct {
		ObjectID   string `gorm:"index:idx_multipart_uploads_object_id;NOT NULL"`
		DBBucketID uint   `gorm:"index:idx_multipart_uploads_db_bucket_id;NOT NULL"`
		MimeType   string `gorm:"index:idx_multipart_uploads_mime_type"`
	}{}); err != nil {
		return err
	}

	// Enable foreign keys again.
	if isSQLite(txn) {
		if err := txn.Exec(`PRAGMA foreign_keys = 1`).Error; err != nil {
			return err
		}
		if err := txn.Exec(`PRAGMA foreign_key_check(multipart_uploads)`).Error; err != nil {
			return err
		}
	}

	logger.Info("migration 000027_addMultipartUploadIndices complete")
>>>>>>> 083a0951
	return nil
}<|MERGE_RESOLUTION|>--- conflicted
+++ resolved
@@ -292,11 +292,6 @@
 			},
 		},
 		{
-<<<<<<< HEAD
-			ID: "00026_lostSectors",
-			Migrate: func(tx *gorm.DB) error {
-				return performMigration00026_lostSectors(tx, logger)
-=======
 			ID: "00026_healthValidUntilColumn",
 			Migrate: func(tx *gorm.DB) error {
 				return performMigration00026_healthValidUntilColumn(tx, logger)
@@ -306,7 +301,12 @@
 			ID: "000027_addMultipartUploadIndices",
 			Migrate: func(tx *gorm.DB) error {
 				return performMigration000027_addMultipartUploadIndices(tx, logger)
->>>>>>> 083a0951
+			},
+		},
+		{
+			ID: "00028_lostSectors",
+			Migrate: func(tx *gorm.DB) error {
+				return performMigration00028_lostSectors(tx, logger)
 			},
 		},
 	}
@@ -1173,16 +1173,6 @@
 	return nil
 }
 
-<<<<<<< HEAD
-func performMigration00026_lostSectors(txn *gorm.DB, logger *zap.SugaredLogger) error {
-	logger.Info("performing migration 00026_lostSectors")
-	if !txn.Migrator().HasColumn(&dbHost{}, "LostSectors") {
-		if err := txn.Migrator().AddColumn(&dbHost{}, "LostSectors"); err != nil {
-			return err
-		}
-	}
-	logger.Info("migration 00026_lostSectors complete")
-=======
 func performMigration00026_healthValidUntilColumn(txn *gorm.DB, logger *zap.SugaredLogger) error {
 	logger.Info("performing migration 00026_healthValidUntilColumn")
 
@@ -1253,6 +1243,16 @@
 	}
 
 	logger.Info("migration 000027_addMultipartUploadIndices complete")
->>>>>>> 083a0951
+	return nil
+}
+
+func performMigration00028_lostSectors(txn *gorm.DB, logger *zap.SugaredLogger) error {
+	logger.Info("performing migration 00028_lostSectors")
+	if !txn.Migrator().HasColumn(&dbHost{}, "LostSectors") {
+		if err := txn.Migrator().AddColumn(&dbHost{}, "LostSectors"); err != nil {
+			return err
+		}
+	}
+	logger.Info("migration 00028_lostSectors complete")
 	return nil
 }