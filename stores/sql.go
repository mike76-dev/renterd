--- conflicted
+++ resolved
@@ -166,32 +166,6 @@
 		}
 	}
 
-<<<<<<< HEAD
-=======
-	// Get latest consensus change ID or init db.
-	ci, ccid, err := initConsensusInfo(context.Background(), dbMain)
-	if err != nil {
-		return nil, modules.ConsensusChangeID{}, err
-	}
-
-	// Fetch contract ids.
-	var activeFCIDs, archivedFCIDs []fileContractID
-	if err := db.Model(&dbContract{}).
-		Select("fcid").
-		Find(&activeFCIDs).Error; err != nil {
-		return nil, modules.ConsensusChangeID{}, err
-	}
-	if err := db.Model(&dbArchivedContract{}).
-		Select("fcid").
-		Find(&archivedFCIDs).Error; err != nil {
-		return nil, modules.ConsensusChangeID{}, err
-	}
-	isOurContract := make(map[types.FileContractID]struct{})
-	for _, fcid := range append(activeFCIDs, archivedFCIDs...) {
-		isOurContract[types.FileContractID(fcid)] = struct{}{}
-	}
-
->>>>>>> b51d8880
 	shutdownCtx, shutdownCtxCancel := context.WithCancel(context.Background())
 	ss := &SQLStore{
 		alerts:   cfg.Alerts,
