package stores

import (
	"context"
	"embed"
	"errors"
	"fmt"
	"os"
	"sync"
	"time"

	"go.sia.tech/core/types"
	"go.sia.tech/coreutils/syncer"
	"go.sia.tech/renterd/alerts"
	"go.sia.tech/renterd/api"
	"go.sia.tech/renterd/chain"
	"go.sia.tech/renterd/internal/utils"
	"go.uber.org/zap"
	"gorm.io/driver/mysql"
	"gorm.io/driver/sqlite"
	"gorm.io/gorm"
	glogger "gorm.io/gorm/logger"
)

const (
	// maxSQLVars is the maximum number of variables in an sql query. This
	// number matches the sqlite default of 32766 rounded down to the nearest
	// 1000. This is also lower than the mysql default of 65535.
	maxSQLVars = 32000
)

//go:embed all:migrations/*
var migrations embed.FS

var (
	exprTRUE = gorm.Expr("TRUE")
)

var (
	errNoSuchTable    = errors.New("no such table")
	errDuplicateEntry = errors.New("Duplicate entry")
)

type (
	// Model defines the common fields of every table. Same as Model
	// but excludes soft deletion since it breaks cascading deletes.
	Model struct {
		ID        uint `gorm:"primarykey"`
		CreatedAt time.Time
	}

	// Config contains all params for creating a SQLStore
	Config struct {
		Conn                          gorm.Dialector
		ConnMetrics                   gorm.Dialector
		Alerts                        alerts.Alerter
		PartialSlabDir                string
		Migrate                       bool
		AnnouncementMaxAge            time.Duration
		SlabBufferCompletionThreshold int64
		Logger                        *zap.SugaredLogger
		GormLogger                    glogger.Interface
		RetryTransactionIntervals     []time.Duration

		// TODO: need this for UpdateChainState, which I'd like to get rid of on
		// the store
		WalletAddress types.Address
	}

	// SQLStore is a helper type for interacting with a SQL-based backend.
	SQLStore struct {
		alerts    alerts.Alerter
		db        *gorm.DB
		dbMetrics *gorm.DB
		logger    *zap.SugaredLogger

		walletAddress types.Address

		// ObjectDB related fields
		slabBufferMgr *SlabBufferManager

		// SettingsDB related fields
		settingsMu sync.Mutex
		settings   map[string]string

		retryTransactionIntervals []time.Duration

		shutdownCtx       context.Context
		shutdownCtxCancel context.CancelFunc

		slabPruneSigChan chan struct{}
		wg               sync.WaitGroup

		mu           sync.Mutex
		css          map[[16]byte]chain.ContractStoreSubscriber
		hasAllowlist bool
		hasBlocklist bool
		closed       bool
	}
)

// NewEphemeralSQLiteConnection creates a connection to an in-memory SQLite DB.
// NOTE: Use simple names such as a random hex identifier or the filepath.Base
// of a test's name. Certain symbols will break the cfg string and cause a file
// to be created on disk.
//
//	mode: set to memory for in-memory database
//	cache: set to shared which is required for in-memory databases
//	_foreign_keys: enforce foreign_key relations
func NewEphemeralSQLiteConnection(name string) gorm.Dialector {
	return sqlite.Open(fmt.Sprintf("file:%s?mode=memory&cache=shared&_foreign_keys=1", name))
}

// NewSQLiteConnection opens a sqlite db at the given path.
//
//	_busy_timeout: set to prevent concurrent transactions from failing and
//	  instead have them block
//	_foreign_keys: enforce foreign_key relations
//	_journal_mode: set to WAL instead of delete since it's usually the fastest.
//	  Only downside is that the db won't work on network drives. In that case this
//	  should be made configurable and set to TRUNCATE or any of the other options.
//	  For reference see https://github.com/mattn/go-sqlite3#connection-string.
func NewSQLiteConnection(path string) gorm.Dialector {
	return sqlite.Open(fmt.Sprintf("file:%s?_busy_timeout=30000&_foreign_keys=1&_journal_mode=WAL", path))
}

// NewMetricsSQLiteConnection opens a sqlite db at the given path similarly to
// NewSQLiteConnection but with weaker consistency guarantees since it's
// optimised for recording metrics.
func NewMetricsSQLiteConnection(path string) gorm.Dialector {
	return sqlite.Open(fmt.Sprintf("file:%s?_busy_timeout=30000&_foreign_keys=1&_journal_mode=WAL&_synchronous=NORMAL", path))
}

// NewMySQLConnection creates a connection to a MySQL database.
func NewMySQLConnection(user, password, addr, dbName string) gorm.Dialector {
	return mysql.Open(fmt.Sprintf("%s:%s@tcp(%s)/%s?charset=utf8mb4&parseTime=True&loc=Local&multiStatements=true", user, password, addr, dbName))
}

func DBConfigFromEnv() (uri, user, password, dbName string) {
	uri = os.Getenv("RENTERD_DB_URI")
	user = os.Getenv("RENTERD_DB_USER")
	password = os.Getenv("RENTERD_DB_PASSWORD")
	dbName = os.Getenv("RENTERD_DB_NAME")
	return
}

// NewSQLStore uses a given Dialector to connect to a SQL database.  NOTE: Only
// pass migrate=true for the first instance of SQLHostDB if you connect via the
// same Dialector multiple times.
func NewSQLStore(cfg Config) (*SQLStore, error) {
	if err := os.MkdirAll(cfg.PartialSlabDir, 0700); err != nil {
		return nil, fmt.Errorf("failed to create partial slab dir '%s': %v", cfg.PartialSlabDir, err)
	}
	db, err := gorm.Open(cfg.Conn, &gorm.Config{
		Logger:                   cfg.GormLogger, // custom logger
		SkipDefaultTransaction:   true,
		DisableNestedTransaction: true,
	})
	if err != nil {
		return nil, fmt.Errorf("failed to open SQL db")
	}
	dbMetrics, err := gorm.Open(cfg.ConnMetrics, &gorm.Config{
		Logger: cfg.GormLogger, // custom logger
	})
	if err != nil {
		return nil, fmt.Errorf("failed to open metrics db")
	}
	l := cfg.Logger.Named("sql")

	// Print SQLite version
	var dbName string
	var dbVersion string
	if isSQLite(db) {
		err = db.Raw("select sqlite_version()").Scan(&dbVersion).Error
		dbName = "SQLite"
	} else {
		err = db.Raw("select version()").Scan(&dbVersion).Error
		dbName = "MySQL"
	}
	if err != nil {
		return nil, fmt.Errorf("failed to fetch db version: %v", err)
	}
	l.Infof("Using %s version %s", dbName, dbVersion)

	// Perform migrations.
	if cfg.Migrate {
		if err := performMigrations(db, l); err != nil {
			return nil, fmt.Errorf("failed to perform migrations: %v", err)
		}
		if err := performMetricsMigrations(dbMetrics, l); err != nil {
			return nil, fmt.Errorf("failed to perform migrations for metrics db: %v", err)
		}
	}

	// Check allowlist and blocklist counts
	allowlistCnt, err := tableCount(db, &dbAllowlistEntry{})
	if err != nil {
		return nil, err
	}
	blocklistCnt, err := tableCount(db, &dbBlocklistEntry{})
	if err != nil {
		return nil, err
	}

	shutdownCtx, shutdownCtxCancel := context.WithCancel(context.Background())
	ss := &SQLStore{
		alerts:        cfg.Alerts,
		db:            db,
		dbMetrics:     dbMetrics,
		logger:        l,
		settings:      make(map[string]string),
		css:           make(map[[16]byte]chain.ContractStoreSubscriber),
		hasAllowlist:  allowlistCnt > 0,
		hasBlocklist:  blocklistCnt > 0,
		walletAddress: cfg.WalletAddress,

		slabPruneSigChan:          make(chan struct{}, 1),
		retryTransactionIntervals: cfg.RetryTransactionIntervals,

		shutdownCtx:       shutdownCtx,
		shutdownCtxCancel: shutdownCtxCancel,
	}

	ss.slabBufferMgr, err = newSlabBufferManager(ss, cfg.SlabBufferCompletionThreshold, cfg.PartialSlabDir)
	if err != nil {
		return nil, err
	}
	if err := ss.initSlabPruning(); err != nil {
		return nil, err
	}
	return ss, nil
}

func isSQLite(db *gorm.DB) bool {
	switch db.Dialector.(type) {
	case *sqlite.Dialector:
		return true
	case *mysql.Dialector:
		return false
	default:
		panic(fmt.Sprintf("unknown dialector: %t", db.Dialector))
	}
}

func (s *SQLStore) initSlabPruning() error {
	// start pruning loop
	s.wg.Add(1)
	go func() {
		s.pruneSlabsLoop()
		s.wg.Done()
	}()

	// prune once to guarantee consistency on startup
	return s.retryTransaction(s.shutdownCtx, pruneSlabs)
}

func (ss *SQLStore) updateHasAllowlist(err *error) {
	if *err != nil {
		return
	}

	cnt, cErr := tableCount(ss.db, &dbAllowlistEntry{})
	if cErr != nil {
		*err = cErr
		return
	}

	ss.mu.Lock()
	ss.hasAllowlist = cnt > 0
	ss.mu.Unlock()
}

func (ss *SQLStore) updateHasBlocklist(err *error) {
	if *err != nil {
		return
	}

	cnt, cErr := tableCount(ss.db, &dbBlocklistEntry{})
	if cErr != nil {
		*err = cErr
		return
	}

	ss.mu.Lock()
	ss.hasBlocklist = cnt > 0
	ss.mu.Unlock()
}

func tableCount(db *gorm.DB, model interface{}) (cnt int64, err error) {
	err = db.Model(model).Count(&cnt).Error
	return
}

// Close closes the underlying database connection of the store.
func (s *SQLStore) Close() error {
	s.shutdownCtxCancel()

	err := s.slabBufferMgr.Close()
	if err != nil {
		return err
	}

	db, err := s.db.DB()
	if err != nil {
		return err
	}
	dbMetrics, err := s.dbMetrics.DB()
	if err != nil {
		return err
	}

	err = db.Close()
	if err != nil {
		return err
	}
	err = dbMetrics.Close()
	if err != nil {
		return err
	}

	s.mu.Lock()
	s.closed = true
	s.mu.Unlock()
	return nil
}

// ChainIndex returns the last stored chain index.
func (ss *SQLStore) ChainIndex() (types.ChainIndex, error) {
	var ci dbConsensusInfo
	if err := ss.db.
		Where(&dbConsensusInfo{Model: Model{ID: consensusInfoID}}).
		FirstOrCreate(&ci).
		Error; err != nil {
		return types.ChainIndex{}, err
	}
	return types.ChainIndex{
		Height: ci.Height,
		ID:     types.BlockID(ci.BlockID),
	}, nil
}

func (s *SQLStore) retryTransaction(ctx context.Context, fc func(tx *gorm.DB) error) error {
<<<<<<< HEAD
	return retryTransaction(ctx, s.db, s.logger, s.retryTransactionIntervals, fc, s.retryAbortFn)
=======
	abortRetry := func(err error) bool {
		if err == nil ||
			errors.Is(err, context.Canceled) ||
			errors.Is(err, gorm.ErrRecordNotFound) ||
			errors.Is(err, errInvalidNumberOfShards) ||
			errors.Is(err, errShardRootChanged) ||
			errors.Is(err, api.ErrContractNotFound) ||
			errors.Is(err, api.ErrObjectNotFound) ||
			errors.Is(err, api.ErrObjectCorrupted) ||
			errors.Is(err, api.ErrBucketExists) ||
			errors.Is(err, api.ErrBucketNotFound) ||
			errors.Is(err, api.ErrBucketNotEmpty) ||
			errors.Is(err, api.ErrContractNotFound) ||
			errors.Is(err, api.ErrMultipartUploadNotFound) ||
			errors.Is(err, api.ErrObjectExists) ||
			strings.Contains(err.Error(), "no such table") ||
			strings.Contains(err.Error(), "Duplicate entry") ||
			errors.Is(err, api.ErrPartNotFound) ||
			errors.Is(err, api.ErrSlabNotFound) {
			return true
		}
		return false
	}

	var err error
	attempts := len(s.retryTransactionIntervals) + 1
	for i := 0; i < attempts; i++ {
		// execute the transaction
		err = s.db.WithContext(ctx).Transaction(fc)
		if abortRetry(err) {
			return err
		}

		// if this was the last attempt, return the error
		if i == len(s.retryTransactionIntervals) {
			s.logger.Warn(fmt.Sprintf("transaction attempt %d/%d failed, err: %v", i+1, attempts, err))
			return err
		}

		// log the failed attempt and sleep before retrying
		interval := s.retryTransactionIntervals[i]
		s.logger.Warn(fmt.Sprintf("transaction attempt %d/%d failed, retry in %v,  err: %v", i+1, attempts, interval, err))
		time.Sleep(interval)
	}
	return fmt.Errorf("retryTransaction failed: %w", err)
>>>>>>> 90308248
}

func (s *SQLStore) retryAbortFn(err error) bool {
	return err == nil ||
		utils.IsErr(err, context.Canceled) ||
		utils.IsErr(err, gorm.ErrRecordNotFound) ||
		utils.IsErr(err, errInvalidNumberOfShards) ||
		utils.IsErr(err, errShardRootChanged) ||
		utils.IsErr(err, api.ErrContractNotFound) ||
		utils.IsErr(err, api.ErrObjectNotFound) ||
		utils.IsErr(err, api.ErrObjectCorrupted) ||
		utils.IsErr(err, api.ErrBucketExists) ||
		utils.IsErr(err, api.ErrBucketNotFound) ||
		utils.IsErr(err, api.ErrBucketNotEmpty) ||
		utils.IsErr(err, api.ErrMultipartUploadNotFound) ||
		utils.IsErr(err, api.ErrObjectExists) ||
		utils.IsErr(err, errNoSuchTable) ||
		utils.IsErr(err, api.ErrPartNotFound) ||
		utils.IsErr(err, api.ErrSlabNotFound) ||
		utils.IsErr(err, syncer.ErrPeerNotFound) ||
		utils.IsErr(err, errDuplicateEntry)
}

func retryTransaction(ctx context.Context, db *gorm.DB, logger *zap.SugaredLogger, intervals []time.Duration, fn func(tx *gorm.DB) error, abortFn func(error) bool) error {
	var err error
	for i := 0; i < len(intervals); i++ {
		err = db.WithContext(ctx).Transaction(fn)
		if abortFn(err) {
			return err
		}
		logger.Warn(fmt.Sprintf("transaction attempt %d/%d failed, retry in %v,  err: %v", i+1, len(intervals), intervals[i], err))
		time.Sleep(intervals[i])
	}
	return fmt.Errorf("retryTransaction failed: %w", err)
}

func sumDurations(durations []time.Duration) time.Duration {
	var sum time.Duration
	for _, d := range durations {
		sum += d
	}
	return sum
}<|MERGE_RESOLUTION|>--- conflicted
+++ resolved
@@ -340,55 +340,7 @@
 }
 
 func (s *SQLStore) retryTransaction(ctx context.Context, fc func(tx *gorm.DB) error) error {
-<<<<<<< HEAD
 	return retryTransaction(ctx, s.db, s.logger, s.retryTransactionIntervals, fc, s.retryAbortFn)
-=======
-	abortRetry := func(err error) bool {
-		if err == nil ||
-			errors.Is(err, context.Canceled) ||
-			errors.Is(err, gorm.ErrRecordNotFound) ||
-			errors.Is(err, errInvalidNumberOfShards) ||
-			errors.Is(err, errShardRootChanged) ||
-			errors.Is(err, api.ErrContractNotFound) ||
-			errors.Is(err, api.ErrObjectNotFound) ||
-			errors.Is(err, api.ErrObjectCorrupted) ||
-			errors.Is(err, api.ErrBucketExists) ||
-			errors.Is(err, api.ErrBucketNotFound) ||
-			errors.Is(err, api.ErrBucketNotEmpty) ||
-			errors.Is(err, api.ErrContractNotFound) ||
-			errors.Is(err, api.ErrMultipartUploadNotFound) ||
-			errors.Is(err, api.ErrObjectExists) ||
-			strings.Contains(err.Error(), "no such table") ||
-			strings.Contains(err.Error(), "Duplicate entry") ||
-			errors.Is(err, api.ErrPartNotFound) ||
-			errors.Is(err, api.ErrSlabNotFound) {
-			return true
-		}
-		return false
-	}
-
-	var err error
-	attempts := len(s.retryTransactionIntervals) + 1
-	for i := 0; i < attempts; i++ {
-		// execute the transaction
-		err = s.db.WithContext(ctx).Transaction(fc)
-		if abortRetry(err) {
-			return err
-		}
-
-		// if this was the last attempt, return the error
-		if i == len(s.retryTransactionIntervals) {
-			s.logger.Warn(fmt.Sprintf("transaction attempt %d/%d failed, err: %v", i+1, attempts, err))
-			return err
-		}
-
-		// log the failed attempt and sleep before retrying
-		interval := s.retryTransactionIntervals[i]
-		s.logger.Warn(fmt.Sprintf("transaction attempt %d/%d failed, retry in %v,  err: %v", i+1, attempts, interval, err))
-		time.Sleep(interval)
-	}
-	return fmt.Errorf("retryTransaction failed: %w", err)
->>>>>>> 90308248
 }
 
 func (s *SQLStore) retryAbortFn(err error) bool {
@@ -414,13 +366,24 @@
 
 func retryTransaction(ctx context.Context, db *gorm.DB, logger *zap.SugaredLogger, intervals []time.Duration, fn func(tx *gorm.DB) error, abortFn func(error) bool) error {
 	var err error
-	for i := 0; i < len(intervals); i++ {
+	attempts := len(intervals) + 1
+	for i := 0; i < attempts; i++ {
+		// execute the transaction
 		err = db.WithContext(ctx).Transaction(fn)
 		if abortFn(err) {
 			return err
 		}
-		logger.Warn(fmt.Sprintf("transaction attempt %d/%d failed, retry in %v,  err: %v", i+1, len(intervals), intervals[i], err))
-		time.Sleep(intervals[i])
+
+		// if this was the last attempt, return the error
+		if i == len(intervals) {
+			logger.Warn(fmt.Sprintf("transaction attempt %d/%d failed, err: %v", i+1, attempts, err))
+			return err
+		}
+
+		// log the failed attempt and sleep before retrying
+		interval := intervals[i]
+		logger.Warn(fmt.Sprintf("transaction attempt %d/%d failed, retry in %v,  err: %v", i+1, attempts, interval, err))
+		time.Sleep(interval)
 	}
 	return fmt.Errorf("retryTransaction failed: %w", err)
 }
