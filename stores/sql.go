--- conflicted
+++ resolved
@@ -73,18 +73,10 @@
 
 		knownContracts map[types.FileContractID]struct{}
 
-<<<<<<< HEAD
-		spendingMu      sync.Mutex
-		interactionsMu  sync.Mutex
-		objectsMu       sync.Mutex
-		bufferedSlabsMu sync.Mutex
-
+		spendingMu       sync.Mutex
+		interactionsMu   sync.Mutex
+		objectsMu        sync.Mutex
 		uploadingSectors *uploadingSectorsCache
-=======
-		spendingMu     sync.Mutex
-		interactionsMu sync.Mutex
-		objectsMu      sync.Mutex
->>>>>>> b5ef9cca
 	}
 
 	revisionUpdate struct {
@@ -188,24 +180,6 @@
 	}
 
 	ss := &SQLStore{
-<<<<<<< HEAD
-		alerts:                          alerts,
-		db:                              db,
-		logger:                          logger,
-		knownContracts:                  isOurContract,
-		lastSave:                        time.Now(),
-		partialSlabDir:                  partialSlabDir,
-		persistInterval:                 persistInterval,
-		hasAllowlist:                    allowlistCnt > 0,
-		hasBlocklist:                    blocklistCnt > 0,
-		settings:                        make(map[string]string),
-		unappliedHostKeys:               make(map[types.PublicKey]struct{}),
-		unappliedRevisions:              make(map[types.FileContractID]revisionUpdate),
-		unappliedProofs:                 make(map[types.FileContractID]uint64),
-		bufferedSlabCompletionThreshold: slabBufferCompletionThreshold,
-		uploadingSectors:                newUploadingSectorsCache(),
-		walletAddress:                   walletAddress,
-=======
 		alerts:             alerts,
 		db:                 db,
 		logger:             l,
@@ -218,9 +192,8 @@
 		unappliedHostKeys:  make(map[types.PublicKey]struct{}),
 		unappliedRevisions: make(map[types.FileContractID]revisionUpdate),
 		unappliedProofs:    make(map[types.FileContractID]uint64),
-
-		walletAddress: walletAddress,
->>>>>>> b5ef9cca
+		uploadingSectors:   newUploadingSectorsCache(),
+		walletAddress:      walletAddress,
 		chainIndex: types.ChainIndex{
 			Height: ci.Height,
 			ID:     types.BlockID(ci.BlockID),
