package sql

import (
	"bytes"
	"database/sql"
	"database/sql/driver"
	"encoding/binary"
	"encoding/json"
	"errors"
	"fmt"
	"math/big"
	"strconv"
	"strings"
	"time"

	rhpv2 "go.sia.tech/core/rhp/v2"
	rhpv3 "go.sia.tech/core/rhp/v3"
	"go.sia.tech/core/types"
	"go.sia.tech/coreutils/chain"
	rhp4 "go.sia.tech/coreutils/rhp/v4"
	"go.sia.tech/coreutils/wallet"
<<<<<<< HEAD
	"go.sia.tech/renterd/api"
	"go.sia.tech/renterd/internal/rhp/v4"
=======
>>>>>>> 50c650a8
	"go.sia.tech/renterd/object"
)

const (
	proofHashSize = 32
)

var (
	ZeroCurrency = Currency(types.ZeroCurrency)
)

type (
<<<<<<< HEAD
	AutopilotConfig api.AutopilotConfig
	BCurrency       types.Currency
	BigInt          big.Int
	BusSetting      string
	Currency        types.Currency
	FileContractID  types.FileContractID
	Hash256         types.Hash256
	MerkleProof     struct{ Hashes []types.Hash256 }
	NullableString  string
	HostSettings    rhpv2.HostSettings
	PriceTable      rhpv3.HostPriceTable
	PublicKey       types.PublicKey
	EncryptionKey   object.EncryptionKey
	Uint64Str       uint64
	UnixTimeMS      time.Time
	DurationMS      time.Duration
	Unsigned64      uint64
	V2Contract      types.V2FileContract
	ChainProtocol   chain.Protocol
	V2HostSettings  rhp.HostSettings
=======
	BCurrency      types.Currency
	BigInt         big.Int
	BusSetting     string
	Currency       types.Currency
	FileContractID types.FileContractID
	Hash256        types.Hash256
	MerkleProof    struct{ Hashes []types.Hash256 }
	NullableString string
	HostSettings   rhpv2.HostSettings
	PriceTable     rhpv3.HostPriceTable
	PublicKey      types.PublicKey
	EncryptionKey  object.EncryptionKey
	Uint64Str      uint64
	UnixTimeMS     time.Time
	DurationMS     time.Duration
	Unsigned64     uint64
	V2Contract     types.V2FileContract
>>>>>>> 50c650a8

	FileContractStateElement struct {
		ID int64 // db_contract_id
		types.StateElement
	}

	SiacoinStateElement struct {
		ID Hash256 // output_id
		types.StateElement
	}
)

type scannerValuer interface {
	driver.Valuer
	sql.Scanner
}

var (
	_ scannerValuer = (*BCurrency)(nil)
	_ scannerValuer = (*BigInt)(nil)
	_ scannerValuer = (*BusSetting)(nil)
	_ scannerValuer = (*Currency)(nil)
	_ scannerValuer = (*FileContractID)(nil)
	_ scannerValuer = (*Hash256)(nil)
	_ scannerValuer = (*MerkleProof)(nil)
	_ scannerValuer = (*NullableString)(nil)
	_ scannerValuer = (*HostSettings)(nil)
	_ scannerValuer = (*PriceTable)(nil)
	_ scannerValuer = (*PublicKey)(nil)
	_ scannerValuer = (*EncryptionKey)(nil)
	_ scannerValuer = (*UnixTimeMS)(nil)
	_ scannerValuer = (*DurationMS)(nil)
	_ scannerValuer = (*Unsigned64)(nil)
	_ scannerValuer = (*V2Contract)(nil)
	_ scannerValuer = (*ChainProtocol)(nil)
	_ scannerValuer = (*V2HostSettings)(nil)
)

// Scan implements the sql.Scanner interface.
func (sc *BCurrency) Scan(src any) error {
	buf, ok := src.([]byte)
	if !ok {
		return fmt.Errorf("cannot scan %T to Currency", src)
	} else if len(buf) != 16 {
		return fmt.Errorf("cannot scan %d bytes to Currency", len(buf))
	}

	sc.Hi = binary.BigEndian.Uint64(buf[:8])
	sc.Lo = binary.BigEndian.Uint64(buf[8:])
	return nil
}

// Value implements the driver.Valuer interface.
func (sc BCurrency) Value() (driver.Value, error) {
	buf := make([]byte, 16)
	binary.BigEndian.PutUint64(buf[:8], sc.Hi)
	binary.BigEndian.PutUint64(buf[8:], sc.Lo)
	return buf, nil
}

// Scan scan value into BigInt, implements sql.Scanner interface.
func (b *BigInt) Scan(value interface{}) error {
	var s string
	switch value := value.(type) {
	case string:
		s = value
	case []byte:
		s = string(value)
	default:
		return fmt.Errorf("failed to unmarshal BigInt value: %v %t", value, value)
	}
	if _, success := (*big.Int)(b).SetString(s, 10); !success {
		return errors.New(fmt.Sprint("failed to scan BigInt value", value))
	}
	return nil
}

// Value returns a BigInt value, implements driver.Valuer interface.
func (b BigInt) Value() (driver.Value, error) {
	return (*big.Int)(&b).String(), nil
}

// Scan scan value into Currency, implements sql.Scanner interface.
func (c *Currency) Scan(value interface{}) error {
	var s string
	switch value := value.(type) {
	case string:
		s = value
	case []byte:
		s = string(value)
	default:
		return fmt.Errorf("failed to unmarshal Currency value: %v %t", value, value)
	}
	curr, err := types.ParseCurrency(s)
	if err != nil {
		return err
	}
	*c = Currency(curr)
	return nil
}

// Value returns a publicKey value, implements driver.Valuer interface.
func (c Currency) Value() (driver.Value, error) {
	return types.Currency(c).ExactString(), nil
}

// Scan scan value into fileContractID, implements sql.Scanner interface.
func (fcid *FileContractID) Scan(value interface{}) error {
	if value == nil {
		*fcid = FileContractID{}
		return nil
	}
	bytes, ok := value.([]byte)
	if !ok {
		return errors.New(fmt.Sprint("failed to unmarshal fcid value:", value))
	}
	if len(bytes) != len(FileContractID{}) {
		return fmt.Errorf("failed to unmarshal fcid value due to invalid number of bytes %v != %v: %v", len(bytes), len(FileContractID{}), value)
	}
	*fcid = *(*FileContractID)(bytes)
	return nil
}

// Value returns a fileContractID value, implements driver.Valuer interface.
func (fcid FileContractID) Value() (driver.Value, error) {
	return fcid[:], nil
}

// Scan scan value into address, implements sql.Scanner interface.
func (h *Hash256) Scan(value interface{}) error {
	bytes, ok := value.([]byte)
	if !ok {
		return errors.New(fmt.Sprint("failed to unmarshal Hash256 value:", value))
	}
	if len(bytes) != len(Hash256{}) {
		return fmt.Errorf("failed to unmarshal Hash256 value due to invalid number of bytes %v != %v: %v", len(bytes), len(Hash256{}), value)
	}
	*h = *(*Hash256)(bytes)
	return nil
}

// Value returns an addr value, implements driver.Valuer interface.
func (h Hash256) Value() (driver.Value, error) {
	return h[:], nil
}

// Scan scan value into HostSettings, implements sql.Scanner interface.
func (hs *HostSettings) Scan(value interface{}) error {
	var bytes []byte
	switch value := value.(type) {
	case string:
		bytes = []byte(value)
	case []byte:
		bytes = value
	default:
		return errors.New(fmt.Sprint("failed to unmarshal Settings value:", value))
	}
	return json.Unmarshal(bytes, hs)
}

// Value returns a HostSettings value, implements driver.Valuer interface.
func (hs HostSettings) Value() (driver.Value, error) {
	if hs == (HostSettings{}) {
		return []byte("{}"), nil
	}
	return json.Marshal(hs)
}

// Scan scan value into PriceTable, implements sql.Scanner interface.
func (pt *PriceTable) Scan(value interface{}) error {
	var bytes []byte
	switch value := value.(type) {
	case string:
		bytes = []byte(value)
	case []byte:
		bytes = value
	default:
		return errors.New(fmt.Sprint("failed to unmarshal PriceTable value:", value))
	}
	return json.Unmarshal(bytes, pt)
}

// Value returns a PriceTable value, implements driver.Valuer interface.
func (pt PriceTable) Value() (driver.Value, error) {
	if pt == (PriceTable{}) {
		return []byte("{}"), nil
	}
	return json.Marshal(pt)
}

// Scan scan value into publicKey, implements sql.Scanner interface.
func (pk *PublicKey) Scan(value interface{}) error {
	bytes, ok := value.([]byte)
	if !ok {
		return errors.New(fmt.Sprint("failed to unmarshal publicKey value:", value))
	}
	if len(bytes) != len(types.PublicKey{}) {
		return fmt.Errorf("failed to unmarshal publicKey value due invalid number of bytes %v != %v: %v", len(bytes), len(PublicKey{}), value)
	}
	*pk = *(*PublicKey)(bytes)
	return nil
}

// Value returns a publicKey value, implements driver.Valuer interface.
func (pk PublicKey) Value() (driver.Value, error) {
	return pk[:], nil
}

// Scan scans value into a MerkleProof, implements sql.Scanner interface.
func (mp *MerkleProof) Scan(value interface{}) error {
	b, ok := value.([]byte)
	if !ok {
		return errors.New(fmt.Sprint("failed to unmarshal MerkleProof value:", value))
	} else if len(b)%proofHashSize != 0 {
		return fmt.Errorf("failed to unmarshal MerkleProof value due to invalid number of bytes %v: %v", len(b), value)
	}

	mp.Hashes = make([]types.Hash256, len(b)/proofHashSize)
	for i := range mp.Hashes {
		copy(mp.Hashes[i][:], b[i*proofHashSize:])
	}
	return nil
}

// Value returns a MerkleProof value, implements driver.Valuer interface.
func (mp MerkleProof) Value() (driver.Value, error) {
	b := make([]byte, len(mp.Hashes)*proofHashSize)
	for i, h := range mp.Hashes {
		copy(b[i*proofHashSize:], h[:])
	}
	return b, nil
}

// String implements fmt.Stringer to prevent the key from getting leaked in
// logs.
func (k EncryptionKey) String() string {
	return "*****"
}

// Scan scans value into key, implements sql.Scanner interface.
func (k *EncryptionKey) Scan(value interface{}) error {
	var bytes []byte
	switch v := value.(type) {
	case []byte:
		bytes = v
	case string:
		bytes = []byte(v)
	default:
		return errors.New(fmt.Sprintf("failed to unmarshal EncryptionKey value from %t", value))
	}
	var ec object.EncryptionKey
	if err := ec.UnmarshalBinary(bytes); err != nil {
		return fmt.Errorf("failed to unmarshal EncryptionKey value): %w", err)
	}
	*k = EncryptionKey(ec)
	return nil
}

// Value returns an key value, implements driver.Valuer interface.
func (k EncryptionKey) Value() (driver.Value, error) {
	return object.EncryptionKey(k).MarshalBinary()
}

// String implements fmt.Stringer to prevent "s3authentication" settings from
// getting leaked.
func (s BusSetting) String() string {
	if strings.Contains(string(s), "v4Keypairs") {
		return "*****"
	}
	return string(s)
}

// Scan scans value into the BusSetting
func (s *BusSetting) Scan(value interface{}) error {
	switch value := value.(type) {
	case string:
		*s = BusSetting(value)
	case []byte:
		*s = BusSetting(value)
	default:
		return fmt.Errorf("failed to unmarshal BusSetting value from type %t", value)
	}
	return nil
}

// Value returns a BusSetting value, implements driver.Valuer interface.
func (s BusSetting) Value() (driver.Value, error) {
	return string(s), nil
}

// Scan scan value into unixTimeMS, implements sql.Scanner interface.
func (u *UnixTimeMS) Scan(value interface{}) error {
	var msec int64
	var err error
	switch value := value.(type) {
	case int64:
		msec = value
	case []uint8:
		msec, err = strconv.ParseInt(string(value), 10, 64)
		if err != nil {
			return fmt.Errorf("failed to unmarshal unixTimeMS value: %v %T", value, value)
		}
	default:
		return fmt.Errorf("failed to unmarshal unixTimeMS value: %v %T", value, value)
	}
	*u = UnixTimeMS(time.Time{})
	if msec > 0 {
		*u = UnixTimeMS(time.UnixMilli(msec))
	}
	return nil
}

// Value returns a int64 value representing a unix timestamp in milliseconds,
// implements driver.Valuer interface.
func (u UnixTimeMS) Value() (driver.Value, error) {
	return time.Time(u).UnixMilli(), nil
}

// Scan scan value into DurationMS, implements sql.Scanner interface.
func (d *DurationMS) Scan(value interface{}) error {
	var msec int64
	var err error
	switch value := value.(type) {
	case int64:
		msec = value
	case []uint8:
		msec, err = strconv.ParseInt(string(value), 10, 64)
		if err != nil {
			return fmt.Errorf("failed to unmarshal DurationMS value: %v %T", value, value)
		}
	default:
		return fmt.Errorf("failed to unmarshal DurationMS value: %v %T", value, value)
	}

	*d = DurationMS(msec) * DurationMS(time.Millisecond)
	return nil
}

// Value returns a int64 value representing a duration in milliseconds,
// implements driver.Valuer interface.
func (d DurationMS) Value() (driver.Value, error) {
	return time.Duration(d).Milliseconds(), nil
}

// Scan scan value into Uint64, implements sql.Scanner interface.
func (u *Uint64Str) Scan(value interface{}) error {
	var s string
	switch value := value.(type) {
	case string:
		s = value
	case []byte:
		s = string(value)
	default:
		return fmt.Errorf("failed to unmarshal Uint64 value: %v %t", value, value)
	}
	var val uint64
	_, err := fmt.Sscan(s, &val)
	if err != nil {
		return fmt.Errorf("failed to scan Uint64 value: %v", err)
	}
	*u = Uint64Str(val)
	return nil
}

// Value returns a Uint64 value, implements driver.Valuer interface.
func (u Uint64Str) Value() (driver.Value, error) {
	return fmt.Sprint(u), nil
}

func UnmarshalEventData(b []byte, t string) (dst wallet.EventData, err error) {
	switch t {
	case wallet.EventTypeMinerPayout,
		wallet.EventTypeSiafundClaim,
		wallet.EventTypeFoundationSubsidy:
		var e wallet.EventPayout
		err = json.Unmarshal(b, &e)
		dst = e
	case wallet.EventTypeV1ContractResolution:
		var e wallet.EventV1ContractResolution
		err = json.Unmarshal(b, &e)
		dst = e
	case wallet.EventTypeV2ContractResolution:
		var e wallet.EventV2ContractResolution
		err = json.Unmarshal(b, &e)
		dst = e
	case wallet.EventTypeV1Transaction:
		var e wallet.EventV1Transaction
		err = json.Unmarshal(b, &e)
		dst = e
	case wallet.EventTypeV2Transaction:
		var e wallet.EventV2Transaction
		err = json.Unmarshal(b, &e)
		dst = e
	default:
		return nil, fmt.Errorf("unknown event type %v", t)
	}
	return
}

// Scan scan value into Unsigned64, implements sql.Scanner interface.
func (u *Unsigned64) Scan(value interface{}) error {
	var n int64
	var err error
	switch value := value.(type) {
	case int64:
		n = value
	case []uint8:
		n, err = strconv.ParseInt(string(value), 10, 64)
		if err != nil {
			return fmt.Errorf("failed to unmarshal Unsigned64 value: %v %T", value, value)
		}
	default:
		return fmt.Errorf("failed to unmarshal Unsigned64 value: %v %T", value, value)
	}

	*u = Unsigned64(n)
	return nil
}

// Value returns an Unsigned64 value, implements driver.Valuer interface.
func (u Unsigned64) Value() (driver.Value, error) {
	return int64(u), nil
}

// Scan scan value into NullableString, implements sql.Scanner interface.
func (s *NullableString) Scan(value interface{}) error {
	if value == nil {
		*s = ""
		return nil
	}

	switch value := value.(type) {
	case string:
		*s = NullableString(value)
	case []byte:
		*s = NullableString(value)
	default:
		return fmt.Errorf("failed to unmarshal NullableString value: %v %T", value, value)
	}
	return nil
}

// Value returns a NullableString value, implements driver.Valuer interface.
func (s NullableString) Value() (driver.Value, error) {
	if s == "" {
		return nil, nil
	}
	return []byte(s), nil
}

// Scan scan value into V2Contract, implements sql.Scanner interface.
func (s *V2Contract) Scan(value interface{}) error {
	switch value := value.(type) {
	case []byte:
		dec := types.NewBufDecoder(value)
		(*types.V2FileContract)(s).DecodeFrom(dec)
		return dec.Err()
	default:
		return fmt.Errorf("failed to unmarshal V2Contract value: %v %T", value, value)
	}
}

// Value returns a V2Contract value, implements driver.Valuer interface.
func (c V2Contract) Value() (driver.Value, error) {
	buf := new(bytes.Buffer)
	enc := types.NewEncoder(buf)
	types.V2FileContract(c).EncodeTo(enc)
	if err := enc.Flush(); err != nil {
		return nil, err
	}
	return buf.Bytes(), nil
}

const (
	chainProtocolInvalid = iota
	chainProtocolTCPSiaMux
)

// Scan scan value into Unsigned64, implements sql.Scanner interface.
func (p *ChainProtocol) Scan(value interface{}) error {
	var protocol int64
	switch value := value.(type) {
	case int64:
		protocol = value
	default:
		return fmt.Errorf("failed to unmarshal ChainProtocol value: %v %T", value, value)
	}

	switch protocol {
	case chainProtocolTCPSiaMux:
		*p = ChainProtocol(rhp4.ProtocolTCPSiaMux)
	default:
		return fmt.Errorf("invalid protocol: %d", protocol)
	}
	return nil
}

// Value returns an Unsigned64 value, implements driver.Valuer interface.
func (p ChainProtocol) Value() (driver.Value, error) {
	switch chain.Protocol(p) {
	case rhp4.ProtocolTCPSiaMux:
		return int64(chainProtocolTCPSiaMux), nil
	default:
		return nil, fmt.Errorf("invalid ChainProtocol value: %v", p)
	}
}

// Scan scan value into V2HostSettings, implements sql.Scanner interface.
func (hs *V2HostSettings) Scan(value interface{}) error {
	var bytes []byte
	switch value := value.(type) {
	case string:
		bytes = []byte(value)
	case []byte:
		bytes = value
	default:
		return errors.New(fmt.Sprint("failed to unmarshal V2HostSettings value:", value))
	}
	return json.Unmarshal(bytes, hs)
}

// Value returns a V2HostSettings value, implements driver.Valuer interface.
func (hs V2HostSettings) Value() (driver.Value, error) {
	if hs == (V2HostSettings{}) {
		return []byte("{}"), nil
	}
	return json.Marshal(hs)
}<|MERGE_RESOLUTION|>--- conflicted
+++ resolved
@@ -19,11 +19,7 @@
 	"go.sia.tech/coreutils/chain"
 	rhp4 "go.sia.tech/coreutils/rhp/v4"
 	"go.sia.tech/coreutils/wallet"
-<<<<<<< HEAD
-	"go.sia.tech/renterd/api"
 	"go.sia.tech/renterd/internal/rhp/v4"
-=======
->>>>>>> 50c650a8
 	"go.sia.tech/renterd/object"
 )
 
@@ -36,28 +32,6 @@
 )
 
 type (
-<<<<<<< HEAD
-	AutopilotConfig api.AutopilotConfig
-	BCurrency       types.Currency
-	BigInt          big.Int
-	BusSetting      string
-	Currency        types.Currency
-	FileContractID  types.FileContractID
-	Hash256         types.Hash256
-	MerkleProof     struct{ Hashes []types.Hash256 }
-	NullableString  string
-	HostSettings    rhpv2.HostSettings
-	PriceTable      rhpv3.HostPriceTable
-	PublicKey       types.PublicKey
-	EncryptionKey   object.EncryptionKey
-	Uint64Str       uint64
-	UnixTimeMS      time.Time
-	DurationMS      time.Duration
-	Unsigned64      uint64
-	V2Contract      types.V2FileContract
-	ChainProtocol   chain.Protocol
-	V2HostSettings  rhp.HostSettings
-=======
 	BCurrency      types.Currency
 	BigInt         big.Int
 	BusSetting     string
@@ -75,7 +49,8 @@
 	DurationMS     time.Duration
 	Unsigned64     uint64
 	V2Contract     types.V2FileContract
->>>>>>> 50c650a8
+	ChainProtocol  chain.Protocol
+	V2HostSettings rhp.HostSettings
 
 	FileContractStateElement struct {
 		ID int64 // db_contract_id
