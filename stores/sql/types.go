--- conflicted
+++ resolved
@@ -13,11 +13,8 @@
 	rhpv2 "go.sia.tech/core/rhp/v2"
 	rhpv3 "go.sia.tech/core/rhp/v3"
 	"go.sia.tech/core/types"
-<<<<<<< HEAD
 	"go.sia.tech/coreutils/wallet"
-=======
 	"go.sia.tech/renterd/api"
->>>>>>> d870f60f
 )
 
 const (
@@ -26,29 +23,18 @@
 )
 
 type (
-<<<<<<< HEAD
-	Currency       types.Currency
-	FileContractID types.FileContractID
-	Hash256        types.Hash256
-	MerkleProof    struct{ Hashes []types.Hash256 }
-	Settings       rhpv2.HostSettings
-	PriceTable     rhpv3.HostPriceTable
-	PublicKey      types.PublicKey
-	SecretKey      []byte
-	UnixTimeNS     time.Time
-	Uint64         uint64
-=======
 	AutopilotConfig api.AutopilotConfig
 	BigInt          big.Int
 	Currency        types.Currency
 	FileContractID  types.FileContractID
 	Hash256         types.Hash256
+	MerkleProof     struct{ Hashes []types.Hash256 }
 	Settings        rhpv2.HostSettings
 	PriceTable      rhpv3.HostPriceTable
 	PublicKey       types.PublicKey
 	SecretKey       []byte
 	UnixTimeNS      time.Time
->>>>>>> d870f60f
+	Uint64          uint64
 )
 
 var (
