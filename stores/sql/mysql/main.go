--- conflicted
+++ resolved
@@ -336,25 +336,8 @@
 	return ssql.DeleteHostSector(ctx, tx, hk, root)
 }
 
-<<<<<<< HEAD
-func (tx *MainDatabaseTx) DeleteSettings(ctx context.Context, key string) error {
-	return ssql.DeleteSettings(ctx, tx, key)
-=======
-func (tx *MainDatabaseTx) InsertBufferedSlab(ctx context.Context, fileName string, contractSetID int64, ec object.EncryptionKey, minShards, totalShards uint8) (int64, error) {
-	return ssql.InsertBufferedSlab(ctx, tx, fileName, contractSetID, ec, minShards, totalShards)
-}
-
-func (tx *MainDatabaseTx) InsertContract(ctx context.Context, rev rhpv2.ContractRevision, contractPrice, totalCost types.Currency, startHeight uint64, renewedFrom types.FileContractID, state string) (api.ContractMetadata, error) {
-	return ssql.InsertContract(ctx, tx, rev, contractPrice, totalCost, startHeight, renewedFrom, state)
-}
-
-func (tx *MainDatabaseTx) InsertMultipartUpload(ctx context.Context, bucket, key string, ec object.EncryptionKey, mimeType string, metadata api.ObjectUserMetadata) (string, error) {
-	return ssql.InsertMultipartUpload(ctx, tx, bucket, key, ec, mimeType, metadata)
-}
-
 func (tx *MainDatabaseTx) DeleteSetting(ctx context.Context, key string) error {
 	return ssql.DeleteSetting(ctx, tx, key)
->>>>>>> 61ab4646
 }
 
 func (tx *MainDatabaseTx) DeleteWebhook(ctx context.Context, wh webhooks.Webhook) error {
@@ -426,10 +409,6 @@
 
 func (tx *MainDatabaseTx) InsertBufferedSlab(ctx context.Context, fileName string, contractSetID int64, ec object.EncryptionKey, minShards, totalShards uint8) (int64, error) {
 	return ssql.InsertBufferedSlab(ctx, tx, fileName, contractSetID, ec, minShards, totalShards)
-}
-
-func (tx *MainDatabaseTx) InsertContract(ctx context.Context, c api.ContractMetadata) error {
-	return ssql.InsertContract(ctx, tx, c)
 }
 
 func (tx *MainDatabaseTx) InsertMultipartUpload(ctx context.Context, bucket, key string, ec object.EncryptionKey, mimeType string, metadata api.ObjectUserMetadata) (string, error) {
