package mysql

import (
	"context"
	dsql "database/sql"
	"encoding/hex"
	"encoding/json"
	"errors"
	"fmt"
	"strings"
	"time"
	"unicode/utf8"

	"go.sia.tech/core/types"
	"go.sia.tech/coreutils/wallet"
	"go.sia.tech/renterd/api"
	"go.sia.tech/renterd/internal/chain"
	"go.sia.tech/renterd/object"
	ssql "go.sia.tech/renterd/stores/sql"
	"lukechampine.com/frand"

	"go.sia.tech/renterd/internal/sql"

	"go.uber.org/zap"
)

type (
	MainDatabase struct {
		db  *sql.DB
		log *zap.SugaredLogger
	}

	MainDatabaseTx struct {
		sql.Tx
		log *zap.SugaredLogger
	}
)

// NewMainDatabase creates a new MySQL backend.
func NewMainDatabase(db *dsql.DB, log *zap.SugaredLogger, lqd, ltd time.Duration) (*MainDatabase, error) {
	store, err := sql.NewDB(db, log.Desugar(), deadlockMsgs, lqd, ltd)
	return &MainDatabase{
		db:  store,
		log: log,
	}, err
}

func (b *MainDatabase) ApplyMigration(ctx context.Context, fn func(tx sql.Tx) (bool, error)) error {
	return applyMigration(ctx, b.db, fn)
}

func (b *MainDatabase) Close() error {
	return b.db.Close()
}

func (b *MainDatabase) CreateMigrationTable(ctx context.Context) error {
	return createMigrationTable(ctx, b.db)
}

func (b *MainDatabase) DB() *sql.DB {
	return b.db
}

func (b *MainDatabase) MakeDirsForPath(ctx context.Context, tx sql.Tx, path string) (int64, error) {
	mtx := b.wrapTxn(tx)
	return mtx.MakeDirsForPath(ctx, path)
}

func (b *MainDatabase) Migrate(ctx context.Context) error {
	return sql.PerformMigrations(ctx, b, migrationsFs, "main", sql.MainMigrations(ctx, b, migrationsFs, b.log))
}

func (b *MainDatabase) Transaction(ctx context.Context, fn func(tx ssql.DatabaseTx) error) error {
	return b.db.Transaction(ctx, func(tx sql.Tx) error {
		return fn(b.wrapTxn(tx))
	})
}

func (b *MainDatabase) Version(ctx context.Context) (string, string, error) {
	return version(ctx, b.db)
}

func (b *MainDatabase) wrapTxn(tx sql.Tx) *MainDatabaseTx {
	return &MainDatabaseTx{tx, b.log.Named(hex.EncodeToString(frand.Bytes(16)))}
}

func (tx *MainDatabaseTx) AddMultipartPart(ctx context.Context, bucket, path, contractSet, eTag, uploadID string, partNumber int, slices object.SlabSlices) error {
	// fetch contract set
	var csID int64
	err := tx.QueryRow(ctx, "SELECT id FROM contract_sets WHERE name = ?", contractSet).
		Scan(&csID)
	if errors.Is(err, dsql.ErrNoRows) {
		return api.ErrContractSetNotFound
	} else if err != nil {
		return fmt.Errorf("failed to fetch contract set id: %w", err)
	}

	// find multipart upload
	var muID int64
	err = tx.QueryRow(ctx, "SELECT id FROM multipart_uploads WHERE upload_id = ?", uploadID).
		Scan(&muID)
	if err != nil {
		return fmt.Errorf("failed to fetch multipart upload: %w", err)
	}

	// delete a potentially existing part
	_, err = tx.Exec(ctx, "DELETE FROM multipart_parts WHERE db_multipart_upload_id = ? AND part_number = ?",
		muID, partNumber)
	if err != nil {
		return fmt.Errorf("failed to delete existing part: %w", err)
	}

	// insert new part
	var size uint64
	for _, slice := range slices {
		size += uint64(slice.Length)
	}
	var partID int64
	res, err := tx.Exec(ctx, "INSERT INTO multipart_parts (created_at, etag, part_number, size, db_multipart_upload_id) VALUES (?, ?, ?, ?, ?)",
		time.Now(), eTag, partNumber, size, muID)
	if err != nil {
		return fmt.Errorf("failed to insert part: %w", err)
	} else if partID, err = res.LastInsertId(); err != nil {
		return fmt.Errorf("failed to fetch part id: %w", err)
	}

	// create slices
	return tx.insertSlabs(ctx, nil, &partID, contractSet, slices)
}

func (tx *MainDatabaseTx) AbortMultipartUpload(ctx context.Context, bucket, path string, uploadID string) error {
	return ssql.AbortMultipartUpload(ctx, tx, bucket, path, uploadID)
}

func (tx *MainDatabaseTx) Bucket(ctx context.Context, bucket string) (api.Bucket, error) {
	return ssql.Bucket(ctx, tx, bucket)
}

func (tx *MainDatabaseTx) CompleteMultipartUpload(ctx context.Context, bucket, key, uploadID string, parts []api.MultipartCompletedPart, opts api.CompleteMultipartOptions) (string, error) {
	mpu, neededParts, size, eTag, err := ssql.MultipartUploadForCompletion(ctx, tx, bucket, key, uploadID, parts)
	if err != nil {
		return "", fmt.Errorf("failed to fetch multipart upload: %w", err)
	}

	// create the directory.
	dirID, err := tx.MakeDirsForPath(ctx, key)
	if err != nil {
		return "", fmt.Errorf("failed to create directory for key %s: %w", key, err)
	}

	// create the object
	objID, err := ssql.InsertObject(ctx, tx, key, dirID, mpu.BucketID, size, mpu.EC, mpu.MimeType, eTag)
	if err != nil {
		return "", fmt.Errorf("failed to insert object: %w", err)
	}

	// update slices
	updateSlicesStmt, err := tx.Prepare(ctx, `
			UPDATE slices s
			INNER JOIN multipart_parts mpp ON s.db_multipart_part_id = mpp.id
			SET s.db_object_id = ?,
				s.db_multipart_part_id = NULL,
				s.object_index = s.object_index + ?
			WHERE mpp.id = ?
	`)
	if err != nil {
		return "", fmt.Errorf("failed to prepare statement to update slices: %w", err)
	}
	defer updateSlicesStmt.Close()

	var updatedSlices int64
	for _, part := range neededParts {
		res, err := updateSlicesStmt.Exec(ctx, objID, updatedSlices, part.ID)
		if err != nil {
			return "", fmt.Errorf("failed to update slices: %w", err)
		}
		n, err := res.RowsAffected()
		if err != nil {
			return "", fmt.Errorf("failed to get rows affected: %w", err)
		}
		updatedSlices += n
	}

	// create/update metadata
	if err := ssql.InsertMetadata(ctx, tx, &objID, nil, opts.Metadata); err != nil {
		return "", fmt.Errorf("failed to insert object metadata: %w", err)
	}
	_, err = tx.Exec(ctx, "UPDATE object_user_metadata SET db_multipart_upload_id = NULL, db_object_id = ? WHERE db_multipart_upload_id = ?",
		objID, mpu.ID)
	if err != nil {
		return "", fmt.Errorf("failed to update object metadata: %w", err)
	}

	// delete the multipart upload
	if _, err := tx.Exec(ctx, "DELETE FROM multipart_uploads WHERE id = ?", mpu.ID); err != nil {
		return "", fmt.Errorf("failed to delete multipart upload: %w", err)
	}

	return eTag, nil
}

func (tx *MainDatabaseTx) Contracts(ctx context.Context, opts api.ContractsOpts) ([]api.ContractMetadata, error) {
	return ssql.Contracts(ctx, tx, opts)
}

func (tx *MainDatabaseTx) ContractSize(ctx context.Context, id types.FileContractID) (api.ContractSize, error) {
	return ssql.ContractSize(ctx, tx, id)
}

func (tx *MainDatabaseTx) CopyObject(ctx context.Context, srcBucket, dstBucket, srcKey, dstKey, mimeType string, metadata api.ObjectUserMetadata) (api.ObjectMetadata, error) {
	return ssql.CopyObject(ctx, tx, srcBucket, dstBucket, srcKey, dstKey, mimeType, metadata)
}

func (tx *MainDatabaseTx) CreateBucket(ctx context.Context, bucket string, bp api.BucketPolicy) error {
	policy, err := json.Marshal(bp)
	if err != nil {
		return err
	}
	res, err := tx.Exec(ctx, "INSERT INTO buckets (created_at, name, policy) VALUES (?, ?, ?) ON DUPLICATE KEY UPDATE id = id",
		time.Now(), bucket, policy)
	if err != nil {
		return fmt.Errorf("failed to create bucket: %w", err)
	} else if n, err := res.RowsAffected(); err != nil {
		return fmt.Errorf("failed to get rows affected: %w", err)
	} else if n == 0 {
		return api.ErrBucketExists
	}
	return nil
}

func (tx *MainDatabaseTx) InsertMultipartUpload(ctx context.Context, bucket, key string, ec object.EncryptionKey, mimeType string, metadata api.ObjectUserMetadata) (string, error) {
	return ssql.InsertMultipartUpload(ctx, tx, bucket, key, ec, mimeType, metadata)
}

func (tx *MainDatabaseTx) DeleteBucket(ctx context.Context, bucket string) error {
	return ssql.DeleteBucket(ctx, tx, bucket)
}

func (tx *MainDatabaseTx) DeleteObject(ctx context.Context, bucket string, key string) (bool, error) {
	// check if the object exists first to avoid unnecessary locking for the
	// common case
	var objID uint
	err := tx.QueryRow(ctx, "SELECT id FROM objects WHERE object_id = ? AND db_bucket_id = (SELECT id FROM buckets WHERE buckets.name = ?)", key, bucket).Scan(&objID)
	if errors.Is(err, dsql.ErrNoRows) {
		return false, nil
	} else if err != nil {
		return false, err
	}

	resp, err := tx.Exec(ctx, "DELETE FROM objects WHERE id = ?", objID)
	if err != nil {
		return false, err
	} else if n, err := resp.RowsAffected(); err != nil {
		return false, err
	} else {
		return n != 0, nil
	}
}

func (tx *MainDatabaseTx) DeleteObjects(ctx context.Context, bucket string, key string, limit int64) (bool, error) {
	resp, err := tx.Exec(ctx, `
	DELETE o
	FROM objects o
	JOIN (
		SELECT id
		FROM objects
		WHERE object_id LIKE ? AND db_bucket_id = (
		    SELECT id FROM buckets WHERE buckets.name = ?
		)
		LIMIT ?
	) AS limited ON o.id = limited.id`,
		key+"%", bucket, limit)
	if err != nil {
		return false, err
	} else if n, err := resp.RowsAffected(); err != nil {
		return false, err
	} else {
		return n != 0, nil
	}
}

func (tx *MainDatabaseTx) InsertObject(ctx context.Context, bucket, key, contractSet string, dirID int64, o object.Object, mimeType, eTag string, md api.ObjectUserMetadata) error {
	// get bucket id
	var bucketID int64
	err := tx.QueryRow(ctx, "SELECT id FROM buckets WHERE buckets.name = ?", bucket).Scan(&bucketID)
	if errors.Is(err, dsql.ErrNoRows) {
		return api.ErrBucketNotFound
	} else if err != nil {
		return fmt.Errorf("failed to fetch bucket id: %w", err)
	}

	// insert object
	objKey, err := o.Key.MarshalBinary()
	if err != nil {
		return fmt.Errorf("failed to marshal object key: %w", err)
	}
	objID, err := ssql.InsertObject(ctx, tx, key, dirID, bucketID, o.TotalSize(), objKey, mimeType, eTag)
	if err != nil {
		return fmt.Errorf("failed to insert object: %w", err)
	}

	// insert slabs
	if err := tx.insertSlabs(ctx, &objID, nil, contractSet, o.Slabs); err != nil {
		return fmt.Errorf("failed to insert slabs: %w", err)
	}

	// insert metadata
	if err := ssql.InsertMetadata(ctx, tx, &objID, nil, md); err != nil {
		return fmt.Errorf("failed to insert object metadata: %w", err)
	}
	return nil
}

func (tx *MainDatabaseTx) ListBuckets(ctx context.Context) ([]api.Bucket, error) {
	return ssql.ListBuckets(ctx, tx)
}

func (tx *MainDatabaseTx) MakeDirsForPath(ctx context.Context, path string) (int64, error) {
	// Create root dir.
	dirID := int64(sql.DirectoriesRootID)
	if _, err := tx.Exec(ctx, "INSERT IGNORE INTO directories (id, name, db_parent_id) VALUES (?, '/', NULL)", dirID); err != nil {
		return 0, fmt.Errorf("failed to create root directory: %w", err)
	}

	path = strings.TrimSuffix(path, "/")
	if path == "/" {
		return dirID, nil
	}

	// Create remaining directories.
	insertDirStmt, err := tx.Prepare(ctx, "INSERT INTO directories (name, db_parent_id) VALUES (?, ?) ON DUPLICATE KEY UPDATE id = last_insert_id(id)")
	if err != nil {
		return 0, fmt.Errorf("failed to prepare statement to insert dir: %w", err)
	}
	defer insertDirStmt.Close()

	for i := 0; i < utf8.RuneCountInString(path); i++ {
		if path[i] != '/' {
			continue
		}
		dir := path[:i+1]
		if dir == "/" {
			continue
		}
		if res, err := insertDirStmt.Exec(ctx, dir, dirID); err != nil {
			return 0, fmt.Errorf("failed to create directory %v: %w", dir, err)
		} else if dirID, err = res.LastInsertId(); err != nil {
			return 0, fmt.Errorf("failed to fetch directory id %v: %w", dir, err)
		}
	}
	return dirID, nil
}

func (tx *MainDatabaseTx) MultipartUpload(ctx context.Context, uploadID string) (api.MultipartUpload, error) {
	return ssql.MultipartUpload(ctx, tx, uploadID)
}

func (tx *MainDatabaseTx) MultipartUploadParts(ctx context.Context, bucket, key, uploadID string, marker int, limit int64) (api.MultipartListPartsResponse, error) {
	return ssql.MultipartUploadParts(ctx, tx, bucket, key, uploadID, marker, limit)
}

func (tx *MainDatabaseTx) MultipartUploads(ctx context.Context, bucket, prefix, keyMarker, uploadIDMarker string, limit int) (api.MultipartListUploadsResponse, error) {
	return ssql.MultipartUploads(ctx, tx, bucket, prefix, keyMarker, uploadIDMarker, limit)
}

func (tx *MainDatabaseTx) ObjectsStats(ctx context.Context, opts api.ObjectsStatsOpts) (api.ObjectsStatsResponse, error) {
	return ssql.ObjectsStats(ctx, tx, opts)
}

func (tx *MainDatabaseTx) ProcessChainUpdate(ctx context.Context, fn chain.ApplyChainUpdateFn) error {
	return fn(&ChainUpdateTx{
		ctx: ctx,
		tx:  tx,
		l:   tx.log.Named("ProcessChainUpdate"),
	})
}

func (tx *MainDatabaseTx) PruneEmptydirs(ctx context.Context) error {
	stmt, err := tx.Prepare(ctx, `
	DELETE
	FROM directories
	WHERE directories.id != 1
	AND NOT EXISTS (SELECT 1 FROM objects WHERE objects.db_directory_id = directories.id)
	AND NOT EXISTS (SELECT 1 FROM (SELECT 1 FROM directories AS d WHERE d.db_parent_id = directories.id) i)
	`)
	if err != nil {
		return err
	}
	defer stmt.Close()
	for {
		res, err := stmt.Exec(ctx)
		if err != nil {
			return err
		} else if n, err := res.RowsAffected(); err != nil {
			return err
		} else if n == 0 {
			return nil
		}
	}
}

func (tx *MainDatabaseTx) PruneSlabs(ctx context.Context, limit int64) (int64, error) {
	res, err := tx.Exec(ctx, `
	DELETE FROM slabs
	WHERE id IN (
    SELECT id
    FROM (
        SELECT slabs.id
        FROM slabs
        WHERE NOT EXISTS (
            SELECT 1 FROM slices WHERE slices.db_slab_id = slabs.id
        )
        AND slabs.db_buffered_slab_id IS NULL
        LIMIT ?
    ) AS limited
	)`, limit)
	if err != nil {
		return 0, err
	}
	return res.RowsAffected()
}

func (tx *MainDatabaseTx) RenameObject(ctx context.Context, bucket, keyOld, keyNew string, dirID int64, force bool) error {
	if force {
		// delete potentially existing object at destination
		if _, err := tx.DeleteObject(ctx, bucket, keyNew); err != nil {
			return fmt.Errorf("RenameObject: failed to delete object: %w", err)
		}
	} else {
		var exists bool
		if err := tx.QueryRow(ctx, "SELECT EXISTS (SELECT 1 FROM objects WHERE object_id = ? AND db_bucket_id = (SELECT id FROM buckets WHERE buckets.name = ?))", keyNew, bucket).Scan(&exists); err != nil {
			return err
		} else if exists {
			return api.ErrObjectExists
		}
	}
	resp, err := tx.Exec(ctx, `UPDATE objects SET object_id = ?, db_directory_id = ? WHERE object_id = ? AND db_bucket_id = (SELECT id FROM buckets WHERE buckets.name = ?)`, keyNew, dirID, keyOld, bucket)
	if err != nil {
		return err
	} else if n, err := resp.RowsAffected(); err != nil {
		return err
	} else if n == 0 {
		return fmt.Errorf("%w: key %v", api.ErrObjectNotFound, keyOld)
	}
	return nil
}

func (tx *MainDatabaseTx) RenameObjects(ctx context.Context, bucket, prefixOld, prefixNew string, dirID int64, force bool) error {
	if force {
		_, err := tx.Exec(ctx, `
		DELETE
		FROM objects
		WHERE object_id IN (
			SELECT *
			FROM (
				SELECT CONCAT(?, SUBSTR(object_id, ?))
				FROM objects
				WHERE object_id LIKE ?
				AND db_bucket_id = (SELECT id FROM buckets WHERE buckets.name = ?)
			) as i
		)`,
			prefixNew,
			utf8.RuneCountInString(prefixOld)+1,
			prefixOld+"%",
			bucket)
		if err != nil {
			return err
		}
	}
	resp, err := tx.Exec(ctx, `
		UPDATE objects
		SET object_id = CONCAT(?, SUBSTR(object_id, ?)),
		db_directory_id = ?
		WHERE object_id LIKE ?
		AND db_bucket_id = (SELECT id FROM buckets WHERE buckets.name = ?)`,
		prefixNew, utf8.RuneCountInString(prefixOld)+1,
		dirID,
		prefixOld+"%",
		bucket)
	if err != nil && strings.Contains(err.Error(), "Duplicate entry") {
		return api.ErrObjectExists
	} else if err != nil {
		return err
	} else if n, err := resp.RowsAffected(); err != nil {
		return err
	} else if n == 0 {
		return fmt.Errorf("%w: prefix %v", api.ErrObjectNotFound, prefixOld)
	}
	return nil
}

func (tx *MainDatabaseTx) ResetChainState(ctx context.Context) error {
	return ssql.ResetChainState(ctx, tx.Tx)
}

func (tx *MainDatabaseTx) SearchHosts(ctx context.Context, autopilotID, filterMode, usabilityMode, addressContains string, keyIn []types.PublicKey, offset, limit int, hasAllowlist, hasBlocklist bool) ([]api.Host, error) {
	return ssql.SearchHosts(ctx, tx, autopilotID, filterMode, usabilityMode, addressContains, keyIn, offset, limit, hasAllowlist, hasBlocklist)
}

func (tx *MainDatabaseTx) Tip(ctx context.Context) (types.ChainIndex, error) {
	return ssql.Tip(ctx, tx.Tx)
}

func (tx *MainDatabaseTx) UnspentSiacoinElements(ctx context.Context) (elements []types.SiacoinElement, err error) {
	return ssql.UnspentSiacoinElements(ctx, tx.Tx)
}

func (tx *MainDatabaseTx) UpdateBucketPolicy(ctx context.Context, bucket string, bp api.BucketPolicy) error {
	return ssql.UpdateBucketPolicy(ctx, tx, bucket, bp)
}

func (tx *MainDatabaseTx) UpdateObjectHealth(ctx context.Context) error {
	return ssql.UpdateObjectHealth(ctx, tx)
}

func (tx *MainDatabaseTx) UpdateSlab(ctx context.Context, s object.Slab, contractSet string, fcids []types.FileContractID) error {
	// find all used contracts
	usedContracts, err := ssql.FetchUsedContracts(ctx, tx, fcids)
	if err != nil {
		return fmt.Errorf("failed to fetch used contracts: %w", err)
	}

	// extract the slab key
	key, err := s.Key.MarshalBinary()
	if err != nil {
		return fmt.Errorf("failed to marshal slab key: %w", err)
	}

	// update slab
	res, err := tx.Exec(ctx, `
		UPDATE slabs
		SET db_contract_set_id = (SELECT id FROM contract_sets WHERE name = ?),
		health_valid_until = ?,
		health = ?
		WHERE `+"`key`"+` = ?
	`, contractSet, time.Now().Unix(), 1, ssql.SecretKey(key))
	if err != nil {
		return err
	} else if n, err := res.RowsAffected(); err != nil {
		return err
	} else if n == 0 {
		return fmt.Errorf("%w: slab with key '%s' not found: %w", api.ErrSlabNotFound, string(key), err)
	}

	// fetch slab id and total shards
	var slabID, totalShards int64
	err = tx.QueryRow(ctx, "SELECT id, total_shards FROM slabs WHERE `key` = ?", ssql.SecretKey(key)).
		Scan(&slabID, &totalShards)
	if err != nil {
		return err
	}

	// find shards of slab
	var roots []types.Hash256
	rows, err := tx.Query(ctx, "SELECT root FROM sectors WHERE db_slab_id = ? ORDER BY sectors.slab_index ASC", slabID)
	if err != nil {
		return fmt.Errorf("failed to fetch sectors: %w", err)
	}
	defer rows.Close()

	for rows.Next() {
		var root ssql.Hash256
		if err := rows.Scan(&root); err != nil {
			return fmt.Errorf("failed to scan sector id: %w", err)
		}
		roots = append(roots, types.Hash256(root))
	}
	nSectors := len(roots)

	// make sure the number of shards doesn't change.
	// NOTE: check both the slice as well as the TotalShards field to be
	// safe.
	if len(s.Shards) != int(totalShards) {
		return fmt.Errorf("%w: expected %v shards (TotalShards) but got %v", sql.ErrInvalidNumberOfShards, totalShards, len(s.Shards))
	} else if len(s.Shards) != nSectors {
		return fmt.Errorf("%w: expected %v shards (Shards) but got %v", sql.ErrInvalidNumberOfShards, nSectors, len(s.Shards))
	}

	// make sure the roots stay the same.
	for i, root := range roots {
		if root != types.Hash256(s.Shards[i].Root) {
			return fmt.Errorf("%w: shard %v has changed root from %v to %v", sql.ErrShardRootChanged, i, s.Shards[i].Root, root[:])
		}
	}

	// update sectors
	var upsertSectors []upsertSector
	for i := range s.Shards {
		upsertSectors = append(upsertSectors, upsertSector{
			slabID,
			i + 1,
			s.Shards[i].LatestHost,
			s.Shards[i].Root,
		})
	}
	sectorIDs, err := tx.upsertSectors(ctx, upsertSectors)
	if err != nil {
		return fmt.Errorf("failed to insert sectors: %w", err)
	}

	// build contract <-> sector links
	var upsertContractSectors []upsertContractSector
	for i, shard := range s.Shards {
		sectorID := sectorIDs[i]

		// ensure the associations are updated
		for _, fcids := range shard.Contracts {
			for _, fcid := range fcids {
				if _, ok := usedContracts[fcid]; ok {
					upsertContractSectors = append(upsertContractSectors, upsertContractSector{
						sectorID,
						usedContracts[fcid].ID,
					})
				} else {
					tx.log.Named("UpdateSlab").Warn("missing contract for shard",
						"contract", fcid,
						"root", shard.Root,
						"latest_host", shard.LatestHost,
					)
				}
			}
		}
	}
	if err := tx.upsertContractSectors(ctx, upsertContractSectors); err != nil {
		return err
	}

	return nil
}

<<<<<<< HEAD
func (tx *MainDatabaseTx) WalletEvents(ctx context.Context, offset, limit int) ([]wallet.Event, error) {
	return ssql.WalletEvents(ctx, tx.Tx, offset, limit)
}

func (tx *MainDatabaseTx) WalletEventCount(ctx context.Context) (count uint64, err error) {
	return ssql.WalletEventCount(ctx, tx.Tx)
=======
func (tx *MainDatabaseTx) UpdateSlabHealth(ctx context.Context, limit int64, minDuration, maxDuration time.Duration) (int64, error) {
	now := time.Now()
	healthQuery, args := ssql.HealthQuery(limit, now)
	durationArgs := []any{now.Add(minDuration).Unix(), maxDuration.Seconds(), minDuration.Seconds()}
	args = append(args, durationArgs...)
	res, err := tx.Exec(ctx, fmt.Sprintf("UPDATE slabs sla INNER JOIN (%s) h ON sla.id = h.id SET sla.health = h.health, health_valid_until = (FLOOR(? + RAND() * (? - ?)))", healthQuery), args...)
	if err != nil {
		return 0, err
	}
	return res.RowsAffected()
>>>>>>> 5df6a191
}

func (tx *MainDatabaseTx) insertSlabs(ctx context.Context, objID, partID *int64, contractSet string, slices object.SlabSlices) error {
	if (objID == nil) == (partID == nil) {
		return errors.New("exactly one of objID and partID must be set")
	} else if len(slices) == 0 {
		return nil // nothing to do
	}

	usedContracts, err := ssql.FetchUsedContracts(ctx, tx.Tx, slices.Contracts())
	if err != nil {
		return fmt.Errorf("failed to fetch used contracts: %w", err)
	}

	// get contract set id
	var contractSetID int64
	if err := tx.QueryRow(ctx, "SELECT id FROM contract_sets WHERE contract_sets.name = ?", contractSet).
		Scan(&contractSetID); err != nil {
		return fmt.Errorf("failed to fetch contract set id: %w", err)
	}

	// insert slabs
	insertSlabStmt, err := tx.Prepare(ctx, `INSERT INTO slabs (created_at, db_contract_set_id, `+"`key`"+`, min_shards, total_shards)
						VALUES (?, ?, ?, ?, ?)
						ON DUPLICATE KEY UPDATE id = last_insert_id(id)`)
	if err != nil {
		return fmt.Errorf("failed to prepare statement to insert slab: %w", err)
	}
	defer insertSlabStmt.Close()

	querySlabIDStmt, err := tx.Prepare(ctx, "SELECT id FROM slabs WHERE `key` = ?")
	if err != nil {
		return fmt.Errorf("failed to prepare statement to query slab id: %w", err)
	}
	defer querySlabIDStmt.Close()

	slabIDs := make([]int64, len(slices))
	for i := range slices {
		slabKey, err := slices[i].Key.MarshalBinary()
		if err != nil {
			return fmt.Errorf("failed to marshal slab key: %w", err)
		}
		res, err := insertSlabStmt.Exec(ctx,
			time.Now(),
			contractSetID,
			ssql.SecretKey(slabKey),
			slices[i].MinShards,
			uint8(len(slices[i].Shards)),
		)
		if err != nil {
			return fmt.Errorf("failed to insert slab: %w", err)
		}
		slabIDs[i], err = res.LastInsertId()
		if err != nil {
			return fmt.Errorf("failed to fetch slab id: %w", err)
		}
	}

	// insert slices
	insertSliceStmt, err := tx.Prepare(ctx, `INSERT INTO slices (created_at, db_object_id, object_index, db_multipart_part_id, db_slab_id, offset, length)
								VALUES (?, ?, ?, ?, ?, ?, ?)`)
	if err != nil {
		return fmt.Errorf("failed to prepare statement to insert slice: %w", err)
	}
	defer insertSliceStmt.Close()

	for i := range slices {
		res, err := insertSliceStmt.Exec(ctx,
			time.Now(),
			objID,
			uint(i+1),
			partID,
			slabIDs[i],
			slices[i].Offset,
			slices[i].Length,
		)
		if err != nil {
			return fmt.Errorf("failed to insert slice: %w", err)
		} else if n, err := res.RowsAffected(); err != nil {
			return fmt.Errorf("failed to get rows affected: %w", err)
		} else if n == 0 {
			return fmt.Errorf("failed to insert slice: no rows affected")
		}
	}

	// insert sectors
	var upsertSectors []upsertSector
	for i, ss := range slices {
		for j := range ss.Shards {
			upsertSectors = append(upsertSectors, upsertSector{
				slabIDs[i],
				j + 1,
				ss.Shards[j].LatestHost,
				ss.Shards[j].Root,
			})
		}
	}
	sectorIDs, err := tx.upsertSectors(ctx, upsertSectors)
	if err != nil {
		return fmt.Errorf("failed to insert sectors: %w", err)
	}

	// insert contract <-> sector links
	sectorIdx := 0
	var upsertContractSectors []upsertContractSector
	for _, ss := range slices {
		for _, shard := range ss.Shards {
			for _, fcids := range shard.Contracts {
				for _, fcid := range fcids {
					if _, ok := usedContracts[fcid]; ok {
						upsertContractSectors = append(upsertContractSectors, upsertContractSector{
							sectorIDs[sectorIdx],
							usedContracts[fcid].ID,
						})
					} else {
						tx.log.Named("InsertObject").Warn("missing contract for shard",
							"contract", fcid,
							"root", shard.Root,
							"latest_host", shard.LatestHost,
						)
					}
				}
			}
			sectorIdx++
		}
	}
	if err := tx.upsertContractSectors(ctx, upsertContractSectors); err != nil {
		return err
	}
	return nil
}

type upsertContractSector struct {
	sectorID   int64
	contractID int64
}

func (tx *MainDatabaseTx) upsertContractSectors(ctx context.Context, contractSectors []upsertContractSector) error {
	if len(contractSectors) == 0 {
		return nil
	}

	// insert contract <-> sector links
	insertContractSectorStmt, err := tx.Prepare(ctx, `INSERT IGNORE INTO contract_sectors (db_sector_id, db_contract_id)
											VALUES (?, ?)`)
	if err != nil {
		return fmt.Errorf("failed to prepare statement to insert contract sector link: %w", err)
	}
	defer insertContractSectorStmt.Close()

	for _, cs := range contractSectors {
		_, err := insertContractSectorStmt.Exec(ctx,
			cs.sectorID,
			cs.contractID,
		)
		if err != nil {
			return fmt.Errorf("failed to insert contract sector link: %w", err)
		}
	}
	return nil
}

type upsertSector struct {
	slabID     int64
	slabIndex  int
	latestHost types.PublicKey
	root       types.Hash256
}

func (tx *MainDatabaseTx) upsertSectors(ctx context.Context, sectors []upsertSector) ([]int64, error) {
	if len(sectors) == 0 {
		return nil, nil
	}

	// insert sectors - make sure to update last_insert_id in case of a
	// duplicate key to be able to retrieve the id
	insertSectorStmt, err := tx.Prepare(ctx, `INSERT INTO sectors (created_at, db_slab_id, slab_index, latest_host, root)
								VALUES (?, ?, ?, ?, ?) ON DUPLICATE KEY UPDATE latest_host = VALUES(latest_host), id = last_insert_id(id)`)
	if err != nil {
		return nil, fmt.Errorf("failed to prepare statement to insert sector: %w", err)
	}
	defer insertSectorStmt.Close()

	querySectorSlabIDStmt, err := tx.Prepare(ctx, "SELECT db_slab_id FROM sectors WHERE id = ?")
	if err != nil {
		return nil, fmt.Errorf("failed to prepare statement to query slab id: %w", err)
	}
	defer querySectorSlabIDStmt.Close()

	var sectorIDs []int64
	for _, s := range sectors {
		var sectorID, slabID int64
		res, err := insertSectorStmt.Exec(ctx,
			time.Now(),
			s.slabID,
			s.slabIndex,
			ssql.PublicKey(s.latestHost),
			s.root[:],
		)
		if err != nil {
			return nil, fmt.Errorf("failed to insert sector: %w", err)
		} else if sectorID, err = res.LastInsertId(); err != nil {
			return nil, fmt.Errorf("failed to fetch sector id: %w", err)
		} else if err := querySectorSlabIDStmt.QueryRow(ctx, sectorID).Scan(&slabID); err != nil {
			return nil, fmt.Errorf("failed to fetch slab id: %w", err)
		} else if slabID != s.slabID {
			return nil, fmt.Errorf("failed to insert sector for slab %v: already exists for slab %v", s.slabID, slabID)
		}
		sectorIDs = append(sectorIDs, sectorID)
	}
	return sectorIDs, nil
}<|MERGE_RESOLUTION|>--- conflicted
+++ resolved
@@ -628,14 +628,6 @@
 	return nil
 }
 
-<<<<<<< HEAD
-func (tx *MainDatabaseTx) WalletEvents(ctx context.Context, offset, limit int) ([]wallet.Event, error) {
-	return ssql.WalletEvents(ctx, tx.Tx, offset, limit)
-}
-
-func (tx *MainDatabaseTx) WalletEventCount(ctx context.Context) (count uint64, err error) {
-	return ssql.WalletEventCount(ctx, tx.Tx)
-=======
 func (tx *MainDatabaseTx) UpdateSlabHealth(ctx context.Context, limit int64, minDuration, maxDuration time.Duration) (int64, error) {
 	now := time.Now()
 	healthQuery, args := ssql.HealthQuery(limit, now)
@@ -646,7 +638,14 @@
 		return 0, err
 	}
 	return res.RowsAffected()
->>>>>>> 5df6a191
+}
+
+func (tx *MainDatabaseTx) WalletEvents(ctx context.Context, offset, limit int) ([]wallet.Event, error) {
+	return ssql.WalletEvents(ctx, tx.Tx, offset, limit)
+}
+
+func (tx *MainDatabaseTx) WalletEventCount(ctx context.Context) (count uint64, err error) {
+	return ssql.WalletEventCount(ctx, tx.Tx)
 }
 
 func (tx *MainDatabaseTx) insertSlabs(ctx context.Context, objID, partID *int64, contractSet string, slices object.SlabSlices) error {
