-- dbHost
CREATE TABLE `hosts` (
`id` integer PRIMARY KEY AUTOINCREMENT,
`created_at` datetime,
`public_key` blob NOT NULL UNIQUE,
`settings` text,
`v2_settings` text,
`price_table` text,
`price_table_expiry` datetime,
`total_scans` integer,
`last_scan` integer,
`last_scan_success` numeric,
`second_to_last_scan_success` numeric,
`scanned` numeric,
`uptime` integer,
`downtime` integer,
`recent_downtime` integer,
`recent_scan_failures` integer,
`successful_interactions` real,
`failed_interactions` real,
`lost_sectors` integer,
`last_announcement` datetime,
`net_address` text);
CREATE INDEX `idx_hosts_recent_scan_failures` ON `hosts`(`recent_scan_failures`);
CREATE INDEX `idx_hosts_recent_downtime` ON `hosts`(`recent_downtime`);
CREATE INDEX `idx_hosts_scanned` ON `hosts`(`scanned`);
CREATE INDEX `idx_hosts_last_scan` ON `hosts`(`last_scan`);
CREATE INDEX `idx_hosts_public_key` ON `hosts`(`public_key`);
CREATE INDEX `idx_hosts_net_address` ON `hosts`(`net_address`);

-- dbContract
CREATE TABLE contracts (`id` integer PRIMARY KEY AUTOINCREMENT, `created_at` datetime, `fcid` blob NOT NULL UNIQUE, `host_id` integer, `host_key` blob NOT NULL,`v2` INTEGER NOT NULL, `archival_reason` text DEFAULT NULL, `proof_height` integer DEFAULT 0, `renewed_from` blob, `renewed_to` blob, `revision_height` integer DEFAULT 0, `revision_number` text NOT NULL DEFAULT "0", `size` integer, `start_height` integer NOT NULL, `state` integer NOT NULL DEFAULT 0, `usability` integer NOT NULL, `window_start` integer NOT NULL DEFAULT 0, `window_end` integer NOT NULL DEFAULT 0, `contract_price` text, `initial_renter_funds` text, `delete_spending` text, `fund_account_spending` text, `sector_roots_spending` text, `upload_spending` text, CONSTRAINT `fk_contracts_host` FOREIGN KEY (`host_id`) REFERENCES `hosts`(`id`));
CREATE INDEX `idx_contracts_archival_reason` ON `contracts`(`archival_reason`);
CREATE INDEX `idx_contracts_fcid` ON `contracts`(`fcid`);
CREATE INDEX `idx_contracts_host_id` ON `contracts`(`host_id`);
CREATE INDEX `idx_contracts_host_key` ON `contracts`(`host_key`);
CREATE INDEX `idx_contracts_proof_height` ON `contracts`(`proof_height`);
CREATE INDEX `idx_contracts_renewed_from` ON `contracts`(`renewed_from`);
CREATE INDEX `idx_contracts_renewed_to` ON `contracts`(`renewed_to`);
CREATE INDEX `idx_contracts_revision_height` ON `contracts`(`revision_height`);
CREATE INDEX `idx_contracts_start_height` ON `contracts`(`start_height`);
CREATE INDEX `idx_contracts_state` ON `contracts`(`state`);
CREATE INDEX `idx_contracts_usability` ON `contracts`(`usability`);
CREATE INDEX `idx_contracts_window_end` ON `contracts`(`window_end`);
CREATE INDEX `idx_contracts_window_start` ON `contracts`(`window_start`);

-- dbBucket
CREATE TABLE `buckets` (`id` integer PRIMARY KEY AUTOINCREMENT,`created_at` datetime,`policy` text,`name` text NOT NULL UNIQUE);
CREATE INDEX `idx_buckets_name` ON `buckets`(`name`);

-- dbObject
CREATE TABLE `objects` (`id` integer PRIMARY KEY AUTOINCREMENT,`created_at` datetime,`db_bucket_id` integer NOT NULL, `object_id` text,`key` blob,`health` real NOT NULL DEFAULT 1,`size` integer,`mime_type` text,`etag` text,CONSTRAINT `fk_objects_db_bucket` FOREIGN KEY (`db_bucket_id`) REFERENCES `buckets`(`id`));
CREATE INDEX `idx_objects_db_bucket_id` ON `objects`(`db_bucket_id`);
CREATE INDEX `idx_objects_etag` ON `objects`(`etag`);
CREATE INDEX `idx_objects_health` ON `objects`(`health`);
CREATE INDEX `idx_objects_object_id` ON `objects`(`object_id`);
CREATE INDEX `idx_objects_size` ON `objects`(`size`);
CREATE UNIQUE INDEX `idx_object_bucket` ON `objects`(`db_bucket_id`,`object_id`);
CREATE INDEX `idx_objects_created_at` ON `objects`(`created_at`);

-- dbMultipartUpload
CREATE TABLE `multipart_uploads` (`id` integer PRIMARY KEY AUTOINCREMENT,`created_at` datetime,`key` blob,`upload_id` text NOT NULL,`object_id` text NOT NULL,`db_bucket_id` integer NOT NULL,`mime_type` text,CONSTRAINT `fk_multipart_uploads_db_bucket` FOREIGN KEY (`db_bucket_id`) REFERENCES `buckets`(`id`) ON DELETE CASCADE);
CREATE INDEX `idx_multipart_uploads_mime_type` ON `multipart_uploads`(`mime_type`);
CREATE INDEX `idx_multipart_uploads_db_bucket_id` ON `multipart_uploads`(`db_bucket_id`);
CREATE INDEX `idx_multipart_uploads_object_id` ON `multipart_uploads`(`object_id`);
CREATE UNIQUE INDEX `idx_multipart_uploads_upload_id` ON `multipart_uploads`(`upload_id`);

-- dbBufferedSlab
CREATE TABLE `buffered_slabs` (`id` integer PRIMARY KEY AUTOINCREMENT,`created_at` datetime,`filename` text);

-- dbSlab
CREATE TABLE `slabs` (`id` integer PRIMARY KEY AUTOINCREMENT,`created_at` datetime,`db_buffered_slab_id` integer DEFAULT NULL,`health` real NOT NULL DEFAULT 1,`health_valid_until` integer NOT NULL DEFAULT 0,`key` blob NOT NULL UNIQUE,`min_shards` integer,`total_shards` integer,CONSTRAINT `fk_buffered_slabs_db_slab` FOREIGN KEY (`db_buffered_slab_id`) REFERENCES `buffered_slabs`(`id`));
CREATE INDEX `idx_slabs_total_shards` ON `slabs`(`total_shards`);
CREATE INDEX `idx_slabs_min_shards` ON `slabs`(`min_shards`);
CREATE INDEX `idx_slabs_health_valid_until` ON `slabs`(`health_valid_until`);
CREATE INDEX `idx_slabs_health` ON `slabs`(`health`);
CREATE INDEX `idx_slabs_db_buffered_slab_id` ON `slabs`(`db_buffered_slab_id`);

-- dbSector
CREATE TABLE `sectors` (`id` integer PRIMARY KEY AUTOINCREMENT,`created_at` datetime,`db_slab_id` integer NOT NULL,`slab_index` integer NOT NULL,`root` blob NOT NULL UNIQUE,CONSTRAINT `fk_slabs_shards` FOREIGN KEY (`db_slab_id`) REFERENCES `slabs`(`id`) ON DELETE CASCADE);
CREATE INDEX `idx_sectors_slab_index` ON `sectors`(`slab_index`);
CREATE UNIQUE INDEX `idx_sectors_slab_id_slab_index` ON `sectors`(`db_slab_id`,`slab_index`);
CREATE INDEX `idx_sectors_db_slab_id` ON `sectors`(`db_slab_id`);
CREATE INDEX `idx_sectors_root` ON `sectors`(`root`);

-- dbContract <-> dbSector
CREATE TABLE `contract_sectors` (`db_sector_id` integer,`db_contract_id` integer,PRIMARY KEY (`db_sector_id`,`db_contract_id`),CONSTRAINT `fk_contract_sectors_db_sector` FOREIGN KEY (`db_sector_id`) REFERENCES `sectors`(`id`) ON DELETE CASCADE,CONSTRAINT `fk_contract_sectors_db_contract` FOREIGN KEY (`db_contract_id`) REFERENCES `contracts`(`id`) ON DELETE CASCADE);
CREATE INDEX `idx_contract_sectors_db_contract_id` ON `contract_sectors`(`db_contract_id`);
CREATE INDEX `idx_contract_sectors_db_sector_id` ON `contract_sectors`(`db_sector_id`);

-- dbHost <-> dbSector
CREATE TABLE `host_sectors` (`updated_at` datetime, `db_sector_id` integer,`db_host_id` integer,PRIMARY KEY (`db_sector_id`,`db_host_id`),CONSTRAINT `fk_host_sectors_db_sector` FOREIGN KEY (`db_sector_id`) REFERENCES `sectors`(`id`) ON DELETE CASCADE,CONSTRAINT `fk_contract_sectors_db_host` FOREIGN KEY (`db_host_id`) REFERENCES `hosts`(`id`) ON DELETE CASCADE);
CREATE INDEX `idx_host_sectors_updated_at` ON `host_sectors`(`updated_at`);
CREATE INDEX `idx_host_sectors_db_host_id` ON `host_sectors`(`db_host_id`);
CREATE INDEX `idx_host_sectors_db_sector_id` ON `host_sectors`(`db_sector_id`);

-- dbMultipartPart
CREATE TABLE `multipart_parts` (`id` integer PRIMARY KEY AUTOINCREMENT,`created_at` datetime,`etag` text,`part_number` integer,`size` integer,`db_multipart_upload_id` integer NOT NULL,CONSTRAINT `fk_multipart_uploads_parts` FOREIGN KEY (`db_multipart_upload_id`) REFERENCES `multipart_uploads`(`id`) ON DELETE CASCADE);
CREATE INDEX `idx_multipart_parts_db_multipart_upload_id` ON `multipart_parts`(`db_multipart_upload_id`);
CREATE INDEX `idx_multipart_parts_part_number` ON `multipart_parts`(`part_number`);
CREATE INDEX `idx_multipart_parts_etag` ON `multipart_parts`(`etag`);

-- dbSlice
CREATE TABLE `slices` (`id` integer PRIMARY KEY AUTOINCREMENT,`created_at` datetime,`db_object_id` integer,`object_index` integer,`db_multipart_part_id` integer,`db_slab_id` integer,`offset` integer,`length` integer,CONSTRAINT `fk_objects_slabs` FOREIGN KEY (`db_object_id`) REFERENCES `objects`(`id`) ON DELETE CASCADE,CONSTRAINT `fk_multipart_parts_slabs` FOREIGN KEY (`db_multipart_part_id`) REFERENCES `multipart_parts`(`id`) ON DELETE CASCADE,CONSTRAINT `fk_slabs_slices` FOREIGN KEY (`db_slab_id`) REFERENCES `slabs`(`id`));
CREATE INDEX `idx_slices_object_index` ON `slices`(`object_index`);
CREATE INDEX `idx_slices_db_object_id` ON `slices`(`db_object_id`);
CREATE INDEX `idx_slices_db_slab_id` ON `slices`(`db_slab_id`);
CREATE INDEX `idx_slices_db_multipart_part_id` ON `slices`(`db_multipart_part_id`);

-- host_addresses contains addresses that the host announced itself with
CREATE TABLE `host_addresses` (
    `id` integer PRIMARY KEY AUTOINCREMENT,
    `created_at` datetime NOT NULL,
    `db_host_id` integer NOT NULL,
    `net_address` text NOT NULL,
    `protocol` integer NOT NULL,
    CONSTRAINT `fk_host_addresses_db_host` FOREIGN KEY (`db_host_id`) REFERENCES `hosts`(`id`) ON DELETE CASCADE
);
CREATE INDEX `idx_host_addresses_db_host_id` ON `host_addresses`(`db_host_id`);

-- dbConsensusInfo
CREATE TABLE `consensus_infos` (`id` integer PRIMARY KEY AUTOINCREMENT,`created_at` datetime,`height` integer,`block_id` blob);

-- dbBlocklistEntry
CREATE TABLE `host_blocklist_entries` (`id` integer PRIMARY KEY AUTOINCREMENT,`created_at` datetime,`entry` text NOT NULL UNIQUE);
CREATE INDEX `idx_host_blocklist_entries_entry` ON `host_blocklist_entries`(`entry`);

-- dbBlocklistEntry <-> dbHost
CREATE TABLE `host_blocklist_entry_hosts` (`db_blocklist_entry_id` integer,`db_host_id` integer,PRIMARY KEY (`db_blocklist_entry_id`,`db_host_id`),CONSTRAINT `fk_host_blocklist_entry_hosts_db_blocklist_entry` FOREIGN KEY (`db_blocklist_entry_id`) REFERENCES `host_blocklist_entries`(`id`) ON DELETE CASCADE,CONSTRAINT `fk_host_blocklist_entry_hosts_db_host` FOREIGN KEY (`db_host_id`) REFERENCES `hosts`(`id`) ON DELETE CASCADE);
CREATE INDEX `idx_host_blocklist_entry_hosts_db_host_id` ON `host_blocklist_entry_hosts`(`db_host_id`);

-- dbAllowlistEntry
CREATE TABLE `host_allowlist_entries` (`id` integer PRIMARY KEY AUTOINCREMENT,`created_at` datetime,`entry` blob NOT NULL UNIQUE);
CREATE INDEX `idx_host_allowlist_entries_entry` ON `host_allowlist_entries`(`entry`);

-- dbAllowlistEntry <-> dbHost
CREATE TABLE `host_allowlist_entry_hosts` (`db_allowlist_entry_id` integer,`db_host_id` integer,PRIMARY KEY (`db_allowlist_entry_id`,`db_host_id`),CONSTRAINT `fk_host_allowlist_entry_hosts_db_allowlist_entry` FOREIGN KEY (`db_allowlist_entry_id`) REFERENCES `host_allowlist_entries`(`id`) ON DELETE CASCADE,CONSTRAINT `fk_host_allowlist_entry_hosts_db_host` FOREIGN KEY (`db_host_id`) REFERENCES `hosts`(`id`) ON DELETE CASCADE);
CREATE INDEX `idx_host_allowlist_entry_hosts_db_host_id` ON `host_allowlist_entry_hosts`(`db_host_id`);

-- dbSetting
CREATE TABLE `settings` (`id` integer PRIMARY KEY AUTOINCREMENT,`created_at` datetime,`key` text NOT NULL UNIQUE,`value` text NOT NULL);
CREATE INDEX `idx_settings_key` ON `settings`(`key`);

-- dbAccount
CREATE TABLE `ephemeral_accounts` (`id` integer PRIMARY KEY AUTOINCREMENT,`created_at` datetime,`account_id` blob NOT NULL UNIQUE,`clean_shutdown` numeric DEFAULT false,`host` blob NOT NULL,`balance` text,`drift` text,`requires_sync` numeric, `owner` text NOT NULL);
CREATE INDEX `idx_ephemeral_accounts_requires_sync` ON `ephemeral_accounts`(`requires_sync`);
CREATE INDEX `idx_ephemeral_accounts_owner` ON `ephemeral_accounts`(`owner`);

-- dbWebhook
CREATE TABLE `webhooks` (`id` integer PRIMARY KEY AUTOINCREMENT,`created_at` datetime,`module` text NOT NULL,`event` text NOT NULL,`url` text NOT NULL,`headers` text DEFAULT ('{}'));
CREATE UNIQUE INDEX `idx_module_event_url` ON `webhooks`(`module`,`event`,`url`);

-- dbObjectUserMetadata
CREATE TABLE `object_user_metadata` (`id` integer PRIMARY KEY AUTOINCREMENT,`created_at` datetime,`db_object_id` integer DEFAULT NULL,`db_multipart_upload_id` integer DEFAULT NULL,`key` text NOT NULL,`value` text, CONSTRAINT `fk_object_user_metadata` FOREIGN KEY (`db_object_id`) REFERENCES `objects` (`id`) ON DELETE CASCADE, CONSTRAINT `fk_multipart_upload_user_metadata` FOREIGN KEY (`db_multipart_upload_id`) REFERENCES `multipart_uploads` (`id`) ON DELETE SET NULL);
CREATE UNIQUE INDEX `idx_object_user_metadata_key` ON `object_user_metadata`(`db_object_id`,`db_multipart_upload_id`,`key`);

-- dbHostCheck
<<<<<<< HEAD
CREATE TABLE `host_checks` (
`id` INTEGER PRIMARY KEY AUTOINCREMENT,
`created_at` datetime,
`db_autopilot_id` INTEGER NOT NULL,
`db_host_id` INTEGER NOT NULL,
`usability_blocked` INTEGER NOT NULL DEFAULT 0,
`usability_offline` INTEGER NOT NULL DEFAULT 0,
`usability_low_score` INTEGER NOT NULL DEFAULT 0,
`usability_redundant_ip` INTEGER NOT NULL DEFAULT 0,
`usability_gouging` INTEGER NOT NULL DEFAULT 0,
`usability_low_max_duration` INTEGER NOT NULL DEFAULT 0,
`usability_not_accepting_contracts` INTEGER NOT NULL DEFAULT 0,
`usability_not_announced` INTEGER NOT NULL DEFAULT 0,
`usability_not_completing_scan` INTEGER NOT NULL DEFAULT 0,
`score_age` REAL NOT NULL,
`score_collateral` REAL NOT NULL,
`score_interactions` REAL NOT NULL,
`score_storage_remaining` REAL NOT NULL,
`score_uptime` REAL NOT NULL,
`score_version` REAL NOT NULL,
`score_prices` REAL NOT NULL,
`gouging_download_err` TEXT,
`gouging_gouging_err` TEXT,
`gouging_prune_err` TEXT,
`gouging_upload_err` TEXT,
FOREIGN KEY (`db_autopilot_id`) REFERENCES `autopilots` (`id`) ON DELETE CASCADE, FOREIGN KEY (`db_host_id`) REFERENCES `hosts` (`id`) ON DELETE CASCADE);
CREATE UNIQUE INDEX `idx_host_checks_id` ON `host_checks` (`db_autopilot_id`, `db_host_id`);
=======
CREATE TABLE `host_checks` (`id` INTEGER PRIMARY KEY AUTOINCREMENT, `created_at` datetime, `db_host_id` INTEGER NOT NULL, `usability_blocked` INTEGER NOT NULL DEFAULT 0, `usability_offline` INTEGER NOT NULL DEFAULT 0, `usability_low_score` INTEGER NOT NULL DEFAULT 0, `usability_redundant_ip` INTEGER NOT NULL DEFAULT 0, `usability_gouging` INTEGER NOT NULL DEFAULT 0, `usability_not_accepting_contracts` INTEGER NOT NULL DEFAULT 0, `usability_not_announced` INTEGER NOT NULL DEFAULT 0, `usability_not_completing_scan` INTEGER NOT NULL DEFAULT 0, `score_age` REAL NOT NULL, `score_collateral` REAL NOT NULL, `score_interactions` REAL NOT NULL, `score_storage_remaining` REAL NOT NULL, `score_uptime` REAL NOT NULL, `score_version` REAL NOT NULL, `score_prices` REAL NOT NULL, `gouging_contract_err` TEXT, `gouging_download_err` TEXT, `gouging_gouging_err` TEXT, `gouging_prune_err` TEXT, `gouging_upload_err` TEXT, FOREIGN KEY (`db_host_id`) REFERENCES `hosts` (`id`) ON DELETE CASCADE);
CREATE UNIQUE INDEX `idx_host_checks_id` ON `host_checks` (`db_host_id`);
>>>>>>> 50c650a8
CREATE INDEX `idx_host_checks_usability_blocked` ON `host_checks` (`usability_blocked`);
CREATE INDEX `idx_host_checks_usability_offline` ON `host_checks` (`usability_offline`);
CREATE INDEX `idx_host_checks_usability_low_score` ON `host_checks` (`usability_low_score`);
CREATE INDEX `idx_host_checks_usability_redundant_ip` ON `host_checks` (`usability_redundant_ip`);
CREATE INDEX `idx_host_checks_usability_gouging` ON `host_checks` (`usability_gouging`);
CREATE INDEX `idx_host_checks_usability_low_max_duration` ON `host_checks` (`usability_low_max_duration`);
CREATE INDEX `idx_host_checks_usability_not_accepting_contracts` ON `host_checks` (`usability_not_accepting_contracts`);
CREATE INDEX `idx_host_checks_usability_not_announced` ON `host_checks` (`usability_not_announced`);
CREATE INDEX `idx_host_checks_usability_not_completing_scan` ON `host_checks` (`usability_not_completing_scan`);
CREATE INDEX `idx_host_checks_score_age` ON `host_checks` (`score_age`);
CREATE INDEX `idx_host_checks_score_collateral` ON `host_checks` (`score_collateral`);
CREATE INDEX `idx_host_checks_score_interactions` ON `host_checks` (`score_interactions`);
CREATE INDEX `idx_host_checks_score_storage_remaining` ON `host_checks` (`score_storage_remaining`);
CREATE INDEX `idx_host_checks_score_uptime` ON `host_checks` (`score_uptime`);
CREATE INDEX `idx_host_checks_score_version` ON `host_checks` (`score_version`);
CREATE INDEX `idx_host_checks_score_prices` ON `host_checks` (`score_prices`);

-- dbSyncerPeer
CREATE TABLE `syncer_peers` (`id` integer PRIMARY KEY AUTOINCREMENT,`created_at` datetime,`address` text NOT NULL,`first_seen` BIGINT NOT NULL,`last_connect` BIGINT,`synced_blocks` BIGINT,`sync_duration` BIGINT);
CREATE UNIQUE INDEX `idx_syncer_peers_address` ON `syncer_peers`(`address`);

-- dbSyncerBan
CREATE TABLE `syncer_bans` (`id` integer PRIMARY KEY AUTOINCREMENT,`created_at` datetime,`net_cidr` text  NOT NULL,`reason` text,`expiration` BIGINT NOT NULL);
CREATE UNIQUE INDEX `idx_syncer_bans_net_cidr` ON `syncer_bans`(`net_cidr`);
CREATE INDEX `idx_syncer_bans_expiration` ON `syncer_bans`(`expiration`);

-- dbWalletEvent
CREATE TABLE `wallet_events` (`id` integer PRIMARY KEY AUTOINCREMENT,`created_at` datetime,`event_id` blob NOT NULL,`height` integer, `block_id` blob,`inflow` text,`outflow` text,`type` text NOT NULL,`data` longblob NOT NULL,`maturity_height` integer,`timestamp` integer);
CREATE UNIQUE INDEX `idx_wallet_events_event_id` ON `wallet_events`(`event_id`);
CREATE INDEX `idx_wallet_events_maturity_height` ON `wallet_events`(`maturity_height`);
CREATE INDEX `idx_wallet_events_type` ON `wallet_events`(`type`);
CREATE INDEX `idx_wallet_events_timestamp` ON `wallet_events`(`timestamp`);
CREATE INDEX `idx_wallet_events_block_id_height` ON `wallet_events`(`block_id`,`height`);

-- dbWalletOutput
CREATE TABLE `wallet_outputs` (`id` integer PRIMARY KEY AUTOINCREMENT,`created_at` datetime,`output_id` blob NOT NULL,`leaf_index` integer,`merkle_proof` longblob NOT NULL,`value` text,`address` blob,`maturity_height` integer);
CREATE UNIQUE INDEX `idx_wallet_outputs_output_id` ON `wallet_outputs`(`output_id`);
CREATE INDEX `idx_wallet_outputs_maturity_height` ON `wallet_outputs`(`maturity_height`);

-- contract elements
CREATE TABLE `contract_elements` (
    `id` integer PRIMARY KEY AUTOINCREMENT,
    `created_at` datetime,
    `db_contract_id` integer NOT NULL,
    `contract` blob NOT NULL,
    `leaf_index` integer,
    `merkle_proof` longblob NOT NULL,
    CONSTRAINT `fk_contract_elements_contracts` FOREIGN KEY (`db_contract_id`) REFERENCES `contracts`(`id`) ON DELETE CASCADE);
CREATE UNIQUE INDEX `idx_contract_elements_db_contract_id` ON `contract_elements`(`db_contract_id`);

-- autopilot config
CREATE TABLE autopilot_config (id INTEGER PRIMARY KEY CHECK (id = 1), created_at datetime, enabled integer NOT NULL DEFAULT 0, contracts_amount integer, contracts_period integer, contracts_renew_window integer, contracts_download integer, contracts_upload integer, contracts_storage integer, contracts_prune integer NOT NULL DEFAULT 0, hosts_max_downtime_hours integer, hosts_min_protocol_version text, hosts_max_consecutive_scan_failures integer);<|MERGE_RESOLUTION|>--- conflicted
+++ resolved
@@ -155,11 +155,9 @@
 CREATE UNIQUE INDEX `idx_object_user_metadata_key` ON `object_user_metadata`(`db_object_id`,`db_multipart_upload_id`,`key`);
 
 -- dbHostCheck
-<<<<<<< HEAD
 CREATE TABLE `host_checks` (
 `id` INTEGER PRIMARY KEY AUTOINCREMENT,
 `created_at` datetime,
-`db_autopilot_id` INTEGER NOT NULL,
 `db_host_id` INTEGER NOT NULL,
 `usability_blocked` INTEGER NOT NULL DEFAULT 0,
 `usability_offline` INTEGER NOT NULL DEFAULT 0,
@@ -181,12 +179,8 @@
 `gouging_gouging_err` TEXT,
 `gouging_prune_err` TEXT,
 `gouging_upload_err` TEXT,
-FOREIGN KEY (`db_autopilot_id`) REFERENCES `autopilots` (`id`) ON DELETE CASCADE, FOREIGN KEY (`db_host_id`) REFERENCES `hosts` (`id`) ON DELETE CASCADE);
-CREATE UNIQUE INDEX `idx_host_checks_id` ON `host_checks` (`db_autopilot_id`, `db_host_id`);
-=======
-CREATE TABLE `host_checks` (`id` INTEGER PRIMARY KEY AUTOINCREMENT, `created_at` datetime, `db_host_id` INTEGER NOT NULL, `usability_blocked` INTEGER NOT NULL DEFAULT 0, `usability_offline` INTEGER NOT NULL DEFAULT 0, `usability_low_score` INTEGER NOT NULL DEFAULT 0, `usability_redundant_ip` INTEGER NOT NULL DEFAULT 0, `usability_gouging` INTEGER NOT NULL DEFAULT 0, `usability_not_accepting_contracts` INTEGER NOT NULL DEFAULT 0, `usability_not_announced` INTEGER NOT NULL DEFAULT 0, `usability_not_completing_scan` INTEGER NOT NULL DEFAULT 0, `score_age` REAL NOT NULL, `score_collateral` REAL NOT NULL, `score_interactions` REAL NOT NULL, `score_storage_remaining` REAL NOT NULL, `score_uptime` REAL NOT NULL, `score_version` REAL NOT NULL, `score_prices` REAL NOT NULL, `gouging_contract_err` TEXT, `gouging_download_err` TEXT, `gouging_gouging_err` TEXT, `gouging_prune_err` TEXT, `gouging_upload_err` TEXT, FOREIGN KEY (`db_host_id`) REFERENCES `hosts` (`id`) ON DELETE CASCADE);
+FOREIGN KEY (`db_host_id`) REFERENCES `hosts` (`id`) ON DELETE CASCADE);
 CREATE UNIQUE INDEX `idx_host_checks_id` ON `host_checks` (`db_host_id`);
->>>>>>> 50c650a8
 CREATE INDEX `idx_host_checks_usability_blocked` ON `host_checks` (`usability_blocked`);
 CREATE INDEX `idx_host_checks_usability_offline` ON `host_checks` (`usability_offline`);
 CREATE INDEX `idx_host_checks_usability_low_score` ON `host_checks` (`usability_low_score`);
