--- conflicted
+++ resolved
@@ -161,10 +161,6 @@
 		// Hosts returns a list of hosts that match the provided filters
 		Hosts(ctx context.Context, opts api.HostOptions) ([]api.Host, error)
 
-		// HostsForScanning returns a list of hosts to scan which haven't been
-		// scanned since at least maxLastScan.
-		HostsForScanning(ctx context.Context, maxLastScan time.Time, offset, limit int) ([]api.HostAddress, error)
-
 		// HostAllowlist returns the list of public keys of hosts on the
 		// allowlist.
 		HostAllowlist(ctx context.Context) ([]types.PublicKey, error)
@@ -185,14 +181,9 @@
 		// InsertObject inserts a new object into the database.
 		InsertObject(ctx context.Context, bucket, key, contractSet string, dirID int64, o object.Object, mimeType, eTag string, md api.ObjectUserMetadata) error
 
-<<<<<<< HEAD
 		// InvalidateSlabHealthByFCID invalidates the health of all slabs that
 		// are associated with any of the provided contracts.
 		InvalidateSlabHealthByFCID(ctx context.Context, fcids []types.FileContractID, limit int64) (int64, error)
-=======
-		// Hosts returns a list of hosts that match the provided filters
-		Hosts(ctx context.Context, opts api.HostOptions) ([]api.Host, error)
->>>>>>> ee2b63e3
 
 		// ListBuckets returns a list of all buckets in the database.
 		ListBuckets(ctx context.Context) ([]api.Bucket, error)
