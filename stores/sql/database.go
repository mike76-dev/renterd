package sql

import (
	"context"
	"io"
	"time"

	rhpv2 "go.sia.tech/core/rhp/v2"
	"go.sia.tech/core/types"
	"go.sia.tech/coreutils/chain"
	"go.sia.tech/coreutils/syncer"
	"go.sia.tech/coreutils/wallet"
	"go.sia.tech/renterd/api"
	"go.sia.tech/renterd/object"
	"go.sia.tech/renterd/webhooks"
)

// The database interfaces define all methods that a SQL database must implement
// to be used by the SQLStore.
type (
	ChainUpdateTx interface {
		ContractState(fcid types.FileContractID) (api.ContractState, error)
		UpdateChainIndex(index types.ChainIndex) error
		UpdateContract(fcid types.FileContractID, revisionHeight, revisionNumber, size uint64) error
		UpdateContractState(fcid types.FileContractID, state api.ContractState) error
		UpdateContractProofHeight(fcid types.FileContractID, proofHeight uint64) error
		UpdateFailedContracts(blockHeight uint64) error
		UpdateHost(hk types.PublicKey, ha chain.HostAnnouncement, bh uint64, blockID types.BlockID, ts time.Time) error

		wallet.UpdateTx
	}

	Database interface {
		io.Closer

		// LoadSlabBuffers loads the slab buffers from the database.
		LoadSlabBuffers(ctx context.Context) ([]LoadedSlabBuffer, []string, error)

		// Migrate runs all missing migrations on the database.
		Migrate(ctx context.Context) error

		// Transaction starts a new transaction.
		Transaction(ctx context.Context, fn func(DatabaseTx) error) error

		// Version returns the database version and name.
		Version(ctx context.Context) (string, string, error)
	}

	DatabaseTx interface {
		// AbortMultipartUpload aborts a multipart upload and deletes it from
		// the database.
		AbortMultipartUpload(ctx context.Context, bucket, key string, uploadID string) error

		// Accounts returns all accounts from the db.
		Accounts(ctx context.Context, owner string) ([]api.Account, error)

		// AddMultipartPart adds a part to an unfinished multipart upload.
		AddMultipartPart(ctx context.Context, bucket, key, contractSet, eTag, uploadID string, partNumber int, slices object.SlabSlices) error

		// AddPeer adds a peer to the store.
		AddPeer(ctx context.Context, addr string) error

		// AddWebhook adds a new webhook to the database. If the webhook already
		// exists, it is updated.
		AddWebhook(ctx context.Context, wh webhooks.Webhook) error

		// AncestorContracts returns all ancestor contracts of the contract up
		// until the given start height.
		AncestorContracts(ctx context.Context, id types.FileContractID, startHeight uint64) ([]api.ArchivedContract, error)

		// ArchiveContract moves a contract from the regular contracts to the
		// archived ones.
		ArchiveContract(ctx context.Context, fcid types.FileContractID, reason string) error

		// Autopilot returns the autopilot with the given ID. Returns
		// api.ErrAutopilotNotFound if the autopilot doesn't exist.
		Autopilot(ctx context.Context, id string) (api.Autopilot, error)

		// Autopilots returns all autopilots.
		Autopilots(ctx context.Context) ([]api.Autopilot, error)

		// BanPeer temporarily bans one or more IPs. The addr should either be a
		// single IP with port (e.g. 1.2.3.4:5678) or a CIDR subnet (e.g.
		// 1.2.3.4/16).
		BanPeer(ctx context.Context, addr string, duration time.Duration, reason string) error

		// Bucket returns the bucket with the given name. If the bucket doesn't
		// exist, it returns api.ErrBucketNotFound.
		Bucket(ctx context.Context, bucket string) (api.Bucket, error)

		// CompleteMultipartUpload completes a multipart upload by combining the
		// provided parts into an object in bucket 'bucket' with key 'key'. The
		// parts need to be provided in ascending partNumber order without
		// duplicates but can contain gaps.
		CompleteMultipartUpload(ctx context.Context, bucket, key, uploadID string, parts []api.MultipartCompletedPart, opts api.CompleteMultipartOptions) (string, error)

		// Contract returns the metadata of the contract with the given ID or
		// ErrContractNotFound.
		Contract(ctx context.Context, id types.FileContractID) (cm api.ContractMetadata, err error)

		// ContractRoots returns the roots of the contract with the given ID.
		ContractRoots(ctx context.Context, fcid types.FileContractID) ([]types.Hash256, error)

		// Contracts returns contract metadata for all active contracts. The
		// opts argument can be used to filter the result.
		Contracts(ctx context.Context, opts api.ContractsOpts) ([]api.ContractMetadata, error)

		// ContractSetID returns the ID of the contract set with the given name.
		// NOTE: Our locking strategy requires that the contract set ID is
		// unique. So even after a contract set was deleted, the ID must not be
		// reused.
		ContractSetID(ctx context.Context, contractSet string) (int64, error)

		// ContractSets returns the names of all contract sets.
		ContractSets(ctx context.Context) ([]string, error)

		// ContractSize returns the size of the contract with the given ID as
		// well as the estimated number of bytes that can be pruned from it.
		ContractSize(ctx context.Context, id types.FileContractID) (api.ContractSize, error)

		// ContractSizes returns the sizes of all contracts in the database as
		// well as the estimated number of bytes that can be pruned from them.
		ContractSizes(ctx context.Context) (map[types.FileContractID]api.ContractSize, error)

		// CopyObject copies an object from one bucket and key to another. If
		// source and destination are the same, only the metadata and mimeType
		// are overwritten with the provided ones.
		CopyObject(ctx context.Context, srcBucket, dstBucket, srcKey, dstKey, mimeType string, metadata api.ObjectUserMetadata) (api.ObjectMetadata, error)

		// CreateBucket creates a new bucket with the given name and policy. If
		// the bucket already exists, api.ErrBucketExists is returned.
		CreateBucket(ctx context.Context, bucket string, policy api.BucketPolicy) error

		// DeleteBucket deletes a bucket. If the bucket isn't empty, it returns
		// api.ErrBucketNotEmpty. If the bucket doesn't exist, it returns
		// api.ErrBucketNotFound.
		DeleteBucket(ctx context.Context, bucket string) error

		// DeleteHostSector deletes all contract sector links that a host has
		// with the given root incrementing the lost sector count in the
		// process. If another contract with a different host exists that
		// contains the root, latest_host is updated to that host.
		DeleteHostSector(ctx context.Context, hk types.PublicKey, root types.Hash256) (int, error)

		// DeleteObject deletes an object from the database and returns true if
		// the requested object was actually deleted.
		DeleteObject(ctx context.Context, bucket, key string) (bool, error)

		// DeleteObjects deletes a batch of objects starting with the given
		// prefix and returns 'true' if any object was deleted.
		DeleteObjects(ctx context.Context, bucket, prefix string, limit int64) (bool, error)

		// DeleteSettings deletes the settings with the given key.
		DeleteSettings(ctx context.Context, key string) error

		// DeleteWebhook deletes the webhook with the matching module, event and
		// URL of the provided webhook. If the webhook doesn't exist,
		// webhooks.ErrWebhookNotFound is returned.
		DeleteWebhook(ctx context.Context, wh webhooks.Webhook) error

		// InsertBufferedSlab inserts a buffered slab into the database. This
		// includes the creation of a buffered slab as well as the corresponding
		// regular slab it is linked to. It returns the ID of the buffered slab
		// that was created.
		InsertBufferedSlab(ctx context.Context, fileName string, contractSetID int64, ec object.EncryptionKey, minShards, totalShards uint8) (int64, error)

		// InsertContract inserts a new contract into the database.
		InsertContract(ctx context.Context, rev rhpv2.ContractRevision, contractPrice, totalCost types.Currency, startHeight uint64, renewedFrom types.FileContractID, state string) (api.ContractMetadata, error)

		// InsertMultipartUpload creates a new multipart upload and returns a
		// unique upload ID.
		InsertMultipartUpload(ctx context.Context, bucket, key string, ec object.EncryptionKey, mimeType string, metadata api.ObjectUserMetadata) (string, error)

		// InvalidateSlabHealthByFCID invalidates the health of all slabs that
		// are associated with any of the provided contracts.
		InvalidateSlabHealthByFCID(ctx context.Context, fcids []types.FileContractID, limit int64) (int64, error)

		// HostAllowlist returns the list of public keys of hosts on the
		// allowlist.
		HostAllowlist(ctx context.Context) ([]types.PublicKey, error)

		// HostBlocklist returns the list of host addresses on the blocklist.
		HostBlocklist(ctx context.Context) ([]string, error)

		// InsertObject inserts a new object into the database.
		InsertObject(ctx context.Context, bucket, key, contractSet string, dirID int64, o object.Object, mimeType, eTag string, md api.ObjectUserMetadata) error

		// Hosts returns a list of hosts that match the provided filters
		Hosts(ctx context.Context, autopilotID, filterMode, usabilityMode, addressContains string, keyIn []types.PublicKey, offset, limit int) ([]api.Host, error)

		// HostsForScanning returns a list of hosts to scan which haven't been
		// scanned since at least maxLastScan.
		HostsForScanning(ctx context.Context, maxLastScan time.Time, offset, limit int) ([]api.HostAddress, error)

		// ListBuckets returns a list of all buckets in the database.
		ListBuckets(ctx context.Context) ([]api.Bucket, error)

		// ListObjects returns a list of objects from the given bucket.
		ListObjects(ctx context.Context, bucket, prefix, substring, delim, sortBy, sortDir, marker string, limit int) (resp api.ObjectsListResponse, err error)

		// MakeDirsForPath creates all directories for a given object's path.
		MakeDirsForPath(ctx context.Context, path string) (int64, error)

		// MarkPackedSlabUploaded marks the packed slab as uploaded in the
		// database, causing the provided shards to be associated with the slab.
		// The returned string contains the filename of the slab buffer on disk.
		MarkPackedSlabUploaded(ctx context.Context, slab api.UploadedPackedSlab) (string, error)

		// MultipartUpload returns the multipart upload with the given ID or
		// api.ErrMultipartUploadNotFound if the upload doesn't exist.
		MultipartUpload(ctx context.Context, uploadID string) (api.MultipartUpload, error)

		// MultipartUploadParts returns a list of all parts for a given
		// multipart upload
		MultipartUploadParts(ctx context.Context, bucket, key, uploadID string, marker int, limit int64) (api.MultipartListPartsResponse, error)

		// MultipartUploads returns a list of all multipart uploads.
		MultipartUploads(ctx context.Context, bucket, prefix, keyMarker, uploadIDMarker string, limit int) (api.MultipartListUploadsResponse, error)

		// Object returns an object from the database.
		Object(ctx context.Context, bucket, key string) (api.Object, error)

		// ObjectMetadata returns an object's metadata.
		ObjectMetadata(ctx context.Context, bucket, key string) (api.Object, error)

		// ObjectsBySlabKey returns all objects that contain a reference to the
		// slab with the given slabKey.
		ObjectsBySlabKey(ctx context.Context, bucket string, slabKey object.EncryptionKey) (metadata []api.ObjectMetadata, err error)

		// ObjectsStats returns overall stats about stored objects
		ObjectsStats(ctx context.Context, opts api.ObjectsStatsOpts) (api.ObjectsStatsResponse, error)

		// PeerBanned returns true if the peer is banned.
		PeerBanned(ctx context.Context, addr string) (bool, error)

		// PeerInfo returns the metadata for the specified peer or
		// ErrPeerNotFound if the peer wasn't found in the store.
		PeerInfo(ctx context.Context, addr string) (syncer.PeerInfo, error)

		// Peers returns the set of known peers.
		Peers(ctx context.Context) ([]syncer.PeerInfo, error)

		// ProcessChainUpdate applies the given chain update to the database.
		ProcessChainUpdate(ctx context.Context, applyFn func(ChainUpdateTx) error) error

		// PrunableContractRoots returns the indices of roots that are not in
		// the contract.
		PrunableContractRoots(ctx context.Context, fcid types.FileContractID, roots []types.Hash256) (indices []uint64, err error)

		// PruneEmptydirs prunes any directories that are empty.
		PruneEmptydirs(ctx context.Context) error

		// PruneSlabs deletes slabs that are no longer referenced by any slice
		// or slab buffer.
		PruneSlabs(ctx context.Context, limit int64) (int64, error)

		// RecordContractSpending records new spending for a contract
		RecordContractSpending(ctx context.Context, fcid types.FileContractID, revisionNumber, size uint64, newSpending api.ContractSpending) error

		// RecordHostScans records the results of host scans in the database
		// such as recording the settings and price table of a host in case of
		// success and updating the uptime and downtime of a host.
		// NOTE: The price table is only updated if the known price table is
		// expired since price tables from scans are not paid for and are
		// therefore only useful for gouging checks.
		RecordHostScans(ctx context.Context, scans []api.HostScan) error

		// RecordPriceTables records price tables for hosts in the database
		// increasing the successful/failed interactions accordingly.
		RecordPriceTables(ctx context.Context, priceTableUpdate []api.HostPriceTableUpdate) error

		// RemoveContractSet removes the contract set with the given name from
		// the database.
		RemoveContractSet(ctx context.Context, contractSet string) error

		// RemoveOfflineHosts removes all hosts that have been offline for
		// longer than maxDownTime and been scanned at least minRecentFailures
		// times. The contracts of those hosts are also removed.
		RemoveOfflineHosts(ctx context.Context, minRecentFailures uint64, maxDownTime time.Duration) (int64, error)

		// RenameObject renames an object in the database from keyOld to keyNew
		// and the new directory dirID. returns api.ErrObjectExists if the an
		// object already exists at the target location or api.ErrObjectNotFound
		// if the object at keyOld doesn't exist. If force is true, the instead
		// of returning api.ErrObjectExists, the existing object will be
		// deleted.
		RenameObject(ctx context.Context, bucket, keyOld, keyNew string, dirID int64, force bool) error

		// RenameObjects renames all objects in the database with the given
		// prefix to the new prefix. If 'force' is true, it will overwrite any
		// existing objects with the new prefix. If no object can be renamed,
		// `api.ErrOBjectNotFound` is returned. If 'force' is false and an
		// object already exists with the new prefix, `api.ErrObjectExists` is
		// returned.
		RenameObjects(ctx context.Context, bucket, prefixOld, prefixNew string, dirID int64, force bool) error

		// RenewContract renews the contract in the database. That means the
		// contract with the ID of 'renewedFrom' will be moved to the archived
		// contracts and the new contract will overwrite the existing one,
		// inheriting its sectors.
		RenewContract(ctx context.Context, rev rhpv2.ContractRevision, contractPrice, totalCost types.Currency, startHeight uint64, renewedFrom types.FileContractID, state string) (api.ContractMetadata, error)

		// RenewedContract returns the metadata of the contract that was renewed
		// from the specified contract or ErrContractNotFound otherwise.
		RenewedContract(ctx context.Context, renewedFrom types.FileContractID) (api.ContractMetadata, error)

		// ResetChainState deletes all chain data in the database.
		ResetChainState(ctx context.Context) error

		// ResetLostSectors resets the lost sector count for the given host.
		ResetLostSectors(ctx context.Context, hk types.PublicKey) error

		// SaveAccounts saves the given accounts in the db, overwriting any
		// existing ones.
		SaveAccounts(ctx context.Context, accounts []api.Account) error

<<<<<<< HEAD
		// SearchHosts returns a list of hosts that match the provided filters
		SearchHosts(ctx context.Context, autopilotID, filterMode, usabilityMode, addressContains string, keyIn []types.PublicKey, offset, limit int) ([]api.Host, error)
=======
		// SearchObjects returns a list of objects that contain the provided
		// substring.
		SearchObjects(ctx context.Context, bucket, substring string, offset, limit int) ([]api.ObjectMetadata, error)
>>>>>>> 075d5b7d

		// UpdateContractSet adds/removes the provided contract ids to/from
		// the contract set. The contract set is created in the process if
		// it doesn't exist already.
		UpdateContractSet(ctx context.Context, name string, toAdd, toRemove []types.FileContractID) error

		// Setting returns the setting with the given key from the database.
		Setting(ctx context.Context, key string) (string, error)

		// Settings returns all available settings from the database.
		Settings(ctx context.Context) ([]string, error)

		// Slab returns the slab with the given ID or api.ErrSlabNotFound.
		Slab(ctx context.Context, key object.EncryptionKey) (object.Slab, error)

		// SlabBuffers returns the filenames and associated contract sets of all
		// slab buffers.
		SlabBuffers(ctx context.Context) (map[string]string, error)

		// Tip returns the sync height.
		Tip(ctx context.Context) (types.ChainIndex, error)

		// UnhealthySlabs returns up to 'limit' slabs belonging to the contract
		// set 'set' with a health smaller than or equal to 'healthCutoff'
		UnhealthySlabs(ctx context.Context, healthCutoff float64, set string, limit int) ([]api.UnhealthySlab, error)

		// UnspentSiacoinElements returns all wallet outputs in the database.
		UnspentSiacoinElements(ctx context.Context) ([]types.SiacoinElement, error)

		// UpdateAutopilot updates the autopilot with the provided one or
		// creates a new one if it doesn't exist yet.
		UpdateAutopilot(ctx context.Context, ap api.Autopilot) error

		// UpdateBucketPolicy updates the policy of the bucket with the provided
		// one, fully overwriting the existing policy.
		UpdateBucketPolicy(ctx context.Context, bucket string, policy api.BucketPolicy) error

		// UpdateHostAllowlistEntries updates the allowlist in the database
		UpdateHostAllowlistEntries(ctx context.Context, add, remove []types.PublicKey, clear bool) error

		// UpdateHostBlocklistEntries updates the blocklist in the database
		UpdateHostBlocklistEntries(ctx context.Context, add, remove []string, clear bool) error

		// UpdateHostCheck updates the host check for the given host.
		UpdateHostCheck(ctx context.Context, autopilot string, hk types.PublicKey, hc api.HostCheck) error

		// UpdatePeerInfo updates the metadata for the specified peer.
		UpdatePeerInfo(ctx context.Context, addr string, fn func(*syncer.PeerInfo)) error

		// UpdateSetting updates the setting with the given key to the given
		// value.
		UpdateSetting(ctx context.Context, key, value string) error

		// UpdateSlab updates the slab in the database. That includes the following:
		// - Optimistically set health to 100%
		// - Invalidate health_valid_until
		// - Update LatestHost for every shard
		// The operation is not allowed to update the number of shards
		// associated with a slab or the root/slabIndex of any shard.
		UpdateSlab(ctx context.Context, s object.Slab, contractSet string, usedContracts []types.FileContractID) error

		// UpdateSlabHealth updates the health of up to 'limit' slab in the
		// database if their health is not valid anymore. A random interval
		// between 'minValidity' and 'maxValidity' is used to determine the time
		// the health of the updated slabs becomes invalid
		UpdateSlabHealth(ctx context.Context, limit int64, minValidity, maxValidity time.Duration) (int64, error)

		// WalletEvents returns all wallet events in the database.
		WalletEvents(ctx context.Context, offset, limit int) ([]wallet.Event, error)

		// WalletEventCount returns the total number of events in the database.
		WalletEventCount(ctx context.Context) (uint64, error)

		// Webhooks returns all registered webhooks.
		Webhooks(ctx context.Context) ([]webhooks.Webhook, error)
	}

	MetricsDatabase interface {
		io.Closer

		// Migrate runs all missing migrations on the database.
		Migrate(ctx context.Context) error

		// Transaction starts a new transaction.
		Transaction(ctx context.Context, fn func(MetricsDatabaseTx) error) error

		// Version returns the database version and name.
		Version(ctx context.Context) (string, string, error)
	}

	MetricsDatabaseTx interface {
		// ContractMetrics returns contract metrics  for the given time range
		// and options.
		ContractMetrics(ctx context.Context, start time.Time, n uint64, interval time.Duration, opts api.ContractMetricsQueryOpts) ([]api.ContractMetric, error)

		// ContractPruneMetrics returns the contract prune metrics for the given
		// time range and options.
		ContractPruneMetrics(ctx context.Context, start time.Time, n uint64, interval time.Duration, opts api.ContractPruneMetricsQueryOpts) ([]api.ContractPruneMetric, error)

		// ContractSetChurnMetrics returns the contract set churn metrics for
		// the given time range and options.
		ContractSetChurnMetrics(ctx context.Context, start time.Time, n uint64, interval time.Duration, opts api.ContractSetChurnMetricsQueryOpts) ([]api.ContractSetChurnMetric, error)

		// ContractSetMetrics returns the contract set metrics for the given
		// time range and options.
		ContractSetMetrics(ctx context.Context, start time.Time, n uint64, interval time.Duration, opts api.ContractSetMetricsQueryOpts) ([]api.ContractSetMetric, error)

		// PruneMetrics deletes metrics of a certain type older than the given
		// cutoff time.
		PruneMetrics(ctx context.Context, metric string, cutoff time.Time) error

		// RecordContractMetric records contract metrics.
		RecordContractMetric(ctx context.Context, metrics ...api.ContractMetric) error

		// RecordContractPruneMetric records contract prune metrics.
		RecordContractPruneMetric(ctx context.Context, metrics ...api.ContractPruneMetric) error

		// RecordContractSetChurnMetric records contract set churn metrics.
		RecordContractSetChurnMetric(ctx context.Context, metrics ...api.ContractSetChurnMetric) error

		// RecordContractSetMetric records contract set metrics.
		RecordContractSetMetric(ctx context.Context, metrics ...api.ContractSetMetric) error

		// RecordWalletMetric records wallet metrics.
		RecordWalletMetric(ctx context.Context, metrics ...api.WalletMetric) error

		// WalletMetrics returns wallet metrics for the given time range
		WalletMetrics(ctx context.Context, start time.Time, n uint64, interval time.Duration, opts api.WalletMetricsQueryOpts) ([]api.WalletMetric, error)
	}

	LoadedSlabBuffer struct {
		ID            int64
		ContractSetID int64
		Filename      string
		Key           object.EncryptionKey
		MinShards     uint8
		Size          int64
		TotalShards   uint8
	}

	UsedContract struct {
		ID          int64
		FCID        FileContractID
		RenewedFrom FileContractID
	}
)<|MERGE_RESOLUTION|>--- conflicted
+++ resolved
@@ -314,50 +314,41 @@
 		// existing ones.
 		SaveAccounts(ctx context.Context, accounts []api.Account) error
 
-<<<<<<< HEAD
-		// SearchHosts returns a list of hosts that match the provided filters
-		SearchHosts(ctx context.Context, autopilotID, filterMode, usabilityMode, addressContains string, keyIn []types.PublicKey, offset, limit int) ([]api.Host, error)
-=======
-		// SearchObjects returns a list of objects that contain the provided
-		// substring.
-		SearchObjects(ctx context.Context, bucket, substring string, offset, limit int) ([]api.ObjectMetadata, error)
->>>>>>> 075d5b7d
+		// Setting returns the setting with the given key from the database.
+		Setting(ctx context.Context, key string) (string, error)
+
+		// Settings returns all available settings from the database.
+		Settings(ctx context.Context) ([]string, error)
+
+		// Slab returns the slab with the given ID or api.ErrSlabNotFound.
+		Slab(ctx context.Context, key object.EncryptionKey) (object.Slab, error)
+
+		// SlabBuffers returns the filenames and associated contract sets of all
+		// slab buffers.
+		SlabBuffers(ctx context.Context) (map[string]string, error)
+
+		// Tip returns the sync height.
+		Tip(ctx context.Context) (types.ChainIndex, error)
+
+		// UnhealthySlabs returns up to 'limit' slabs belonging to the contract
+		// set 'set' with a health smaller than or equal to 'healthCutoff'
+		UnhealthySlabs(ctx context.Context, healthCutoff float64, set string, limit int) ([]api.UnhealthySlab, error)
+
+		// UnspentSiacoinElements returns all wallet outputs in the database.
+		UnspentSiacoinElements(ctx context.Context) ([]types.SiacoinElement, error)
+
+		// UpdateAutopilot updates the autopilot with the provided one or
+		// creates a new one if it doesn't exist yet.
+		UpdateAutopilot(ctx context.Context, ap api.Autopilot) error
+
+		// UpdateBucketPolicy updates the policy of the bucket with the provided
+		// one, fully overwriting the existing policy.
+		UpdateBucketPolicy(ctx context.Context, bucket string, policy api.BucketPolicy) error
 
 		// UpdateContractSet adds/removes the provided contract ids to/from
 		// the contract set. The contract set is created in the process if
 		// it doesn't exist already.
 		UpdateContractSet(ctx context.Context, name string, toAdd, toRemove []types.FileContractID) error
-
-		// Setting returns the setting with the given key from the database.
-		Setting(ctx context.Context, key string) (string, error)
-
-		// Settings returns all available settings from the database.
-		Settings(ctx context.Context) ([]string, error)
-
-		// Slab returns the slab with the given ID or api.ErrSlabNotFound.
-		Slab(ctx context.Context, key object.EncryptionKey) (object.Slab, error)
-
-		// SlabBuffers returns the filenames and associated contract sets of all
-		// slab buffers.
-		SlabBuffers(ctx context.Context) (map[string]string, error)
-
-		// Tip returns the sync height.
-		Tip(ctx context.Context) (types.ChainIndex, error)
-
-		// UnhealthySlabs returns up to 'limit' slabs belonging to the contract
-		// set 'set' with a health smaller than or equal to 'healthCutoff'
-		UnhealthySlabs(ctx context.Context, healthCutoff float64, set string, limit int) ([]api.UnhealthySlab, error)
-
-		// UnspentSiacoinElements returns all wallet outputs in the database.
-		UnspentSiacoinElements(ctx context.Context) ([]types.SiacoinElement, error)
-
-		// UpdateAutopilot updates the autopilot with the provided one or
-		// creates a new one if it doesn't exist yet.
-		UpdateAutopilot(ctx context.Context, ap api.Autopilot) error
-
-		// UpdateBucketPolicy updates the policy of the bucket with the provided
-		// one, fully overwriting the existing policy.
-		UpdateBucketPolicy(ctx context.Context, bucket string, policy api.BucketPolicy) error
 
 		// UpdateHostAllowlistEntries updates the allowlist in the database
 		UpdateHostAllowlistEntries(ctx context.Context, add, remove []types.PublicKey, clear bool) error
