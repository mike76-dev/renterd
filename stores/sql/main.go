package sql

import (
	"context"
	"encoding/hex"
	"encoding/json"
	"errors"
	"fmt"
	"math"
	"math/big"
	"net"
	"strconv"
	"strings"
	"time"
	"unicode/utf8"

	dsql "database/sql"

	rhpv2 "go.sia.tech/core/rhp/v2"
	rhpv3 "go.sia.tech/core/rhp/v3"
	"go.sia.tech/core/types"
	"go.sia.tech/coreutils/chain"
	"go.sia.tech/coreutils/rhp/v4/siamux"
	"go.sia.tech/coreutils/syncer"
	"go.sia.tech/coreutils/wallet"
	"go.sia.tech/renterd/v2/api"
	"go.sia.tech/renterd/v2/internal/rhp/v4"
	"go.sia.tech/renterd/v2/internal/sql"
	"go.sia.tech/renterd/v2/object"
	"lukechampine.com/frand"
)

var (
	ErrNegativeOffset  = errors.New("offset can not be negative")
	ErrSettingNotFound = errors.New("setting not found")
)

// helper types
type (
	HostInfo struct {
		api.HostInfo
		HS   rhpv2.HostSettings
		PT   rhpv3.HostPriceTable
		V2HS rhp.HostSettings
	}

	multipartUpload struct {
		ID       int64
		Key      string
		Bucket   string
		BucketID int64
		EC       object.EncryptionKey
		MimeType string
	}

	multipartUploadPart struct {
		ID         int64
		PartNumber int64
		Etag       string
		Size       int64
	}

	// Tx is an interface that allows for injecting custom methods into helpers
	// to avoid duplicating code.
	Tx interface {
		sql.Tx

		CharLengthExpr() string

		// ScanObjectMetadata scans the object metadata from the given scanner.
		// The columns required to scan the metadata are returned by the
		// SelectObjectMetadataExpr helper method. Additional fields can be
		// selected and scanned by passing them to the method as 'others'.
		ScanObjectMetadata(s Scanner, others ...any) (md api.ObjectMetadata, err error)
		SelectObjectMetadataExpr() string

		UpsertContractSectors(ctx context.Context, contractSectors []ContractSector) error
	}
)

func AbortMultipartUpload(ctx context.Context, tx sql.Tx, bucket, key string, uploadID string) error {
	res, err := tx.Exec(ctx, `
		DELETE
		FROM multipart_uploads
		WHERE object_id = ? AND upload_id = ? AND db_bucket_id = (
			SELECT id
			FROM buckets
			WHERE name = ?
	)`, key, uploadID, bucket)
	if err != nil {
		return fmt.Errorf("failed to delete multipart upload: %w", err)
	} else if n, err := res.RowsAffected(); err != nil {
		return fmt.Errorf("failed to fetch rows affected: %w", err)
	} else if n > 0 {
		return nil
	}

	// find out why the upload wasn't deleted
	var muKey, bucketName string
	err = tx.QueryRow(ctx, "SELECT object_id, b.name FROM multipart_uploads mu INNER JOIN buckets b ON mu.db_bucket_id = b.id WHERE upload_id = ?", uploadID).
		Scan(&muKey, &bucketName)
	if errors.Is(err, dsql.ErrNoRows) {
		return api.ErrMultipartUploadNotFound
	} else if err != nil {
		return fmt.Errorf("failed to fetch multipart upload: %w", err)
	} else if muKey != key {
		return fmt.Errorf("object id mismatch: %v != %v: %w", muKey, key, api.ErrObjectNotFound)
	} else if bucketName != bucket {
		return fmt.Errorf("bucket name mismatch: %v != %v: %w", bucketName, bucket, api.ErrBucketNotFound)
	}
	return errors.New("failed to delete multipart upload for unknown reason")
}

func Accounts(ctx context.Context, tx sql.Tx, owner string) ([]api.Account, error) {
	var whereExpr string
	var args []any
	if owner != "" {
		whereExpr = "WHERE owner = ?"
		args = append(args, owner)
	}
	rows, err := tx.Query(ctx, fmt.Sprintf("SELECT account_id, clean_shutdown, host, balance, drift, requires_sync, owner FROM ephemeral_accounts %s", whereExpr),
		args...)
	if err != nil {
		return nil, fmt.Errorf("failed to fetch accounts: %w", err)
	}
	defer rows.Close()

	var accounts []api.Account
	for rows.Next() {
		a := api.Account{Balance: new(big.Int), Drift: new(big.Int)} // init big.Int
		if err := rows.Scan((*PublicKey)(&a.ID), &a.CleanShutdown, (*PublicKey)(&a.HostKey), (*BigInt)(a.Balance), (*BigInt)(a.Drift), &a.RequiresSync, &a.Owner); err != nil {
			return nil, fmt.Errorf("failed to scan account: %w", err)
		}
		accounts = append(accounts, a)
	}
	return accounts, nil
}

func AncestorContracts(ctx context.Context, tx sql.Tx, fcid types.FileContractID, startHeight uint64) (ancestors []api.ContractMetadata, _ error) {
	rows, err := tx.Query(ctx, `
		WITH RECURSIVE c AS
		(
			SELECT *
			FROM contracts
			WHERE renewed_to = ?
			UNION ALL
			SELECT contracts.*
			FROM c, contracts
			WHERE contracts.renewed_to = c.fcid
		)
		SELECT
			c.fcid, c.host_id, c.host_key, c.v2,
			c.archival_reason, c.proof_height, c.renewed_from, c.renewed_to, c.revision_height, c.revision_number, c.size, c.start_height, c.state, c.usability, c.window_start, c.window_end,
			c.contract_price, c.initial_renter_funds,
			c.delete_spending, c.fund_account_spending, c.sector_roots_spending, c.upload_spending
		FROM contracts AS c
		WHERE start_height >= ? AND archival_reason IS NOT NULL
		ORDER BY start_height DESC
	`, FileContractID(fcid), startHeight)
	if err != nil {
		return nil, fmt.Errorf("failed to fetch ancestor contracts: %w", err)
	}
	defer rows.Close()

	for rows.Next() {
		var r ContractRow
		if err := r.Scan(rows); err != nil {
			return nil, fmt.Errorf("failed to scan ancestor: %w", err)
		}
		ancestors = append(ancestors, r.ContractMetadata())
	}

	return
}

func ArchiveContract(ctx context.Context, tx sql.Tx, fcid types.FileContractID, reason string) error {
	// validate reason
	if reason == "" {
		return fmt.Errorf("archival reason cannot be empty")
	}

	// archive contract
	_, err := tx.Exec(ctx, "UPDATE contracts SET host_id = NULL, archival_reason = ?, usability = ? WHERE fcid = ?", reason, contractUsabilityBad, FileContractID(fcid))
	if err != nil {
		return fmt.Errorf("failed to archive contract: %w", err)
	}

	// delete its sectors
	_, err = tx.Exec(ctx, "DELETE FROM contract_sectors WHERE db_contract_id IN (SELECT id FROM contracts WHERE fcid = ?)", FileContractID(fcid))
	if err != nil {
		return fmt.Errorf("failed to delete contract_sectors: %w", err)
	}

	return nil
}

func AutopilotConfig(ctx context.Context, tx sql.Tx) (cfg api.AutopilotConfig, err error) {
	err = tx.QueryRow(ctx, `
SELECT
	enabled,
	contracts_amount,
	contracts_period,
	contracts_renew_window,
	contracts_download,
	contracts_upload,
	contracts_storage,
	contracts_prune,
	hosts_max_downtime_hours,
	hosts_min_protocol_version,
	hosts_max_consecutive_scan_failures
FROM autopilot_config
WHERE id = ?`, sql.AutopilotID).Scan(
		&cfg.Enabled,
		&cfg.Contracts.Amount,
		&cfg.Contracts.Period,
		&cfg.Contracts.RenewWindow,
		&cfg.Contracts.Download,
		&cfg.Contracts.Upload,
		&cfg.Contracts.Storage,
		&cfg.Contracts.Prune,
		&cfg.Hosts.MaxDowntimeHours,
		&cfg.Hosts.MinProtocolVersion,
		&cfg.Hosts.MaxConsecutiveScanFailures,
	)
	return
}

func Bucket(ctx context.Context, tx sql.Tx, bucket string) (api.Bucket, error) {
	b, err := scanBucket(tx.QueryRow(ctx, "SELECT created_at, name, COALESCE(policy, '{}') FROM buckets WHERE name = ?", bucket))
	if err != nil {
		return api.Bucket{}, fmt.Errorf("failed to fetch bucket: %w", err)
	}
	return b, nil
}

func Buckets(ctx context.Context, tx sql.Tx) ([]api.Bucket, error) {
	rows, err := tx.Query(ctx, "SELECT created_at, name, COALESCE(policy, '{}') FROM buckets")
	if err != nil {
		return nil, fmt.Errorf("failed to fetch buckets: %w", err)
	}
	defer rows.Close()

	var buckets []api.Bucket
	for rows.Next() {
		bucket, err := scanBucket(rows)
		if err != nil {
			return nil, fmt.Errorf("failed to scan bucket: %w", err)
		}
		buckets = append(buckets, bucket)
	}
	return buckets, nil
}

func Contract(ctx context.Context, tx sql.Tx, fcid types.FileContractID) (api.ContractMetadata, error) {
	contracts, err := QueryContracts(ctx, tx, []string{"c.fcid = ?", "c.archival_reason IS NULL"}, []any{FileContractID(fcid)})
	if err != nil {
		return api.ContractMetadata{}, fmt.Errorf("failed to fetch contract: %w", err)
	} else if len(contracts) == 0 {
		return api.ContractMetadata{}, api.ErrContractNotFound
	}
	return contracts[0], nil
}

func ContractRoots(ctx context.Context, tx sql.Tx, fcid types.FileContractID) ([]types.Hash256, error) {
	rows, err := tx.Query(ctx, `
		SELECT s.root
		FROM contract_sectors cs
		INNER JOIN sectors s ON s.id = cs.db_sector_id
		INNER JOIN contracts c ON c.id = cs.db_contract_id
		WHERE c.fcid = ?
	`, FileContractID(fcid))
	if err != nil {
		return nil, fmt.Errorf("failed to fetch contract roots: %w", err)
	}
	defer rows.Close()

	var roots []types.Hash256
	for rows.Next() {
		var root types.Hash256
		if err := rows.Scan((*Hash256)(&root)); err != nil {
			return nil, fmt.Errorf("failed to scan root: %w", err)
		}
		roots = append(roots, root)
	}
	return roots, nil
}

func Contracts(ctx context.Context, tx sql.Tx, opts api.ContractsOpts) ([]api.ContractMetadata, error) {
	var whereExprs []string
	var whereArgs []any
	if opts.FilterMode != "" {
		// validate filter mode
		switch opts.FilterMode {
		case api.ContractFilterModeActive:
			whereExprs = append(whereExprs, "c.archival_reason IS NULL")
		case api.ContractFilterModeArchived:
			whereExprs = append(whereExprs, "c.archival_reason IS NOT NULL")
		case api.ContractFilterModeGood:
			whereExprs = append(whereExprs, "c.archival_reason IS NULL AND c.usability = ?")
			whereArgs = append(whereArgs, contractUsabilityGood)
		case api.ContractFilterModeAll:
		default:
			return nil, fmt.Errorf("invalid filter mode: %v", opts.FilterMode)
		}
	} else {
		// default to active contracts
		whereExprs = append(whereExprs, "c.archival_reason IS NULL")
	}

	return QueryContracts(ctx, tx, whereExprs, whereArgs)
}

func ContractSize(ctx context.Context, tx sql.Tx, id types.FileContractID) (api.ContractSize, error) {
	var contractID, size uint64
	if err := tx.QueryRow(ctx, "SELECT id, size FROM contracts WHERE fcid = ? AND archival_reason IS NULL", FileContractID(id)).
		Scan(&contractID, &size); errors.Is(err, dsql.ErrNoRows) {
		return api.ContractSize{}, api.ErrContractNotFound
	} else if err != nil {
		return api.ContractSize{}, err
	}

	var nSectors uint64
	if err := tx.QueryRow(ctx, "SELECT COUNT(*) FROM contract_sectors WHERE db_contract_id = ?", contractID).
		Scan(&nSectors); err != nil {
		return api.ContractSize{}, err
	}
	sectorsSize := nSectors * rhpv2.SectorSize

	var prunable uint64
	if size > sectorsSize {
		prunable = size - sectorsSize
	}
	return api.ContractSize{
		Size:     size,
		Prunable: prunable,
	}, nil
}

func ContractSizes(ctx context.Context, tx sql.Tx) (map[types.FileContractID]api.ContractSize, error) {
	// the following query consists of two parts:
	// 1. fetch all contracts that have no sectors and consider their size as
	//    prunable
	// 2. fetch all contracts that have sectors and calculate the prunable size
	//    based on the number of sectors
	rows, err := tx.Query(ctx, `
		SELECT c.fcid, c.size, c.size
		FROM contracts c
		WHERE archival_reason IS NULL AND NOT EXISTS (
			SELECT 1
			FROM contract_sectors cs
			WHERE cs.db_contract_id = c.id
		)
		UNION ALL
		SELECT fcid, size, CASE WHEN contract_size > sector_size THEN contract_size - sector_size ELSE 0 END
		FROM (
			SELECT c.fcid, c.size, MAX(c.size) as contract_size, COUNT(*) * ? as sector_size
			FROM contracts c
			INNER JOIN contract_sectors cs ON cs.db_contract_id = c.id
			WHERE archival_reason IS NULL
			GROUP BY c.fcid
		) i
	`, rhpv2.SectorSize)
	if err != nil {
		return nil, fmt.Errorf("failed to fetch contract sizes: %w", err)
	}
	defer rows.Close()

	sizes := make(map[types.FileContractID]api.ContractSize)
	for rows.Next() {
		var fcid types.FileContractID
		var cs api.ContractSize
		if err := rows.Scan((*FileContractID)(&fcid), &cs.Size, &cs.Prunable); err != nil {
			return nil, fmt.Errorf("failed to scan contract size: %w", err)
		}
		sizes[fcid] = cs
	}
	return sizes, nil
}

func CopyObject(ctx context.Context, tx sql.Tx, srcBucket, dstBucket, srcKey, dstKey, mimeType string, metadata api.ObjectUserMetadata) (api.ObjectMetadata, error) {
	// stmt to fetch bucket id
	bucketIDStmt, err := tx.Prepare(ctx, "SELECT id FROM buckets WHERE name = ?")
	if err != nil {
		return api.ObjectMetadata{}, fmt.Errorf("failed to prepare statement to fetch bucket id: %w", err)
	}
	defer bucketIDStmt.Close()

	// fetch source bucket
	var srcBID int64
	err = bucketIDStmt.QueryRow(ctx, srcBucket).Scan(&srcBID)
	if errors.Is(err, dsql.ErrNoRows) {
		return api.ObjectMetadata{}, fmt.Errorf("%w: source bucket", api.ErrBucketNotFound)
	} else if err != nil {
		return api.ObjectMetadata{}, fmt.Errorf("failed to fetch src bucket id: %w", err)
	}

	// fetch src object id
	var srcObjID int64
	err = tx.QueryRow(ctx, "SELECT id FROM objects WHERE db_bucket_id = ? AND object_id = ?", srcBID, srcKey).
		Scan(&srcObjID)
	if errors.Is(err, dsql.ErrNoRows) {
		return api.ObjectMetadata{}, api.ErrObjectNotFound
	} else if err != nil {
		return api.ObjectMetadata{}, fmt.Errorf("failed to fetch object id: %w", err)
	}

	// helper to fetch metadata
	fetchMetadata := func(objID int64) (om api.ObjectMetadata, err error) {
		err = tx.QueryRow(ctx, "SELECT etag, health, created_at, object_id, size, mime_type FROM objects WHERE id = ?", objID).
			Scan(&om.ETag, &om.Health, (*time.Time)(&om.ModTime), &om.Key, &om.Size, &om.MimeType)
		if err != nil {
			return api.ObjectMetadata{}, fmt.Errorf("failed to fetch new object: %w", err)
		}
		return om, nil
	}

	if srcBucket == dstBucket && srcKey == dstKey {
		// No copying is happening. We just update the metadata on the src
		// object.
		if _, err := tx.Exec(ctx, "UPDATE objects SET mime_type = ? WHERE id = ?", mimeType, srcObjID); err != nil {
			return api.ObjectMetadata{}, fmt.Errorf("failed to update mime type: %w", err)
		} else if err := UpdateMetadata(ctx, tx, srcObjID, metadata); err != nil {
			return api.ObjectMetadata{}, fmt.Errorf("failed to update metadata: %w", err)
		}
		return fetchMetadata(srcObjID)
	}

	// fetch destination bucket
	var dstBID int64
	err = bucketIDStmt.QueryRow(ctx, dstBucket).Scan(&dstBID)
	if errors.Is(err, dsql.ErrNoRows) {
		return api.ObjectMetadata{}, fmt.Errorf("%w: destination bucket", api.ErrBucketNotFound)
	} else if err != nil {
		return api.ObjectMetadata{}, fmt.Errorf("failed to fetch dest bucket id: %w", err)
	}

	// copy object
	res, err := tx.Exec(ctx, `INSERT INTO objects (created_at, object_id, db_bucket_id,`+"`key`"+`, size, mime_type, etag)
						SELECT ?, ?, ?, `+"`key`"+`, size, ?, etag
						FROM objects
						WHERE id = ?`, time.Now(), dstKey, dstBID, mimeType, srcObjID)
	if err != nil {
		return api.ObjectMetadata{}, fmt.Errorf("failed to insert object: %w", err)
	}
	dstObjID, err := res.LastInsertId()
	if err != nil {
		return api.ObjectMetadata{}, fmt.Errorf("failed to fetch object id: %w", err)
	}

	// copy slices
	_, err = tx.Exec(ctx, `INSERT INTO slices (created_at, db_object_id, object_index, db_slab_id, offset, length)
				SELECT ?, ?, object_index, db_slab_id, offset, length
				FROM slices
				WHERE db_object_id = ?`, time.Now(), dstObjID, srcObjID)
	if err != nil {
		return api.ObjectMetadata{}, fmt.Errorf("failed to copy slices: %w", err)
	}

	// create metadata
	if err := InsertMetadata(ctx, tx, &dstObjID, nil, metadata); err != nil {
		return api.ObjectMetadata{}, fmt.Errorf("failed to insert metadata: %w", err)
	}

	// fetch copied object
	return fetchMetadata(dstObjID)
}

func DeleteBucket(ctx context.Context, tx sql.Tx, bucket string) error {
	var id int64
	err := tx.QueryRow(ctx, "SELECT id FROM buckets WHERE name = ?", bucket).Scan(&id)
	if errors.Is(err, dsql.ErrNoRows) {
		return api.ErrBucketNotFound
	} else if err != nil {
		return fmt.Errorf("failed to fetch bucket id: %w", err)
	}
	var empty bool
	err = tx.QueryRow(ctx, "SELECT NOT EXISTS(SELECT 1 FROM objects WHERE db_bucket_id = ?)", id).Scan(&empty)
	if err != nil {
		return fmt.Errorf("failed to check if bucket is empty: %w", err)
	} else if !empty {
		return api.ErrBucketNotEmpty
	}
	_, err = tx.Exec(ctx, "DELETE FROM buckets WHERE id = ?", id)
	if err != nil {
		return fmt.Errorf("failed to delete bucket: %w", err)
	}
	return nil
}

func DeleteHostSector(ctx context.Context, tx sql.Tx, hk types.PublicKey, root types.Hash256) (int, error) {
	// fetch sector id
	var sectorID int64
	if err := tx.QueryRow(ctx, "SELECT s.id FROM sectors s WHERE s.root = ?", Hash256(root)).
		Scan(&sectorID); errors.Is(err, dsql.ErrNoRows) {
		return 0, nil
	} else if err != nil {
		return 0, fmt.Errorf("failed to fetch sector id: %w", err)
	}

	// remove potential links between the host's contracts and the sector
	res, err := tx.Exec(ctx, `
		DELETE FROM contract_sectors
		WHERE db_sector_id = ? AND db_contract_id IN (
			SELECT c.id
			FROM contracts c
			WHERE c.host_key = ?
		)
	`, sectorID, PublicKey(hk))
	if err != nil {
		return 0, fmt.Errorf("failed to delete contract sectors: %w", err)
	}
	deletedSectors, err := res.RowsAffected()
	if err != nil {
		return 0, fmt.Errorf("failed to check number of deleted contract sectors: %w", err)
	} else if deletedSectors == 0 {
		return 0, nil // nothing to do
	}

	// invalidate the health of related slabs
	_, err = tx.Exec(ctx, `
		UPDATE slabs
		SET health_valid_until = 0
		WHERE id IN (
			SELECT db_slab_id
			FROM sectors
			WHERE root = ?
		)
	`, Hash256(root))
	if err != nil {
		return 0, fmt.Errorf("failed to invalidate slab health: %w", err)
	}

	// increment host's lost sector count
	_, err = tx.Exec(ctx, `
		UPDATE hosts
		SET lost_sectors = lost_sectors + ?
		WHERE public_key = ?
	`, deletedSectors, PublicKey(hk))
	if err != nil {
		return 0, fmt.Errorf("failed to update lost sectors: %w", err)
	}

	// remove sector from host_sectors
	_, err = tx.Exec(ctx, `
		DELETE FROM host_sectors
		WHERE db_sector_id = ? AND db_host_id IN (
			SELECT h.id
			FROM hosts h
			WHERE h.public_key = ?
		)
	`, sectorID, PublicKey(hk))
	if err != nil {
		return 0, fmt.Errorf("failed to delete host sector: %w", err)
	}

	return int(deletedSectors), nil
}

func DeleteMetadata(ctx context.Context, tx sql.Tx, objID int64) error {
	_, err := tx.Exec(ctx, "DELETE FROM object_user_metadata WHERE db_object_id = ?", objID)
	return err
}

func DeleteSetting(ctx context.Context, tx sql.Tx, key string) error {
	if _, err := tx.Exec(ctx, "DELETE FROM settings WHERE `key` = ?", key); err != nil {
		return fmt.Errorf("failed to delete setting '%s': %w", key, err)
	}
	return nil
}

func FetchUsedContracts(ctx context.Context, tx sql.Tx, fcids []types.FileContractID) (map[types.FileContractID]UsedContract, error) {
	if len(fcids) == 0 {
		return make(map[types.FileContractID]UsedContract), nil
	}

	// build args
	var args []interface{}
	lookup := make(map[FileContractID]struct{}, len(fcids))
	for _, fcid := range fcids {
		args = append(args, FileContractID(fcid))
		lookup[FileContractID(fcid)] = struct{}{}
	}
	args = append(args, args...)

	// build placeholder
	placeholder := strings.Repeat("?, ", len(fcids)-1) + "?"

	// fetch used contracts
	rows, err := tx.Query(ctx, fmt.Sprintf(`
SELECT id, fcid, host_id, renewed_from
FROM contracts
WHERE (fcid IN (%s) OR renewed_from IN (%s)) AND contracts.archival_reason IS NULL`, placeholder, placeholder), args...)
	if err != nil {
		return nil, fmt.Errorf("failed to fetch used contracts: %w", err)
	}
	defer rows.Close()

	// build map of used contracts
	usedContracts := make(map[types.FileContractID]UsedContract, len(fcids))
	for rows.Next() {
		var c UsedContract
		var rf FileContractID
		if err := rows.Scan(&c.ID, &c.FCID, &c.HostID, &rf); err != nil {
			return nil, fmt.Errorf("failed to scan used contract: %w", err)
		}

		// swap the fcid for renewals
		if _, ok := lookup[c.FCID]; !ok {
			c.FCID = rf
		}
		usedContracts[types.FileContractID(c.FCID)] = c
	}
	return usedContracts, nil
}

func HasMigration(ctx context.Context, tx sql.Tx, id string) (applied bool, err error) {
	err = tx.QueryRow(ctx, "SELECT EXISTS (SELECT 1 FROM migrations WHERE id = ?)", id).Scan(&applied)
	return
}

func HostAllowlist(ctx context.Context, tx sql.Tx) ([]types.PublicKey, error) {
	rows, err := tx.Query(ctx, "SELECT entry FROM host_allowlist_entries")
	if err != nil {
		return nil, fmt.Errorf("failed to fetch host allowlist: %w", err)
	}
	defer rows.Close()

	var allowlist []types.PublicKey
	for rows.Next() {
		var pk PublicKey
		if err := rows.Scan(&pk); err != nil {
			return nil, fmt.Errorf("failed to scan public key: %w", err)
		}
		allowlist = append(allowlist, types.PublicKey(pk))
	}
	return allowlist, nil
}

func HostBlocklist(ctx context.Context, tx sql.Tx) ([]string, error) {
	rows, err := tx.Query(ctx, "SELECT entry FROM host_blocklist_entries")
	if err != nil {
		return nil, fmt.Errorf("failed to fetch host blocklist: %w", err)
	}
	defer rows.Close()

	var blocklist []string
	for rows.Next() {
		var entry string
		if err := rows.Scan(&entry); err != nil {
			return nil, fmt.Errorf("failed to scan blocklist entry: %w", err)
		}
		blocklist = append(blocklist, entry)
	}
	return blocklist, nil
}

func Hosts(ctx context.Context, tx sql.Tx, opts api.HostOptions) ([]api.Host, error) {
	if opts.Offset < 0 {
		return nil, ErrNegativeOffset
	}

	var hasAllowlist, hasBlocklist bool
	if err := tx.QueryRow(ctx, "SELECT EXISTS (SELECT 1 FROM host_allowlist_entries)").Scan(&hasAllowlist); err != nil {
		return nil, fmt.Errorf("failed to check for allowlist: %w", err)
	} else if err := tx.QueryRow(ctx, "SELECT EXISTS (SELECT 1 FROM host_blocklist_entries)").Scan(&hasBlocklist); err != nil {
		return nil, fmt.Errorf("failed to check for blocklist: %w", err)
	}

	// validate filterMode
	switch opts.FilterMode {
	case api.HostFilterModeAllowed:
	case api.HostFilterModeBlocked:
	case api.HostFilterModeAll:
	default:
		return nil, fmt.Errorf("invalid filter mode: %v", opts.FilterMode)
	}

	var whereExprs []string
	var args []any

	// filter allowlist/blocklist
	switch opts.FilterMode {
	case api.HostFilterModeAllowed:
		if hasAllowlist {
			whereExprs = append(whereExprs, "EXISTS (SELECT 1 FROM host_allowlist_entry_hosts hbeh WHERE hbeh.db_host_id = h.id)")
		}
		if hasBlocklist {
			whereExprs = append(whereExprs, "NOT EXISTS (SELECT 1 FROM host_blocklist_entry_hosts hbeh WHERE hbeh.db_host_id = h.id)")
		}
	case api.HostFilterModeBlocked:
		if hasAllowlist {
			whereExprs = append(whereExprs, "NOT EXISTS (SELECT 1 FROM host_allowlist_entry_hosts hbeh WHERE hbeh.db_host_id = h.id)")
		}
		if hasBlocklist {
			whereExprs = append(whereExprs, "EXISTS (SELECT 1 FROM host_blocklist_entry_hosts hbeh WHERE hbeh.db_host_id = h.id)")
		}
		if !hasAllowlist && !hasBlocklist {
			// if neither an allowlist nor a blocklist exist, all hosts are
			// allowed which means we return none
			return []api.Host{}, nil
		}
	}

	// filter address
	if opts.AddressContains != "" {
		whereExprs = append(whereExprs, "(h.net_address LIKE ? OR (SELECT EXISTS (SELECT 1 FROM host_addresses ha WHERE ha.db_host_id = h.id AND ha.net_address LIKE ?)))")
		args = append(args, "%"+opts.AddressContains+"%", "%"+opts.AddressContains+"%")
	}

	// filter public key
	if len(opts.KeyIn) > 0 {
		pubKeys := make([]any, len(opts.KeyIn))
		for i, pk := range opts.KeyIn {
			pubKeys[i] = PublicKey(pk)
		}
		placeholders := strings.Repeat("?, ", len(opts.KeyIn)-1) + "?"
		whereExprs = append(whereExprs, fmt.Sprintf("h.public_key IN (%s)", placeholders))
		args = append(args, pubKeys...)
	}

	// filter usability
	if opts.UsabilityMode != api.UsabilityFilterModeAll {
		switch opts.UsabilityMode {
		case api.UsabilityFilterModeUsable:
			whereExprs = append(whereExprs, "EXISTS (SELECT 1 FROM hosts h2 INNER JOIN host_checks hc ON hc.db_host_id = h2.id AND h2.id = h.id WHERE (hc.usability_blocked = 0 AND hc.usability_offline = 0 AND hc.usability_low_score = 0 AND hc.usability_redundant_ip = 0 AND hc.usability_gouging = 0 AND hc.usability_low_max_duration = 0 AND hc.usability_not_accepting_contracts = 0 AND hc.usability_not_announced = 0 AND hc.usability_not_completing_scan = 0))")
		case api.UsabilityFilterModeUnusable:
			whereExprs = append(whereExprs, "EXISTS (SELECT 1 FROM hosts h2 INNER JOIN host_checks hc ON hc.db_host_id = h2.id AND h2.id = h.id WHERE (hc.usability_blocked = 1 OR hc.usability_offline = 1 OR hc.usability_low_score = 1 OR hc.usability_redundant_ip = 1 OR hc.usability_gouging = 1 OR hc.usability_low_max_duration = 1 OR hc.usability_not_accepting_contracts = 1 OR hc.usability_not_announced = 1 OR hc.usability_not_completing_scan = 1))")
		}
	}

	// filter max last scan
	if !opts.MaxLastScan.IsZero() {
		whereExprs = append(whereExprs, "last_scan < ?")
		args = append(args, UnixTimeMS(opts.MaxLastScan))
	}

	// offset + limit
	if opts.Limit == -1 {
		opts.Limit = math.MaxInt64
	}
	offsetLimitStr := fmt.Sprintf("LIMIT %d OFFSET %d", opts.Limit, opts.Offset)

	// fetch stored data for each host
	rows, err := tx.Query(ctx, "SELECT host_key, SUM(size) FROM contracts WHERE archival_reason IS NULL GROUP BY host_key")
	if err != nil {
		return nil, fmt.Errorf("failed to fetch stored data: %w", err)
	}
	defer rows.Close()

	storedDataMap := make(map[types.PublicKey]uint64)
	for rows.Next() {
		var hostKey PublicKey
		var storedData uint64
		if err := rows.Scan(&hostKey, &storedData); err != nil {
			return nil, fmt.Errorf("failed to scan stored data: %w", err)
		}
		storedDataMap[types.PublicKey(hostKey)] = storedData
	}

	// query hosts
	var blockedExprs []string
	if hasAllowlist {
		blockedExprs = append(blockedExprs, "NOT EXISTS (SELECT 1 FROM host_allowlist_entry_hosts hbeh WHERE hbeh.db_host_id = h.id)")
	}
	if hasBlocklist {
		blockedExprs = append(blockedExprs, "EXISTS (SELECT 1 FROM host_blocklist_entry_hosts hbeh WHERE hbeh.db_host_id = h.id)")
	}

	var orderByExpr string
	var blockedExpr string
	if len(blockedExprs) > 0 {
		blockedExpr = strings.Join(blockedExprs, " OR ")
	} else {
		blockedExpr = "FALSE"
	}
	var whereExpr string
	if len(whereExprs) > 0 {
		whereExpr = "WHERE " + strings.Join(whereExprs, " AND ")
	}

	rows, err = tx.Query(ctx, fmt.Sprintf(`
SELECT
	h.id,
	h.created_at,
	h.last_announcement,
	h.public_key,
	h.net_address,

	h.price_table,
	h.price_table_expiry,
	h.settings,
	h.v2_settings,

	h.total_scans,
	h.last_scan,
	h.last_scan_success,
	h.second_to_last_scan_success,
	h.uptime,
	h.downtime,
	h.successful_interactions,
	h.failed_interactions,
	COALESCE(h.lost_sectors, 0),
	h.scanned,

	%s,

	COALESCE(hc.usability_blocked, 0),
	COALESCE(hc.usability_offline, 0),
	COALESCE(hc.usability_low_score, 0),
	COALESCE(hc.usability_redundant_ip, 0),
	COALESCE(hc.usability_gouging, 0),
	COALESCE(hc.usability_low_max_duration, 0),
	COALESCE(hc.usability_not_accepting_contracts, 0),
	COALESCE(hc.usability_not_announced, 0),
	COALESCE(hc.usability_not_completing_scan, 0),

	COALESCE(hc.score_age,0),
	COALESCE(hc.score_collateral,0),
	COALESCE(hc.score_interactions,0),
	COALESCE(hc.score_storage_remaining,0),
	COALESCE(hc.score_uptime,0),
	COALESCE(hc.score_version,0),
	COALESCE(hc.score_prices,0),

	COALESCE(hc.gouging_download_err, ""),
	COALESCE(hc.gouging_gouging_err, ""),
	COALESCE(hc.gouging_prune_err, ""),
	COALESCE(hc.gouging_upload_err, "")
FROM hosts h
LEFT JOIN host_checks hc ON hc.db_host_id = h.id
%s
%s
%s`, blockedExpr, whereExpr, orderByExpr, offsetLimitStr), args...)
	if err != nil {
		return nil, fmt.Errorf("failed to fetch hosts: %w", err)
	}
	defer rows.Close()

	var hosts []api.Host
	var hostIDs []int64
	for rows.Next() {
		var h api.Host
		var hostID int64
		var pte dsql.NullTime
		err := rows.Scan(&hostID, &h.KnownSince, &h.LastAnnouncement, (*PublicKey)(&h.PublicKey),
			&h.NetAddress, (*PriceTable)(&h.PriceTable.HostPriceTable), &pte,
			(*HostSettings)(&h.Settings), (*V2HostSettings)(&h.V2Settings), &h.Interactions.TotalScans, (*UnixTimeMS)(&h.Interactions.LastScan), &h.Interactions.LastScanSuccess,
			&h.Interactions.SecondToLastScanSuccess, (*DurationMS)(&h.Interactions.Uptime), (*DurationMS)(&h.Interactions.Downtime),
			&h.Interactions.SuccessfulInteractions, &h.Interactions.FailedInteractions, &h.Interactions.LostSectors,
			&h.Scanned, &h.Blocked, &h.Checks.UsabilityBreakdown.Blocked, &h.Checks.UsabilityBreakdown.Offline, &h.Checks.UsabilityBreakdown.LowScore, &h.Checks.UsabilityBreakdown.RedundantIP,
			&h.Checks.UsabilityBreakdown.Gouging, &h.Checks.UsabilityBreakdown.LowMaxDuration, &h.Checks.UsabilityBreakdown.NotAcceptingContracts, &h.Checks.UsabilityBreakdown.NotAnnounced, &h.Checks.UsabilityBreakdown.NotCompletingScan,
			&h.Checks.ScoreBreakdown.Age, &h.Checks.ScoreBreakdown.Collateral, &h.Checks.ScoreBreakdown.Interactions, &h.Checks.ScoreBreakdown.StorageRemaining, &h.Checks.ScoreBreakdown.Uptime,
			&h.Checks.ScoreBreakdown.Version, &h.Checks.ScoreBreakdown.Prices, &h.Checks.GougingBreakdown.DownloadErr, &h.Checks.GougingBreakdown.GougingErr,
			&h.Checks.GougingBreakdown.PruneErr, &h.Checks.GougingBreakdown.UploadErr)
		if err != nil {
			return nil, fmt.Errorf("failed to scan host: %w", err)
		}

		h.PriceTable.Expiry = pte.Time
		h.StoredData = storedDataMap[h.PublicKey]
		hosts = append(hosts, h)
		hostIDs = append(hostIDs, hostID)
	}

	// fill in v2 addresses
	err = fillInV2Addresses(ctx, tx, hostIDs, func(i int, addrs []string) {
		hosts[i].V2SiamuxAddresses = addrs

		// NOTE: a v2 host might have been scanned before the v2 height so strictly
		// speaking it is scanned but since it hasn't been scanned since, the
		// settings aren't set so we treat it as not scanned
		if hosts[i].IsV2() && hosts[i].V2Settings == (rhp.HostSettings{}) {
			hosts[i].Scanned = false
		}

		i++
	})
	if err != nil {
		return nil, err
	}
	return hosts, nil
}

func InsertBufferedSlab(ctx context.Context, tx sql.Tx, fileName string, ec object.EncryptionKey, minShards, totalShards uint8) (int64, error) {
	// insert buffered slab
	res, err := tx.Exec(ctx, `INSERT INTO buffered_slabs (created_at, filename) VALUES (?, ?)`,
		time.Now(), fileName)
	if err != nil {
		return 0, fmt.Errorf("failed to insert buffered slab: %w", err)
	}
	bufferedSlabID, err := res.LastInsertId()
	if err != nil {
		return 0, fmt.Errorf("failed to fetch buffered slab id: %w", err)
	}

	_, err = tx.Exec(ctx, `
		INSERT INTO slabs (created_at, db_buffered_slab_id, `+"`key`"+`, min_shards, total_shards)
			VALUES (?, ?, ?, ?, ?)`,
		time.Now(), bufferedSlabID, EncryptionKey(ec), minShards, totalShards)
	if err != nil {
		return 0, fmt.Errorf("failed to insert slab: %w", err)
	}
	return bufferedSlabID, nil
}

func InsertMetadata(ctx context.Context, tx sql.Tx, objID, muID *int64, md api.ObjectUserMetadata) error {
	if len(md) == 0 {
		return nil
	} else if (objID == nil) == (muID == nil) {
		return errors.New("either objID or muID must be set")
	}
	insertMetadataStmt, err := tx.Prepare(ctx, "INSERT INTO object_user_metadata (created_at, db_object_id, db_multipart_upload_id, `key`, value) VALUES (?, ?, ?, ?, ?)")
	if err != nil {
		return fmt.Errorf("failed to prepare statement to insert object metadata: %w", err)
	}
	defer insertMetadataStmt.Close()

	for k, v := range md {
		if _, err := insertMetadataStmt.Exec(ctx, time.Now(), objID, muID, k, v); err != nil {
			return fmt.Errorf("failed to insert object metadata: %w", err)
		}
	}
	return nil
}

func InsertMultipartUpload(ctx context.Context, tx sql.Tx, bucket, key string, ec object.EncryptionKey, mimeType string, metadata api.ObjectUserMetadata) (string, error) {
	// fetch bucket id
	var bucketID int64
	err := tx.QueryRow(ctx, "SELECT id FROM buckets WHERE buckets.name = ?", bucket).
		Scan(&bucketID)
	if errors.Is(err, dsql.ErrNoRows) {
		return "", fmt.Errorf("bucket %v not found: %w", bucket, api.ErrBucketNotFound)
	} else if err != nil {
		return "", fmt.Errorf("failed to fetch bucket id: %w", err)
	}

	// insert multipart upload
	uploadIDEntropy := frand.Entropy256()
	uploadID := hex.EncodeToString(uploadIDEntropy[:])
	var muID int64
	res, err := tx.Exec(ctx, `
		INSERT INTO multipart_uploads (created_at, `+"`key`"+`, upload_id, object_id, db_bucket_id, mime_type)
		VALUES (?, ?, ?, ?, ?, ?)
	`, time.Now(), EncryptionKey(ec), uploadID, key, bucketID, mimeType)
	if err != nil {
		return "", fmt.Errorf("failed to create multipart upload: %w", err)
	} else if muID, err = res.LastInsertId(); err != nil {
		return "", fmt.Errorf("failed to fetch multipart upload id: %w", err)
	}

	// insert metadata
	if err := InsertMetadata(ctx, tx, nil, &muID, metadata); err != nil {
		return "", fmt.Errorf("failed to insert multipart metadata: %w", err)
	}
	return uploadID, nil
}

func InsertObject(ctx context.Context, tx sql.Tx, key string, bucketID, size int64, ec object.EncryptionKey, mimeType, eTag string) (int64, error) {
	res, err := tx.Exec(ctx, `INSERT INTO objects (created_at, object_id, db_bucket_id, `+"`key`"+`, size, mime_type, etag)
						VALUES (?, ?, ?, ?, ?, ?, ?)`,
		time.Now(),
		key,
		bucketID,
		EncryptionKey(ec),
		size,
		mimeType,
		eTag)
	if err != nil {
		return 0, err
	}
	return res.LastInsertId()
}

func LoadSlabBuffers(ctx context.Context, tx sql.Tx) (bufferedSlabs []LoadedSlabBuffer, orphanedBuffers []string, err error) {
	// collect all buffers
	rows, err := tx.Query(ctx, `
			SELECT bs.id, bs.filename, sla.key, sla.min_shards, sla.total_shards
			FROM buffered_slabs bs
			INNER JOIN slabs sla ON sla.db_buffered_slab_id = bs.id
		`)
	if err != nil {
		return nil, nil, err
	}
	defer rows.Close()

	for rows.Next() {
		var bs LoadedSlabBuffer
		if err := rows.Scan(&bs.ID, &bs.Filename, (*EncryptionKey)(&bs.Key), &bs.MinShards, &bs.TotalShards); err != nil {
			return nil, nil, fmt.Errorf("failed to scan buffered slab: %w", err)
		}
		bufferedSlabs = append(bufferedSlabs, bs)
	}

	// fill in sizes
	for i := range bufferedSlabs {
		err = tx.QueryRow(ctx, `
				SELECT COALESCE(MAX(offset+length), 0)
				FROM slabs sla
				INNER JOIN slices sli ON sla.id = sli.db_slab_id
				WHERE sla.db_buffered_slab_id = ?
		`, bufferedSlabs[i].ID).Scan(&bufferedSlabs[i].Size)
		if err != nil {
			return nil, nil, fmt.Errorf("failed to fetch buffered slab size: %w", err)
		}
	}

	// find orphaned buffers and delete them
	rows, err = tx.Query(ctx, `
			SELECT bs.id, bs.filename
			FROM buffered_slabs bs
			LEFT JOIN slabs ON slabs.db_buffered_slab_id = bs.id
			WHERE slabs.id IS NULL
		`)
	if err != nil {
		return nil, nil, fmt.Errorf("failed to fetch orphaned buffers: %w", err)
	}
	var toDelete []int64
	for rows.Next() {
		var id int64
		var filename string
		if err := rows.Scan(&id, &filename); err != nil {
			return nil, nil, fmt.Errorf("failed to scan orphaned buffer: %w", err)
		}
		orphanedBuffers = append(orphanedBuffers, filename)
		toDelete = append(toDelete, id)
	}
	for _, id := range toDelete {
		if _, err := tx.Exec(ctx, "DELETE FROM buffered_slabs WHERE id = ?", id); err != nil {
			return nil, nil, fmt.Errorf("failed to delete orphaned buffer: %w", err)
		}
	}
	return bufferedSlabs, orphanedBuffers, nil
}

func UpdateMetadata(ctx context.Context, tx sql.Tx, objID int64, md api.ObjectUserMetadata) error {
	if err := DeleteMetadata(ctx, tx, objID); err != nil {
		return err
	} else if err := InsertMetadata(ctx, tx, &objID, nil, md); err != nil {
		return err
	}
	return nil
}

func PrepareSlabHealth(ctx context.Context, tx sql.Tx, limit int64, now time.Time) error {
	_, err := tx.Exec(ctx, "DROP TABLE IF EXISTS slabs_health")
	if err != nil {
		return fmt.Errorf("failed to drop temporary table: %w", err)
	}

	_, err = tx.Exec(ctx, `
CREATE TEMPORARY TABLE slabs_health AS
	SELECT
		id,
		CASE WHEN no_redundancy THEN CASE WHEN unique_hosts < min_shards THEN -1 ELSE 1 END ELSE (unique_hosts - min_shards) / (total_shards - min_shards) END as health
	FROM (
		SELECT
			slabs.id as id,
			CAST(COUNT(DISTINCT(c.host_key)) AS FLOAT) as unique_hosts,
			CAST(slabs.min_shards AS FLOAT) as min_shards,
			CAST(slabs.total_shards AS FLOAT) as total_shards,
			slabs.min_shards = slabs.total_shards as no_redundancy
		FROM slabs
		INNER JOIN sectors s ON s.db_slab_id = slabs.id
		LEFT JOIN contract_sectors se ON s.id = se.db_sector_id
		LEFT JOIN contracts c ON se.db_contract_id = c.id AND c.usability = ?
		WHERE slabs.health_valid_until <= ?
		GROUP BY slabs.id
		LIMIT ?
	) as t`, contractUsabilityGood, now.Unix(), limit)
	if err != nil {
		return fmt.Errorf("failed to create temporary table: %w", err)
	}
	if _, err := tx.Exec(ctx, "CREATE INDEX slabs_health_id ON slabs_health (id)"); err != nil {
		return fmt.Errorf("failed to create index on temporary table: %w", err)
	}
	return err
}

func whereObjectMarker(marker, sortBy, sortDir string, queryMarker func(dst any, marker, col string) error) (whereExprs []string, whereArgs []any, _ error) {
	if marker == "" {
		return nil, nil, nil
	} else if sortBy == "" || sortDir == "" {
		return nil, nil, fmt.Errorf("sortBy and sortDir must be set")
	}

	desc := strings.ToLower(sortDir) == api.SortDirDesc
	switch strings.ToLower(sortBy) {
	case api.ObjectSortByName:
		if desc {
			whereExprs = append(whereExprs, "o.object_id < ?")
		} else {
			whereExprs = append(whereExprs, "o.object_id > ?")
		}
		whereArgs = append(whereArgs, marker)
	case api.ObjectSortByHealth:
		var markerHealth float64
		if err := queryMarker(&markerHealth, marker, "health"); err != nil {
			return nil, nil, fmt.Errorf("failed to fetch health marker: %w", err)
		} else if desc {
			whereExprs = append(whereExprs, "((o.health <= ? AND o.object_id >?) OR o.health < ?)")
			whereArgs = append(whereArgs, markerHealth, marker, markerHealth)
		} else {
			whereExprs = append(whereExprs, "(o.health > ? OR (o.health >= ? AND object_id > ?))")
			whereArgs = append(whereArgs, markerHealth, markerHealth, marker)
		}
	case api.ObjectSortBySize:
		var markerSize int64
		if err := queryMarker(&markerSize, marker, "size"); err != nil {
			return nil, nil, fmt.Errorf("failed to fetch health marker: %w", err)
		} else if desc {
			whereExprs = append(whereExprs, "((o.size <= ? AND o.object_id >?) OR o.size < ?)")
			whereArgs = append(whereArgs, markerSize, marker, markerSize)
		} else {
			whereExprs = append(whereExprs, "(o.size > ? OR (o.size >= ? AND object_id > ?))")
			whereArgs = append(whereArgs, markerSize, markerSize, marker)
		}
	default:
		return nil, nil, fmt.Errorf("invalid marker: %v", marker)
	}
	return whereExprs, whereArgs, nil
}

func orderByObject(sortBy, sortDir string) (orderByExprs []string, _ error) {
	if sortBy == "" || sortDir == "" {
		return nil, fmt.Errorf("sortBy and sortDir must be set")
	}

	dir2SQL := map[string]string{
		api.SortDirAsc:  "ASC",
		api.SortDirDesc: "DESC",
	}
	if _, ok := dir2SQL[strings.ToLower(sortDir)]; !ok {
		return nil, fmt.Errorf("invalid sortDir: %v", sortDir)
	}
	switch strings.ToLower(sortBy) {
	case "", api.ObjectSortByName:
		orderByExprs = append(orderByExprs, "o.object_id "+dir2SQL[strings.ToLower(sortDir)])
	case api.ObjectSortByHealth:
		orderByExprs = append(orderByExprs, "o.health "+dir2SQL[strings.ToLower(sortDir)])
	case api.ObjectSortBySize:
		orderByExprs = append(orderByExprs, "o.size "+dir2SQL[strings.ToLower(sortDir)])
	default:
		return nil, fmt.Errorf("invalid sortBy: %v", sortBy)
	}

	// always sort by object_id as well if we aren't explicitly
	if sortBy != api.ObjectSortByName {
		orderByExprs = append(orderByExprs, "o.object_id ASC")
	}
	return orderByExprs, nil
}

func MultipartUpload(ctx context.Context, tx sql.Tx, uploadID string) (api.MultipartUpload, error) {
	resp, err := scanMultipartUpload(tx.QueryRow(ctx, "SELECT b.name, mu.key, mu.object_id, mu.upload_id, mu.created_at FROM multipart_uploads mu INNER JOIN buckets b ON b.id = mu.db_bucket_id WHERE mu.upload_id = ?", uploadID))
	if err != nil {
		return api.MultipartUpload{}, fmt.Errorf("failed to fetch multipart upload: %w", err)
	}
	return resp, nil
}

func MultipartUploadParts(ctx context.Context, tx sql.Tx, bucket, key, uploadID string, marker int, limit int64) (api.MultipartListPartsResponse, error) {
	limitExpr := ""
	limitUsed := limit > 0
	if limitUsed {
		limitExpr = fmt.Sprintf("LIMIT %d", limit+1)
	}

	rows, err := tx.Query(ctx, fmt.Sprintf(`
		SELECT mp.part_number, mp.created_at, mp.etag, mp.size
		FROM multipart_parts mp
		INNER JOIN multipart_uploads mus ON mus.id = mp.db_multipart_upload_id
		INNER JOIN buckets b ON b.id = mus.db_bucket_id
		WHERE mus.object_id = ? AND b.name = ? AND mus.upload_id = ? AND part_number > ?
		ORDER BY part_number ASC
		%s
	`, limitExpr), key, bucket, uploadID, marker)
	if err != nil {
		return api.MultipartListPartsResponse{}, fmt.Errorf("failed to fetch multipart parts: %w", err)
	}
	defer rows.Close()

	var parts []api.MultipartListPartItem
	for rows.Next() {
		var part api.MultipartListPartItem
		if err := rows.Scan(&part.PartNumber, (*time.Time)(&part.LastModified), &part.ETag, &part.Size); err != nil {
			return api.MultipartListPartsResponse{}, fmt.Errorf("failed to scan part: %w", err)
		}
		parts = append(parts, part)
	}

	// check if there are more parts beyond 'limit'.
	var hasMore bool
	var nextMarker int
	if limitUsed && len(parts) > int(limit) {
		hasMore = true
		parts = parts[:len(parts)-1]
		nextMarker = parts[len(parts)-1].PartNumber
	}

	return api.MultipartListPartsResponse{
		HasMore:    hasMore,
		NextMarker: nextMarker,
		Parts:      parts,
	}, nil
}

func MultipartUploads(ctx context.Context, tx sql.Tx, bucket, prefix, keyMarker, uploadIDMarker string, limit int) (api.MultipartListUploadsResponse, error) {
	// both markers must be used together
	if (keyMarker == "" && uploadIDMarker != "") || (keyMarker != "" && uploadIDMarker == "") {
		return api.MultipartListUploadsResponse{}, errors.New("both keyMarker and uploadIDMarker must be set or neither")
	}

	// prepare 'limit' expression
	limitExpr := ""
	limitUsed := limit > 0
	if limitUsed {
		limitExpr = fmt.Sprintf("LIMIT %d", limit+1)
	}

	// prepare 'where' expression
	var whereExprs []string
	var args []any
	if keyMarker != "" {
		whereExprs = append(whereExprs, "object_id > ? OR (object_id = ? AND upload_id > ?)")
		args = append(args, keyMarker, keyMarker, uploadIDMarker)
	}
	if prefix != "" {
		whereExprs = append(whereExprs, "SUBSTR(object_id, 1, ?) = ?")
		args = append(args, utf8.RuneCountInString(prefix), prefix)
	}
	if bucket != "" {
		whereExprs = append(whereExprs, "b.name = ?")
		args = append(args, bucket)
	}
	whereExpr := ""
	if len(whereExprs) > 0 {
		whereExpr = "WHERE " + strings.Join(whereExprs, " AND ")
	}

	// fetch multipart uploads
	var uploads []api.MultipartUpload
	rows, err := tx.Query(ctx, fmt.Sprintf("SELECT b.name, mu.key, mu.object_id, mu.upload_id, mu.created_at FROM multipart_uploads mu INNER JOIN buckets b ON b.id = mu.db_bucket_id %s ORDER BY object_id ASC, upload_id ASC %s",
		whereExpr, limitExpr), args...)
	if err != nil {
		return api.MultipartListUploadsResponse{}, fmt.Errorf("failed to fetch multipart uploads: %w", err)
	}
	defer rows.Close()
	for rows.Next() {
		upload, err := scanMultipartUpload(rows)
		if err != nil {
			return api.MultipartListUploadsResponse{}, fmt.Errorf("failed to scan multipart upload: %w", err)
		}
		uploads = append(uploads, upload)
	}

	// check if there are more uploads beyond 'limit'.
	var hasMore bool
	var nextPathMarker, nextUploadIDMarker string
	if limitUsed && len(uploads) > int(limit) {
		hasMore = true
		uploads = uploads[:len(uploads)-1]
		nextPathMarker = uploads[len(uploads)-1].Key
		nextUploadIDMarker = uploads[len(uploads)-1].UploadID
	}

	return api.MultipartListUploadsResponse{
		HasMore:            hasMore,
		NextPathMarker:     nextPathMarker,
		NextUploadIDMarker: nextUploadIDMarker,
		Uploads:            uploads,
	}, nil
}

func MultipartUploadForCompletion(ctx context.Context, tx sql.Tx, bucket, key, uploadID string, parts []api.MultipartCompletedPart) (multipartUpload, []multipartUploadPart, int64, string, error) {
	// fetch upload
	var ec []byte
	var mpu multipartUpload
	err := tx.QueryRow(ctx, `
		SELECT mu.id, mu.object_id, mu.mime_type, mu.key, b.name, b.id
		FROM multipart_uploads mu INNER JOIN buckets b ON b.id = mu.db_bucket_id
		WHERE mu.upload_id = ?`, uploadID).
		Scan(&mpu.ID, &mpu.Key, &mpu.MimeType, &ec, &mpu.Bucket, &mpu.BucketID)
	if err != nil {
		return multipartUpload{}, nil, 0, "", fmt.Errorf("failed to fetch upload: %w", err)
	} else if mpu.Key != key {
		return multipartUpload{}, nil, 0, "", fmt.Errorf("object id mismatch: %v != %v: %w", mpu.Key, key, api.ErrObjectNotFound)
	} else if mpu.Bucket != bucket {
		return multipartUpload{}, nil, 0, "", fmt.Errorf("bucket name mismatch: %v != %v: %w", mpu.Bucket, bucket, api.ErrBucketNotFound)
	} else if err := mpu.EC.UnmarshalBinary(ec); err != nil {
		return multipartUpload{}, nil, 0, "", fmt.Errorf("failed to unmarshal encryption key: %w", err)
	}

	// find relevant parts
	rows, err := tx.Query(ctx, "SELECT id, part_number, etag, size FROM multipart_parts WHERE db_multipart_upload_id = ? ORDER BY part_number ASC", mpu.ID)
	if err != nil {
		return multipartUpload{}, nil, 0, "", fmt.Errorf("failed to fetch parts: %w", err)
	}
	defer rows.Close()

	var storedParts []multipartUploadPart
	for rows.Next() {
		var p multipartUploadPart
		if err := rows.Scan(&p.ID, &p.PartNumber, &p.Etag, &p.Size); err != nil {
			return multipartUpload{}, nil, 0, "", fmt.Errorf("failed to scan part: %w", err)
		}
		storedParts = append(storedParts, p)
	}

	var neededParts []multipartUploadPart
	var size int64
	h := types.NewHasher()
	j := 0
	for _, part := range storedParts {
		for {
			if j >= len(storedParts) {
				// ran out of parts in the database
				return multipartUpload{}, nil, 0, "", api.ErrPartNotFound
			} else if storedParts[j].PartNumber > part.PartNumber {
				// missing part
				return multipartUpload{}, nil, 0, "", api.ErrPartNotFound
			} else if storedParts[j].PartNumber == part.PartNumber && storedParts[j].Etag == strings.Trim(part.Etag, "\"") {
				// found a match
				neededParts = append(neededParts, storedParts[j])
				size += storedParts[j].Size
				j++

				// update hasher
				if _, err = h.E.Write([]byte(part.Etag)); err != nil {
					return multipartUpload{}, nil, 0, "", fmt.Errorf("failed to hash etag: %w", err)
				}
				break
			} else {
				// try next
				j++
			}
		}
	}

	// compute ETag.
	sum := h.Sum()
	eTag := hex.EncodeToString(sum[:])
	return mpu, neededParts, size, eTag, nil
}

func NormalizePeer(peer string) (string, error) {
	host, _, err := net.SplitHostPort(peer)
	if err != nil {
		host = peer
	}
	if strings.IndexByte(host, '/') != -1 {
		_, subnet, err := net.ParseCIDR(host)
		if err != nil {
			return "", fmt.Errorf("failed to parse CIDR: %w", err)
		}
		return subnet.String(), nil
	}

	ip := net.ParseIP(host)
	if ip == nil {
		return "", errors.New("invalid IP address")
	}

	var maskLen int
	if ip.To4() != nil {
		maskLen = 32
	} else {
		maskLen = 128
	}

	_, normalized, err := net.ParseCIDR(fmt.Sprintf("%s/%d", ip.String(), maskLen))
	if err != nil {
		panic("failed to parse CIDR")
	}
	return normalized.String(), nil
}

func Objects(ctx context.Context, tx Tx, bucket, prefix, substring, delim, sortBy, sortDir, marker string, limit int, slabEncryptionKey object.EncryptionKey) (resp api.ObjectsResponse, err error) {
	switch delim {
	case "":
		resp, err = listObjectsNoDelim(ctx, tx, bucket, prefix, substring, sortBy, sortDir, marker, limit, slabEncryptionKey)
	case "/":
		resp, err = listObjectsSlashDelim(ctx, tx, bucket, prefix, sortBy, sortDir, marker, limit, slabEncryptionKey)
	default:
		err = fmt.Errorf("unsupported delimiter: '%s'", delim)
	}
	return
}

func ObjectMetadata(ctx context.Context, tx Tx, bucket, key string) (api.Object, error) {
	// fetch object id
	var objID int64
	if err := tx.QueryRow(ctx, `
		SELECT o.id
		FROM objects o
		INNER JOIN buckets b ON b.id = o.db_bucket_id
		WHERE o.object_id = ? AND b.name = ?
	`, key, bucket).Scan(&objID); errors.Is(err, dsql.ErrNoRows) {
		return api.Object{}, api.ErrObjectNotFound
	} else if err != nil {
		return api.Object{}, fmt.Errorf("failed to fetch object id: %w", err)
	}

	// fetch metadata
	om, err := tx.ScanObjectMetadata(tx.QueryRow(ctx, fmt.Sprintf(`
		SELECT %s
		FROM objects o
		INNER JOIN buckets b ON b.id = o.db_bucket_id
		WHERE o.id = ?
	`, tx.SelectObjectMetadataExpr()), objID))
	if err != nil {
		return api.Object{}, fmt.Errorf("failed to fetch object metadata: %w", err)
	}

	// fetch user metadata
	rows, err := tx.Query(ctx, `
		SELECT oum.key, oum.value
		FROM object_user_metadata oum
		WHERE oum.db_object_id = ?
		ORDER BY oum.id ASC
	`, objID)
	if err != nil {
		return api.Object{}, fmt.Errorf("failed to fetch user metadata: %w", err)
	}
	defer rows.Close()

	// build object
	metadata := make(api.ObjectUserMetadata)
	for rows.Next() {
		var key, value string
		if err := rows.Scan(&key, &value); err != nil {
			return api.Object{}, fmt.Errorf("failed to scan user metadata: %w", err)
		}
		metadata[key] = value
	}

	return api.Object{
		Metadata:       metadata,
		ObjectMetadata: om,
		Object:         nil, // only return metadata
	}, nil
}

func ObjectsStats(ctx context.Context, tx sql.Tx, opts api.ObjectsStatsOpts) (api.ObjectsStatsResponse, error) {
	var args []any
	var bucketExpr string
	var bucketID int64
	if opts.Bucket != "" {
		err := tx.QueryRow(ctx, "SELECT id FROM buckets WHERE name = ?", opts.Bucket).
			Scan(&bucketID)
		if errors.Is(err, dsql.ErrNoRows) {
			return api.ObjectsStatsResponse{}, api.ErrBucketNotFound
		} else if err != nil {
			return api.ObjectsStatsResponse{}, fmt.Errorf("failed to fetch bucket id: %w", err)
		}
		bucketExpr = "WHERE db_bucket_id = ?"
		args = append(args, bucketID)
	}

	// objects stats
	var numObjects, totalObjectsSize uint64
	var minHealth float64
	err := tx.QueryRow(ctx, "SELECT COUNT(*), COALESCE(MIN(health), 1), COALESCE(SUM(size), 0) FROM objects "+bucketExpr, args...).
		Scan(&numObjects, &minHealth, &totalObjectsSize)
	if err != nil {
		return api.ObjectsStatsResponse{}, fmt.Errorf("failed to fetch objects stats: %w", err)
	}

	// multipart upload stats
	var unfinishedObjects uint64
	err = tx.QueryRow(ctx, "SELECT COUNT(*) FROM multipart_uploads "+bucketExpr, args...).
		Scan(&unfinishedObjects)
	if err != nil {
		return api.ObjectsStatsResponse{}, fmt.Errorf("failed to fetch multipart upload stats: %w", err)
	}

	// multipart upload part stats
	var totalUnfinishedObjectsSize uint64
	err = tx.QueryRow(ctx, "SELECT COALESCE(SUM(size), 0) FROM multipart_parts mp INNER JOIN multipart_uploads mu ON mp.db_multipart_upload_id = mu.id "+bucketExpr, args...).
		Scan(&totalUnfinishedObjectsSize)
	if err != nil {
		return api.ObjectsStatsResponse{}, fmt.Errorf("failed to fetch multipart upload part stats: %w", err)
	}

	// total sectors
	var whereExpr string
	var whereArgs []any
	if opts.Bucket != "" {
		whereExpr = `
			AND EXISTS (
				SELECT 1 FROM slices sli
				INNER JOIN objects o ON o.id = sli.db_object_id AND o.db_bucket_id = ?
				WHERE sli.db_slab_id = sla.id
			)
		`
		whereArgs = append(whereArgs, bucketID)
	}
	var totalSectors uint64
	err = tx.QueryRow(ctx, "SELECT COALESCE(SUM(total_shards), 0) FROM slabs sla WHERE db_buffered_slab_id IS NULL "+whereExpr, whereArgs...).
		Scan(&totalSectors)
	if err != nil {
		return api.ObjectsStatsResponse{}, fmt.Errorf("failed to fetch total sector stats: %w", err)
	}

	var totalUploaded uint64
	err = tx.QueryRow(ctx, "SELECT COALESCE(SUM(size), 0) FROM contracts WHERE archival_reason IS NULL").
		Scan(&totalUploaded)
	if err != nil {
		return api.ObjectsStatsResponse{}, fmt.Errorf("failed to fetch contract stats: %w", err)
	}

	return api.ObjectsStatsResponse{
		MinHealth:                  minHealth,
		NumObjects:                 numObjects,
		NumUnfinishedObjects:       unfinishedObjects,
		TotalUnfinishedObjectsSize: totalUnfinishedObjectsSize,
		TotalObjectsSize:           totalObjectsSize,
		TotalSectorsSize:           totalSectors * rhpv2.SectorSize,
		TotalUploadedSize:          totalUploaded,
	}, nil
}

func PeerBanned(ctx context.Context, tx sql.Tx, addr string) (bool, error) {
	// normalize the address to a CIDR
	netCIDR, err := NormalizePeer(addr)
	if err != nil {
		return false, err
	}

	// parse the subnet
	_, subnet, err := net.ParseCIDR(netCIDR)
	if err != nil {
		return false, err
	}

	// check all subnets from the given subnet to the max subnet length
	var maxMaskLen int
	if subnet.IP.To4() != nil {
		maxMaskLen = 32
	} else {
		maxMaskLen = 128
	}

	checkSubnets := make([]any, 0, maxMaskLen)
	for i := maxMaskLen; i > 0; i-- {
		_, subnet, err := net.ParseCIDR(subnet.IP.String() + "/" + strconv.Itoa(i))
		if err != nil {
			return false, err
		}
		checkSubnets = append(checkSubnets, subnet.String())
	}

	var expiration time.Time
	err = tx.QueryRow(ctx, fmt.Sprintf(`SELECT expiration FROM syncer_bans WHERE net_cidr IN (%s) ORDER BY expiration DESC LIMIT 1`, strings.Repeat("?, ", len(checkSubnets)-1)+"?"), checkSubnets...).
		Scan((*UnixTimeMS)(&expiration))
	if errors.Is(err, dsql.ErrNoRows) {
		return false, nil
	} else if err != nil {
		return false, err
	}

	return time.Now().Before(expiration), nil
}

func PeerInfo(ctx context.Context, tx sql.Tx, addr string) (syncer.PeerInfo, error) {
	var peer syncer.PeerInfo
	err := tx.QueryRow(ctx, "SELECT address, first_seen, last_connect, synced_blocks, sync_duration FROM syncer_peers WHERE address = ?", addr).
		Scan(&peer.Address, (*UnixTimeMS)(&peer.FirstSeen), (*UnixTimeMS)(&peer.LastConnect), (*Unsigned64)(&peer.SyncedBlocks), &peer.SyncDuration)
	if errors.Is(err, dsql.ErrNoRows) {
		return syncer.PeerInfo{}, syncer.ErrPeerNotFound
	} else if err != nil {
		return syncer.PeerInfo{}, fmt.Errorf("failed to fetch peer: %w", err)
	}
	return peer, nil
}

func Peers(ctx context.Context, tx sql.Tx) ([]syncer.PeerInfo, error) {
	rows, err := tx.Query(ctx, "SELECT address, first_seen, last_connect, synced_blocks, sync_duration FROM syncer_peers")
	if err != nil {
		return nil, fmt.Errorf("failed to fetch peers: %w", err)
	}
	defer rows.Close()

	var peers []syncer.PeerInfo
	for rows.Next() {
		var peer syncer.PeerInfo
		if err := rows.Scan(&peer.Address, (*UnixTimeMS)(&peer.FirstSeen), (*UnixTimeMS)(&peer.LastConnect), (*Unsigned64)(&peer.SyncedBlocks), &peer.SyncDuration); err != nil {
			return nil, fmt.Errorf("failed to scan peer: %w", err)
		}
		peers = append(peers, peer)
	}
	return peers, nil
}

func PruneSlabs(ctx context.Context, tx sql.Tx, limit int64) (int64, error) {
	res, err := tx.Exec(ctx, `
	DELETE FROM slabs
	WHERE id IN (
		SELECT id FROM (
			SELECT s.id
			FROM slabs s
			LEFT JOIN slices sl ON sl.db_slab_id = s.id
			WHERE s.db_buffered_slab_id IS NULL AND sl.db_slab_id IS NULL
			LIMIT ?
		) AS limited
	)`, limit)
	if err != nil {
		return 0, err
	}
	return res.RowsAffected()
}

func RecordHostScans(ctx context.Context, tx sql.Tx, scans []api.HostScan) error {
	if len(scans) == 0 {
		return nil
	}
	// NOTE: The order of the assignments in the UPDATE statement is important
	// for MySQL compatibility. e.g. second_to_last_scan_success must be set
	// before last_scan_success.
	stmt, err := tx.Prepare(ctx, `
		UPDATE hosts SET
		scanned = scanned OR ?,
		total_scans = total_scans + 1,
		second_to_last_scan_success = last_scan_success,
		last_scan_success = ?,
		recent_downtime = CASE WHEN ? AND last_scan > 0 AND last_scan < ? THEN recent_downtime + ? - last_scan ELSE CASE WHEN ? THEN 0 ELSE recent_downtime END END,
		recent_scan_failures = CASE WHEN ? THEN 0 ELSE recent_scan_failures + 1 END,
		downtime = CASE WHEN ? AND last_scan > 0 AND last_scan < ? THEN downtime + ? - last_scan ELSE downtime END,
		uptime = CASE WHEN ? AND last_scan > 0 AND last_scan < ? THEN uptime + ? - last_scan ELSE uptime END,
		last_scan = ?,
		settings = CASE WHEN ? THEN ? ELSE settings END,
		v2_settings = CASE WHEN ? THEN ? ELSE v2_settings END,
		price_table = CASE WHEN ? THEN ? ELSE price_table END,
		price_table_expiry = CASE WHEN ? THEN ? ELSE price_table_expiry END,
		successful_interactions = CASE WHEN ? THEN successful_interactions + 1 ELSE successful_interactions END,
		failed_interactions = CASE WHEN ? THEN failed_interactions + 1 ELSE failed_interactions END
		WHERE public_key = ?
	`)
	if err != nil {
		return fmt.Errorf("failed to prepare statement to update host with scan: %w", err)
	}
	defer stmt.Close()

	now := time.Now()
	for _, scan := range scans {
		scanTime := scan.Timestamp.UnixMilli()
		_, err = stmt.Exec(ctx,
			scan.Success,                                    // scanned
			scan.Success,                                    // last_scan_success
			!scan.Success, scanTime, scanTime, scan.Success, // recent_downtime
			scan.Success,                      // recent_scan_failures
			!scan.Success, scanTime, scanTime, // downtime
			scan.Success, scanTime, scanTime, // uptime
			scanTime,                                  // last_scan
			scan.Success, HostSettings(scan.Settings), // settings
			scan.Success, V2HostSettings(scan.V2Settings), // settings
			scan.Success, PriceTable(scan.PriceTable), // price_table
			scan.Success, now, // price_table_expiry
			scan.Success,  // successful_interactions
			!scan.Success, // failed_interactions
			PublicKey(scan.HostKey),
		)
		if err != nil {
			return fmt.Errorf("failed to update host with scan: %w", err)
		}
	}
	return nil
}

func RemoveOfflineHosts(ctx context.Context, tx sql.Tx, minRecentFailures uint64, maxDownTime time.Duration) (int64, error) {
	// fetch contracts belonging to offline hosts
	rows, err := tx.Query(ctx, `
SELECT fcid
FROM contracts c
INNER JOIN hosts h ON h.public_key = c.host_key
WHERE h.recent_downtime >= ? AND h.recent_scan_failures >= ?`, DurationMS(maxDownTime), minRecentFailures)
	if err != nil {
		return 0, fmt.Errorf("failed to fetch contracts: %w", err)
	}
	defer rows.Close()

	var fcids []types.FileContractID
	for rows.Next() {
		var fcid FileContractID
		if err := rows.Scan(&fcid); err != nil {
			return 0, fmt.Errorf("failed to scan contract: %w", err)
		}
		fcids = append(fcids, types.FileContractID(fcid))
	}

	// archive those contracts
	for _, fcid := range fcids {
		if err := ArchiveContract(ctx, tx, fcid, api.ContractArchivalReasonHostPruned); err != nil {
			return 0, fmt.Errorf("failed to archive contract %v: %w", fcid, err)
		}
	}

	// delete hosts
	res, err := tx.Exec(ctx, `DELETE FROM hosts WHERE recent_downtime >= ? AND recent_scan_failures >= ?`, DurationMS(maxDownTime), minRecentFailures)
	if err != nil {
		return 0, fmt.Errorf("failed to delete hosts: %w", err)
	}
	return res.RowsAffected()
}

func QueryContracts(ctx context.Context, tx sql.Tx, whereExprs []string, whereArgs []any) ([]api.ContractMetadata, error) {
	var whereExpr string
	if len(whereExprs) > 0 {
		whereExpr = "WHERE " + strings.Join(whereExprs, " AND ")
	}

	rows, err := tx.Query(ctx, fmt.Sprintf(`
SELECT
	c.fcid, c.host_id, c.host_key, c.v2,
	c.archival_reason, c.proof_height, c.renewed_from, c.renewed_to, c.revision_height, c.revision_number, c.size, c.start_height, c.state, c.usability, c.window_start, c.window_end,
	c.contract_price, c.initial_renter_funds,
	c.delete_spending, c.fund_account_spending, c.sector_roots_spending, c.upload_spending
FROM contracts AS c
%s
ORDER BY c.id ASC`, whereExpr), whereArgs...)
	if err != nil {
		return nil, err
	}
	defer rows.Close()

	var scannedRows []ContractRow
	for rows.Next() {
		var r ContractRow
		if err := r.Scan(rows); err != nil {
			return nil, fmt.Errorf("failed to scan row: %w", err)
		}
		scannedRows = append(scannedRows, r)
	}

	if len(scannedRows) == 0 {
		return nil, nil
	}

	// merge 'Host', 'Name' and 'Contract' into dbContracts
	var contracts []api.ContractMetadata
	current, scannedRows := scannedRows[0].ContractMetadata(), scannedRows[1:]
	for {
		if len(scannedRows) == 0 {
			contracts = append(contracts, current)
			break
		} else if current.ID != types.FileContractID(scannedRows[0].FCID) {
			contracts = append(contracts, current)
		}
		current, scannedRows = scannedRows[0].ContractMetadata(), scannedRows[1:]
	}
	return contracts, nil
}

func RenewedContract(ctx context.Context, tx sql.Tx, renewedFrom types.FileContractID) (api.ContractMetadata, error) {
	contracts, err := QueryContracts(ctx, tx, []string{"c.renewed_from = ?"}, []any{FileContractID(renewedFrom)})
	if err != nil {
		return api.ContractMetadata{}, fmt.Errorf("failed to query renewed contract: %w", err)
	} else if len(contracts) == 0 {
		return api.ContractMetadata{}, api.ErrContractNotFound
	}
	return contracts[0], nil
}

func ResetChainState(ctx context.Context, tx sql.Tx) error {
	if _, err := tx.Exec(ctx, "DELETE FROM consensus_infos"); err != nil {
		return err
	} else if _, err := tx.Exec(ctx, "DELETE FROM wallet_events"); err != nil {
		return err
	} else if _, err := tx.Exec(ctx, "DELETE FROM wallet_outputs"); err != nil {
		return err
	} else if _, err := tx.Exec(ctx, "DELETE FROM contract_elements"); err != nil {
		return err
	}
	return nil
}

func ResetLostSectors(ctx context.Context, tx sql.Tx, hk types.PublicKey) error {
	_, err := tx.Exec(ctx, "UPDATE hosts SET lost_sectors = 0 WHERE public_key = ?", PublicKey(hk))
	if err != nil {
		return fmt.Errorf("failed to reset lost sectors for host %v: %w", hk, err)
	}
	return nil
}

func Setting(ctx context.Context, tx sql.Tx, key string) (string, error) {
	var value string
	err := tx.QueryRow(ctx, "SELECT value FROM settings WHERE `key` = ?", key).Scan((*BusSetting)(&value))
	if errors.Is(err, dsql.ErrNoRows) {
		return "", ErrSettingNotFound
	} else if err != nil {
		return "", fmt.Errorf("failed to fetch setting '%s': %w", key, err)
	}
	return value, nil
}

func Slab(ctx context.Context, tx sql.Tx, key object.EncryptionKey) (object.Slab, error) {
	// fetch slab
	var slabID int64
	slab := object.Slab{EncryptionKey: key}
	err := tx.QueryRow(ctx, `
		SELECT id, health, min_shards
		FROM slabs sla
		WHERE sla.key = ?
	`, EncryptionKey(key)).Scan(&slabID, &slab.Health, &slab.MinShards)
	if errors.Is(err, dsql.ErrNoRows) {
		return object.Slab{}, api.ErrSlabNotFound
	} else if err != nil {
		return object.Slab{}, fmt.Errorf("failed to fetch slab: %w", err)
	}

	// fetch sectors
	rows, err := tx.Query(ctx, `
		SELECT id, root
		FROM sectors s
		WHERE s.db_slab_id = ?
		ORDER BY s.slab_index
	`, slabID)
	if err != nil {
		return object.Slab{}, fmt.Errorf("failed to fetch sectors: %w", err)
	}
	defer rows.Close()

	var sectorIDs []int64
	for rows.Next() {
		var sectorID int64
		var sector object.Sector
		if err := rows.Scan(&sectorID, (*Hash256)(&sector.Root)); err != nil {
			return object.Slab{}, fmt.Errorf("failed to scan sector: %w", err)
		}
		slab.Shards = append(slab.Shards, sector)
		sectorIDs = append(sectorIDs, sectorID)
	}

	// fetch contracts for each sector
	stmt, err := tx.Prepare(ctx, `
		SELECT h.public_key, c.fcid
		FROM contract_sectors cs
		INNER JOIN contracts c ON c.id = cs.db_contract_id
		INNER JOIN hosts h ON h.public_key = c.host_key
		WHERE cs.db_sector_id = ?
		ORDER BY c.id
	`)
	if err != nil {
		return object.Slab{}, fmt.Errorf("failed to prepare statement to fetch contracts: %w", err)
	}
	defer stmt.Close()

	// fetch hosts for each sector
	hostStmt, err := tx.Prepare(ctx, `
		SELECT h.public_key
		FROM host_sectors hs
		INNER JOIN hosts h ON h.id = hs.db_host_id
		WHERE hs.db_sector_id = ?
	`)
	if err != nil {
		return object.Slab{}, fmt.Errorf("failed to prepare statement to fetch hosts: %w", err)
	}
	defer hostStmt.Close()

	for i, sectorID := range sectorIDs {
		slab.Shards[i].Contracts = make(map[types.PublicKey][]types.FileContractID)

		// hosts
		rows, err = hostStmt.Query(ctx, sectorID)
		if err != nil {
			return object.Slab{}, fmt.Errorf("failed to fetch hosts: %w", err)
		}
		if err := func() error {
			defer rows.Close()

			for rows.Next() {
				var pk types.PublicKey
				if err := rows.Scan((*PublicKey)(&pk)); err != nil {
					return fmt.Errorf("failed to scan host: %w", err)
				}
				if _, exists := slab.Shards[i].Contracts[pk]; !exists {
					slab.Shards[i].Contracts[pk] = []types.FileContractID{}
				}
			}
			return nil
		}(); err != nil {
			return object.Slab{}, err
		}

		// contracts
		rows, err := stmt.Query(ctx, sectorID)
		if err != nil {
			return object.Slab{}, fmt.Errorf("failed to fetch contracts: %w", err)
		}
		if err := func() error {
			defer rows.Close()

			for rows.Next() {
				var pk types.PublicKey
				var fcid types.FileContractID
				if err := rows.Scan((*PublicKey)(&pk), (*FileContractID)(&fcid)); err != nil {
					return fmt.Errorf("failed to scan contract: %w", err)
				}
				if _, exists := slab.Shards[i].Contracts[pk]; !exists {
					slab.Shards[i].Contracts[pk] = []types.FileContractID{}
				}
				if fcid != (types.FileContractID{}) {
					slab.Shards[i].Contracts[pk] = append(slab.Shards[i].Contracts[pk], fcid)
				}
			}
			return nil
		}(); err != nil {
			return object.Slab{}, err
		}
	}
	return slab, nil
}

func Tip(ctx context.Context, tx sql.Tx) (types.ChainIndex, error) {
	var id Hash256
	var height uint64
	if err := tx.QueryRow(ctx, "SELECT height, block_id FROM consensus_infos WHERE id = ?", sql.ConsensusInfoID).
		Scan(&height, &id); errors.Is(err, dsql.ErrNoRows) {
		// init
		_, err = tx.Exec(ctx, "INSERT INTO consensus_infos (created_at, id, height, block_id) VALUES (?, ?, ?, ?)", time.Now(), sql.ConsensusInfoID, 0, Hash256{})
		return types.ChainIndex{}, err
	} else if err != nil {
		return types.ChainIndex{}, err
	}
	return types.ChainIndex{
		ID:     types.BlockID(id),
		Height: height,
	}, nil
}

func SlabsForMigration(ctx context.Context, tx sql.Tx, healthCutoff float64, limit int) ([]api.UnhealthySlab, error) {
	rows, err := tx.Query(ctx, `
		SELECT sla.key, sla.health
		FROM slabs sla
		WHERE sla.health <= ? AND sla.health_valid_until > ? AND sla.db_buffered_slab_id IS NULL
		ORDER BY sla.health ASC
		LIMIT ?
	`, healthCutoff, time.Now().Unix(), limit)
	if err != nil {
		return nil, fmt.Errorf("failed to fetch unhealthy slabs: %w", err)
	}
	defer rows.Close()

	var slabs []api.UnhealthySlab
	for rows.Next() {
		var slab api.UnhealthySlab
		if err := rows.Scan((*EncryptionKey)(&slab.EncryptionKey), &slab.Health); err != nil {
			return nil, fmt.Errorf("failed to scan unhealthy slab: %w", err)
		}
		slabs = append(slabs, slab)
	}
	return slabs, nil
}

func UpdateBucketPolicy(ctx context.Context, tx sql.Tx, bucket string, bp api.BucketPolicy) error {
	policy, err := json.Marshal(bp)
	if err != nil {
		return err
	}
	res, err := tx.Exec(ctx, "UPDATE buckets SET policy = ? WHERE name = ?", policy, bucket)
	if err != nil {
		return fmt.Errorf("failed to update bucket policy: %w", err)
	} else if n, err := res.RowsAffected(); err != nil {
		return fmt.Errorf("failed to check rows affected: %w", err)
	} else if n == 0 {
		return api.ErrBucketNotFound
	}
	return nil
}

func UpdateContract(ctx context.Context, tx sql.Tx, fcid types.FileContractID, c api.ContractMetadata) error {
	// validate metadata
	var state ContractState
	if err := state.LoadString(c.State); err != nil {
		return err
	}
	var usability ContractUsability
	if err := usability.LoadString(c.Usability); err != nil {
		return err
	}
	if c.ID == (types.FileContractID{}) {
		return errors.New("contract id is required")
	} else if c.HostKey == (types.PublicKey{}) {
		return errors.New("host key is required")
	}

	// update contract
	_, err := tx.Exec(ctx, `
UPDATE contracts SET
	created_at = ?, fcid = ?,
	proof_height = ?, renewed_from = ?, revision_height = ?, revision_number = ?, size = ?, start_height = ?, state = ?, usability = ?, window_start = ?, window_end = ?,
	contract_price = ?, initial_renter_funds = ?,
	delete_spending = ?, fund_account_spending = ?, sector_roots_spending = ?, upload_spending = ?
WHERE fcid = ?`,
		time.Now(), FileContractID(c.ID),
		0, FileContractID(c.RenewedFrom), 0, fmt.Sprint(c.RevisionNumber), c.Size, c.StartHeight, state, usability, c.WindowStart, c.WindowEnd,
		Currency(c.ContractPrice), Currency(c.InitialRenterFunds),
		ZeroCurrency, ZeroCurrency, ZeroCurrency, ZeroCurrency,
		FileContractID(c.RenewedFrom),
	)
	if err != nil {
		return fmt.Errorf("failed to update contract: %w", err)
	}
	return nil
}

func UpdateContractUsability(ctx context.Context, tx sql.Tx, fcid types.FileContractID, usability string) error {
	var u ContractUsability
	if err := u.LoadString(usability); err != nil {
		return err
	}

	_, err := tx.Exec(ctx, `UPDATE contracts SET usability = ? WHERE fcid = ?`, u, FileContractID(fcid))
	if errors.Is(err, dsql.ErrNoRows) {
		return api.ErrContractNotFound
	}
	return err
}

func UpdateAutopilotConfig(ctx context.Context, tx sql.Tx, cfg api.AutopilotConfig) error {
	_, err := tx.Exec(ctx, `
UPDATE autopilot_config
SET enabled = ?,
	contracts_amount = ?,
	contracts_period = ?,
	contracts_renew_window = ?,
	contracts_download = ?,
	contracts_upload = ?,
	contracts_storage = ?,
	contracts_prune = ?,
	hosts_max_downtime_hours = ?,
	hosts_min_protocol_version = ?,
	hosts_max_consecutive_scan_failures = ?
WHERE id = ?`,
		cfg.Enabled,
		cfg.Contracts.Amount,
		cfg.Contracts.Period,
		cfg.Contracts.RenewWindow,
		cfg.Contracts.Download,
		cfg.Contracts.Upload,
		cfg.Contracts.Storage,
		cfg.Contracts.Prune,
		cfg.Hosts.MaxDowntimeHours,
		cfg.Hosts.MinProtocolVersion,
		cfg.Hosts.MaxConsecutiveScanFailures,
		sql.AutopilotID)
	return err
}

func UpdatePeerInfo(ctx context.Context, tx sql.Tx, addr string, fn func(*syncer.PeerInfo)) error {
	info, err := PeerInfo(ctx, tx, addr)
	if err != nil {
		return err
	}
	fn(&info)

	res, err := tx.Exec(ctx, "UPDATE syncer_peers SET last_connect = ?, synced_blocks = ?, sync_duration = ? WHERE address = ?",
		UnixTimeMS(info.LastConnect),
		Unsigned64(info.SyncedBlocks),
		info.SyncDuration,
		addr,
	)
	if err != nil {
		return fmt.Errorf("failed to update peer info: %w", err)
	} else if n, err := res.RowsAffected(); err != nil {
		return fmt.Errorf("failed to check rows affected: %w", err)
	} else if n == 0 {
		return syncer.ErrPeerNotFound
	}

	return nil
}

func UpdateSlab(ctx context.Context, tx Tx, key object.EncryptionKey, updated []api.UploadedSector) error {
	// update slab
	res, err := tx.Exec(ctx, `
		UPDATE slabs
		SET health_valid_until = ?, health = ?
		WHERE `+"`key`"+` = ?
	`, time.Now().Unix(), 1, EncryptionKey(key))
	if err != nil {
		return err
	} else if n, err := res.RowsAffected(); err != nil {
		return err
	} else if n == 0 {
		return api.ErrSlabNotFound
	}

	// fetch sectors
	rows, err := tx.Query(ctx, "SELECT s.id, s.root FROM sectors s INNER JOIN slabs sl ON s.db_slab_id = sl.id WHERE sl.key = ? ORDER BY s.slab_index ASC", EncryptionKey(key))
	if err != nil {
		return fmt.Errorf("failed to fetch sectors: %w", err)
	}
	defer rows.Close()

	sectors := make(map[types.Hash256]int64)
	for rows.Next() {
		var id int64
		var root Hash256
		if err := rows.Scan(&id, &root); err != nil {
			return fmt.Errorf("failed to scan sector id: %w", err)
		}
		sectors[types.Hash256(root)] = id
	}

	// check sectors
	var fcids []types.FileContractID
	for _, s := range updated {
		if _, ok := sectors[s.Root]; !ok {
			return api.ErrUnknownSector
		}
		fcids = append(fcids, s.ContractID)
	}

	// fetch contracts
	contracts, err := FetchUsedContracts(ctx, tx, fcids)
	if err != nil {
		return err
	}

	// build contract <-> sector links
	var upsert []ContractSector
	for _, sector := range updated {
		contract, ok := contracts[sector.ContractID]
		if !ok {
			return api.ErrContractNotFound
		}
		sectorID, ok := sectors[sector.Root]
		if !ok {
			panic("sector not found") // developer error (already asserted)
		}
		upsert = append(upsert, ContractSector{
			HostID:     contract.HostID,
			ContractID: contract.ID,
			SectorID:   sectorID,
		})
	}
	return tx.UpsertContractSectors(ctx, upsert)
}

<<<<<<< HEAD
func UnspentSiacoinElements(ctx context.Context, tx sql.Tx) (elements []types.SiacoinElement, tip types.ChainIndex, err error) {
	tip, err = Tip(ctx, tx)
	if err != nil {
		return nil, types.ChainIndex{}, fmt.Errorf("failed to fetch chain tip: %w", err)
	}

	rows, err := tx.Query(ctx, "SELECT output_id, leaf_index, merkle_proof, address, value, maturity_height FROM wallet_outputs")
	if err != nil {
		return nil, types.ChainIndex{}, fmt.Errorf("failed to fetch wallet events: %w", err)
=======
func UnspentSiacoinElements(ctx context.Context, tx sql.Tx) (ci types.ChainIndex, elements []types.SiacoinElement, err error) {
	rows, err := tx.Query(ctx, "SELECT output_id, leaf_index, merkle_proof, address, value, maturity_height FROM wallet_outputs")
	if err != nil {
		return types.ChainIndex{}, nil, fmt.Errorf("failed to fetch wallet events: %w", err)
>>>>>>> 55341491
	}
	defer rows.Close()

	for rows.Next() {
		element, err := scanSiacoinElement(rows)
		if err != nil {
<<<<<<< HEAD
			return nil, types.ChainIndex{}, fmt.Errorf("failed to scan wallet event: %w", err)
=======
			return types.ChainIndex{}, nil, fmt.Errorf("failed to scan wallet event: %w", err)
>>>>>>> 55341491
		}
		elements = append(elements, element)
	}
	ci, err = Tip(ctx, tx)
	if err != nil {
		return types.ChainIndex{}, nil, fmt.Errorf("failed to fetch chain tip: %w", err)
	}
	return
}

func UsableHosts(ctx context.Context, tx sql.Tx) ([]HostInfo, error) {
	// only include allowed hosts
	var whereExprs []string
	var hasAllowlist bool
	if err := tx.QueryRow(ctx, "SELECT EXISTS (SELECT 1 FROM host_allowlist_entries)").Scan(&hasAllowlist); err != nil {
		return nil, fmt.Errorf("failed to check for allowlist: %w", err)
	} else if hasAllowlist {
		whereExprs = append(whereExprs, "EXISTS (SELECT 1 FROM host_allowlist_entry_hosts hbeh WHERE hbeh.db_host_id = h.id)")
	}

	// exclude blocked hosts
	var hasBlocklist bool
	if err := tx.QueryRow(ctx, "SELECT EXISTS (SELECT 1 FROM host_blocklist_entries)").Scan(&hasBlocklist); err != nil {
		return nil, fmt.Errorf("failed to check for blocklist: %w", err)
	} else if hasBlocklist {
		whereExprs = append(whereExprs, "NOT EXISTS (SELECT 1 FROM host_blocklist_entry_hosts hbeh WHERE hbeh.db_host_id = h.id)")
	}

	// only include usable hosts
	whereExprs = append(whereExprs, `
EXISTS (
	SELECT 1
	FROM hosts h2
	INNER JOIN host_checks hc ON hc.db_host_id = h2.id AND h2.id = h.id
	WHERE
		hc.usability_blocked = 0 AND
		hc.usability_offline = 0 AND
		hc.usability_low_score = 0 AND
		hc.usability_redundant_ip = 0 AND
		hc.usability_gouging = 0 AND
		hc.usability_low_max_duration = 0 AND
		hc.usability_not_accepting_contracts = 0 AND
		hc.usability_not_announced = 0 AND
		hc.usability_not_completing_scan = 0
)`)

	// query hosts
	rows, err := tx.Query(ctx, fmt.Sprintf(`
	SELECT
	h.id,
	h.public_key,
	COALESCE(h.net_address, ""),
	COALESCE(h.settings->>'$.siamuxport', "") AS siamux_port,
	h.price_table,
	h.settings,
	h.v2_settings
	FROM hosts h
	INNER JOIN contracts c on c.host_id = h.id and c.archival_reason IS NULL AND c.usability = ?
	INNER JOIN host_checks hc on hc.db_host_id = h.id
	WHERE %s
	GROUP by h.id`, strings.Join(whereExprs, " AND ")), contractUsabilityGood)
	if err != nil {
		return nil, fmt.Errorf("failed to fetch hosts: %w", err)
	}
	defer rows.Close()

	var hosts []HostInfo
	var hostIDs []int64
	for rows.Next() {
		var hostID int64
		var hk PublicKey
		var addr, port string
		var pt PriceTable
		var hs HostSettings
		var v2Hs V2HostSettings
		err := rows.Scan(&hostID, &hk, &addr, &port, &pt, &hs, &v2Hs)
		if err != nil {
			return nil, fmt.Errorf("failed to scan host: %w", err)
		}

		// exclude hosts with invalid address
		var siamuxAddr string
		host, _, err := net.SplitHostPort(addr)
		if err == nil {
			siamuxAddr = net.JoinHostPort(host, port)
		}

		hosts = append(hosts, HostInfo{
			api.HostInfo{
				PublicKey:  types.PublicKey(hk),
				SiamuxAddr: siamuxAddr,
			},
			rhpv2.HostSettings(hs),
			rhpv3.HostPriceTable(pt),
			rhp.HostSettings(v2Hs),
		})
		hostIDs = append(hostIDs, hostID)
	}

	// fill in v2 addresses
	err = fillInV2Addresses(ctx, tx, hostIDs, func(i int, addrs []string) {
		hosts[i].V2SiamuxAddresses = addrs
		i++
	})
	if err != nil {
		return nil, err
	}

	return hosts, nil
}

func WalletEvents(ctx context.Context, tx sql.Tx, offset, limit int) (events []wallet.Event, _ error) {
	if limit == 0 || limit == -1 {
		limit = math.MaxInt64
	}

	rows, err := tx.Query(ctx, "SELECT event_id, block_id, height, inflow, outflow, type, data, maturity_height, timestamp FROM wallet_events ORDER BY timestamp DESC LIMIT ? OFFSET ?", limit, offset)
	if err != nil {
		return nil, fmt.Errorf("failed to fetch wallet events: %w", err)
	}
	defer rows.Close()

	for rows.Next() {
		event, err := scanWalletEvent(rows)
		if err != nil {
			return nil, fmt.Errorf("failed to scan wallet event: %w", err)
		}
		events = append(events, event)
	}
	return
}

func WalletEventCount(ctx context.Context, tx sql.Tx) (count uint64, err error) {
	var n int64
	err = tx.QueryRow(ctx, "SELECT COUNT(*) FROM wallet_events").Scan(&n)
	if err != nil {
		return 0, fmt.Errorf("failed to count wallet events: %w", err)
	}
	return uint64(n), nil
}

func WalletLockedOutputs(ctx context.Context, tx sql.Tx, threshold time.Time) ([]types.SiacoinOutputID, error) {
	rows, err := tx.Query(ctx, `SELECT output_id FROM wallet_locked_outputs WHERE unlock_timestamp > ?`, UnixTimeMS(threshold))
	if err != nil {
		return nil, fmt.Errorf("failed to query locked outputs: %w", err)
	}
	defer rows.Close()

	var locked []types.SiacoinOutputID
	for rows.Next() {
		var id types.SiacoinOutputID
		if err := rows.Scan((*Hash256)(&id)); err != nil {
			return nil, fmt.Errorf("failed to scan locked output: %w", err)
		}
		locked = append(locked, id)
	}
	if err := rows.Err(); err != nil {
		return nil, fmt.Errorf("failed to iterate locked outputs: %w", err)
	}

	return locked, nil
}

func WalletReleaseOutputs(ctx context.Context, tx sql.Tx, scois []types.SiacoinOutputID) error {
	if len(scois) == 0 {
		return nil
	}

	var args []any
	for _, id := range scois {
		args = append(args, Hash256(id))
	}
	args = append(args, UnixTimeMS(time.Now()))

	_, err := tx.Exec(ctx, fmt.Sprintf(`DELETE FROM wallet_locked_outputs WHERE output_id IN (%s) OR unlock_timestamp < ?`, strings.Repeat("?, ", len(scois)-1)+"?"), args...)
	return err
}

func scanBucket(s Scanner) (api.Bucket, error) {
	var createdAt time.Time
	var name, policy string
	err := s.Scan(&createdAt, &name, &policy)
	if errors.Is(err, dsql.ErrNoRows) {
		return api.Bucket{}, api.ErrBucketNotFound
	} else if err != nil {
		return api.Bucket{}, err
	}
	var bp api.BucketPolicy
	if err := json.Unmarshal([]byte(policy), &bp); err != nil {
		return api.Bucket{}, err
	}
	return api.Bucket{
		CreatedAt: api.TimeRFC3339(createdAt),
		Name:      name,
		Policy:    bp,
	}, nil
}

func scanMultipartUpload(s Scanner) (resp api.MultipartUpload, _ error) {
	err := s.Scan(&resp.Bucket, (*EncryptionKey)(&resp.EncryptionKey), &resp.Key, &resp.UploadID, &resp.CreatedAt)
	if errors.Is(err, dsql.ErrNoRows) {
		return api.MultipartUpload{}, api.ErrMultipartUploadNotFound
	} else if err != nil {
		return api.MultipartUpload{}, fmt.Errorf("failed to fetch multipart upload: %w", err)
	}
	return
}

func scanWalletEvent(s Scanner) (wallet.Event, error) {
	var blockID, eventID Hash256
	var height, maturityHeight uint64
	var inflow, outflow Currency
	var edata []byte
	var etype string
	var ts UnixTimeMS
	if err := s.Scan(
		&eventID,
		&blockID,
		&height,
		&inflow,
		&outflow,
		&etype,
		&edata,
		&maturityHeight,
		&ts,
	); err != nil {
		return wallet.Event{}, err
	}

	data, err := UnmarshalEventData(edata, etype)
	if err != nil {
		return wallet.Event{}, err
	}
	return wallet.Event{
		ID: types.Hash256(eventID),
		Index: types.ChainIndex{
			ID:     types.BlockID(blockID),
			Height: height,
		},
		Type:           etype,
		Data:           data,
		MaturityHeight: maturityHeight,
		Timestamp:      time.Time(ts),
	}, nil
}

func scanSiacoinElement(s Scanner) (el types.SiacoinElement, err error) {
	var id Hash256
	var leafIndex, maturityHeight uint64
	var merkleProof MerkleProof
	var address Hash256
	var value Currency
	err = s.Scan(&id, &leafIndex, &merkleProof, &address, &value, &maturityHeight)
	if err != nil {
		return types.SiacoinElement{}, err
	}
	return types.SiacoinElement{
		ID: types.SiacoinOutputID(id),
		StateElement: types.StateElement{
			LeafIndex:   leafIndex,
			MerkleProof: merkleProof.Hashes,
		},
		SiacoinOutput: types.SiacoinOutput{
			Address: types.Address(address),
			Value:   types.Currency(value),
		},
		MaturityHeight: maturityHeight,
	}, nil
}

func scanFileContractStateElement(s Scanner) (se FileContractStateElement, err error) {
	var proof MerkleProof
	err = s.Scan(&se.ID, &se.LeafIndex, &proof)
	se.MerkleProof = proof.Hashes
	return
}

func scanSiacoinStateElement(s Scanner) (se SiacoinStateElement, err error) {
	var proof MerkleProof
	err = s.Scan(&se.ID, &se.LeafIndex, &proof)
	se.MerkleProof = proof.Hashes
	return
}

func MarkPackedSlabUploaded(ctx context.Context, tx Tx, slab api.UploadedPackedSlab) (string, error) {
	// fetch relevant slab info
	var slabID, bufferedSlabID int64
	var bufferFileName string
	if err := tx.QueryRow(ctx, `
		SELECT sla.id, bs.id, bs.filename
		FROM slabs sla
		INNER JOIN buffered_slabs bs ON bs.id = sla.db_buffered_slab_id
		WHERE sla.db_buffered_slab_id = ?
	`, slab.BufferID).
		Scan(&slabID, &bufferedSlabID, &bufferFileName); err != nil {
		return "", fmt.Errorf("failed to fetch slab id: %w", err)
	}

	// set 'db_buffered_slab_id' to NULL
	if _, err := tx.Exec(ctx, "UPDATE slabs SET db_buffered_slab_id = NULL WHERE id = ?", slabID); err != nil {
		return "", fmt.Errorf("failed to update slab: %w", err)
	}

	// delete buffer slab
	if _, err := tx.Exec(ctx, "DELETE FROM buffered_slabs WHERE id = ?", bufferedSlabID); err != nil {
		return "", fmt.Errorf("failed to delete buffered slab: %w", err)
	}

	// fetch used contracts
	contracts, err := FetchUsedContracts(ctx, tx, slab.Contracts())
	if err != nil {
		return "", fmt.Errorf("failed to fetch used contracts: %w", err)
	}

	// stmt to add sector
	sectorStmt, err := tx.Prepare(ctx, "INSERT INTO sectors (db_slab_id, slab_index, root) VALUES (?, ?, ?)")
	if err != nil {
		return "", fmt.Errorf("failed to prepare statement to insert sectors: %w", err)
	}
	defer sectorStmt.Close()

	// stmt to insert contract_sector
	contractSectorStmt, err := tx.Prepare(ctx, "INSERT INTO contract_sectors (db_contract_id, db_sector_id) VALUES (?, ?)")
	if err != nil {
		return "", fmt.Errorf("failed to prepare statement to insert contract sectors: %w", err)
	}
	defer contractSectorStmt.Close()

	// stmt to insert host_sector
	hostSectorStmt, err := tx.Prepare(ctx, "INSERT INTO host_sectors (updated_at, db_host_id, db_sector_id) VALUES (?, ?, ?)")
	if err != nil {
		return "", fmt.Errorf("failed to prepare statement to insert host sectors: %w", err)
	}
	defer hostSectorStmt.Close()

	// insert shards
	for i, sector := range slab.Shards {
		// insert shard
		res, err := sectorStmt.Exec(ctx, slabID, i+1, slab.Shards[i].Root[:])
		if err != nil {
			return "", fmt.Errorf("failed to insert sector: %w", err)
		}
		sectorID, err := res.LastInsertId()
		if err != nil {
			return "", fmt.Errorf("failed to get sector id: %w", err)
		}

		uc, ok := contracts[sector.ContractID]
		if !ok {
			continue
		}

		// insert contract sector links
		if _, err := contractSectorStmt.Exec(ctx, uc.ID, sectorID); err != nil {
			return "", fmt.Errorf("failed to insert contract sector: %w", err)
		}

		// insert host sector link
		if _, err := hostSectorStmt.Exec(ctx, time.Now(), uc.HostID, sectorID); err != nil {
			return "", fmt.Errorf("failed to insert host sector: %w", err)
		}
	}
	return bufferFileName, nil
}

func RecordContractSpending(ctx context.Context, tx Tx, fcid types.FileContractID, revisionNumber, size uint64, newSpending api.ContractSpending) error {
	var updateKeys []string
	var updateValues []interface{}

	if !newSpending.Uploads.IsZero() {
		updateKeys = append(updateKeys, "upload_spending = ?")
		updateValues = append(updateValues, Currency(newSpending.Uploads))
	}
	if !newSpending.FundAccount.IsZero() {
		updateKeys = append(updateKeys, "fund_account_spending = ?")
		updateValues = append(updateValues, Currency(newSpending.FundAccount))
	}
	if !newSpending.Deletions.IsZero() {
		updateKeys = append(updateKeys, "delete_spending = ?")
		updateValues = append(updateValues, Currency(newSpending.Deletions))
	}
	if !newSpending.SectorRoots.IsZero() {
		updateKeys = append(updateKeys, "sector_roots_spending = ?")
		updateValues = append(updateValues, Currency(newSpending.SectorRoots))
	}
	updateKeys = append(updateKeys, "revision_number = ?", "size = ?")
	updateValues = append(updateValues, revisionNumber, size)

	updateValues = append(updateValues, FileContractID(fcid))
	_, err := tx.Exec(ctx, fmt.Sprintf(`
    UPDATE contracts
    SET %s
    WHERE fcid = ?
  `, strings.Join(updateKeys, ",")), updateValues...)
	if err != nil {
		return fmt.Errorf("failed to record contract spending: %w", err)
	}
	return nil
}

func Object(ctx context.Context, tx Tx, bucket, key string) (api.Object, error) {
	/// fetch object metadata
	row := tx.QueryRow(ctx, fmt.Sprintf(`
		SELECT %s, o.id, o.key
		FROM objects o
		INNER JOIN buckets b ON o.db_bucket_id = b.id
		WHERE o.object_id = ? AND b.name = ?
	`,
		tx.SelectObjectMetadataExpr()), key, bucket)
	var objID int64
	var ec object.EncryptionKey
	om, err := tx.ScanObjectMetadata(row, &objID, (*EncryptionKey)(&ec))
	if errors.Is(err, dsql.ErrNoRows) {
		return api.Object{}, api.ErrObjectNotFound
	} else if err != nil {
		return api.Object{}, err
	}

	// fetch user metadata
	rows, err := tx.Query(ctx, `
		SELECT oum.key, oum.value
		FROM object_user_metadata oum
		WHERE oum.db_object_id = ?
	`, objID)
	if err != nil {
		return api.Object{}, fmt.Errorf("failed to fetch user metadata: %w", err)
	}
	defer rows.Close()

	oum := make(api.ObjectUserMetadata)
	for rows.Next() {
		var key, value string
		if err := rows.Scan(&key, &value); err != nil {
			return api.Object{}, fmt.Errorf("failed to scan user metadata: %w", err)
		}
		oum[key] = value
	}

	// fetch slab slices
	rows, err = tx.Query(ctx, `
		SELECT sla.health, sla.key, sla.min_shards, sli.offset, sli.length
		FROM slices sli
		INNER JOIN slabs sla ON sli.db_slab_id = sla.id
		WHERE sli.db_object_id = ?
		ORDER BY sli.object_index ASC
	`, objID)
	if err != nil {
		return api.Object{}, fmt.Errorf("failed to fetch slabs: %w", err)
	}
	defer rows.Close()

	slabSlices := object.SlabSlices{}
	for rows.Next() {
		var ss object.SlabSlice
		if err := rows.Scan(&ss.Health, (*EncryptionKey)(&ss.EncryptionKey), &ss.MinShards, &ss.Offset, &ss.Length); err != nil {
			return api.Object{}, fmt.Errorf("failed to scan slab slice: %w", err)
		}
		slabSlices = append(slabSlices, ss)
	}

	// fill in the shards
	for i := range slabSlices {
		slabSlices[i].Slab, err = Slab(ctx, tx, slabSlices[i].EncryptionKey)
		if err != nil {
			return api.Object{}, fmt.Errorf("failed to fetch slab: %w", err)
		}
	}

	return api.Object{
		Metadata:       oum,
		ObjectMetadata: om,
		Object: &object.Object{
			Key:   ec,
			Slabs: slabSlices,
		},
	}, nil
}

func fillInV2Addresses(ctx context.Context, tx sql.Tx, hostIDs []int64, assignFn func(int, []string)) error {
	// fill in v2 addresses
	netAddrsStmt, err := tx.Prepare(ctx, "SELECT ha.net_address, ha.protocol FROM host_addresses ha INNER JOIN hosts h ON ha.db_host_id = h.id WHERE h.id = ?")
	if err != nil {
		return fmt.Errorf("failed to prepare stmt for fetching host addresses: %w", err)
	}
	defer netAddrsStmt.Close()

	fetchAddrs := func(hostID int64) ([]chain.NetAddress, error) {
		rows, err := netAddrsStmt.Query(ctx, hostID)
		if err != nil {
			return nil, err
		}
		defer rows.Close()
		var addrs []chain.NetAddress
		for rows.Next() {
			var addr chain.NetAddress
			if err := rows.Scan(&addr.Address, (*ChainProtocol)(&addr.Protocol)); err != nil {
				return nil, err
			}
			addrs = append(addrs, addr)
		}
		return addrs, nil
	}

	for i, hostID := range hostIDs {
		netAddrs, err := fetchAddrs(hostID)
		if err != nil {
			return fmt.Errorf("failed to fetch net addresses for host %d: %w", hostIDs[i], err)
		}
		var addrs []string
		for _, addr := range netAddrs {
			if addr.Protocol == siamux.Protocol {
				addrs = append(addrs, addr.Address)
			}
		}
		assignFn(i, addrs)
	}
	return nil
}

func listObjectsNoDelim(ctx context.Context, tx Tx, bucket, prefix, substring, sortBy, sortDir, marker string, limit int, slabEncryptionKey object.EncryptionKey) (api.ObjectsResponse, error) {
	// fetch one more to see if there are more entries
	if limit <= -1 {
		limit = math.MaxInt
	} else if limit != math.MaxInt {
		limit++
	}

	// establish sane defaults for sorting
	if sortBy == "" {
		sortBy = api.ObjectSortByName
	}
	if sortDir == "" {
		sortDir = api.SortDirAsc
	}

	var whereExprs []string
	var whereArgs []any

	// apply bucket
	if bucket != "" {
		whereExprs = append(whereExprs, "b.name = ?")
		whereArgs = append(whereArgs, bucket)
	}

	// apply prefix
	if prefix != "" {
		whereExprs = append(whereExprs, "o.object_id LIKE ? AND SUBSTR(o.object_id, 1, ?) = ?")
		whereArgs = append(whereArgs, prefix+"%", utf8.RuneCountInString(prefix), prefix)
	}

	// apply substring
	if substring != "" {
		whereExprs = append(whereExprs, "INSTR(o.object_id, ?) > 0")
		whereArgs = append(whereArgs, substring)
	}

	// apply sorting
	orderByExprs, err := orderByObject(sortBy, sortDir)
	if err != nil {
		return api.ObjectsResponse{}, fmt.Errorf("failed to apply sorting: %w", err)
	}

	// apply marker
	markerExprs, markerArgs, err := whereObjectMarker(marker, sortBy, sortDir, func(dst any, marker, col string) error {
		markerExprs := []string{"o.object_id = ?"}
		markerArgs := []any{marker}

		if bucket != "" {
			markerExprs = append(markerExprs, "b.name = ?")
			markerArgs = append(markerArgs, bucket)
		}

		err := tx.QueryRow(ctx, fmt.Sprintf(`
			SELECT o.%s
			FROM objects o
			INNER JOIN buckets b ON o.db_bucket_id = b.id
			WHERE %s
		`, col, strings.Join(markerExprs, " AND ")), markerArgs...).Scan(dst)
		if errors.Is(err, dsql.ErrNoRows) {
			return api.ErrMarkerNotFound
		} else {
			return err
		}
	})
	if err != nil {
		return api.ObjectsResponse{}, fmt.Errorf("failed to get marker exprs: %w", err)
	}
	whereExprs = append(whereExprs, markerExprs...)
	whereArgs = append(whereArgs, markerArgs...)

	// apply slab key
	if slabEncryptionKey != (object.EncryptionKey{}) {
		whereExprs = append(whereExprs, "EXISTS(SELECT 1 FROM objects o2 INNER JOIN slices sli ON sli.db_object_id = o2.id INNER JOIN slabs sla ON sla.id = sli.db_slab_id WHERE o2.id = o.id AND sla.key = ?)")
		whereArgs = append(whereArgs, EncryptionKey(slabEncryptionKey))
	}

	// apply limit
	whereArgs = append(whereArgs, limit)

	// build where expression
	var whereExpr string
	if len(whereExprs) > 0 {
		whereExpr = fmt.Sprintf("WHERE %s", strings.Join(whereExprs, " AND "))
	}

	query := fmt.Sprintf(`
	SELECT %s
	FROM objects o
	INNER JOIN buckets b ON b.id = o.db_bucket_id
	%s
	ORDER BY %s
	LIMIT ?
`,
		tx.SelectObjectMetadataExpr(),
		whereExpr,
		strings.Join(orderByExprs, ", "))
	// run query
	rows, err := tx.Query(ctx, query, whereArgs...)
	if err != nil {
		return api.ObjectsResponse{}, fmt.Errorf("failed to fetch objects: %w", err)
	}
	defer rows.Close()

	var objects []api.ObjectMetadata
	for rows.Next() {
		om, err := tx.ScanObjectMetadata(rows)
		if err != nil {
			return api.ObjectsResponse{}, fmt.Errorf("failed to scan object metadata: %w", err)
		}
		objects = append(objects, om)
	}

	var hasMore bool
	var nextMarker string
	if len(objects) == limit {
		objects = objects[:len(objects)-1]
		if len(objects) > 0 {
			hasMore = true
			nextMarker = objects[len(objects)-1].Key
		}
	}

	return api.ObjectsResponse{
		HasMore:    hasMore,
		NextMarker: nextMarker,
		Objects:    objects,
	}, nil
}

func listObjectsSlashDelim(ctx context.Context, tx Tx, bucket, prefix, sortBy, sortDir, marker string, limit int, slabEncryptionKey object.EncryptionKey) (api.ObjectsResponse, error) {
	// split prefix into path and object prefix
	path := "/" // root of bucket
	if idx := strings.LastIndex(prefix, "/"); idx != -1 {
		path = prefix[:idx+1]
		prefix = prefix[idx+1:]
	}
	if !strings.HasSuffix(path, "/") {
		panic("path must end with /")
	}

	// fetch one more to see if there are more entries
	if limit <= -1 {
		limit = math.MaxInt
	} else if limit != math.MaxInt {
		limit++
	}

	// establish sane defaults for sorting
	if sortBy == "" {
		sortBy = api.ObjectSortByName
	}
	if sortDir == "" {
		sortDir = api.SortDirAsc
	}

	// add object query args
	var args []any
	if bucket != "" {
		args = append(args, bucket)
	}
	args = append(args,
		path+"%", utf8.RuneCountInString(path), path, // case-sensitive object_id LIKE
		path,                           // exclude exact path
		utf8.RuneCountInString(path)+1, // exclude dirs
	)

	var slabKeyObjExpr string
	if slabEncryptionKey != (object.EncryptionKey{}) {
		slabKeyObjExpr = "AND EXISTS(SELECT 1 FROM objects o2 INNER JOIN slices sli ON sli.db_object_id = o2.id INNER JOIN slabs sla ON sla.id = sli.db_slab_id WHERE o2.id = o.id AND sla.key = ?)"
		args = append(args, EncryptionKey(slabEncryptionKey))
	}

	// add directory query args
	args = append(args,
		utf8.RuneCountInString(path), utf8.RuneCountInString(path)+1,
	)
	if bucket != "" {
		args = append(args, bucket)
	}
	args = append(args,
		path+"%", utf8.RuneCountInString(path), path, // case-sensitive object_id LIKE
		utf8.RuneCountInString(path), utf8.RuneCountInString(path)+1, path,
		utf8.RuneCountInString(path), utf8.RuneCountInString(path)+1,
	)
	var slabKeyDirExpr string
	if slabEncryptionKey != (object.EncryptionKey{}) {
		slabKeyDirExpr = "AND 1=0" // no directories when filtering by slab key
	}

	// apply marker
	var whereExprs []string
	markerExprs, markerArgs, err := whereObjectMarker(marker, sortBy, sortDir, func(dst any, marker, col string) error {
		var groupFn string
		switch col {
		case "size":
			groupFn = "SUM"
		case "health":
			groupFn = "MIN"
		default:
			return fmt.Errorf("unknown column: %v", col)
		}

		markerExprsObj := []string{"o.object_id = ?"}
		markerArgsObj := []any{marker}
		if bucket != "" {
			markerExprsObj = append(markerExprsObj, "b.name = ?")
			markerArgsObj = append(markerArgsObj, bucket)
		}

		markerExprsDir := []string{"SUBSTR(o.object_id, 1, ?) = ?"}
		markerArgsDir := []any{utf8.RuneCountInString(marker), marker}
		if bucket != "" {
			markerExprsDir = append(markerExprsDir, "b.name = ?")
			markerArgsDir = append(markerArgsDir, bucket)
		}

		err := tx.QueryRow(ctx, fmt.Sprintf(`
			SELECT o.%s
			FROM objects o
			INNER JOIN buckets b ON o.db_bucket_id = b.id
			WHERE %s
			UNION ALL
			SELECT %s(o.%s)
			FROM objects o
			INNER JOIN buckets b ON o.db_bucket_id = b.id
			WHERE %s
			GROUP BY o.db_bucket_id
		`, col, strings.Join(markerExprsObj, " AND "), groupFn, col, strings.Join(markerExprsDir, " AND ")), append(markerArgsObj, markerArgsDir...)...).Scan(dst)
		if errors.Is(err, dsql.ErrNoRows) {
			return api.ErrMarkerNotFound
		} else {
			return err
		}
	})
	if err != nil {
		return api.ObjectsResponse{}, fmt.Errorf("failed to query marker: %w", err)
	} else if len(markerExprs) > 0 {
		whereExprs = append(whereExprs, markerExprs...)
	}
	args = append(args, markerArgs...)

	// apply bucket
	bucketObjExpr := "1 = 1 AND"
	bucketDirExpr := "1 = 1 AND"
	if bucket != "" {
		bucketObjExpr = "b.name = ? AND"
		bucketDirExpr = "b.name = ? AND"
	}

	// apply prefix
	if prefix != "" {
		whereExprs = append(whereExprs, "SUBSTR(object_id, 1, ?) = ?")
		args = append(args,
			utf8.RuneCountInString(path+prefix), path+prefix,
		)
	}

	// apply sorting
	orderByExprs, err := orderByObject(sortBy, sortDir)
	if err != nil {
		return api.ObjectsResponse{}, fmt.Errorf("failed to apply sorting: %w", err)
	}

	// apply offset and limit
	args = append(args, limit)

	// build where expression
	var whereExpr string
	if len(whereExprs) > 0 {
		whereExpr = fmt.Sprintf("WHERE %s", strings.Join(whereExprs, " AND "))
	}

	// objectsQuery consists of 2 parts
	// 1. fetch all objects in requested directory
	// 2. fetch all sub-directories
	query := fmt.Sprintf(`
	SELECT %s
	FROM (
		SELECT o.db_bucket_id, o.object_id, o.size, o.health, o.mime_type, o.created_at, o.etag
		FROM objects o
		INNER JOIN buckets b ON b.id = o.db_bucket_id
		WHERE
			%s
			o.object_id LIKE ? AND SUBSTR(o.object_id, 1, ?) = ? AND
			o.object_id != ? AND
			INSTR(SUBSTR(o.object_id, ?), "/") = 0
			AND SUBSTR(o.object_id, -1, 1) != "/"
			%s

		UNION ALL

		SELECT MIN(o.db_bucket_id), MIN(SUBSTR(o.object_id, 1, ?+INSTR(SUBSTR(o.object_id, ?), "/"))) as object_id, SUM(o.size) as size, MIN(o.health), '' as mime_type, MAX(o.created_at), '' as etag
		FROM objects o
		INNER JOIN buckets b ON b.id = o.db_bucket_id
		WHERE
			%s
			o.object_id LIKE ? AND SUBSTR(o.object_id, 1, ?) = ? AND
			SUBSTR(o.object_id, 1, ?+INSTR(SUBSTR(o.object_id, ?), "/")) != ?
			%s
		GROUP BY SUBSTR(o.object_id, 1, ?+INSTR(SUBSTR(o.object_id, ?), "/"))
	) AS o
	INNER JOIN buckets b ON b.id = o.db_bucket_id
	%s
	ORDER BY %s
	LIMIT ?
`,
		tx.SelectObjectMetadataExpr(),
		bucketObjExpr,
		slabKeyObjExpr,
		bucketDirExpr,
		slabKeyDirExpr,
		whereExpr,
		strings.Join(orderByExprs, ", "),
	)

	rows, err := tx.Query(ctx, query, args...)
	if err != nil {
		return api.ObjectsResponse{}, fmt.Errorf("failed to fetch objects: %w", err)
	}
	defer rows.Close()

	var objects []api.ObjectMetadata
	for rows.Next() {
		om, err := tx.ScanObjectMetadata(rows)
		if err != nil {
			return api.ObjectsResponse{}, fmt.Errorf("failed to scan object metadata: %w", err)
		}
		objects = append(objects, om)
	}

	// trim last element if we have more
	var hasMore bool
	var nextMarker string
	if len(objects) == limit {
		objects = objects[:len(objects)-1]
		if len(objects) > 0 {
			hasMore = true
			nextMarker = objects[len(objects)-1].Key
		}
	}

	return api.ObjectsResponse{
		HasMore:    hasMore,
		NextMarker: nextMarker,
		Objects:    objects,
	}, nil
}<|MERGE_RESOLUTION|>--- conflicted
+++ resolved
@@ -2137,33 +2137,17 @@
 	return tx.UpsertContractSectors(ctx, upsert)
 }
 
-<<<<<<< HEAD
-func UnspentSiacoinElements(ctx context.Context, tx sql.Tx) (elements []types.SiacoinElement, tip types.ChainIndex, err error) {
-	tip, err = Tip(ctx, tx)
-	if err != nil {
-		return nil, types.ChainIndex{}, fmt.Errorf("failed to fetch chain tip: %w", err)
-	}
-
-	rows, err := tx.Query(ctx, "SELECT output_id, leaf_index, merkle_proof, address, value, maturity_height FROM wallet_outputs")
-	if err != nil {
-		return nil, types.ChainIndex{}, fmt.Errorf("failed to fetch wallet events: %w", err)
-=======
 func UnspentSiacoinElements(ctx context.Context, tx sql.Tx) (ci types.ChainIndex, elements []types.SiacoinElement, err error) {
 	rows, err := tx.Query(ctx, "SELECT output_id, leaf_index, merkle_proof, address, value, maturity_height FROM wallet_outputs")
 	if err != nil {
 		return types.ChainIndex{}, nil, fmt.Errorf("failed to fetch wallet events: %w", err)
->>>>>>> 55341491
 	}
 	defer rows.Close()
 
 	for rows.Next() {
 		element, err := scanSiacoinElement(rows)
 		if err != nil {
-<<<<<<< HEAD
-			return nil, types.ChainIndex{}, fmt.Errorf("failed to scan wallet event: %w", err)
-=======
 			return types.ChainIndex{}, nil, fmt.Errorf("failed to scan wallet event: %w", err)
->>>>>>> 55341491
 		}
 		elements = append(elements, element)
 	}
