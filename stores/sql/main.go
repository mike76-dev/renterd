--- conflicted
+++ resolved
@@ -1385,183 +1385,6 @@
 	return normalized.String(), nil
 }
 
-<<<<<<< HEAD
-func ObjectEntries(ctx context.Context, tx Tx, bucket, path, prefix, sortBy, sortDir, marker string, offset, limit int) ([]api.ObjectMetadata, bool, error) {
-	// sanity check we are passing a directory
-	if !strings.HasSuffix(path, "/") {
-		panic("path must end in /")
-	}
-
-	// sanity check we are passing sane paging parameters
-	usingMarker := marker != ""
-	usingOffset := offset > 0
-	if usingMarker && usingOffset {
-		return nil, false, errors.New("fetching entries using a marker and an offset is not supported at the same time")
-	}
-
-	// fetch one more to see if there are more entries
-	if limit <= -1 {
-		limit = math.MaxInt
-	} else if limit != math.MaxInt {
-		limit++
-	}
-
-	// establish sane defaults for sorting
-	if sortBy == "" {
-		sortBy = api.ObjectSortByName
-	}
-	if sortDir == "" {
-		sortDir = api.ObjectSortDirAsc
-	}
-
-	// add object query args
-	args := []any{
-		path + "%", utf8.RuneCountInString(path), path, // case-sensitive object_id LIKE
-		path,                             // exclude exact path
-		utf8.RuneCountInString(path) + 1, // exclude dirs
-	}
-
-	// add directory query args
-	args = append(args,
-		utf8.RuneCountInString(path), utf8.RuneCountInString(path)+1,
-		path+"%", utf8.RuneCountInString(path), path, // case-sensitive object_id LIKE
-		utf8.RuneCountInString(path), utf8.RuneCountInString(path)+1, path,
-		utf8.RuneCountInString(path), utf8.RuneCountInString(path)+1,
-	)
-
-	// apply marker
-	var whereExprs []string
-	markerExprs, markerArgs, err := whereObjectMarker(marker, sortBy, sortDir, func(dst any, marker, col string) error {
-		var groupFn string
-		switch col {
-		case "size":
-			groupFn = "SUM"
-		case "health":
-			groupFn = "MIN"
-		default:
-			return fmt.Errorf("unknown column: %v", col)
-		}
-
-		markerExprsObj := []string{"o.object_id = ?"}
-		markerArgsObj := []any{marker}
-		if bucket != "" {
-			markerExprsObj = append(markerExprsObj, "b.name = ?")
-			markerArgsObj = append(markerArgsObj, bucket)
-		}
-
-		markerExprsDir := []string{"SUBSTR(o.object_id, 1, ?) = ?"}
-		markerArgsDir := []any{utf8.RuneCountInString(marker), marker}
-		if bucket != "" {
-			markerExprsDir = append(markerExprsDir, "b.name = ?")
-			markerArgsDir = append(markerArgsDir, bucket)
-		}
-
-		err := tx.QueryRow(ctx, fmt.Sprintf(`
-			SELECT o.%s
-			FROM objects o
-			INNER JOIN buckets b ON o.db_bucket_id = b.id
-			WHERE %s
-			UNION ALL
-			SELECT %s(o.%s)
-			FROM objects o
-			INNER JOIN buckets b ON o.db_bucket_id = b.id
-			WHERE %s
-			GROUP BY o.db_bucket_id
-		`, col, strings.Join(markerExprsObj, " AND "), groupFn, col, strings.Join(markerExprsDir, " AND ")), append(markerArgsObj, markerArgsDir...)...).Scan(dst)
-		if errors.Is(err, dsql.ErrNoRows) {
-			return api.ErrMarkerNotFound
-		} else {
-			return err
-		}
-	})
-	if err != nil {
-		return nil, false, fmt.Errorf("failed to query marker: %w", err)
-	} else if len(markerExprs) > 0 {
-		whereExprs = append(whereExprs, markerExprs...)
-	}
-	args = append(args, markerArgs...)
-
-	// apply bucket
-	if bucket != "" {
-		whereExprs = append(whereExprs, "b.name = ?")
-		args = append(args, bucket)
-	}
-
-	// apply prefix
-	if prefix != "" {
-		whereExprs = append(whereExprs, "SUBSTR(object_id, 1, ?) = ?")
-		args = append(args,
-			utf8.RuneCountInString(path+prefix), path+prefix,
-		)
-	}
-
-	// apply sorting
-	orderByExprs, err := orderByObject(sortBy, sortDir)
-	if err != nil {
-		return nil, false, fmt.Errorf("failed to apply sorting: %w", err)
-	}
-
-	// apply offset and limit
-	args = append(args, limit, offset)
-
-	// build where expression
-	var whereExpr string
-	if len(whereExprs) > 0 {
-		whereExpr = fmt.Sprintf("WHERE %s", strings.Join(whereExprs, " AND "))
-	}
-
-	// objectsQuery consists of 2 parts
-	// 1. fetch all objects in requested directory
-	// 2. fetch all sub-directories
-	rows, err := tx.Query(ctx, fmt.Sprintf(`
-	SELECT %s
-	FROM (
-		SELECT o.db_bucket_id, o.object_id, o.size, o.health, o.mime_type, o.created_at, o.etag
-		FROM objects o
-		WHERE
-			o.object_id LIKE ? AND SUBSTR(o.object_id, 1, ?) = ? AND
-			o.object_id != ? AND
-			INSTR(SUBSTR(o.object_id, ?), "/") = 0
-			AND SUBSTR(o.object_id, -1, 1) != "/"
-
-		UNION ALL
-
-		SELECT MIN(o.db_bucket_id), MIN(SUBSTR(o.object_id, 1, ?+INSTR(SUBSTR(o.object_id, ?), "/"))) as object_id, SUM(o.size), MIN(o.health), '' as mime_type, MAX(o.created_at) as created_at, '' as etag
-		FROM objects o
-		WHERE
-			o.object_id LIKE ? AND SUBSTR(o.object_id, 1, ?) = ? AND
-			SUBSTR(o.object_id, 1, ?+INSTR(SUBSTR(o.object_id, ?), "/")) != ?
-		GROUP BY SUBSTR(o.object_id, 1, ?+INSTR(SUBSTR(o.object_id, ?), "/"))
-	) AS o
-	INNER JOIN buckets b ON b.id = o.db_bucket_id
-	%s
-	ORDER BY %s
-	LIMIT ? OFFSET ?
-`,
-		tx.SelectObjectMetadataExpr(),
-		whereExpr,
-		strings.Join(orderByExprs, ", "),
-	), args...)
-	if err != nil {
-		return nil, false, fmt.Errorf("failed to fetch objects: %w", err)
-	}
-	defer rows.Close()
-
-	var objects []api.ObjectMetadata
-	for rows.Next() {
-		om, err := tx.ScanObjectMetadata(rows)
-		if err != nil {
-			return nil, false, fmt.Errorf("failed to scan object metadata: %w", err)
-		}
-		objects = append(objects, om)
-	}
-
-	// trim last element if we have more
-	var hasMore bool
-	if len(objects) == limit {
-		hasMore = true
-		objects = objects[:len(objects)-1]
-=======
 func Objects(ctx context.Context, tx Tx, bucket, prefix, substring, delim, sortBy, sortDir, marker string, limit int, slabEncryptionKey object.EncryptionKey) (resp api.ObjectsResponse, err error) {
 	switch delim {
 	case "":
@@ -1570,7 +1393,6 @@
 		resp, err = listObjectsSlashDelim(ctx, tx, bucket, prefix, sortBy, sortDir, marker, limit, slabEncryptionKey)
 	default:
 		err = fmt.Errorf("unsupported delimiter: '%s'", delim)
->>>>>>> 9742d269
 	}
 	return
 }
@@ -1910,71 +1732,11 @@
 	return res.RowsAffected()
 }
 
-<<<<<<< HEAD
-func RenewContract(ctx context.Context, tx sql.Tx, rev rhpv2.ContractRevision, contractPrice, totalCost types.Currency, startHeight uint64, renewedFrom types.FileContractID, state string) (api.ContractMetadata, error) {
-	var contractState ContractState
-	if err := contractState.LoadString(state); err != nil {
-		return api.ContractMetadata{}, fmt.Errorf("failed to load contract state: %w", err)
-	}
-	// create copy of contract in archived_contracts
-	if err := copyContractToArchive(ctx, tx, renewedFrom, &rev.Revision.ParentID, api.ContractArchivalReasonRenewed); err != nil {
-		return api.ContractMetadata{}, fmt.Errorf("failed to copy contract to archived_contracts: %w", err)
-	}
-	// update existing contract
-	_, err := tx.Exec(ctx, `
-		UPDATE contracts SET
-			created_at = ?,
-			fcid = ?,
-			renewed_from = ?,
-			contract_price = ?,
-			state = ?,
-			total_cost = ?,
-			proof_height = ?,
-			revision_height = ?,
-			revision_number = ?,
-			size = ?,
-			start_height = ?,
-			window_start = ?,
-			window_end = ?,
-			upload_spending = ?,
-			download_spending = ?,
-			fund_account_spending = ?,
-			delete_spending = ?,
-			list_spending = ?
-		WHERE fcid = ?
-	`,
-		time.Now(), FileContractID(rev.ID()), FileContractID(renewedFrom), Currency(contractPrice), contractState,
-		Currency(totalCost), 0, 0, fmt.Sprint(rev.Revision.RevisionNumber), rev.Revision.Filesize, startHeight,
-		rev.Revision.WindowStart, rev.Revision.WindowEnd, ZeroCurrency, ZeroCurrency, ZeroCurrency, ZeroCurrency,
-		ZeroCurrency, FileContractID(renewedFrom))
-	if err != nil {
-		return api.ContractMetadata{}, fmt.Errorf("failed to update contract: %w", err)
-	}
-	return Contract(ctx, tx, rev.ID())
-}
-
-=======
->>>>>>> 9742d269
 func QueryContracts(ctx context.Context, tx sql.Tx, whereExprs []string, whereArgs []any) ([]api.ContractMetadata, error) {
 	var whereExpr string
 	if len(whereExprs) > 0 {
 		whereExpr = "WHERE " + strings.Join(whereExprs, " AND ")
 	}
-<<<<<<< HEAD
-	rows, err := tx.Query(ctx, fmt.Sprintf(`
-			SELECT c.fcid, c.renewed_from, c.contract_price, c.state, c.total_cost, c.proof_height,
-			c.revision_height, c.revision_number, c.size, c.start_height, c.window_start, c.window_end,
-			c.upload_spending, c.download_spending, c.fund_account_spending, c.delete_spending, c.list_spending,
-			COALESCE(cs.name, ""), h.net_address, h.public_key, COALESCE(h.settings->>'$.siamuxport', "") AS siamux_port
-			FROM contracts AS c
-			INNER JOIN hosts h ON h.id = c.host_id
-			LEFT JOIN contract_set_contracts csc ON csc.db_contract_id = c.id
-			LEFT JOIN contract_sets cs ON cs.id = csc.db_contract_set_id
-			%s
-			ORDER BY c.id ASC`, whereExpr),
-		whereArgs...,
-	)
-=======
 
 	rows, err := tx.Query(ctx, fmt.Sprintf(`
 SELECT
@@ -1987,7 +1749,6 @@
 LEFT JOIN hosts h ON h.public_key = c.host_key
 %s
 ORDER BY c.id ASC`, whereExpr), whereArgs...)
->>>>>>> 9742d269
 	if err != nil {
 		return nil, err
 	}
@@ -2015,11 +1776,6 @@
 			break
 		} else if current.ID != types.FileContractID(scannedRows[0].FCID) {
 			contracts = append(contracts, current)
-<<<<<<< HEAD
-		} else if scannedRows[0].ContractSet != "" {
-			current.ContractSets = append(current.ContractSets, scannedRows[0].ContractSet)
-=======
->>>>>>> 9742d269
 		}
 		current, scannedRows = scannedRows[0].ContractMetadata(), scannedRows[1:]
 	}
