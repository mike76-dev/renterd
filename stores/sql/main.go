package sql

import (
	"context"
	"encoding/hex"
	"encoding/json"
	"errors"
	"fmt"
	"math"
	"math/big"
	"net"
	"strconv"
	"strings"
	"time"
	"unicode/utf8"

	dsql "database/sql"

	rhpv2 "go.sia.tech/core/rhp/v2"
	"go.sia.tech/core/types"
	"go.sia.tech/coreutils/syncer"
	"go.sia.tech/coreutils/wallet"
	"go.sia.tech/renterd/api"
	"go.sia.tech/renterd/internal/sql"
	"go.sia.tech/renterd/internal/utils"
	"go.sia.tech/renterd/object"
	"go.sia.tech/renterd/webhooks"
	"lukechampine.com/frand"
)

var ErrNegativeOffset = errors.New("offset can not be negative")

// helper types
type (
	multipartUpload struct {
		ID       int64
		Key      string
		Bucket   string
		BucketID int64
		EC       object.EncryptionKey
		MimeType string
	}

	multipartUploadPart struct {
		ID         int64
		PartNumber int64
		Etag       string
		Size       int64
	}

	// Tx is an interface that allows for injecting custom methods into helpers
	// to avoid duplicating code.
	Tx interface {
		sql.Tx

		CharLengthExpr() string

		// ScanObjectMetadata scans the object metadata from the given scanner.
		// The columns required to scan the metadata are returned by the
		// SelectObjectMetadataExpr helper method. Additional fields can be
		// selected and scanned by passing them to the method as 'others'.
		ScanObjectMetadata(s Scanner, others ...any) (md api.ObjectMetadata, err error)
		SelectObjectMetadataExpr() string
	}
)

func AbortMultipartUpload(ctx context.Context, tx sql.Tx, bucket, key string, uploadID string) error {
	res, err := tx.Exec(ctx, `
		DELETE
		FROM multipart_uploads
		WHERE object_id = ? AND upload_id = ? AND db_bucket_id = (
			SELECT id
			FROM buckets
			WHERE name = ?
	)`, key, uploadID, bucket)
	if err != nil {
		return fmt.Errorf("failed to delete multipart upload: %w", err)
	} else if n, err := res.RowsAffected(); err != nil {
		return fmt.Errorf("failed to fetch rows affected: %w", err)
	} else if n > 0 {
		return nil
	}

	// find out why the upload wasn't deleted
	var muKey, bucketName string
	err = tx.QueryRow(ctx, "SELECT object_id, b.name FROM multipart_uploads mu INNER JOIN buckets b ON mu.db_bucket_id = b.id WHERE upload_id = ?", uploadID).
		Scan(&muKey, &bucketName)
	if errors.Is(err, dsql.ErrNoRows) {
		return api.ErrMultipartUploadNotFound
	} else if err != nil {
		return fmt.Errorf("failed to fetch multipart upload: %w", err)
	} else if muKey != key {
		return fmt.Errorf("object id mismatch: %v != %v: %w", muKey, key, api.ErrObjectNotFound)
	} else if bucketName != bucket {
		return fmt.Errorf("bucket name mismatch: %v != %v: %w", bucketName, bucket, api.ErrBucketNotFound)
	}
	return errors.New("failed to delete multipart upload for unknown reason")
}

func Accounts(ctx context.Context, tx sql.Tx, owner string) ([]api.Account, error) {
	var whereExpr string
	var args []any
	if owner != "" {
		whereExpr = "WHERE owner = ?"
		args = append(args, owner)
	}
	rows, err := tx.Query(ctx, fmt.Sprintf("SELECT account_id, clean_shutdown, host, balance, drift, requires_sync, owner FROM ephemeral_accounts %s", whereExpr),
		args...)
	if err != nil {
		return nil, fmt.Errorf("failed to fetch accounts: %w", err)
	}
	defer rows.Close()

	var accounts []api.Account
	for rows.Next() {
		a := api.Account{Balance: new(big.Int), Drift: new(big.Int)} // init big.Int
		if err := rows.Scan((*PublicKey)(&a.ID), &a.CleanShutdown, (*PublicKey)(&a.HostKey), (*BigInt)(a.Balance), (*BigInt)(a.Drift), &a.RequiresSync, &a.Owner); err != nil {
			return nil, fmt.Errorf("failed to scan account: %w", err)
		}
		accounts = append(accounts, a)
	}
	return accounts, nil
}

func AncestorContracts(ctx context.Context, tx sql.Tx, fcid types.FileContractID, startHeight uint64) ([]api.ArchivedContract, error) {
	rows, err := tx.Query(ctx, `
		WITH RECURSIVE ancestors AS
		(
			SELECT *
			FROM archived_contracts
			WHERE renewed_to = ?
			UNION ALL
			SELECT archived_contracts.*
			FROM ancestors, archived_contracts
			WHERE archived_contracts.renewed_to = ancestors.fcid
		)
		SELECT fcid, host, renewed_to, upload_spending, download_spending, fund_account_spending, delete_spending,
		proof_height, revision_height, revision_number, size, start_height, state, window_start, window_end,
		COALESCE(h.net_address, ''), contract_price, renewed_from, total_cost, reason
		FROM ancestors
		LEFT JOIN hosts h ON h.public_key = ancestors.host
		WHERE start_height >= ?
	`, FileContractID(fcid), startHeight)
	if err != nil {
		return nil, fmt.Errorf("failed to fetch ancestor contracts: %w", err)
	}
	defer rows.Close()

	var contracts []api.ArchivedContract
	for rows.Next() {
		var c api.ArchivedContract
		var state ContractState
		err := rows.Scan((*FileContractID)(&c.ID), (*PublicKey)(&c.HostKey), (*FileContractID)(&c.RenewedTo),
			(*Currency)(&c.Spending.Uploads), (*Currency)(&c.Spending.Downloads), (*Currency)(&c.Spending.FundAccount),
			(*Currency)(&c.Spending.Deletions), &c.ProofHeight,
			&c.RevisionHeight, &c.RevisionNumber, &c.Size, &c.StartHeight, &state, &c.WindowStart,
			&c.WindowEnd, &c.HostIP, (*Currency)(&c.ContractPrice), (*FileContractID)(&c.RenewedFrom),
			(*Currency)(&c.TotalCost), &c.ArchivalReason)
		if err != nil {
			return nil, fmt.Errorf("failed to scan contract: %w", err)
		}
		c.State = state.String()
		contracts = append(contracts, c)
	}
	return contracts, nil
}

func ArchiveContract(ctx context.Context, tx sql.Tx, fcid types.FileContractID, reason string) error {
	if err := copyContractToArchive(ctx, tx, fcid, nil, reason); err != nil {
		return fmt.Errorf("failed to copy contract to archived_contracts: %w", err)
	}
	res, err := tx.Exec(ctx, "DELETE FROM contracts WHERE fcid = ?", FileContractID(fcid))
	if err != nil {
		return fmt.Errorf("failed to delete contract from contracts: %w", err)
	} else if n, err := res.RowsAffected(); err != nil {
		return fmt.Errorf("failed to fetch rows affected: %w", err)
	} else if n == 0 {
		return fmt.Errorf("expected to delete 1 row, deleted %d", n)
	}
	return nil
}

func Autopilot(ctx context.Context, tx sql.Tx, id string) (api.Autopilot, error) {
	row := tx.QueryRow(ctx, "SELECT identifier, config, current_period FROM autopilots WHERE identifier = ?", id)
	ap, err := scanAutopilot(row)
	if errors.Is(err, dsql.ErrNoRows) {
		return api.Autopilot{}, api.ErrAutopilotNotFound
	} else if err != nil {
		return api.Autopilot{}, fmt.Errorf("failed to fetch autopilot: %w", err)
	}
	return ap, nil
}

func Autopilots(ctx context.Context, tx sql.Tx) ([]api.Autopilot, error) {
	rows, err := tx.Query(ctx, "SELECT identifier, config, current_period FROM autopilots")
	if err != nil {
		return nil, fmt.Errorf("failed to fetch autopilots: %w", err)
	}
	defer rows.Close()

	var autopilots []api.Autopilot
	for rows.Next() {
		ap, err := scanAutopilot(rows)
		if err != nil {
			return nil, fmt.Errorf("failed to scan autopilot: %w", err)
		}
		autopilots = append(autopilots, ap)
	}
	return autopilots, nil
}

func Bucket(ctx context.Context, tx sql.Tx, bucket string) (api.Bucket, error) {
	b, err := scanBucket(tx.QueryRow(ctx, "SELECT created_at, name, COALESCE(policy, '{}') FROM buckets WHERE name = ?", bucket))
	if err != nil {
		return api.Bucket{}, fmt.Errorf("failed to fetch bucket: %w", err)
	}
	return b, nil
}

func Contract(ctx context.Context, tx sql.Tx, fcid types.FileContractID) (api.ContractMetadata, error) {
	contracts, err := QueryContracts(ctx, tx, []string{"c.fcid = ?"}, []any{FileContractID(fcid)})
	if err != nil {
		return api.ContractMetadata{}, fmt.Errorf("failed to fetch contract: %w", err)
	} else if len(contracts) == 0 {
		return api.ContractMetadata{}, api.ErrContractNotFound
	}
	return contracts[0], nil
}

func ContractRoots(ctx context.Context, tx sql.Tx, fcid types.FileContractID) ([]types.Hash256, error) {
	rows, err := tx.Query(ctx, `
		SELECT s.root
		FROM contract_sectors cs
		INNER JOIN sectors s ON s.id = cs.db_sector_id
		INNER JOIN contracts c ON c.id = cs.db_contract_id
		WHERE c.fcid = ?
	`, FileContractID(fcid))
	if err != nil {
		return nil, fmt.Errorf("failed to fetch contract roots: %w", err)
	}
	defer rows.Close()

	var roots []types.Hash256
	for rows.Next() {
		var root types.Hash256
		if err := rows.Scan((*Hash256)(&root)); err != nil {
			return nil, fmt.Errorf("failed to scan root: %w", err)
		}
		roots = append(roots, root)
	}
	return roots, nil
}

func Contracts(ctx context.Context, tx sql.Tx, opts api.ContractsOpts) ([]api.ContractMetadata, error) {
	var whereExprs []string
	var whereArgs []any
	if opts.ContractSet != "" {
		var contractSetID int64
		err := tx.QueryRow(ctx, "SELECT id FROM contract_sets WHERE contract_sets.name = ?", opts.ContractSet).
			Scan(&contractSetID)
		if errors.Is(err, dsql.ErrNoRows) {
			return nil, api.ErrContractSetNotFound
		}
		whereExprs = append(whereExprs, "cs.id = ?")
		whereArgs = append(whereArgs, contractSetID)
	}
	return QueryContracts(ctx, tx, whereExprs, whereArgs)
}

func ContractSetID(ctx context.Context, tx sql.Tx, contractSet string) (int64, error) {
	var id int64
	err := tx.QueryRow(ctx, "SELECT id FROM contract_sets WHERE name = ?", contractSet).Scan(&id)
	if errors.Is(err, dsql.ErrNoRows) {
		return 0, api.ErrContractSetNotFound
	} else if err != nil {
		return 0, fmt.Errorf("failed to fetch contract set id: %w", err)
	}
	return id, nil
}

func ContractSets(ctx context.Context, tx sql.Tx) ([]string, error) {
	rows, err := tx.Query(ctx, "SELECT name FROM contract_sets")
	if err != nil {
		return nil, fmt.Errorf("failed to fetch contract sets: %w", err)
	}
	defer rows.Close()

	var sets []string
	for rows.Next() {
		var cs string
		if err := rows.Scan(&cs); err != nil {
			return nil, fmt.Errorf("failed to scan contract set: %w", err)
		}
		sets = append(sets, cs)
	}
	return sets, nil
}

func ContractSize(ctx context.Context, tx sql.Tx, id types.FileContractID) (api.ContractSize, error) {
	var contractID, size uint64
	if err := tx.QueryRow(ctx, "SELECT id, size FROM contracts WHERE fcid = ?", FileContractID(id)).
		Scan(&contractID, &size); errors.Is(err, dsql.ErrNoRows) {
		return api.ContractSize{}, api.ErrContractNotFound
	} else if err != nil {
		return api.ContractSize{}, err
	}

	var nSectors uint64
	if err := tx.QueryRow(ctx, "SELECT COUNT(*) FROM contract_sectors WHERE db_contract_id = ?", contractID).
		Scan(&nSectors); err != nil {
		return api.ContractSize{}, err
	}
	sectorsSize := nSectors * rhpv2.SectorSize

	var prunable uint64
	if size > sectorsSize {
		prunable = size - sectorsSize
	}
	return api.ContractSize{
		Size:     size,
		Prunable: prunable,
	}, nil
}

func ContractSizes(ctx context.Context, tx sql.Tx) (map[types.FileContractID]api.ContractSize, error) {
	// the following query consists of two parts:
	// 1. fetch all contracts that have no sectors and consider their size as
	//    prunable
	// 2. fetch all contracts that have sectors and calculate the prunable size
	//    based on the number of sectors
	rows, err := tx.Query(ctx, `
		SELECT c.fcid, c.size, c.size
		FROM contracts c
		WHERE NOT EXISTS (
			SELECT 1
			FROM contract_sectors cs
			WHERE cs.db_contract_id = c.id
		)
		UNION ALL
		SELECT fcid, size, CASE WHEN contract_size > sector_size THEN contract_size - sector_size ELSE 0 END
		FROM (
			SELECT c.fcid, c.size, MAX(c.size) as contract_size, COUNT(*) * ? as sector_size
			FROM contracts c
			INNER JOIN contract_sectors cs ON cs.db_contract_id = c.id
			GROUP BY c.fcid
		) i
	`, rhpv2.SectorSize)
	if err != nil {
		return nil, fmt.Errorf("failed to fetch contract sizes: %w", err)
	}
	defer rows.Close()

	sizes := make(map[types.FileContractID]api.ContractSize)
	for rows.Next() {
		var fcid types.FileContractID
		var cs api.ContractSize
		if err := rows.Scan((*FileContractID)(&fcid), &cs.Size, &cs.Prunable); err != nil {
			return nil, fmt.Errorf("failed to scan contract size: %w", err)
		}
		sizes[fcid] = cs
	}
	return sizes, nil
}

func CopyObject(ctx context.Context, tx sql.Tx, srcBucket, dstBucket, srcKey, dstKey, mimeType string, metadata api.ObjectUserMetadata) (api.ObjectMetadata, error) {
	// stmt to fetch bucket id
	bucketIDStmt, err := tx.Prepare(ctx, "SELECT id FROM buckets WHERE name = ?")
	if err != nil {
		return api.ObjectMetadata{}, fmt.Errorf("failed to prepare statement to fetch bucket id: %w", err)
	}
	defer bucketIDStmt.Close()

	// fetch source bucket
	var srcBID int64
	err = bucketIDStmt.QueryRow(ctx, srcBucket).Scan(&srcBID)
	if errors.Is(err, dsql.ErrNoRows) {
		return api.ObjectMetadata{}, fmt.Errorf("%w: source bucket", api.ErrBucketNotFound)
	} else if err != nil {
		return api.ObjectMetadata{}, fmt.Errorf("failed to fetch src bucket id: %w", err)
	}

	// fetch src object id
	var srcObjID int64
	err = tx.QueryRow(ctx, "SELECT id FROM objects WHERE db_bucket_id = ? AND object_id = ?", srcBID, srcKey).
		Scan(&srcObjID)
	if errors.Is(err, dsql.ErrNoRows) {
		return api.ObjectMetadata{}, api.ErrObjectNotFound
	} else if err != nil {
		return api.ObjectMetadata{}, fmt.Errorf("failed to fetch object id: %w", err)
	}

	// helper to fetch metadata
	fetchMetadata := func(objID int64) (om api.ObjectMetadata, err error) {
		err = tx.QueryRow(ctx, "SELECT etag, health, created_at, object_id, size, mime_type FROM objects WHERE id = ?", objID).
			Scan(&om.ETag, &om.Health, (*time.Time)(&om.ModTime), &om.Name, &om.Size, &om.MimeType)
		if err != nil {
			return api.ObjectMetadata{}, fmt.Errorf("failed to fetch new object: %w", err)
		}
		return om, nil
	}

	if srcBucket == dstBucket && srcKey == dstKey {
		// No copying is happening. We just update the metadata on the src
		// object.
		if _, err := tx.Exec(ctx, "UPDATE objects SET mime_type = ? WHERE id = ?", mimeType, srcObjID); err != nil {
			return api.ObjectMetadata{}, fmt.Errorf("failed to update mime type: %w", err)
		} else if err := UpdateMetadata(ctx, tx, srcObjID, metadata); err != nil {
			return api.ObjectMetadata{}, fmt.Errorf("failed to update metadata: %w", err)
		}
		return fetchMetadata(srcObjID)
	}

	// fetch destination bucket
	var dstBID int64
	err = bucketIDStmt.QueryRow(ctx, dstBucket).Scan(&dstBID)
	if errors.Is(err, dsql.ErrNoRows) {
		return api.ObjectMetadata{}, fmt.Errorf("%w: destination bucket", api.ErrBucketNotFound)
	} else if err != nil {
		return api.ObjectMetadata{}, fmt.Errorf("failed to fetch dest bucket id: %w", err)
	}

	// copy object
	res, err := tx.Exec(ctx, `INSERT INTO objects (created_at, object_id, db_directory_id, db_bucket_id,`+"`key`"+`, size, mime_type, etag)
						SELECT ?, ?, db_directory_id, ?, `+"`key`"+`, size, ?, etag
						FROM objects
						WHERE id = ?`, time.Now(), dstKey, dstBID, mimeType, srcObjID)
	if err != nil {
		return api.ObjectMetadata{}, fmt.Errorf("failed to insert object: %w", err)
	}
	dstObjID, err := res.LastInsertId()
	if err != nil {
		return api.ObjectMetadata{}, fmt.Errorf("failed to fetch object id: %w", err)
	}

	// copy slices
	_, err = tx.Exec(ctx, `INSERT INTO slices (created_at, db_object_id, object_index, db_slab_id, offset, length)
				SELECT ?, ?, object_index, db_slab_id, offset, length
				FROM slices
				WHERE db_object_id = ?`, time.Now(), dstObjID, srcObjID)
	if err != nil {
		return api.ObjectMetadata{}, fmt.Errorf("failed to copy slices: %w", err)
	}

	// create metadata
	if err := InsertMetadata(ctx, tx, &dstObjID, nil, metadata); err != nil {
		return api.ObjectMetadata{}, fmt.Errorf("failed to insert metadata: %w", err)
	}

	// fetch copied object
	return fetchMetadata(dstObjID)
}

func DeleteBucket(ctx context.Context, tx sql.Tx, bucket string) error {
	var id int64
	err := tx.QueryRow(ctx, "SELECT id FROM buckets WHERE name = ?", bucket).Scan(&id)
	if errors.Is(err, dsql.ErrNoRows) {
		return api.ErrBucketNotFound
	} else if err != nil {
		return fmt.Errorf("failed to fetch bucket id: %w", err)
	}
	var empty bool
	err = tx.QueryRow(ctx, "SELECT NOT EXISTS(SELECT 1 FROM objects WHERE db_bucket_id = ?)", id).Scan(&empty)
	if err != nil {
		return fmt.Errorf("failed to check if bucket is empty: %w", err)
	} else if !empty {
		return api.ErrBucketNotEmpty
	}
	_, err = tx.Exec(ctx, "DELETE FROM buckets WHERE id = ?", id)
	if err != nil {
		return fmt.Errorf("failed to delete bucket: %w", err)
	}
	return nil
}

func DeleteHostSector(ctx context.Context, tx sql.Tx, hk types.PublicKey, root types.Hash256) (int, error) {
	// update the latest_host field of the sector
	_, err := tx.Exec(ctx, `
		UPDATE sectors
		SET latest_host = COALESCE((
			SELECT * FROM (
				SELECT h.public_key
				FROM hosts h
				INNER JOIN contracts c ON c.host_id = h.id
				INNER JOIN contract_sectors cs ON cs.db_contract_id = c.id
				INNER JOIN sectors s ON s.id = cs.db_sector_id
				WHERE s.root = ? AND h.public_key != ?
				LIMIT 1
			) AS _
		), ?)
		WHERE root = ? AND latest_host = ?
	`, Hash256(root), PublicKey(hk), PublicKey{}, Hash256(root), PublicKey(hk))
	if err != nil {
		return 0, fmt.Errorf("failed to update sector: %w", err)
	}

	// remove potential links between the host's contracts and the sector
	res, err := tx.Exec(ctx, `
		DELETE FROM contract_sectors
		WHERE db_sector_id = (
			SELECT s.id
			FROM sectors s
			WHERE root = ?
		) AND db_contract_id IN (
			SELECT c.id
			FROM contracts c
			INNER JOIN hosts h ON h.id = c.host_id
			WHERE h.public_key = ?
		)
	`, Hash256(root), PublicKey(hk))
	if err != nil {
		return 0, fmt.Errorf("failed to delete contract sectors: %w", err)
	}
	deletedSectors, err := res.RowsAffected()
	if err != nil {
		return 0, fmt.Errorf("failed to check number of deleted contract sectors: %w", err)
	} else if deletedSectors == 0 {
		return 0, nil // nothing to do
	}

	// invalidate the health of related slabs
	_, err = tx.Exec(ctx, `
		UPDATE slabs
		SET health_valid_until = 0
		WHERE id IN (
			SELECT db_slab_id
			FROM sectors
			WHERE root = ?
		)
	`, Hash256(root))
	if err != nil {
		return 0, fmt.Errorf("failed to invalidate slab health: %w", err)
	}

	// increment host's lost sector count
	_, err = tx.Exec(ctx, `
		UPDATE hosts
		SET lost_sectors = lost_sectors + ?
		WHERE public_key = ?
	`, deletedSectors, PublicKey(hk))
	if err != nil {
		return 0, fmt.Errorf("failed to update lost sectors: %w", err)
	}
	return int(deletedSectors), nil
}

func DeleteMetadata(ctx context.Context, tx sql.Tx, objID int64) error {
	_, err := tx.Exec(ctx, "DELETE FROM object_user_metadata WHERE db_object_id = ?", objID)
	return err
}

func DeleteWebhook(ctx context.Context, tx sql.Tx, wh webhooks.Webhook) error {
	res, err := tx.Exec(ctx, "DELETE FROM webhooks WHERE module = ? AND event = ? AND url = ?", wh.Module, wh.Event, wh.URL)
	if err != nil {
		return fmt.Errorf("failed to delete webhook: %w", err)
	} else if n, err := res.RowsAffected(); err != nil {
		return fmt.Errorf("failed to check rows affected: %w", err)
	} else if n == 0 {
		return webhooks.ErrWebhookNotFound
	}
	return nil
}

func FetchUsedContracts(ctx context.Context, tx sql.Tx, fcids []types.FileContractID) (map[types.FileContractID]UsedContract, error) {
	if len(fcids) == 0 {
		return make(map[types.FileContractID]UsedContract), nil
	}

	// flatten map to get all used contract ids
	usedFCIDs := make([]FileContractID, 0, len(fcids))
	for _, fcid := range fcids {
		usedFCIDs = append(usedFCIDs, FileContractID(fcid))
	}

	placeholders := make([]string, len(usedFCIDs))
	for i := range usedFCIDs {
		placeholders[i] = "?"
	}
	placeholdersStr := strings.Join(placeholders, ", ")

	args := make([]interface{}, len(usedFCIDs)*2)
	for i := range args {
		args[i] = usedFCIDs[i%len(usedFCIDs)]
	}

	// fetch all contracts, take into account renewals
	rows, err := tx.Query(ctx, fmt.Sprintf(`SELECT id, fcid, renewed_from
				   FROM contracts
				   WHERE contracts.fcid IN (%s) OR renewed_from IN (%s)
				   `, placeholdersStr, placeholdersStr), args...)
	if err != nil {
		return nil, fmt.Errorf("failed to fetch used contracts: %w", err)
	}
	defer rows.Close()

	var contracts []UsedContract
	for rows.Next() {
		var c UsedContract
		if err := rows.Scan(&c.ID, &c.FCID, &c.RenewedFrom); err != nil {
			return nil, fmt.Errorf("failed to scan used contract: %w", err)
		}
		contracts = append(contracts, c)
	}

	fcidMap := make(map[types.FileContractID]struct{}, len(fcids))
	for _, fcid := range fcids {
		fcidMap[fcid] = struct{}{}
	}

	// build map of used contracts
	usedContracts := make(map[types.FileContractID]UsedContract, len(contracts))
	for _, c := range contracts {
		if _, used := fcidMap[types.FileContractID(c.FCID)]; used {
			usedContracts[types.FileContractID(c.FCID)] = c
		}
		if _, used := fcidMap[types.FileContractID(c.RenewedFrom)]; used {
			usedContracts[types.FileContractID(c.RenewedFrom)] = c
		}
	}
	return usedContracts, nil
}

func HostAllowlist(ctx context.Context, tx sql.Tx) ([]types.PublicKey, error) {
	rows, err := tx.Query(ctx, "SELECT entry FROM host_allowlist_entries")
	if err != nil {
		return nil, fmt.Errorf("failed to fetch host allowlist: %w", err)
	}
	defer rows.Close()

	var allowlist []types.PublicKey
	for rows.Next() {
		var pk PublicKey
		if err := rows.Scan(&pk); err != nil {
			return nil, fmt.Errorf("failed to scan public key: %w", err)
		}
		allowlist = append(allowlist, types.PublicKey(pk))
	}
	return allowlist, nil
}

func HostBlocklist(ctx context.Context, tx sql.Tx) ([]string, error) {
	rows, err := tx.Query(ctx, "SELECT entry FROM host_blocklist_entries")
	if err != nil {
		return nil, fmt.Errorf("failed to fetch host blocklist: %w", err)
	}
	defer rows.Close()

	var blocklist []string
	for rows.Next() {
		var entry string
		if err := rows.Scan(&entry); err != nil {
			return nil, fmt.Errorf("failed to scan blocklist entry: %w", err)
		}
		blocklist = append(blocklist, entry)
	}
	return blocklist, nil
}

func HostsForScanning(ctx context.Context, tx sql.Tx, maxLastScan time.Time, offset, limit int) ([]api.HostAddress, error) {
	if offset < 0 {
		return nil, ErrNegativeOffset
	} else if limit == -1 {
		limit = math.MaxInt64
	}

	rows, err := tx.Query(ctx, "SELECT public_key, net_address FROM hosts WHERE last_scan < ? LIMIT ? OFFSET ?",
		maxLastScan.UnixNano(), limit, offset)
	if err != nil {
		return nil, fmt.Errorf("failed to fetch hosts for scanning: %w", err)
	}
	defer rows.Close()

	var hosts []api.HostAddress
	for rows.Next() {
		var ha api.HostAddress
		if err := rows.Scan((*PublicKey)(&ha.PublicKey), &ha.NetAddress); err != nil {
			return nil, fmt.Errorf("failed to scan host row: %w", err)
		}
		hosts = append(hosts, ha)
	}
	return hosts, nil
}

func InsertBufferedSlab(ctx context.Context, tx sql.Tx, fileName string, contractSetID int64, ec object.EncryptionKey, minShards, totalShards uint8) (int64, error) {
	// insert buffered slab
	res, err := tx.Exec(ctx, `INSERT INTO buffered_slabs (created_at, filename) VALUES (?, ?)`,
		time.Now(), fileName)
	if err != nil {
		return 0, fmt.Errorf("failed to insert buffered slab: %w", err)
	}
	bufferedSlabID, err := res.LastInsertId()
	if err != nil {
		return 0, fmt.Errorf("failed to fetch buffered slab id: %w", err)
	}

	_, err = tx.Exec(ctx, `
		INSERT INTO slabs (created_at, db_contract_set_id, db_buffered_slab_id, `+"`key`"+`, min_shards, total_shards)
			VALUES (?, ?, ?, ?, ?, ?)`,
		time.Now(), contractSetID, bufferedSlabID, EncryptionKey(ec), minShards, totalShards)
	if err != nil {
		return 0, fmt.Errorf("failed to insert slab: %w", err)
	}
	return bufferedSlabID, nil
}

func InsertContract(ctx context.Context, tx sql.Tx, rev rhpv2.ContractRevision, contractPrice, totalCost types.Currency, startHeight uint64, renewedFrom types.FileContractID, state string) (api.ContractMetadata, error) {
	var contractState ContractState
	if err := contractState.LoadString(state); err != nil {
		return api.ContractMetadata{}, fmt.Errorf("failed to load contract state: %w", err)
	}
	var hostID int64
	if err := tx.QueryRow(ctx, "SELECT id FROM hosts WHERE public_key = ?",
		PublicKey(rev.HostKey())).Scan(&hostID); err != nil {
		return api.ContractMetadata{}, api.ErrHostNotFound
	}

	res, err := tx.Exec(ctx, `
		INSERT INTO contracts (created_at, host_id, fcid, renewed_from, contract_price, state, total_cost, proof_height,
		revision_height, revision_number, size, start_height, window_start, window_end, upload_spending, download_spending,
		fund_account_spending, delete_spending, list_spending)
		VALUES (?, ?, ?, ?, ?, ?, ?, ?, ?, ?, ?, ?, ?, ?, ?, ?, ?, ?, ?)
	`, time.Now(), hostID, FileContractID(rev.ID()), FileContractID(renewedFrom), Currency(contractPrice),
		contractState, Currency(totalCost), 0, 0, "0", rev.Revision.Filesize, startHeight, rev.Revision.WindowStart, rev.Revision.WindowEnd,
		ZeroCurrency, ZeroCurrency, ZeroCurrency, ZeroCurrency, ZeroCurrency)
	if err != nil {
		return api.ContractMetadata{}, fmt.Errorf("failed to insert contract: %w", err)
	}
	cid, err := res.LastInsertId()
	if err != nil {
		return api.ContractMetadata{}, fmt.Errorf("failed to fetch contract id: %w", err)
	}

	contracts, err := QueryContracts(ctx, tx, []string{"c.id = ?"}, []any{cid})
	if err != nil {
		return api.ContractMetadata{}, fmt.Errorf("failed to fetch contract: %w", err)
	} else if len(contracts) == 0 {
		return api.ContractMetadata{}, api.ErrContractNotFound
	}
	return contracts[0], nil
}

func InsertMetadata(ctx context.Context, tx sql.Tx, objID, muID *int64, md api.ObjectUserMetadata) error {
	if len(md) == 0 {
		return nil
	} else if (objID == nil) == (muID == nil) {
		return errors.New("either objID or muID must be set")
	}
	insertMetadataStmt, err := tx.Prepare(ctx, "INSERT INTO object_user_metadata (created_at, db_object_id, db_multipart_upload_id, `key`, value) VALUES (?, ?, ?, ?, ?)")
	if err != nil {
		return fmt.Errorf("failed to prepare statement to insert object metadata: %w", err)
	}
	defer insertMetadataStmt.Close()

	for k, v := range md {
		if _, err := insertMetadataStmt.Exec(ctx, time.Now(), objID, muID, k, v); err != nil {
			return fmt.Errorf("failed to insert object metadata: %w", err)
		}
	}
	return nil
}

func InsertMultipartUpload(ctx context.Context, tx sql.Tx, bucket, key string, ec object.EncryptionKey, mimeType string, metadata api.ObjectUserMetadata) (string, error) {
	// fetch bucket id
	var bucketID int64
	err := tx.QueryRow(ctx, "SELECT id FROM buckets WHERE buckets.name = ?", bucket).
		Scan(&bucketID)
	if errors.Is(err, dsql.ErrNoRows) {
		return "", fmt.Errorf("bucket %v not found: %w", bucket, api.ErrBucketNotFound)
	} else if err != nil {
		return "", fmt.Errorf("failed to fetch bucket id: %w", err)
	}

	// insert multipart upload
	uploadIDEntropy := frand.Entropy256()
	uploadID := hex.EncodeToString(uploadIDEntropy[:])
	var muID int64
	res, err := tx.Exec(ctx, `
		INSERT INTO multipart_uploads (created_at, `+"`key`"+`, upload_id, object_id, db_bucket_id, mime_type)
		VALUES (?, ?, ?, ?, ?, ?)
	`, time.Now(), EncryptionKey(ec), uploadID, key, bucketID, mimeType)
	if err != nil {
		return "", fmt.Errorf("failed to create multipart upload: %w", err)
	} else if muID, err = res.LastInsertId(); err != nil {
		return "", fmt.Errorf("failed to fetch multipart upload id: %w", err)
	}

	// insert metadata
	if err := InsertMetadata(ctx, tx, nil, &muID, metadata); err != nil {
		return "", fmt.Errorf("failed to insert multipart metadata: %w", err)
	}
	return uploadID, nil
}

func InsertObject(ctx context.Context, tx sql.Tx, key string, dirID, bucketID, size int64, ec object.EncryptionKey, mimeType, eTag string) (int64, error) {
	res, err := tx.Exec(ctx, `INSERT INTO objects (created_at, object_id, db_directory_id, db_bucket_id, `+"`key`"+`, size, mime_type, etag)
						VALUES (?, ?, ?, ?, ?, ?, ?, ?)`,
		time.Now(),
		key,
		dirID,
		bucketID,
		EncryptionKey(ec),
		size,
		mimeType,
		eTag)
	if err != nil {
		return 0, err
	}
	return res.LastInsertId()
}

func LoadSlabBuffers(ctx context.Context, db *sql.DB) (bufferedSlabs []LoadedSlabBuffer, orphanedBuffers []string, err error) {
	err = db.Transaction(ctx, func(tx sql.Tx) error {
		// collect all buffers
		rows, err := db.Query(ctx, `
			SELECT bs.id, bs.filename, sla.db_contract_set_id, sla.key, sla.min_shards, sla.total_shards
			FROM buffered_slabs bs
			INNER JOIN slabs sla ON sla.db_buffered_slab_id = bs.id
		`)
		if err != nil {
			return err
		}
		defer rows.Close()

		for rows.Next() {
			var bs LoadedSlabBuffer
			if err := rows.Scan(&bs.ID, &bs.Filename, &bs.ContractSetID, (*EncryptionKey)(&bs.Key), &bs.MinShards, &bs.TotalShards); err != nil {
				return fmt.Errorf("failed to scan buffered slab: %w", err)
			}
			bufferedSlabs = append(bufferedSlabs, bs)
		}

		// fill in sizes
		for i := range bufferedSlabs {
			err = tx.QueryRow(ctx, `
				SELECT COALESCE(MAX(offset+length), 0)
				FROM slabs sla
				INNER JOIN slices sli ON sla.id = sli.db_slab_id
				WHERE sla.db_buffered_slab_id = ?
		`, bufferedSlabs[i].ID).Scan(&bufferedSlabs[i].Size)
			if err != nil {
				return fmt.Errorf("failed to fetch buffered slab size: %w", err)
			}
		}

		// find orphaned buffers and delete them
		rows, err = tx.Query(ctx, `
			SELECT bs.id, bs.filename
			FROM buffered_slabs bs
			LEFT JOIN slabs ON slabs.db_buffered_slab_id = bs.id
			WHERE slabs.id IS NULL
		`)
		if err != nil {
			return fmt.Errorf("failed to fetch orphaned buffers: %w", err)
		}
		var toDelete []int64
		for rows.Next() {
			var id int64
			var filename string
			if err := rows.Scan(&id, &filename); err != nil {
				return fmt.Errorf("failed to scan orphaned buffer: %w", err)
			}
			orphanedBuffers = append(orphanedBuffers, filename)
			toDelete = append(toDelete, id)
		}
		for _, id := range toDelete {
			if _, err := tx.Exec(ctx, "DELETE FROM buffered_slabs WHERE id = ?", id); err != nil {
				return fmt.Errorf("failed to delete orphaned buffer: %w", err)
			}
		}
		return nil
	})
	return
}

func UpdateMetadata(ctx context.Context, tx sql.Tx, objID int64, md api.ObjectUserMetadata) error {
	if err := DeleteMetadata(ctx, tx, objID); err != nil {
		return err
	} else if err := InsertMetadata(ctx, tx, &objID, nil, md); err != nil {
		return err
	}
	return nil
}

func PrepareSlabHealth(ctx context.Context, tx sql.Tx, limit int64, now time.Time) error {
	_, err := tx.Exec(ctx, "DROP TABLE IF EXISTS slabs_health")
	if err != nil {
		return fmt.Errorf("failed to drop temporary table: %w", err)
	}
	_, err = tx.Exec(ctx, `
		CREATE TEMPORARY TABLE slabs_health AS
			SELECT slabs.id as id, CASE WHEN (slabs.min_shards = slabs.total_shards)
			THEN
				CASE WHEN (COUNT(DISTINCT(CASE WHEN cs.name IS NULL THEN NULL ELSE c.host_id END)) < slabs.min_shards)
				THEN -1
				ELSE 1
				END
			ELSE (CAST(COUNT(DISTINCT(CASE WHEN cs.name IS NULL THEN NULL ELSE c.host_id END)) AS FLOAT) - CAST(slabs.min_shards AS FLOAT)) / Cast(slabs.total_shards - slabs.min_shards AS FLOAT)
			END as health
			FROM slabs
			INNER JOIN sectors s ON s.db_slab_id = slabs.id
			LEFT JOIN contract_sectors se ON s.id = se.db_sector_id
			LEFT JOIN contracts c ON se.db_contract_id = c.id
			LEFT JOIN contract_set_contracts csc ON csc.db_contract_id = c.id AND csc.db_contract_set_id = slabs.db_contract_set_id
			LEFT JOIN contract_sets cs ON cs.id = csc.db_contract_set_id
			WHERE slabs.health_valid_until <= ?
			GROUP BY slabs.id
			LIMIT ?
	`, now.Unix(), limit)
	if err != nil {
		return fmt.Errorf("failed to create temporary table: %w", err)
	}
	if _, err := tx.Exec(ctx, "CREATE INDEX slabs_health_id ON slabs_health (id)"); err != nil {
		return fmt.Errorf("failed to create index on temporary table: %w", err)
	}
	return err
}

func ListBuckets(ctx context.Context, tx sql.Tx) ([]api.Bucket, error) {
	rows, err := tx.Query(ctx, "SELECT created_at, name, COALESCE(policy, '{}') FROM buckets")
	if err != nil {
		return nil, fmt.Errorf("failed to fetch buckets: %w", err)
	}
	defer rows.Close()

	var buckets []api.Bucket
	for rows.Next() {
		bucket, err := scanBucket(rows)
		if err != nil {
			return nil, fmt.Errorf("failed to scan bucket: %w", err)
		}
		buckets = append(buckets, bucket)
	}
	return buckets, nil
}

func whereObjectMarker(marker, sortBy, sortDir string, queryMarker func(dst any, marker, col string) error) (whereExprs []string, whereArgs []any, _ error) {
	if marker == "" {
		return nil, nil, nil
	} else if sortBy == "" || sortDir == "" {
		return nil, nil, fmt.Errorf("sortBy and sortDir must be set")
	}

	desc := strings.ToLower(sortDir) == api.ObjectSortDirDesc
	switch strings.ToLower(sortBy) {
	case api.ObjectSortByName:
		if desc {
			whereExprs = append(whereExprs, "o.object_id < ?")
		} else {
			whereExprs = append(whereExprs, "o.object_id > ?")
		}
		whereArgs = append(whereArgs, marker)
	case api.ObjectSortByHealth:
		var markerHealth float64
		if err := queryMarker(&markerHealth, marker, "health"); err != nil {
			return nil, nil, fmt.Errorf("failed to fetch health marker: %w", err)
		} else if desc {
			whereExprs = append(whereExprs, "((o.health <= ? AND o.object_id >?) OR o.health < ?)")
			whereArgs = append(whereArgs, markerHealth, marker, markerHealth)
		} else {
			whereExprs = append(whereExprs, "(o.health > ? OR (o.health >= ? AND object_id > ?))")
			whereArgs = append(whereArgs, markerHealth, markerHealth, marker)
		}
	case api.ObjectSortBySize:
		var markerSize int64
		if err := queryMarker(&markerSize, marker, "size"); err != nil {
			return nil, nil, fmt.Errorf("failed to fetch health marker: %w", err)
		} else if desc {
			whereExprs = append(whereExprs, "((o.size <= ? AND o.object_id >?) OR o.size < ?)")
			whereArgs = append(whereArgs, markerSize, marker, markerSize)
		} else {
			whereExprs = append(whereExprs, "(o.size > ? OR (o.size >= ? AND object_id > ?))")
			whereArgs = append(whereArgs, markerSize, markerSize, marker)
		}
	default:
		return nil, nil, fmt.Errorf("invalid marker: %v", marker)
	}
	return whereExprs, whereArgs, nil
}

func orderByObject(sortBy, sortDir string) (orderByExprs []string, _ error) {
	if sortBy == "" || sortDir == "" {
		return nil, fmt.Errorf("sortBy and sortDir must be set")
	}

	dir2SQL := map[string]string{
		api.ObjectSortDirAsc:  "ASC",
		api.ObjectSortDirDesc: "DESC",
	}
	if _, ok := dir2SQL[strings.ToLower(sortDir)]; !ok {
		return nil, fmt.Errorf("invalid sortDir: %v", sortDir)
	}
	switch strings.ToLower(sortBy) {
	case "", api.ObjectSortByName:
		orderByExprs = append(orderByExprs, "o.object_id "+dir2SQL[strings.ToLower(sortDir)])
	case api.ObjectSortByHealth:
		orderByExprs = append(orderByExprs, "o.health "+dir2SQL[strings.ToLower(sortDir)])
	case api.ObjectSortBySize:
		orderByExprs = append(orderByExprs, "o.size "+dir2SQL[strings.ToLower(sortDir)])
	default:
		return nil, fmt.Errorf("invalid sortBy: %v", sortBy)
	}

	// always sort by object_id as well if we aren't explicitly
	if sortBy != api.ObjectSortByName {
		orderByExprs = append(orderByExprs, "o.object_id ASC")
	}
	return orderByExprs, nil
}

func ListObjects(ctx context.Context, tx Tx, bucket, prefix, sortBy, sortDir, marker string, limit int) (api.ObjectsListResponse, error) {
	// fetch one more to see if there are more entries
	if limit <= -1 {
		limit = math.MaxInt
	} else if limit != math.MaxInt {
		limit++
	}

	// establish sane defaults for sorting
	if sortBy == "" {
		sortBy = api.ObjectSortByName
	}
	if sortDir == "" {
		sortDir = api.ObjectSortDirAsc
	}

	// filter by bucket
	whereExprs := []string{"o.db_bucket_id = (SELECT id FROM buckets b WHERE b.name = ?)"}
	whereArgs := []any{bucket}

	// apply prefix
	if prefix != "" {
		whereExprs = append(whereExprs, "o.object_id LIKE ? AND SUBSTR(o.object_id, 1, ?) = ?")
		whereArgs = append(whereArgs, prefix+"%", utf8.RuneCountInString(prefix), prefix)
	}

	// apply sorting
	orderByExprs, err := orderByObject(sortBy, sortDir)
	if err != nil {
		return api.ObjectsListResponse{}, fmt.Errorf("failed to apply sorting: %w", err)
	}

	// apply marker
	markerExprs, markerArgs, err := whereObjectMarker(marker, sortBy, sortDir, func(dst any, marker, col string) error {
		err := tx.QueryRow(ctx, fmt.Sprintf(`
			SELECT o.%s
			FROM objects o
			INNER JOIN buckets b ON o.db_bucket_id = b.id
			WHERE b.name = ? AND o.object_id = ?
		`, col), bucket, marker).Scan(dst)
		if errors.Is(err, dsql.ErrNoRows) {
			return api.ErrMarkerNotFound
		} else {
			return err
		}
	})
	if err != nil {
		return api.ObjectsListResponse{}, fmt.Errorf("failed to get marker exprs: %w", err)
	}
	whereExprs = append(whereExprs, markerExprs...)
	whereArgs = append(whereArgs, markerArgs...)

	// apply limit
	whereArgs = append(whereArgs, limit)

	// run query
	rows, err := tx.Query(ctx, fmt.Sprintf(`
		SELECT %s
		FROM objects o
		WHERE %s
		ORDER BY %s
		LIMIT ?
	`,
		tx.SelectObjectMetadataExpr(),
		strings.Join(whereExprs, " AND "),
		strings.Join(orderByExprs, ", ")),
		whereArgs...)
	if err != nil {
		return api.ObjectsListResponse{}, fmt.Errorf("failed to fetch objects: %w", err)
	}
	defer rows.Close()

	var objects []api.ObjectMetadata
	for rows.Next() {
		om, err := tx.ScanObjectMetadata(rows)
		if err != nil {
			return api.ObjectsListResponse{}, fmt.Errorf("failed to scan object metadata: %w", err)
		}
		objects = append(objects, om)
	}

	var hasMore bool
	var nextMarker string
	if len(objects) == limit {
		objects = objects[:len(objects)-1]
		if len(objects) > 0 {
			hasMore = true
			nextMarker = objects[len(objects)-1].Name
		}
	}

	return api.ObjectsListResponse{
		HasMore:    hasMore,
		NextMarker: nextMarker,
		Objects:    objects,
	}, nil
}

func MultipartUpload(ctx context.Context, tx sql.Tx, uploadID string) (api.MultipartUpload, error) {
	resp, err := scanMultipartUpload(tx.QueryRow(ctx, "SELECT b.name, mu.key, mu.object_id, mu.upload_id, mu.created_at FROM multipart_uploads mu INNER JOIN buckets b ON b.id = mu.db_bucket_id WHERE mu.upload_id = ?", uploadID))
	if err != nil {
		return api.MultipartUpload{}, fmt.Errorf("failed to fetch multipart upload: %w", err)
	}
	return resp, nil
}

func MultipartUploadParts(ctx context.Context, tx sql.Tx, bucket, key, uploadID string, marker int, limit int64) (api.MultipartListPartsResponse, error) {
	limitExpr := ""
	limitUsed := limit > 0
	if limitUsed {
		limitExpr = fmt.Sprintf("LIMIT %d", limit+1)
	}

	rows, err := tx.Query(ctx, fmt.Sprintf(`
		SELECT mp.part_number, mp.created_at, mp.etag, mp.size
		FROM multipart_parts mp
		INNER JOIN multipart_uploads mus ON mus.id = mp.db_multipart_upload_id
		INNER JOIN buckets b ON b.id = mus.db_bucket_id
		WHERE mus.object_id = ? AND b.name = ? AND mus.upload_id = ? AND part_number > ?
		ORDER BY part_number ASC
		%s
	`, limitExpr), key, bucket, uploadID, marker)
	if err != nil {
		return api.MultipartListPartsResponse{}, fmt.Errorf("failed to fetch multipart parts: %w", err)
	}
	defer rows.Close()

	var parts []api.MultipartListPartItem
	for rows.Next() {
		var part api.MultipartListPartItem
		if err := rows.Scan(&part.PartNumber, (*time.Time)(&part.LastModified), &part.ETag, &part.Size); err != nil {
			return api.MultipartListPartsResponse{}, fmt.Errorf("failed to scan part: %w", err)
		}
		parts = append(parts, part)
	}

	// check if there are more parts beyond 'limit'.
	var hasMore bool
	var nextMarker int
	if limitUsed && len(parts) > int(limit) {
		hasMore = true
		parts = parts[:len(parts)-1]
		nextMarker = parts[len(parts)-1].PartNumber
	}

	return api.MultipartListPartsResponse{
		HasMore:    hasMore,
		NextMarker: nextMarker,
		Parts:      parts,
	}, nil
}

func MultipartUploads(ctx context.Context, tx sql.Tx, bucket, prefix, keyMarker, uploadIDMarker string, limit int) (api.MultipartListUploadsResponse, error) {
	// both markers must be used together
	if (keyMarker == "" && uploadIDMarker != "") || (keyMarker != "" && uploadIDMarker == "") {
		return api.MultipartListUploadsResponse{}, errors.New("both keyMarker and uploadIDMarker must be set or neither")
	}

	// prepare 'limit' expression
	limitExpr := ""
	limitUsed := limit > 0
	if limitUsed {
		limitExpr = fmt.Sprintf("LIMIT %d", limit+1)
	}

	// prepare 'where' expression
	var whereExprs []string
	var args []any
	if keyMarker != "" {
		whereExprs = append(whereExprs, "object_id > ? OR (object_id = ? AND upload_id > ?)")
		args = append(args, keyMarker, keyMarker, uploadIDMarker)
	}
	if prefix != "" {
		whereExprs = append(whereExprs, "SUBSTR(object_id, 1, ?) = ?")
		args = append(args, utf8.RuneCountInString(prefix), prefix)
	}
	if bucket != "" {
		whereExprs = append(whereExprs, "b.name = ?")
		args = append(args, bucket)
	}
	whereExpr := ""
	if len(whereExprs) > 0 {
		whereExpr = "WHERE " + strings.Join(whereExprs, " AND ")
	}

	// fetch multipart uploads
	var uploads []api.MultipartUpload
	rows, err := tx.Query(ctx, fmt.Sprintf("SELECT b.name, mu.key, mu.object_id, mu.upload_id, mu.created_at FROM multipart_uploads mu INNER JOIN buckets b ON b.id = mu.db_bucket_id %s ORDER BY object_id ASC, upload_id ASC %s",
		whereExpr, limitExpr), args...)
	if err != nil {
		return api.MultipartListUploadsResponse{}, fmt.Errorf("failed to fetch multipart uploads: %w", err)
	}
	defer rows.Close()
	for rows.Next() {
		upload, err := scanMultipartUpload(rows)
		if err != nil {
			return api.MultipartListUploadsResponse{}, fmt.Errorf("failed to scan multipart upload: %w", err)
		}
		uploads = append(uploads, upload)
	}

	// check if there are more uploads beyond 'limit'.
	var hasMore bool
	var nextPathMarker, nextUploadIDMarker string
	if limitUsed && len(uploads) > int(limit) {
		hasMore = true
		uploads = uploads[:len(uploads)-1]
		nextPathMarker = uploads[len(uploads)-1].Path
		nextUploadIDMarker = uploads[len(uploads)-1].UploadID
	}

	return api.MultipartListUploadsResponse{
		HasMore:            hasMore,
		NextPathMarker:     nextPathMarker,
		NextUploadIDMarker: nextUploadIDMarker,
		Uploads:            uploads,
	}, nil
}

func MultipartUploadForCompletion(ctx context.Context, tx sql.Tx, bucket, key, uploadID string, parts []api.MultipartCompletedPart) (multipartUpload, []multipartUploadPart, int64, string, error) {
	// fetch upload
	var ec []byte
	var mpu multipartUpload
	err := tx.QueryRow(ctx, `
		SELECT mu.id, mu.object_id, mu.mime_type, mu.key, b.name, b.id
		FROM multipart_uploads mu INNER JOIN buckets b ON b.id = mu.db_bucket_id
		WHERE mu.upload_id = ?`, uploadID).
		Scan(&mpu.ID, &mpu.Key, &mpu.MimeType, &ec, &mpu.Bucket, &mpu.BucketID)
	if err != nil {
		return multipartUpload{}, nil, 0, "", fmt.Errorf("failed to fetch upload: %w", err)
	} else if mpu.Key != key {
		return multipartUpload{}, nil, 0, "", fmt.Errorf("object id mismatch: %v != %v: %w", mpu.Key, key, api.ErrObjectNotFound)
	} else if mpu.Bucket != bucket {
		return multipartUpload{}, nil, 0, "", fmt.Errorf("bucket name mismatch: %v != %v: %w", mpu.Bucket, bucket, api.ErrBucketNotFound)
	} else if err := mpu.EC.UnmarshalBinary(ec); err != nil {
		return multipartUpload{}, nil, 0, "", fmt.Errorf("failed to unmarshal encryption key: %w", err)
	}

	// find relevant parts
	rows, err := tx.Query(ctx, "SELECT id, part_number, etag, size FROM multipart_parts WHERE db_multipart_upload_id = ? ORDER BY part_number ASC", mpu.ID)
	if err != nil {
		return multipartUpload{}, nil, 0, "", fmt.Errorf("failed to fetch parts: %w", err)
	}
	defer rows.Close()

	var storedParts []multipartUploadPart
	for rows.Next() {
		var p multipartUploadPart
		if err := rows.Scan(&p.ID, &p.PartNumber, &p.Etag, &p.Size); err != nil {
			return multipartUpload{}, nil, 0, "", fmt.Errorf("failed to scan part: %w", err)
		}
		storedParts = append(storedParts, p)
	}

	var neededParts []multipartUploadPart
	var size int64
	h := types.NewHasher()
	j := 0
	for _, part := range storedParts {
		for {
			if j >= len(storedParts) {
				// ran out of parts in the database
				return multipartUpload{}, nil, 0, "", api.ErrPartNotFound
			} else if storedParts[j].PartNumber > part.PartNumber {
				// missing part
				return multipartUpload{}, nil, 0, "", api.ErrPartNotFound
			} else if storedParts[j].PartNumber == part.PartNumber && storedParts[j].Etag == strings.Trim(part.Etag, "\"") {
				// found a match
				neededParts = append(neededParts, storedParts[j])
				size += storedParts[j].Size
				j++

				// update hasher
				if _, err = h.E.Write([]byte(part.Etag)); err != nil {
					return multipartUpload{}, nil, 0, "", fmt.Errorf("failed to hash etag: %w", err)
				}
				break
			} else {
				// try next
				j++
			}
		}
	}

	// compute ETag.
	sum := h.Sum()
	eTag := hex.EncodeToString(sum[:])
	return mpu, neededParts, size, eTag, nil
}

func NormalizePeer(peer string) (string, error) {
	host, _, err := net.SplitHostPort(peer)
	if err != nil {
		host = peer
	}
	if strings.IndexByte(host, '/') != -1 {
		_, subnet, err := net.ParseCIDR(host)
		if err != nil {
			return "", fmt.Errorf("failed to parse CIDR: %w", err)
		}
		return subnet.String(), nil
	}

	ip := net.ParseIP(host)
	if ip == nil {
		return "", errors.New("invalid IP address")
	}

	var maskLen int
	if ip.To4() != nil {
		maskLen = 32
	} else {
		maskLen = 128
	}

	_, normalized, err := net.ParseCIDR(fmt.Sprintf("%s/%d", ip.String(), maskLen))
	if err != nil {
		panic("failed to parse CIDR")
	}
	return normalized.String(), nil
}

func dirID(ctx context.Context, tx sql.Tx, dirPath string) (int64, error) {
	if !strings.HasPrefix(dirPath, "/") {
		return 0, fmt.Errorf("path must start with /")
	} else if !strings.HasSuffix(dirPath, "/") {
		return 0, fmt.Errorf("path must end with /")
	}

	if dirPath == "/" {
		return 1, nil // root dir returned
	}

	var id int64
	if err := tx.QueryRow(ctx, "SELECT id FROM directories WHERE name = ?", dirPath).Scan(&id); err != nil {
		return 0, fmt.Errorf("failed to fetch directory: %w", err)
	}
	return id, nil
}

func ObjectEntries(ctx context.Context, tx Tx, bucket, path, prefix, sortBy, sortDir, marker string, offset, limit int) ([]api.ObjectMetadata, bool, error) {
	// sanity check we are passing a directory
	if !strings.HasSuffix(path, "/") {
		panic("path must end in /")
	}

	// sanity check we are passing sane paging parameters
	usingMarker := marker != ""
	usingOffset := offset > 0
	if usingMarker && usingOffset {
		return nil, false, errors.New("fetching entries using a marker and an offset is not supported at the same time")
	}

	// fetch one more to see if there are more entries
	if limit <= -1 {
		limit = math.MaxInt
	} else if limit != math.MaxInt {
		limit++
	}

	// establish sane defaults for sorting
	if sortBy == "" {
		sortBy = api.ObjectSortByName
	}
	if sortDir == "" {
		sortDir = api.ObjectSortDirAsc
	}

	// fetch directory id
	dirID, err := dirID(ctx, tx, path)
	if errors.Is(err, dsql.ErrNoRows) {
		return []api.ObjectMetadata{}, false, nil
	} else if err != nil {
		return nil, false, fmt.Errorf("failed to fetch directory id: %w", err)
	}

	args := []any{
		path,
		dirID, bucket,
	}

	// apply prefix
	var prefixExpr string
	if prefix != "" {
		prefixExpr = "AND SUBSTR(o.object_id, 1, ?) = ?"
		args = append(args,
			utf8.RuneCountInString(path+prefix), path+prefix,
			utf8.RuneCountInString(path+prefix), path+prefix,
		)
	}

	args = append(args,
		bucket,
		path+"%",
		utf8.RuneCountInString(path), path,
		dirID,
	)

	// apply marker
	var whereExpr string
	markerExprs, markerArgs, err := whereObjectMarker(marker, sortBy, sortDir, func(dst any, marker, col string) error {
		var groupFn string
		switch col {
		case "size":
			groupFn = "SUM"
		case "health":
			groupFn = "MIN"
		default:
			return fmt.Errorf("unknown column: %v", col)
		}
		err := tx.QueryRow(ctx, fmt.Sprintf(`
			SELECT o.%s
			FROM objects o
			INNER JOIN buckets b ON o.db_bucket_id = b.id
			WHERE b.name = ? AND o.object_id = ?
			UNION ALL
			SELECT %s(o.%s)
			FROM objects o
			INNER JOIN buckets b ON o.db_bucket_id = b.id
			INNER JOIN directories d ON SUBSTR(o.object_id, 1, %s(d.name)) = d.name
			WHERE b.name = ? AND d.name = ?
			GROUP BY d.id
		`, col, groupFn, col, tx.CharLengthExpr()), bucket, marker, bucket, marker).Scan(dst)
		if errors.Is(err, dsql.ErrNoRows) {
			return api.ErrMarkerNotFound
		} else {
			return err
		}
	})
	if err != nil {
		return nil, false, fmt.Errorf("failed to query marker: %w", err)
	} else if len(markerExprs) > 0 {
		whereExpr = "WHERE " + strings.Join(markerExprs, " AND ")
	}
	args = append(args, markerArgs...)

	// apply sorting
	orderByExprs, err := orderByObject(sortBy, sortDir)
	if err != nil {
		return nil, false, fmt.Errorf("failed to apply sorting: %w", err)
	}

	// apply offset and limit
	args = append(args, limit, offset)

	// objectsQuery consists of 2 parts
	// 1. fetch all objects in requested directory
	// 2. fetch all sub-directories
	rows, err := tx.Query(ctx, fmt.Sprintf(`
		SELECT %s
		FROM (
			SELECT o.object_id, o.size, o.health, o.mime_type, o.created_at, o.etag
			FROM objects o
			LEFT JOIN directories d ON d.name = o.object_id
			WHERE o.object_id != ? AND o.db_directory_id = ? AND o.db_bucket_id = (SELECT id FROM buckets b WHERE b.name = ?) %s
				AND d.id IS NULL
			UNION ALL
			SELECT d.name as object_id, SUM(o.size), MIN(o.health), '' as mime_type, MAX(o.created_at) as created_at, '' as etag
			FROM objects o
			INNER JOIN directories d ON SUBSTR(o.object_id, 1, %s(d.name)) = d.name %s
			WHERE o.db_bucket_id = (SELECT id FROM buckets b WHERE b.name = ?)
			AND o.object_id LIKE ?
			AND SUBSTR(o.object_id, 1, ?) = ?
			AND d.db_parent_id = ?
			GROUP BY d.id
		) AS o
		%s
		ORDER BY %s
		LIMIT ? OFFSET ?
	`,
		tx.SelectObjectMetadataExpr(),
		prefixExpr,
		tx.CharLengthExpr(),
		prefixExpr,
		whereExpr,
		strings.Join(orderByExprs, ", "),
	), args...)
	if err != nil {
		return nil, false, fmt.Errorf("failed to fetch objects: %w", err)
	}
	defer rows.Close()

	var objects []api.ObjectMetadata
	for rows.Next() {
		om, err := tx.ScanObjectMetadata(rows)
		if err != nil {
			return nil, false, fmt.Errorf("failed to scan object metadata: %w", err)
		}
		objects = append(objects, om)
	}

	// trim last element if we have more
	var hasMore bool
	if len(objects) == limit {
		hasMore = true
		objects = objects[:len(objects)-1]
	}

	return objects, hasMore, nil
}

func ObjectMetadata(ctx context.Context, tx Tx, bucket, key string) (api.Object, error) {
	// fetch object id
	var objID int64
	if err := tx.QueryRow(ctx, `
		SELECT o.id
		FROM objects o
		INNER JOIN buckets b ON b.id = o.db_bucket_id
		WHERE o.object_id = ? AND b.name = ?
	`, key, bucket).Scan(&objID); errors.Is(err, dsql.ErrNoRows) {
		return api.Object{}, api.ErrObjectNotFound
	} else if err != nil {
		return api.Object{}, fmt.Errorf("failed to fetch object id: %w", err)
	}

	// fetch metadata
	om, err := tx.ScanObjectMetadata(tx.QueryRow(ctx, fmt.Sprintf(`
		SELECT %s
		FROM objects o
		WHERE o.id = ?
	`, tx.SelectObjectMetadataExpr()), objID))
	if err != nil {
		return api.Object{}, fmt.Errorf("failed to fetch object metadata: %w", err)
	}

	// fetch user metadata
	rows, err := tx.Query(ctx, `
		SELECT oum.key, oum.value
		FROM object_user_metadata oum
		WHERE oum.db_object_id = ?
		ORDER BY oum.id ASC
	`, objID)
	if err != nil {
		return api.Object{}, fmt.Errorf("failed to fetch user metadata: %w", err)
	}
	defer rows.Close()

	// build object
	metadata := make(api.ObjectUserMetadata)
	for rows.Next() {
		var key, value string
		if err := rows.Scan(&key, &value); err != nil {
			return api.Object{}, fmt.Errorf("failed to scan user metadata: %w", err)
		}
		metadata[key] = value
	}

	return api.Object{
		Metadata:       metadata,
		ObjectMetadata: om,
		Object:         nil, // only return metadata
	}, nil
}

func ObjectsStats(ctx context.Context, tx sql.Tx, opts api.ObjectsStatsOpts) (api.ObjectsStatsResponse, error) {
	var args []any
	var bucketExpr string
	var bucketID int64
	if opts.Bucket != "" {
		err := tx.QueryRow(ctx, "SELECT id FROM buckets WHERE name = ?", opts.Bucket).
			Scan(&bucketID)
		if errors.Is(err, dsql.ErrNoRows) {
			return api.ObjectsStatsResponse{}, api.ErrBucketNotFound
		} else if err != nil {
			return api.ObjectsStatsResponse{}, fmt.Errorf("failed to fetch bucket id: %w", err)
		}
		bucketExpr = "WHERE db_bucket_id = ?"
		args = append(args, bucketID)
	}

	// objects stats
	var numObjects, totalObjectsSize uint64
	var minHealth float64
	err := tx.QueryRow(ctx, "SELECT COUNT(*), COALESCE(MIN(health), 1), COALESCE(SUM(size), 0) FROM objects "+bucketExpr, args...).
		Scan(&numObjects, &minHealth, &totalObjectsSize)
	if err != nil {
		return api.ObjectsStatsResponse{}, fmt.Errorf("failed to fetch objects stats: %w", err)
	}

	// multipart upload stats
	var unfinishedObjects uint64
	err = tx.QueryRow(ctx, "SELECT COUNT(*) FROM multipart_uploads "+bucketExpr, args...).
		Scan(&unfinishedObjects)
	if err != nil {
		return api.ObjectsStatsResponse{}, fmt.Errorf("failed to fetch multipart upload stats: %w", err)
	}

	// multipart upload part stats
	var totalUnfinishedObjectsSize uint64
	err = tx.QueryRow(ctx, "SELECT COALESCE(SUM(size), 0) FROM multipart_parts mp INNER JOIN multipart_uploads mu ON mp.db_multipart_upload_id = mu.id "+bucketExpr, args...).
		Scan(&totalUnfinishedObjectsSize)
	if err != nil {
		return api.ObjectsStatsResponse{}, fmt.Errorf("failed to fetch multipart upload part stats: %w", err)
	}

	// total sectors
	var whereExpr string
	var whereArgs []any
	if opts.Bucket != "" {
		whereExpr = `
			AND EXISTS (
				SELECT 1 FROM slices sli
				INNER JOIN objects o ON o.id = sli.db_object_id AND o.db_bucket_id = ?
				WHERE sli.db_slab_id = sla.id
			)
		`
		whereArgs = append(whereArgs, bucketID)
	}
	var totalSectors uint64
	err = tx.QueryRow(ctx, "SELECT COALESCE(SUM(total_shards), 0) FROM slabs sla WHERE db_buffered_slab_id IS NULL "+whereExpr, whereArgs...).
		Scan(&totalSectors)
	if err != nil {
		return api.ObjectsStatsResponse{}, fmt.Errorf("failed to fetch total sector stats: %w", err)
	}

	var totalUploaded uint64
	err = tx.QueryRow(ctx, "SELECT COALESCE(SUM(size), 0) FROM contracts").
		Scan(&totalUploaded)
	if err != nil {
		return api.ObjectsStatsResponse{}, fmt.Errorf("failed to fetch contract stats: %w", err)
	}

	return api.ObjectsStatsResponse{
		MinHealth:                  minHealth,
		NumObjects:                 numObjects,
		NumUnfinishedObjects:       unfinishedObjects,
		TotalUnfinishedObjectsSize: totalUnfinishedObjectsSize,
		TotalObjectsSize:           totalObjectsSize,
		TotalSectorsSize:           totalSectors * rhpv2.SectorSize,
		TotalUploadedSize:          totalUploaded,
	}, nil
}

func PeerBanned(ctx context.Context, tx sql.Tx, addr string) (bool, error) {
	// normalize the address to a CIDR
	netCIDR, err := NormalizePeer(addr)
	if err != nil {
		return false, err
	}

	// parse the subnet
	_, subnet, err := net.ParseCIDR(netCIDR)
	if err != nil {
		return false, err
	}

	// check all subnets from the given subnet to the max subnet length
	var maxMaskLen int
	if subnet.IP.To4() != nil {
		maxMaskLen = 32
	} else {
		maxMaskLen = 128
	}

	checkSubnets := make([]any, 0, maxMaskLen)
	for i := maxMaskLen; i > 0; i-- {
		_, subnet, err := net.ParseCIDR(subnet.IP.String() + "/" + strconv.Itoa(i))
		if err != nil {
			return false, err
		}
		checkSubnets = append(checkSubnets, subnet.String())
	}

	var expiration time.Time
	err = tx.QueryRow(ctx, fmt.Sprintf(`SELECT expiration FROM syncer_bans WHERE net_cidr IN (%s) ORDER BY expiration DESC LIMIT 1`, strings.Repeat("?, ", len(checkSubnets)-1)+"?"), checkSubnets...).
		Scan((*UnixTimeMS)(&expiration))
	if errors.Is(err, dsql.ErrNoRows) {
		return false, nil
	} else if err != nil {
		return false, err
	}

	return time.Now().Before(expiration), nil
}

func PeerInfo(ctx context.Context, tx sql.Tx, addr string) (syncer.PeerInfo, error) {
	var peer syncer.PeerInfo
	err := tx.QueryRow(ctx, "SELECT address, first_seen, last_connect, synced_blocks, sync_duration FROM syncer_peers WHERE address = ?", addr).
		Scan(&peer.Address, (*UnixTimeMS)(&peer.FirstSeen), (*UnixTimeMS)(&peer.LastConnect), (*Unsigned64)(&peer.SyncedBlocks), &peer.SyncDuration)
	if errors.Is(err, dsql.ErrNoRows) {
		return syncer.PeerInfo{}, syncer.ErrPeerNotFound
	} else if err != nil {
		return syncer.PeerInfo{}, fmt.Errorf("failed to fetch peer: %w", err)
	}
	return peer, nil
}

func Peers(ctx context.Context, tx sql.Tx) ([]syncer.PeerInfo, error) {
	rows, err := tx.Query(ctx, "SELECT address, first_seen, last_connect, synced_blocks, sync_duration FROM syncer_peers")
	if err != nil {
		return nil, fmt.Errorf("failed to fetch peers: %w", err)
	}
	defer rows.Close()

	var peers []syncer.PeerInfo
	for rows.Next() {
		var peer syncer.PeerInfo
		if err := rows.Scan(&peer.Address, (*UnixTimeMS)(&peer.FirstSeen), (*UnixTimeMS)(&peer.LastConnect), (*Unsigned64)(&peer.SyncedBlocks), &peer.SyncDuration); err != nil {
			return nil, fmt.Errorf("failed to scan peer: %w", err)
		}
		peers = append(peers, peer)
	}
	return peers, nil
}

func RecordHostScans(ctx context.Context, tx sql.Tx, scans []api.HostScan) error {
	if len(scans) == 0 {
		return nil
	}
	// NOTE: The order of the assignments in the UPDATE statement is important
	// for MySQL compatibility. e.g. second_to_last_scan_success must be set
	// before last_scan_success.
	stmt, err := tx.Prepare(ctx, `
		UPDATE hosts SET
		scanned = scanned OR ?,
		total_scans = total_scans + 1,
		second_to_last_scan_success = last_scan_success,
		last_scan_success = ?,
		recent_downtime = CASE WHEN ? AND last_scan > 0 AND last_scan < ? THEN recent_downtime + ? - last_scan ELSE CASE WHEN ? THEN 0 ELSE recent_downtime END END,
		recent_scan_failures = CASE WHEN ? THEN 0 ELSE recent_scan_failures + 1 END,
		downtime = CASE WHEN ? AND last_scan > 0 AND last_scan < ? THEN downtime + ? - last_scan ELSE downtime END,
		uptime = CASE WHEN ? AND last_scan > 0 AND last_scan < ? THEN uptime + ? - last_scan ELSE uptime END,
		last_scan = ?,
		settings = CASE WHEN ? THEN ? ELSE settings END,
		price_table = CASE WHEN ? AND (price_table_expiry IS NULL OR ? > price_table_expiry) THEN ? ELSE price_table END,
		price_table_expiry = CASE WHEN ? AND (price_table_expiry IS NULL OR ? > price_table_expiry) THEN ? ELSE price_table_expiry END,
		successful_interactions = CASE WHEN ? THEN successful_interactions + 1 ELSE successful_interactions END,
		failed_interactions = CASE WHEN ? THEN failed_interactions + 1 ELSE failed_interactions END,
		resolved_addresses = CASE WHEN ? THEN ? ELSE resolved_addresses END
		WHERE public_key = ?
	`)
	if err != nil {
		return fmt.Errorf("failed to prepare statement to update host with scan: %w", err)
	}
	defer stmt.Close()

	now := time.Now()
	for _, scan := range scans {
		scanTime := scan.Timestamp.UnixNano()
		_, err = stmt.Exec(ctx,
			scan.Success,                                    // scanned
			scan.Success,                                    // last_scan_success
			!scan.Success, scanTime, scanTime, scan.Success, // recent_downtime
			scan.Success,                      // recent_scan_failures
			!scan.Success, scanTime, scanTime, // downtime
			scan.Success, scanTime, scanTime, // uptime
			scanTime,                                  // last_scan
			scan.Success, HostSettings(scan.Settings), // settings
			scan.Success, now, PriceTable(scan.PriceTable), // price_table
			scan.Success, now, now, // price_table_expiry
			scan.Success,  // successful_interactions
			!scan.Success, // failed_interactions
			len(scan.ResolvedAddresses) > 0, strings.Join(scan.ResolvedAddresses, ","),
			PublicKey(scan.HostKey),
		)
		if err != nil {
			return fmt.Errorf("failed to update host with scan: %w", err)
		}
	}
	return nil
}

func RecordPriceTables(ctx context.Context, tx sql.Tx, priceTableUpdates []api.HostPriceTableUpdate) error {
	if len(priceTableUpdates) == 0 {
		return nil
	}

	stmt, err := tx.Prepare(ctx, `
		UPDATE hosts SET
		recent_downtime = CASE WHEN ? THEN recent_downtime = 0 ELSE recent_downtime END,
		recent_scan_failures = CASE WHEN ? THEN recent_scan_failures = 0 ELSE recent_scan_failures END,
		price_table = CASE WHEN ? THEN ? ELSE price_table END,
		price_table_expiry =  CASE WHEN ? THEN ? ELSE price_table_expiry END,
		successful_interactions =  CASE WHEN ? THEN successful_interactions + 1 ELSE successful_interactions END,
		failed_interactions = CASE WHEN ? THEN failed_interactions + 1 ELSE failed_interactions END
		WHERE public_key = ?
	`)
	if err != nil {
		return fmt.Errorf("failed to prepare statement to update host with price table: %w", err)
	}
	defer stmt.Close()

	for _, ptu := range priceTableUpdates {
		_, err := stmt.Exec(ctx,
			ptu.Success,                                            // recent_downtime
			ptu.Success,                                            // recent_scan_failures
			ptu.Success, PriceTable(ptu.PriceTable.HostPriceTable), // price_table
			ptu.Success, ptu.PriceTable.Expiry, // price_table_expiry
			ptu.Success,  // successful_interactions
			!ptu.Success, // failed_interactions
			PublicKey(ptu.HostKey),
		)
		if err != nil {
			return fmt.Errorf("failed to update host with price table: %w", err)
		}
	}
	return nil
}

func RemoveContractSet(ctx context.Context, tx sql.Tx, contractSet string) error {
	_, err := tx.Exec(ctx, "DELETE FROM contract_sets WHERE name = ?", contractSet)
	if err != nil {
		return fmt.Errorf("failed to delete contract set: %w", err)
	}
	return nil
}

func RemoveOfflineHosts(ctx context.Context, tx sql.Tx, minRecentFailures uint64, maxDownTime time.Duration) (int64, error) {
	// fetch contracts
	rows, err := tx.Query(ctx, `
		SELECT fcid
		FROM contracts
		INNER JOIN hosts h ON h.id = contracts.host_id
		WHERE recent_downtime >= ? AND recent_scan_failures >= ?
	`, maxDownTime, minRecentFailures)
	if err != nil {
		return 0, fmt.Errorf("failed to fetch contracts: %w", err)
	}
	defer rows.Close()

	var fcids []types.FileContractID
	for rows.Next() {
		var fcid FileContractID
		if err := rows.Scan(&fcid); err != nil {
			return 0, fmt.Errorf("failed to scan contract: %w", err)
		}
		fcids = append(fcids, types.FileContractID(fcid))
	}

	// archive contracts
	for _, fcid := range fcids {
		if err := ArchiveContract(ctx, tx, fcid, api.ContractArchivalReasonHostPruned); err != nil {
			return 0, fmt.Errorf("failed to archive contract %v: %w", fcid, err)
		}
	}

	// delete hosts
	res, err := tx.Exec(ctx, "DELETE FROM hosts WHERE recent_downtime >= ? AND recent_scan_failures >= ?",
		maxDownTime, minRecentFailures)
	if err != nil {
		return 0, fmt.Errorf("failed to delete hosts: %w", err)
	}
	return res.RowsAffected()
}

func RenewContract(ctx context.Context, tx sql.Tx, rev rhpv2.ContractRevision, contractPrice, totalCost types.Currency, startHeight uint64, renewedFrom types.FileContractID, state string) (api.ContractMetadata, error) {
	var contractState ContractState
	if err := contractState.LoadString(state); err != nil {
		return api.ContractMetadata{}, fmt.Errorf("failed to load contract state: %w", err)
	}
	// create copy of contract in archived_contracts
	if err := copyContractToArchive(ctx, tx, renewedFrom, &rev.Revision.ParentID, api.ContractArchivalReasonRenewed); err != nil {
		return api.ContractMetadata{}, fmt.Errorf("failed to copy contract to archived_contracts: %w", err)
	}
	// update existing contract
	_, err := tx.Exec(ctx, `
		UPDATE contracts SET
			created_at = ?,
			fcid = ?,
			renewed_from = ?,
			contract_price = ?,
			state = ?,
			total_cost = ?,
			proof_height = ?,
			revision_height = ?,
			revision_number = ?,
			size = ?,
			start_height = ?,
			window_start = ?,
			window_end = ?,
			upload_spending = ?,
			download_spending = ?,
			fund_account_spending = ?,
			delete_spending = ?,
			list_spending = ?
		WHERE fcid = ?
	`,
		time.Now(), FileContractID(rev.ID()), FileContractID(renewedFrom), Currency(contractPrice), contractState,
		Currency(totalCost), 0, 0, fmt.Sprint(rev.Revision.RevisionNumber), rev.Revision.Filesize, startHeight,
		rev.Revision.WindowStart, rev.Revision.WindowEnd, ZeroCurrency, ZeroCurrency, ZeroCurrency, ZeroCurrency,
		ZeroCurrency, FileContractID(renewedFrom))
	if err != nil {
		return api.ContractMetadata{}, fmt.Errorf("failed to update contract: %w", err)
	}
	return Contract(ctx, tx, rev.ID())
}

func QueryContracts(ctx context.Context, tx sql.Tx, whereExprs []string, whereArgs []any) ([]api.ContractMetadata, error) {
	var whereExpr string
	if len(whereExprs) > 0 {
		whereExpr = "WHERE " + strings.Join(whereExprs, " AND ")
	}
	rows, err := tx.Query(ctx, fmt.Sprintf(`
			SELECT c.fcid, c.renewed_from, c.contract_price, c.state, c.total_cost, c.proof_height,
			c.revision_height, c.revision_number, c.size, c.start_height, c.window_start, c.window_end,
			c.upload_spending, c.download_spending, c.fund_account_spending, c.delete_spending, c.list_spending,
			COALESCE(cs.name, ""), h.net_address, h.public_key, h.settings->>'$.siamuxport' AS siamux_port
			FROM contracts AS c
			INNER JOIN hosts h ON h.id = c.host_id
			LEFT JOIN contract_set_contracts csc ON csc.db_contract_id = c.id
			LEFT JOIN contract_sets cs ON cs.id = csc.db_contract_set_id
			%s
			ORDER BY c.id ASC`, whereExpr),
		whereArgs...,
	)
	if err != nil {
		return nil, err
	}
	defer rows.Close()

	var scannedRows []ContractRow
	for rows.Next() {
		var r ContractRow
		if err := r.Scan(rows); err != nil {
			return nil, fmt.Errorf("failed to scan row: %w", err)
		}
		scannedRows = append(scannedRows, r)
	}

	if len(scannedRows) == 0 {
		return nil, nil
	}

	// merge 'Host', 'Name' and 'Contract' into dbContracts
	var contracts []api.ContractMetadata
	current, scannedRows := scannedRows[0].ContractMetadata(), scannedRows[1:]
	for {
		if len(scannedRows) == 0 {
			contracts = append(contracts, current)
			break
		} else if current.ID != types.FileContractID(scannedRows[0].FCID) {
			contracts = append(contracts, current)
		} else if scannedRows[0].ContractSet != "" {
			current.ContractSets = append(current.ContractSets, scannedRows[0].ContractSet)
		}
		current, scannedRows = scannedRows[0].ContractMetadata(), scannedRows[1:]
	}
	return contracts, nil
}

func RenewedContract(ctx context.Context, tx sql.Tx, renewedFrom types.FileContractID) (api.ContractMetadata, error) {
	contracts, err := QueryContracts(ctx, tx, []string{"c.renewed_from = ?"}, []any{FileContractID(renewedFrom)})
	if err != nil {
		return api.ContractMetadata{}, fmt.Errorf("failed to query renewed contract: %w", err)
	} else if len(contracts) == 0 {
		return api.ContractMetadata{}, api.ErrContractNotFound
	}
	return contracts[0], nil
}

func ResetChainState(ctx context.Context, tx sql.Tx) error {
	if _, err := tx.Exec(ctx, "DELETE FROM consensus_infos"); err != nil {
		return err
	} else if _, err := tx.Exec(ctx, "DELETE FROM wallet_events"); err != nil {
		return err
	} else if _, err := tx.Exec(ctx, "DELETE FROM wallet_outputs"); err != nil {
		return err
	}
	return nil
}

func ResetLostSectors(ctx context.Context, tx sql.Tx, hk types.PublicKey) error {
	_, err := tx.Exec(ctx, "UPDATE hosts SET lost_sectors = 0 WHERE public_key = ?", PublicKey(hk))
	if err != nil {
		return fmt.Errorf("failed to reset lost sectors for host %v: %w", hk, err)
	}
	return nil
}

func SearchHosts(ctx context.Context, tx sql.Tx, autopilot, filterMode, usabilityMode, addressContains string, keyIn []types.PublicKey, offset, limit int) ([]api.Host, error) {
	if offset < 0 {
		return nil, ErrNegativeOffset
	}

	var hasAllowlist, hasBlocklist bool
	if err := tx.QueryRow(ctx, "SELECT EXISTS (SELECT 1 FROM host_allowlist_entries)").Scan(&hasAllowlist); err != nil {
		return nil, fmt.Errorf("failed to check for allowlist: %w", err)
	} else if err := tx.QueryRow(ctx, "SELECT EXISTS (SELECT 1 FROM host_blocklist_entries)").Scan(&hasBlocklist); err != nil {
		return nil, fmt.Errorf("failed to check for blocklist: %w", err)
	}

	// validate filterMode
	switch filterMode {
	case api.HostFilterModeAllowed:
	case api.HostFilterModeBlocked:
	case api.HostFilterModeAll:
	default:
		return nil, fmt.Errorf("invalid filter mode: %v", filterMode)
	}

	var whereExprs []string
	var args []any

	// fetch autopilot id
	var autopilotID int64
	if autopilot != "" {
		if err := tx.QueryRow(ctx, "SELECT id FROM autopilots WHERE identifier = ?", autopilot).
			Scan(&autopilotID); errors.Is(err, dsql.ErrNoRows) {
			return nil, api.ErrAutopilotNotFound
		} else if err != nil {
			return nil, fmt.Errorf("failed to fetch autopilot id: %w", err)
		}
	}

	// filter allowlist/blocklist
	switch filterMode {
	case api.HostFilterModeAllowed:
		if hasAllowlist {
			whereExprs = append(whereExprs, "EXISTS (SELECT 1 FROM host_allowlist_entry_hosts hbeh WHERE hbeh.db_host_id = h.id)")
		}
		if hasBlocklist {
			whereExprs = append(whereExprs, "NOT EXISTS (SELECT 1 FROM host_blocklist_entry_hosts hbeh WHERE hbeh.db_host_id = h.id)")
		}
	case api.HostFilterModeBlocked:
		if hasAllowlist {
			whereExprs = append(whereExprs, "NOT EXISTS (SELECT 1 FROM host_allowlist_entry_hosts hbeh WHERE hbeh.db_host_id = h.id)")
		}
		if hasBlocklist {
			whereExprs = append(whereExprs, "EXISTS (SELECT 1 FROM host_blocklist_entry_hosts hbeh WHERE hbeh.db_host_id = h.id)")
		}
		if !hasAllowlist && !hasBlocklist {
			// if neither an allowlist nor a blocklist exist, all hosts are
			// allowed which means we return none
			return []api.Host{}, nil
		}
	}

	// filter address
	if addressContains != "" {
		whereExprs = append(whereExprs, "h.net_address LIKE ?")
		args = append(args, "%"+addressContains+"%")
	}

	// filter public key
	if len(keyIn) > 0 {
		pubKeys := make([]any, len(keyIn))
		for i, pk := range keyIn {
			pubKeys[i] = PublicKey(pk)
		}
		placeholders := strings.Repeat("?, ", len(keyIn)-1) + "?"
		whereExprs = append(whereExprs, fmt.Sprintf("h.public_key IN (%s)", placeholders))
		args = append(args, pubKeys...)
	}

	// filter usability
	whereApExpr := ""
	if autopilot != "" {
		whereApExpr = "AND hc.db_autopilot_id = ?"
	}
	switch usabilityMode {
	case api.UsabilityFilterModeUsable:
		whereExprs = append(whereExprs, fmt.Sprintf("EXISTS (SELECT 1 FROM hosts h2 INNER JOIN host_checks hc ON hc.db_host_id = h2.id AND h2.id = h.id WHERE (hc.usability_blocked = 0 AND hc.usability_offline = 0 AND hc.usability_low_score = 0 AND hc.usability_redundant_ip = 0 AND hc.usability_gouging = 0 AND hc.usability_not_accepting_contracts = 0 AND hc.usability_not_announced = 0 AND hc.usability_not_completing_scan = 0) %s)", whereApExpr))
		args = append(args, autopilotID)
	case api.UsabilityFilterModeUnusable:
		whereExprs = append(whereExprs, fmt.Sprintf("EXISTS (SELECT 1 FROM hosts h2 INNER JOIN host_checks hc ON hc.db_host_id = h2.id AND h2.id = h.id WHERE (hc.usability_blocked = 1 OR hc.usability_offline = 1 OR hc.usability_low_score = 1 OR hc.usability_redundant_ip = 1 OR hc.usability_gouging = 1 OR hc.usability_not_accepting_contracts = 1 OR hc.usability_not_announced = 1 OR hc.usability_not_completing_scan = 1) %s)", whereApExpr))
		args = append(args, autopilotID)
	}

	// offset + limit
	if limit == -1 {
		limit = math.MaxInt64
	}
	offsetLimitStr := fmt.Sprintf("LIMIT %d OFFSET %d", limit, offset)

	// fetch stored data for each host
	rows, err := tx.Query(ctx, "SELECT host_id, SUM(size) FROM contracts GROUP BY host_id")
	if err != nil {
		return nil, fmt.Errorf("failed to fetch stored data: %w", err)
	}
	defer rows.Close()

	storedDataMap := make(map[int64]uint64)
	for rows.Next() {
		var hostID int64
		var storedData uint64
		if err := rows.Scan(&hostID, &storedData); err != nil {
			return nil, fmt.Errorf("failed to scan stored data: %w", err)
		}
		storedDataMap[hostID] = storedData
	}

	// query hosts
	var blockedExprs []string
	if hasAllowlist {
		blockedExprs = append(blockedExprs, "NOT EXISTS (SELECT 1 FROM host_allowlist_entry_hosts hbeh WHERE hbeh.db_host_id = h.id)")
	}
	if hasBlocklist {
		blockedExprs = append(blockedExprs, "EXISTS (SELECT 1 FROM host_blocklist_entry_hosts hbeh WHERE hbeh.db_host_id = h.id)")
	}
	var blockedExpr string
	if len(blockedExprs) > 0 {
		blockedExpr = strings.Join(blockedExprs, " OR ")
	} else {
		blockedExpr = "FALSE"
	}
	var whereExpr string
	if len(whereExprs) > 0 {
		whereExpr = "WHERE " + strings.Join(whereExprs, " AND ")
	}
	rows, err = tx.Query(ctx, fmt.Sprintf(`
		SELECT h.id, h.created_at, h.last_announcement, h.public_key, h.net_address, h.price_table, h.price_table_expiry,
			h.settings, h.total_scans, h.last_scan, h.last_scan_success, h.second_to_last_scan_success,
			h.uptime, h.downtime, h.successful_interactions, h.failed_interactions, COALESCE(h.lost_sectors, 0),
			h.scanned, h.resolved_addresses, %s
		FROM hosts h
		%s
		%s
	`, blockedExpr, whereExpr, offsetLimitStr), args...)
	if err != nil {
		return nil, fmt.Errorf("failed to fetch hosts: %w", err)
	}
	defer rows.Close()

	var hosts []api.Host
	for rows.Next() {
		var h api.Host
		var hostID int64
		var pte dsql.NullTime
		var resolvedAddresses string
		err := rows.Scan(&hostID, &h.KnownSince, &h.LastAnnouncement, (*PublicKey)(&h.PublicKey),
			&h.NetAddress, (*PriceTable)(&h.PriceTable.HostPriceTable), &pte,
			(*HostSettings)(&h.Settings), &h.Interactions.TotalScans, (*UnixTimeNS)(&h.Interactions.LastScan), &h.Interactions.LastScanSuccess,
			&h.Interactions.SecondToLastScanSuccess, &h.Interactions.Uptime, &h.Interactions.Downtime,
			&h.Interactions.SuccessfulInteractions, &h.Interactions.FailedInteractions, &h.Interactions.LostSectors,
			&h.Scanned, &resolvedAddresses, &h.Blocked,
		)
		if err != nil {
			return nil, fmt.Errorf("failed to scan host: %w", err)
		}

		if resolvedAddresses != "" {
			h.ResolvedAddresses = strings.Split(resolvedAddresses, ",")
			h.Subnets, err = utils.AddressesToSubnets(h.ResolvedAddresses)
			if err != nil {
				return nil, fmt.Errorf("failed to convert addresses to subnets: %w", err)
			}
		}
		h.PriceTable.Expiry = pte.Time
		h.StoredData = storedDataMap[hostID]
		hosts = append(hosts, h)
	}

	// query host checks
	var apExpr string
	if autopilot != "" {
		apExpr = "WHERE ap.identifier = ?"
		args = append(args, autopilot)
	}
	rows, err = tx.Query(ctx, fmt.Sprintf(`
		SELECT h.public_key, ap.identifier, hc.usability_blocked, hc.usability_offline, hc.usability_low_score, hc.usability_redundant_ip,
			hc.usability_gouging, usability_not_accepting_contracts, hc.usability_not_announced, hc.usability_not_completing_scan,
			hc.score_age, hc.score_collateral, hc.score_interactions, hc.score_storage_remaining, hc.score_uptime,
			hc.score_version, hc.score_prices, hc.gouging_contract_err, hc.gouging_download_err, hc.gouging_gouging_err,
			hc.gouging_prune_err, hc.gouging_upload_err
		FROM (
			SELECT h.id, h.public_key
			FROM hosts h
			%s
			%s
		) AS h
		INNER JOIN host_checks hc ON hc.db_host_id = h.id
		INNER JOIN autopilots ap ON hc.db_autopilot_id = ap.id
		%s
	`, whereExpr, offsetLimitStr, apExpr), args...)
	if err != nil {
		return nil, fmt.Errorf("failed to fetch host checks: %w", err)
	}
	defer rows.Close()

	hostChecks := make(map[types.PublicKey]map[string]api.HostCheck)
	for rows.Next() {
		var ap string
		var pk PublicKey
		var hc api.HostCheck
		err := rows.Scan(&pk, &ap, &hc.Usability.Blocked, &hc.Usability.Offline, &hc.Usability.LowScore, &hc.Usability.RedundantIP,
			&hc.Usability.Gouging, &hc.Usability.NotAcceptingContracts, &hc.Usability.NotAnnounced, &hc.Usability.NotCompletingScan,
			&hc.Score.Age, &hc.Score.Collateral, &hc.Score.Interactions, &hc.Score.StorageRemaining, &hc.Score.Uptime,
			&hc.Score.Version, &hc.Score.Prices, &hc.Gouging.ContractErr, &hc.Gouging.DownloadErr, &hc.Gouging.GougingErr,
			&hc.Gouging.PruneErr, &hc.Gouging.UploadErr)
		if err != nil {
			return nil, fmt.Errorf("failed to scan host: %w", err)
		}
		if _, ok := hostChecks[types.PublicKey(pk)]; !ok {
			hostChecks[types.PublicKey(pk)] = make(map[string]api.HostCheck)
		}
		hostChecks[types.PublicKey(pk)][ap] = hc
	}

	// fill in hosts
	for i := range hosts {
		hosts[i].Checks = hostChecks[hosts[i].PublicKey]
	}
	return hosts, nil
}

func Setting(ctx context.Context, tx sql.Tx, key string) (string, error) {
	var value string
	err := tx.QueryRow(ctx, "SELECT value FROM settings WHERE `key` = ?", key).Scan((*BusSetting)(&value))
	if errors.Is(err, dsql.ErrNoRows) {
		return "", api.ErrSettingNotFound
	} else if err != nil {
		return "", fmt.Errorf("failed to fetch setting '%s': %w", key, err)
	}
	return value, nil
}

<<<<<<< HEAD
func SetUncleanShutdown(ctx context.Context, tx sql.Tx) error {
	_, err := tx.Exec(ctx, "UPDATE ephemeral_accounts SET clean_shutdown = 0, requires_sync = 1")
	if err != nil {
		return fmt.Errorf("failed to set unclean shutdown: %w", err)
	}
	return err
=======
func Settings(ctx context.Context, tx sql.Tx) ([]string, error) {
	rows, err := tx.Query(ctx, "SELECT `key` FROM settings")
	if err != nil {
		return nil, fmt.Errorf("failed to query settings: %w", err)
	}
	defer rows.Close()
	var settings []string
	for rows.Next() {
		var setting string
		if err := rows.Scan(&setting); err != nil {
			return nil, fmt.Errorf("failed to scan setting key")
		}
		settings = append(settings, setting)
	}
	return settings, nil
>>>>>>> fc6e7860
}

func Slab(ctx context.Context, tx sql.Tx, key object.EncryptionKey) (object.Slab, error) {
	// fetch slab
	var slabID int64
	slab := object.Slab{Key: key}
	err := tx.QueryRow(ctx, `
		SELECT id, health, min_shards
		FROM slabs sla
		WHERE sla.key = ?
	`, EncryptionKey(key)).Scan(&slabID, &slab.Health, &slab.MinShards)
	if errors.Is(err, dsql.ErrNoRows) {
		return object.Slab{}, api.ErrSlabNotFound
	} else if err != nil {
		return object.Slab{}, fmt.Errorf("failed to fetch slab: %w", err)
	}

	// fetch sectors
	rows, err := tx.Query(ctx, `
		SELECT id, latest_host, root
		FROM sectors s
		WHERE s.db_slab_id = ?
		ORDER BY s.slab_index
	`, slabID)
	if err != nil {
		return object.Slab{}, fmt.Errorf("failed to fetch sectors: %w", err)
	}
	defer rows.Close()

	var sectorIDs []int64
	for rows.Next() {
		var sectorID int64
		var sector object.Sector
		if err := rows.Scan(&sectorID, (*PublicKey)(&sector.LatestHost), (*Hash256)(&sector.Root)); err != nil {
			return object.Slab{}, fmt.Errorf("failed to scan sector: %w", err)
		}
		slab.Shards = append(slab.Shards, sector)
		sectorIDs = append(sectorIDs, sectorID)
	}

	// fetch contracts for each sector
	stmt, err := tx.Prepare(ctx, `
		SELECT h.public_key, c.fcid
		FROM contract_sectors cs
		INNER JOIN contracts c ON c.id = cs.db_contract_id
		INNER JOIN hosts h ON h.id = c.host_id
		WHERE cs.db_sector_id = ?
		ORDER BY c.id
	`)
	if err != nil {
		return object.Slab{}, fmt.Errorf("failed to prepare statement to fetch contracts: %w", err)
	}
	defer stmt.Close()

	for i, sectorID := range sectorIDs {
		rows, err := stmt.Query(ctx, sectorID)
		if err != nil {
			return object.Slab{}, fmt.Errorf("failed to fetch contracts: %w", err)
		}
		if err := func() error {
			defer rows.Close()

			slab.Shards[i].Contracts = make(map[types.PublicKey][]types.FileContractID)
			for rows.Next() {
				var pk types.PublicKey
				var fcid types.FileContractID
				if err := rows.Scan((*PublicKey)(&pk), (*FileContractID)(&fcid)); err != nil {
					return fmt.Errorf("failed to scan contract: %w", err)
				}
				slab.Shards[i].Contracts[pk] = append(slab.Shards[i].Contracts[pk], fcid)
			}
			return nil
		}(); err != nil {
			return object.Slab{}, err
		}
	}
	return slab, nil
}

func SlabBuffers(ctx context.Context, tx sql.Tx) (map[string]string, error) {
	rows, err := tx.Query(ctx, `
		SELECT buffered_slabs.filename, cs.name
		FROM buffered_slabs
		INNER JOIN slabs sla ON sla.db_buffered_slab_id = buffered_slabs.id
		INNER JOIN contract_sets cs ON cs.id = sla.db_contract_set_id
	`)
	if err != nil {
		return nil, fmt.Errorf("failed to fetch contract sets")
	}
	defer rows.Close()

	fileNameToContractSet := make(map[string]string)
	for rows.Next() {
		var fileName string
		var contractSetName string
		if err := rows.Scan(&fileName, &contractSetName); err != nil {
			return nil, fmt.Errorf("failed to scan contract set: %w", err)
		}
		fileNameToContractSet[fileName] = contractSetName
	}
	return fileNameToContractSet, nil
}

func Tip(ctx context.Context, tx sql.Tx) (types.ChainIndex, error) {
	var id Hash256
	var height uint64
	if err := tx.QueryRow(ctx, "SELECT height, block_id FROM consensus_infos WHERE id = ?", sql.ConsensusInfoID).
		Scan(&height, &id); errors.Is(err, dsql.ErrNoRows) {
		// init
		_, err = tx.Exec(ctx, "INSERT INTO consensus_infos (id, height, block_id) VALUES (?, ?, ?)", sql.ConsensusInfoID, 0, Hash256{})
		return types.ChainIndex{}, err
	} else if err != nil {
		return types.ChainIndex{}, err
	}
	return types.ChainIndex{
		ID:     types.BlockID(id),
		Height: height,
	}, nil
}

func UnhealthySlabs(ctx context.Context, tx sql.Tx, healthCutoff float64, set string, limit int) ([]api.UnhealthySlab, error) {
	rows, err := tx.Query(ctx, `
		SELECT sla.key, sla.health
		FROM slabs sla
		INNER JOIN contract_sets cs ON sla.db_contract_set_id = cs.id
		WHERE sla.health <= ? AND cs.name = ? AND sla.health_valid_until > ? AND sla.db_buffered_slab_id IS NULL
		ORDER BY sla.health ASC
		LIMIT ?
	`, healthCutoff, set, time.Now().Unix(), limit)
	if err != nil {
		return nil, fmt.Errorf("failed to fetch unhealthy slabs: %w", err)
	}
	defer rows.Close()

	var slabs []api.UnhealthySlab
	for rows.Next() {
		var slab api.UnhealthySlab
		if err := rows.Scan((*EncryptionKey)(&slab.Key), &slab.Health); err != nil {
			return nil, fmt.Errorf("failed to scan unhealthy slab: %w", err)
		}
		slabs = append(slabs, slab)
	}
	return slabs, nil
}

func UpdateBucketPolicy(ctx context.Context, tx sql.Tx, bucket string, bp api.BucketPolicy) error {
	policy, err := json.Marshal(bp)
	if err != nil {
		return err
	}
	res, err := tx.Exec(ctx, "UPDATE buckets SET policy = ? WHERE name = ?", policy, bucket)
	if err != nil {
		return fmt.Errorf("failed to update bucket policy: %w", err)
	} else if n, err := res.RowsAffected(); err != nil {
		return fmt.Errorf("failed to check rows affected: %w", err)
	} else if n == 0 {
		return api.ErrBucketNotFound
	}
	return nil
}

func UpdatePeerInfo(ctx context.Context, tx sql.Tx, addr string, fn func(*syncer.PeerInfo)) error {
	info, err := PeerInfo(ctx, tx, addr)
	if err != nil {
		return err
	}
	fn(&info)

	res, err := tx.Exec(ctx, "UPDATE syncer_peers SET last_connect = ?, synced_blocks = ?, sync_duration = ? WHERE address = ?",
		UnixTimeMS(info.LastConnect),
		Unsigned64(info.SyncedBlocks),
		info.SyncDuration,
		addr,
	)
	if err != nil {
		return fmt.Errorf("failed to update peer info: %w", err)
	} else if n, err := res.RowsAffected(); err != nil {
		return fmt.Errorf("failed to check rows affected: %w", err)
	} else if n == 0 {
		return syncer.ErrPeerNotFound
	}

	return nil
}

func Webhooks(ctx context.Context, tx sql.Tx) ([]webhooks.Webhook, error) {
	rows, err := tx.Query(ctx, "SELECT module, event, url, headers FROM webhooks")
	if err != nil {
		return nil, fmt.Errorf("failed to fetch webhooks: %w", err)
	}
	defer rows.Close()

	var whs []webhooks.Webhook
	for rows.Next() {
		var webhook webhooks.Webhook
		var headers string
		if err := rows.Scan(&webhook.Module, &webhook.Event, &webhook.URL, &headers); err != nil {
			return nil, fmt.Errorf("failed to scan webhook: %w", err)
		} else if err := json.Unmarshal([]byte(headers), &webhook.Headers); err != nil {
			return nil, fmt.Errorf("failed to unmarshal headers: %w", err)
		}
		whs = append(whs, webhook)
	}
	return whs, nil
}

func UnspentSiacoinElements(ctx context.Context, tx sql.Tx) (elements []types.SiacoinElement, err error) {
	rows, err := tx.Query(ctx, "SELECT output_id, leaf_index, merkle_proof, address, value, maturity_height FROM wallet_outputs")
	if err != nil {
		return nil, fmt.Errorf("failed to fetch wallet events: %w", err)
	}
	defer rows.Close()

	for rows.Next() {
		element, err := scanSiacoinElement(rows)
		if err != nil {
			return nil, fmt.Errorf("failed to scan wallet event: %w", err)
		}
		elements = append(elements, element)
	}
	return
}

func WalletEvents(ctx context.Context, tx sql.Tx, offset, limit int) (events []wallet.Event, _ error) {
	if limit == 0 || limit == -1 {
		limit = math.MaxInt64
	}

	rows, err := tx.Query(ctx, "SELECT event_id, block_id, height, inflow, outflow, type, data, maturity_height, timestamp FROM wallet_events ORDER BY timestamp DESC LIMIT ? OFFSET ?", limit, offset)
	if err != nil {
		return nil, fmt.Errorf("failed to fetch wallet events: %w", err)
	}
	defer rows.Close()

	for rows.Next() {
		event, err := scanWalletEvent(rows)
		if err != nil {
			return nil, fmt.Errorf("failed to scan wallet event: %w", err)
		}
		events = append(events, event)
	}
	return
}

func WalletEventCount(ctx context.Context, tx sql.Tx) (count uint64, err error) {
	var n int64
	err = tx.QueryRow(ctx, "SELECT COUNT(*) FROM wallet_events").Scan(&n)
	if err != nil {
		return 0, fmt.Errorf("failed to count wallet events: %w", err)
	}
	return uint64(n), nil
}

func copyContractToArchive(ctx context.Context, tx sql.Tx, fcid types.FileContractID, renewedTo *types.FileContractID, reason string) error {
	_, err := tx.Exec(ctx, `
		INSERT INTO archived_contracts (created_at, fcid, renewed_from, contract_price, state, total_cost,
			proof_height, revision_height, revision_number, size, start_height, window_start, window_end,
			upload_spending, download_spending, fund_account_spending, delete_spending, list_spending, renewed_to,
			host, reason)
		SELECT ?, fcid, renewed_from, contract_price, state, total_cost, proof_height, revision_height, revision_number,
			size, start_height, window_start, window_end, upload_spending, download_spending, fund_account_spending,
			delete_spending, list_spending, ?, h.public_key, ?
		FROM contracts c
		INNER JOIN hosts h ON h.id = c.host_id
		WHERE fcid = ?
	`, time.Now(), (*FileContractID)(renewedTo), reason, FileContractID(fcid))
	return err
}

func scanAutopilot(s Scanner) (api.Autopilot, error) {
	var a api.Autopilot
	if err := s.Scan(&a.ID, (*AutopilotConfig)(&a.Config), &a.CurrentPeriod); err != nil {
		return api.Autopilot{}, err
	}
	return a, nil
}

func scanBucket(s Scanner) (api.Bucket, error) {
	var createdAt time.Time
	var name, policy string
	err := s.Scan(&createdAt, &name, &policy)
	if errors.Is(err, dsql.ErrNoRows) {
		return api.Bucket{}, api.ErrBucketNotFound
	} else if err != nil {
		return api.Bucket{}, err
	}
	var bp api.BucketPolicy
	if err := json.Unmarshal([]byte(policy), &bp); err != nil {
		return api.Bucket{}, err
	}
	return api.Bucket{
		CreatedAt: api.TimeRFC3339(createdAt),
		Name:      name,
		Policy:    bp,
	}, nil
}

func scanMultipartUpload(s Scanner) (resp api.MultipartUpload, _ error) {
	err := s.Scan(&resp.Bucket, (*EncryptionKey)(&resp.Key), &resp.Path, &resp.UploadID, &resp.CreatedAt)
	if errors.Is(err, dsql.ErrNoRows) {
		return api.MultipartUpload{}, api.ErrMultipartUploadNotFound
	} else if err != nil {
		return api.MultipartUpload{}, fmt.Errorf("failed to fetch multipart upload: %w", err)
	}
	return
}

func scanWalletEvent(s Scanner) (wallet.Event, error) {
	var blockID, eventID Hash256
	var height, maturityHeight uint64
	var inflow, outflow Currency
	var edata []byte
	var etype string
	var ts UnixTimeNS
	if err := s.Scan(
		&eventID,
		&blockID,
		&height,
		&inflow,
		&outflow,
		&etype,
		&edata,
		&maturityHeight,
		&ts,
	); err != nil {
		return wallet.Event{}, err
	}

	data, err := UnmarshalEventData(edata, etype)
	if err != nil {
		return wallet.Event{}, err
	}
	return wallet.Event{
		ID: types.Hash256(eventID),
		Index: types.ChainIndex{
			ID:     types.BlockID(blockID),
			Height: height,
		},
		Type:           etype,
		Data:           data,
		MaturityHeight: maturityHeight,
		Timestamp:      time.Time(ts),
	}, nil
}

func scanSiacoinElement(s Scanner) (el types.SiacoinElement, err error) {
	var id Hash256
	var leafIndex, maturityHeight uint64
	var merkleProof MerkleProof
	var address Hash256
	var value Currency
	err = s.Scan(&id, &leafIndex, &merkleProof, &address, &value, &maturityHeight)
	if err != nil {
		return types.SiacoinElement{}, err
	}
	return types.SiacoinElement{
		StateElement: types.StateElement{
			ID:          types.Hash256(id),
			LeafIndex:   leafIndex,
			MerkleProof: merkleProof.Hashes,
		},
		SiacoinOutput: types.SiacoinOutput{
			Address: types.Address(address),
			Value:   types.Currency(value),
		},
		MaturityHeight: maturityHeight,
	}, nil
}

func scanStateElement(s Scanner) (types.StateElement, error) {
	var id Hash256
	var leafIndex uint64
	var merkleProof MerkleProof
	if err := s.Scan(&id, &leafIndex, &merkleProof); err != nil {
		return types.StateElement{}, err
	}
	return types.StateElement{
		ID:          types.Hash256(id),
		LeafIndex:   leafIndex,
		MerkleProof: merkleProof.Hashes,
	}, nil
}

func SearchObjects(ctx context.Context, tx Tx, bucket, substring string, offset, limit int) ([]api.ObjectMetadata, error) {
	if limit <= -1 {
		limit = math.MaxInt
	}

	rows, err := tx.Query(ctx, fmt.Sprintf(`
		SELECT %s
		FROM objects o
		INNER JOIN buckets b ON o.db_bucket_id = b.id
		WHERE INSTR(o.object_id, ?) > 0 AND b.name = ?
		ORDER BY o.object_id ASC
		LIMIT ? OFFSET ?
	`, tx.SelectObjectMetadataExpr()), substring, bucket, limit, offset)
	if err != nil {
		return nil, fmt.Errorf("failed to search objects: %w", err)
	}
	defer rows.Close()

	var objects []api.ObjectMetadata
	for rows.Next() {
		om, err := tx.ScanObjectMetadata(rows)
		if err != nil {
			return nil, fmt.Errorf("failed to scan object metadata: %w", err)
		}
		objects = append(objects, om)
	}
	return objects, nil
}

func ObjectsBySlabKey(ctx context.Context, tx Tx, bucket string, slabKey object.EncryptionKey) ([]api.ObjectMetadata, error) {
	rows, err := tx.Query(ctx, fmt.Sprintf(`
		SELECT %s
		FROM objects o
		INNER JOIN buckets b ON o.db_bucket_id = b.id
		WHERE b.name = ? AND EXISTS (
			SELECT 1
			FROM objects o2
			INNER JOIN slices sli ON sli.db_object_id = o2.id
			INNER JOIN slabs sla ON sla.id = sli.db_slab_id
			WHERE o2.id = o.id AND sla.key = ?
		)
	`, tx.SelectObjectMetadataExpr()), bucket, EncryptionKey(slabKey))
	if err != nil {
		return nil, fmt.Errorf("failed to query objects: %w", err)
	}
	defer rows.Close()

	var objects []api.ObjectMetadata
	for rows.Next() {
		om, err := tx.ScanObjectMetadata(rows)
		if err != nil {
			return nil, fmt.Errorf("failed to scan object metadata: %w", err)
		}
		objects = append(objects, om)
	}
	return objects, nil
}

func MarkPackedSlabUploaded(ctx context.Context, tx Tx, slab api.UploadedPackedSlab) (string, error) {
	// fetch relevant slab info
	var slabID, bufferedSlabID int64
	var bufferFileName string
	if err := tx.QueryRow(ctx, `
		SELECT sla.id, bs.id, bs.filename
		FROM slabs sla
		INNER JOIN buffered_slabs bs ON bs.id = sla.db_buffered_slab_id
		WHERE sla.db_buffered_slab_id = ?
	`, slab.BufferID).
		Scan(&slabID, &bufferedSlabID, &bufferFileName); err != nil {
		return "", fmt.Errorf("failed to fetch slab id: %w", err)
	}

	// set 'db_buffered_slab_id' to NULL
	if _, err := tx.Exec(ctx, "UPDATE slabs SET db_buffered_slab_id = NULL WHERE id = ?", slabID); err != nil {
		return "", fmt.Errorf("failed to update slab: %w", err)
	}

	// delete buffer slab
	if _, err := tx.Exec(ctx, "DELETE FROM buffered_slabs WHERE id = ?", bufferedSlabID); err != nil {
		return "", fmt.Errorf("failed to delete buffered slab: %w", err)
	}

	// fetch used contracts
	usedContracts, err := FetchUsedContracts(ctx, tx, slab.Contracts())
	if err != nil {
		return "", fmt.Errorf("failed to fetch used contracts: %w", err)
	}

	// stmt to add sector
	sectorStmt, err := tx.Prepare(ctx, "INSERT INTO sectors (db_slab_id, slab_index, latest_host, root) VALUES (?, ?, ?, ?)")
	if err != nil {
		return "", fmt.Errorf("failed to prepare statement to insert sectors: %w", err)
	}
	defer sectorStmt.Close()

	// stmt to insert contract_sector
	contractSectorStmt, err := tx.Prepare(ctx, "INSERT INTO contract_sectors (db_contract_id, db_sector_id) VALUES (?, ?)")
	if err != nil {
		return "", fmt.Errorf("failed to prepare statement to insert contract sectors: %w", err)
	}
	defer contractSectorStmt.Close()

	// insert shards
	for i := range slab.Shards {
		// insert shard
		res, err := sectorStmt.Exec(ctx, slabID, i+1, PublicKey(slab.Shards[i].LatestHost), slab.Shards[i].Root[:])
		if err != nil {
			return "", fmt.Errorf("failed to insert sector: %w", err)
		}
		sectorID, err := res.LastInsertId()
		if err != nil {
			return "", fmt.Errorf("failed to get sector id: %w", err)
		}

		// insert contracts for shard
		for _, fcids := range slab.Shards[i].Contracts {
			for _, fcid := range fcids {
				uc, ok := usedContracts[fcid]
				if !ok {
					continue
				}
				// insert contract sector
				if _, err := contractSectorStmt.Exec(ctx, uc.ID, sectorID); err != nil {
					return "", fmt.Errorf("failed to insert contract sector: %w", err)
				}
			}
		}
	}
	return bufferFileName, nil
}

func RecordContractSpending(ctx context.Context, tx Tx, fcid types.FileContractID, revisionNumber, size uint64, newSpending api.ContractSpending) error {
	var updateKeys []string
	var updateValues []interface{}

	if !newSpending.Uploads.IsZero() {
		updateKeys = append(updateKeys, "upload_spending = ?")
		updateValues = append(updateValues, Currency(newSpending.Uploads))
	}
	if !newSpending.Downloads.IsZero() {
		updateKeys = append(updateKeys, "download_spending = ?")
		updateValues = append(updateValues, Currency(newSpending.Downloads))
	}
	if !newSpending.FundAccount.IsZero() {
		updateKeys = append(updateKeys, "fund_account_spending = ?")
		updateValues = append(updateValues, Currency(newSpending.FundAccount))
	}
	if !newSpending.Deletions.IsZero() {
		updateKeys = append(updateKeys, "delete_spending = ?")
		updateValues = append(updateValues, Currency(newSpending.Deletions))
	}
	if !newSpending.SectorRoots.IsZero() {
		updateKeys = append(updateKeys, "list_spending = ?")
		updateValues = append(updateValues, Currency(newSpending.SectorRoots))
	}
	updateKeys = append(updateKeys, "revision_number = ?", "size = ?")
	updateValues = append(updateValues, revisionNumber, size)

	updateValues = append(updateValues, FileContractID(fcid))
	_, err := tx.Exec(ctx, fmt.Sprintf(`
    UPDATE contracts
    SET %s
    WHERE fcid = ?
  `, strings.Join(updateKeys, ",")), updateValues...)
	if err != nil {
		return fmt.Errorf("failed to record contract spending: %w", err)
	}
	return nil
}

func Object(ctx context.Context, tx Tx, bucket, key string) (api.Object, error) {
	/// fetch object metadata
	row := tx.QueryRow(ctx, fmt.Sprintf(`
		SELECT %s, o.id, o.key
		FROM objects o
		INNER JOIN buckets b ON o.db_bucket_id = b.id
		WHERE o.object_id = ? AND b.name = ?
	`,
		tx.SelectObjectMetadataExpr()), key, bucket)
	var objID int64
	var ec object.EncryptionKey
	om, err := tx.ScanObjectMetadata(row, &objID, (*EncryptionKey)(&ec))
	if errors.Is(err, dsql.ErrNoRows) {
		return api.Object{}, api.ErrObjectNotFound
	} else if err != nil {
		return api.Object{}, err
	}

	// fetch user metadata
	rows, err := tx.Query(ctx, `
		SELECT oum.key, oum.value
		FROM object_user_metadata oum
		WHERE oum.db_object_id = ?
	`, objID)
	if err != nil {
		return api.Object{}, fmt.Errorf("failed to fetch user metadata: %w", err)
	}
	defer rows.Close()

	oum := make(api.ObjectUserMetadata)
	for rows.Next() {
		var key, value string
		if err := rows.Scan(&key, &value); err != nil {
			return api.Object{}, fmt.Errorf("failed to scan user metadata: %w", err)
		}
		oum[key] = value
	}

	// fetch slab slices
	rows, err = tx.Query(ctx, `
		SELECT sla.db_buffered_slab_id IS NOT NULL, sli.object_index, sli.offset, sli.length, sla.health, sla.key, sla.min_shards, COALESCE(sec.slab_index, 0), COALESCE(sec.root, ?), COALESCE(sec.latest_host, ?), COALESCE(c.fcid, ?), COALESCE(h.public_key, ?)
		FROM slices sli
		INNER JOIN slabs sla ON sli.db_slab_id = sla.id
		LEFT JOIN sectors sec ON sec.db_slab_id = sla.id
		LEFT JOIN contract_sectors csec ON csec.db_sector_id = sec.id
		LEFT JOIN contracts c ON c.id = csec.db_contract_id
		LEFT JOIN hosts h ON h.id = c.host_id
		WHERE sli.db_object_id = ?
		ORDER BY sli.object_index ASC, sec.slab_index ASC
	`, Hash256{}, PublicKey{}, FileContractID{}, PublicKey{}, objID)
	if err != nil {
		return api.Object{}, fmt.Errorf("failed to fetch slabs: %w", err)
	}
	defer rows.Close()

	slabSlices := object.SlabSlices{}
	var current *object.SlabSlice
	var currObjIdx, currSlaIdx int64
	for rows.Next() {
		var bufferedSlab bool
		var objectIndex int64
		var slabIndex int64
		var ss object.SlabSlice
		var sector object.Sector
		var fcid types.FileContractID
		var hk types.PublicKey
		if err := rows.Scan(&bufferedSlab, // whether the slab is buffered
			&objectIndex, &ss.Offset, &ss.Length, // slice info
			&ss.Health, (*EncryptionKey)(&ss.Key), &ss.MinShards, // slab info
			&slabIndex, (*Hash256)(&sector.Root), (*PublicKey)(&sector.LatestHost), // sector info
			(*PublicKey)(&fcid), // contract info
			(*PublicKey)(&hk),   // host info
		); err != nil {
			return api.Object{}, fmt.Errorf("failed to scan slab slice: %w", err)
		}

		// sanity check object for corruption
		isFirst := current == nil && objectIndex == 1 && slabIndex == 1
		isBuffered := bufferedSlab && objectIndex == currObjIdx+1 && slabIndex == 0
		isNewSlab := isFirst || isBuffered || (current != nil && objectIndex == currObjIdx+1 && slabIndex == 1)
		isNewShard := isNewSlab || (objectIndex == currObjIdx && slabIndex == currSlaIdx+1)
		isNewContract := isNewShard || (objectIndex == currObjIdx && slabIndex == currSlaIdx)
		if !isFirst && !isBuffered && !isNewSlab && !isNewShard && !isNewContract {
			return api.Object{}, fmt.Errorf("%w: object index %d, slab index %d, current object index %d, current slab index %d", api.ErrObjectCorrupted, objectIndex, slabIndex, currObjIdx, currSlaIdx)
		}

		// update indices
		currObjIdx = objectIndex
		currSlaIdx = slabIndex

		if isNewSlab {
			if current != nil {
				slabSlices = append(slabSlices, *current)
			}
			current = &ss
		}

		// if the slab is buffered there are no sectors/contracts to add
		if bufferedSlab {
			continue
		}

		if isNewShard {
			current.Shards = append(current.Shards, sector)
		}
		if isNewContract {
			if current.Shards[len(current.Shards)-1].Contracts == nil {
				current.Shards[len(current.Shards)-1].Contracts = make(map[types.PublicKey][]types.FileContractID)
			}
			current.Shards[len(current.Shards)-1].Contracts[hk] = append(current.Shards[len(current.Shards)-1].Contracts[hk], fcid)
		}
	}

	// add last slab slice
	if current != nil {
		slabSlices = append(slabSlices, *current)
	}

	return api.Object{
		Metadata:       oum,
		ObjectMetadata: om,
		Object: &object.Object{
			Key:   ec,
			Slabs: slabSlices,
		},
	}, nil
}<|MERGE_RESOLUTION|>--- conflicted
+++ resolved
@@ -2212,32 +2212,6 @@
 	return value, nil
 }
 
-<<<<<<< HEAD
-func SetUncleanShutdown(ctx context.Context, tx sql.Tx) error {
-	_, err := tx.Exec(ctx, "UPDATE ephemeral_accounts SET clean_shutdown = 0, requires_sync = 1")
-	if err != nil {
-		return fmt.Errorf("failed to set unclean shutdown: %w", err)
-	}
-	return err
-=======
-func Settings(ctx context.Context, tx sql.Tx) ([]string, error) {
-	rows, err := tx.Query(ctx, "SELECT `key` FROM settings")
-	if err != nil {
-		return nil, fmt.Errorf("failed to query settings: %w", err)
-	}
-	defer rows.Close()
-	var settings []string
-	for rows.Next() {
-		var setting string
-		if err := rows.Scan(&setting); err != nil {
-			return nil, fmt.Errorf("failed to scan setting key")
-		}
-		settings = append(settings, setting)
-	}
-	return settings, nil
->>>>>>> fc6e7860
-}
-
 func Slab(ctx context.Context, tx sql.Tx, key object.EncryptionKey) (object.Slab, error) {
 	// fetch slab
 	var slabID int64
