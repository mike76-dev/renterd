package sql

import (
	"context"
	"encoding/hex"
	"encoding/json"
	"errors"
	"fmt"
	"math"
	"math/big"
	"strings"
	"time"
	"unicode/utf8"

	dsql "database/sql"

	rhpv2 "go.sia.tech/core/rhp/v2"
	"go.sia.tech/core/types"
	"go.sia.tech/coreutils/wallet"
	"go.sia.tech/renterd/api"
	"go.sia.tech/renterd/internal/sql"
	"go.sia.tech/renterd/object"
	"lukechampine.com/frand"
)

var ErrNegativeOffset = errors.New("offset can not be negative")

func AbortMultipartUpload(ctx context.Context, tx sql.Tx, bucket, key string, uploadID string) error {
	res, err := tx.Exec(ctx, `
		DELETE
		FROM multipart_uploads
		WHERE object_id = ? AND upload_id = ? AND db_bucket_id = (
			SELECT id
			FROM buckets
			WHERE name = ?
	)`, key, uploadID, bucket)
	if err != nil {
		return fmt.Errorf("failed to delete multipart upload: %w", err)
	} else if n, err := res.RowsAffected(); err != nil {
		return fmt.Errorf("failed to fetch rows affected: %w", err)
	} else if n > 0 {
		return nil
	}

	// find out why the upload wasn't deleted
	var muKey, bucketName string
	err = tx.QueryRow(ctx, "SELECT object_id, b.name FROM multipart_uploads mu INNER JOIN buckets b ON mu.db_bucket_id = b.id WHERE upload_id = ?", uploadID).
		Scan(&muKey, &bucketName)
	if errors.Is(err, dsql.ErrNoRows) {
		return api.ErrMultipartUploadNotFound
	} else if err != nil {
		return fmt.Errorf("failed to fetch multipart upload: %w", err)
	} else if muKey != key {
		return fmt.Errorf("object id mismatch: %v != %v: %w", muKey, key, api.ErrObjectNotFound)
	} else if bucketName != bucket {
		return fmt.Errorf("bucket name mismatch: %v != %v: %w", bucketName, bucket, api.ErrBucketNotFound)
	}
	return errors.New("failed to delete multipart upload for unknown reason")
}

func Accounts(ctx context.Context, tx sql.Tx) ([]api.Account, error) {
	rows, err := tx.Query(ctx, "SELECT account_id, clean_shutdown, host, balance, drift, requires_sync FROM ephemeral_accounts")
	if err != nil {
		return nil, fmt.Errorf("failed to fetch accounts: %w", err)
	}
	defer rows.Close()

	var accounts []api.Account
	for rows.Next() {
		a := api.Account{Balance: new(big.Int), Drift: new(big.Int)} // init big.Int
		if err := rows.Scan((*PublicKey)(&a.ID), &a.CleanShutdown, (*PublicKey)(&a.HostKey), (*BigInt)(a.Balance), (*BigInt)(a.Drift), &a.RequiresSync); err != nil {
			return nil, fmt.Errorf("failed to scan account: %w", err)
		}
		accounts = append(accounts, a)
	}
	return accounts, nil
}

func ArchiveContract(ctx context.Context, tx sql.Tx, fcid types.FileContractID, reason string) error {
	_, err := tx.Exec(ctx, `
		INSERT INTO archived_contracts (created_at, fcid, renewed_from, contract_price, state, total_cost,
			proof_height, revision_height, revision_number, size, start_height, window_start, window_end,
			upload_spending, download_spending, fund_account_spending, delete_spending, list_spending, renewed_to,
			host, reason)
		SELECT ?, fcid, renewed_from, contract_price, state, total_cost, proof_height, revision_height, revision_number,
			size, start_height, window_start, window_end, upload_spending, download_spending, fund_account_spending,
			delete_spending, list_spending, NULL, h.public_key, ?
		FROM contracts c
		INNER JOIN hosts h ON h.id = c.host_id
		WHERE fcid = ?
	`, time.Now(), reason, FileContractID(fcid))
	if err != nil {
		return fmt.Errorf("failed to copy contract to archived_contracts: %w", err)
	}
	res, err := tx.Exec(ctx, "DELETE FROM contracts WHERE fcid = ?", FileContractID(fcid))
	if err != nil {
		return fmt.Errorf("failed to delete contract from contracts: %w", err)
	} else if n, err := res.RowsAffected(); err != nil {
		return fmt.Errorf("failed to fetch rows affected: %w", err)
	} else if n == 0 {
		return fmt.Errorf("expected to delete 1 row, deleted %d", n)
	}
	return nil
}

func Autopilot(ctx context.Context, tx sql.Tx, id string) (api.Autopilot, error) {
	row := tx.QueryRow(ctx, "SELECT identifier, config, current_period FROM autopilots WHERE identifier = ?", id)
	ap, err := scanAutopilot(row)
	if errors.Is(err, dsql.ErrNoRows) {
		return api.Autopilot{}, api.ErrAutopilotNotFound
	} else if err != nil {
		return api.Autopilot{}, fmt.Errorf("failed to fetch autopilot: %w", err)
	}
	return ap, nil
}

func Autopilots(ctx context.Context, tx sql.Tx) ([]api.Autopilot, error) {
	rows, err := tx.Query(ctx, "SELECT identifier, config, current_period FROM autopilots")
	if err != nil {
		return nil, fmt.Errorf("failed to fetch autopilots: %w", err)
	}
	defer rows.Close()

	var autopilots []api.Autopilot
	for rows.Next() {
		ap, err := scanAutopilot(rows)
		if err != nil {
			return nil, fmt.Errorf("failed to scan autopilot: %w", err)
		}
		autopilots = append(autopilots, ap)
	}
	return autopilots, nil
}

func Bucket(ctx context.Context, tx sql.Tx, bucket string) (api.Bucket, error) {
	b, err := scanBucket(tx.QueryRow(ctx, "SELECT created_at, name, COALESCE(policy, '{}') FROM buckets WHERE name = ?", bucket))
	if err != nil {
		return api.Bucket{}, fmt.Errorf("failed to fetch bucket: %w", err)
	}
	return b, nil
}

func Contracts(ctx context.Context, tx sql.Tx, opts api.ContractsOpts) ([]api.ContractMetadata, error) {
	var rows *sql.LoggedRows
	var err error
	if opts.ContractSet != "" {
		// if we filter by contract set, we fetch the set first to check if it
		// exists and then fetch the contracts. Knowing that the contracts are
		// part of at least one set allows us to use INNER JOINs.
		var contractSetID int64
		err = tx.QueryRow(ctx, "SELECT id FROM contract_sets WHERE contract_sets.name = ?", opts.ContractSet).
			Scan(&contractSetID)
		if errors.Is(err, dsql.ErrNoRows) {
			return nil, api.ErrContractSetNotFound
		}
		rows, err = tx.Query(ctx, `
			SELECT c.fcid, c.renewed_from, c.contract_price, c.state, c.total_cost, c.proof_height,
			c.revision_height, c.revision_number, c.size, c.start_height, c.window_start, c.window_end,
			c.upload_spending, c.download_spending, c.fund_account_spending, c.delete_spending, c.list_spending,
			cs.name, h.net_address, h.public_key, h.settings->>'$.siamuxport' AS siamux_port
			FROM (
				SELECT contracts.*
				FROM contracts
				INNER JOIN contract_set_contracts csc ON csc.db_contract_id = contracts.id
				INNER JOIN contract_sets cs ON cs.id = csc.db_contract_set_id
				WHERE cs.id = ?
			) AS c
			INNER JOIN hosts h ON h.id = c.host_id
			INNER JOIN contract_set_contracts csc ON csc.db_contract_id = c.id
			INNER JOIN contract_sets cs ON cs.id = csc.db_contract_set_id
			ORDER BY c.id ASC`, contractSetID)
	} else {
		// if we don't filter, we need to left join here to ensure we don't miss
		// contracts that are not part of any set
		rows, err = tx.Query(ctx, `
			SELECT c.fcid, c.renewed_from, c.contract_price, c.state, c.total_cost, c.proof_height,
			c.revision_height, c.revision_number, c.size, c.start_height, c.window_start, c.window_end,
			c.upload_spending, c.download_spending, c.fund_account_spending, c.delete_spending, c.list_spending,
			COALESCE(cs.name, ""), h.net_address, h.public_key, h.settings->>'$.siamuxport' AS siamux_port
			FROM contracts AS c
			INNER JOIN hosts h ON h.id = c.host_id
			LEFT JOIN contract_set_contracts csc ON csc.db_contract_id = c.id
			LEFT JOIN contract_sets cs ON cs.id = csc.db_contract_set_id
			ORDER BY c.id ASC`)
	}
	if err != nil {
		return nil, err
	}
	defer rows.Close()

	var scannedRows []ContractRow
	for rows.Next() {
		var r ContractRow
		if err := r.Scan(rows); err != nil {
			return nil, fmt.Errorf("failed to scan row: %w", err)
		}
		scannedRows = append(scannedRows, r)
	}

	if len(scannedRows) == 0 {
		return nil, nil
	}

	// merge 'Host', 'Name' and 'Contract' into dbContracts
	var contracts []api.ContractMetadata
	current, scannedRows := scannedRows[0].ContractMetadata(), scannedRows[1:]
	for {
		if len(scannedRows) == 0 {
			contracts = append(contracts, current)
			break
		} else if current.ID != types.FileContractID(scannedRows[0].FCID) {
			contracts = append(contracts, current)
		} else if scannedRows[0].ContractSet != "" {
			current.ContractSets = append(current.ContractSets, scannedRows[0].ContractSet)
		}
		current, scannedRows = scannedRows[0].ContractMetadata(), scannedRows[1:]
	}
	return contracts, nil
}

func CopyObject(ctx context.Context, tx sql.Tx, srcBucket, dstBucket, srcKey, dstKey, mimeType string, metadata api.ObjectUserMetadata) (api.ObjectMetadata, error) {
	// stmt to fetch bucket id
	bucketIDStmt, err := tx.Prepare(ctx, "SELECT id FROM buckets WHERE name = ?")
	if err != nil {
		return api.ObjectMetadata{}, fmt.Errorf("failed to prepare statement to fetch bucket id: %w", err)
	}
	defer bucketIDStmt.Close()

	// fetch source bucket
	var srcBID int64
	err = bucketIDStmt.QueryRow(ctx, srcBucket).Scan(&srcBID)
	if errors.Is(err, dsql.ErrNoRows) {
		return api.ObjectMetadata{}, fmt.Errorf("%w: source bucket", api.ErrBucketNotFound)
	} else if err != nil {
		return api.ObjectMetadata{}, fmt.Errorf("failed to fetch src bucket id: %w", err)
	}

	// fetch src object id
	var srcObjID int64
	err = tx.QueryRow(ctx, "SELECT id FROM objects WHERE db_bucket_id = ? AND object_id = ?", srcBID, srcKey).
		Scan(&srcObjID)
	if errors.Is(err, dsql.ErrNoRows) {
		return api.ObjectMetadata{}, api.ErrObjectNotFound
	} else if err != nil {
		return api.ObjectMetadata{}, fmt.Errorf("failed to fetch object id: %w", err)
	}

	// helper to fetch metadata
	fetchMetadata := func(objID int64) (om api.ObjectMetadata, err error) {
		err = tx.QueryRow(ctx, "SELECT etag, health, created_at, object_id, size, mime_type FROM objects WHERE id = ?", objID).
			Scan(&om.ETag, &om.Health, (*time.Time)(&om.ModTime), &om.Name, &om.Size, &om.MimeType)
		if err != nil {
			return api.ObjectMetadata{}, fmt.Errorf("failed to fetch new object: %w", err)
		}
		return om, nil
	}

	if srcBucket == dstBucket && srcKey == dstKey {
		// No copying is happening. We just update the metadata on the src
		// object.
		if _, err := tx.Exec(ctx, "UPDATE objects SET mime_type = ? WHERE id = ?", mimeType, srcObjID); err != nil {
			return api.ObjectMetadata{}, fmt.Errorf("failed to update mime type: %w", err)
		} else if err := UpdateMetadata(ctx, tx, srcObjID, metadata); err != nil {
			return api.ObjectMetadata{}, fmt.Errorf("failed to update metadata: %w", err)
		}
		return fetchMetadata(srcObjID)
	}

	// fetch destination bucket
	var dstBID int64
	err = bucketIDStmt.QueryRow(ctx, dstBucket).Scan(&dstBID)
	if errors.Is(err, dsql.ErrNoRows) {
		return api.ObjectMetadata{}, fmt.Errorf("%w: destination bucket", api.ErrBucketNotFound)
	} else if err != nil {
		return api.ObjectMetadata{}, fmt.Errorf("failed to fetch dest bucket id: %w", err)
	}

	// copy object
	res, err := tx.Exec(ctx, `INSERT INTO objects (created_at, object_id, db_directory_id, db_bucket_id,`+"`key`"+`, size, mime_type, etag)
						SELECT ?, ?, db_directory_id, ?, `+"`key`"+`, size, ?, etag
						FROM objects
						WHERE id = ?`, time.Now(), dstKey, dstBID, mimeType, srcObjID)
	if err != nil {
		return api.ObjectMetadata{}, fmt.Errorf("failed to insert object: %w", err)
	}
	dstObjID, err := res.LastInsertId()
	if err != nil {
		return api.ObjectMetadata{}, fmt.Errorf("failed to fetch object id: %w", err)
	}

	// copy slices
	_, err = tx.Exec(ctx, `INSERT INTO slices (created_at, db_object_id, object_index, db_slab_id, offset, length)
				SELECT ?, ?, object_index, db_slab_id, offset, length
				FROM slices
				WHERE db_object_id = ?`, time.Now(), dstObjID, srcObjID)
	if err != nil {
		return api.ObjectMetadata{}, fmt.Errorf("failed to copy slices: %w", err)
	}

	// create metadata
	if err := InsertMetadata(ctx, tx, &dstObjID, nil, metadata); err != nil {
		return api.ObjectMetadata{}, fmt.Errorf("failed to insert metadata: %w", err)
	}

	// fetch copied object
	return fetchMetadata(dstObjID)
}

func HostsForScanning(ctx context.Context, tx sql.Tx, maxLastScan time.Time, offset, limit int) ([]api.HostAddress, error) {
	if offset < 0 {
		return nil, ErrNegativeOffset
	} else if limit == -1 {
		limit = math.MaxInt64
	}

	rows, err := tx.Query(ctx, "SELECT public_key, net_address FROM hosts WHERE last_scan < ? LIMIT ? OFFSET ?",
		maxLastScan.UnixNano(), limit, offset)
	if err != nil {
		return nil, fmt.Errorf("failed to fetch hosts for scanning: %w", err)
	}
	defer rows.Close()

	var hosts []api.HostAddress
	for rows.Next() {
		var ha api.HostAddress
		if err := rows.Scan((*PublicKey)(&ha.PublicKey), &ha.NetAddress); err != nil {
			return nil, fmt.Errorf("failed to scan host row: %w", err)
		}
		hosts = append(hosts, ha)
	}
	return hosts, nil
}

func InsertMultipartUpload(ctx context.Context, tx sql.Tx, bucket, key string, ec object.EncryptionKey, mimeType string, metadata api.ObjectUserMetadata) (string, error) {
	// fetch bucket id
	var bucketID int64
	err := tx.QueryRow(ctx, "SELECT id FROM buckets WHERE buckets.name = ?", bucket).
		Scan(&bucketID)
	if errors.Is(err, dsql.ErrNoRows) {
		return "", fmt.Errorf("bucket %v not found: %w", bucket, api.ErrBucketNotFound)
	} else if err != nil {
		return "", fmt.Errorf("failed to fetch bucket id: %w", err)
	}

	// marshal key
	ecBytes, err := ec.MarshalBinary()
	if err != nil {
		return "", err
	}

	// insert multipart upload
	uploadIDEntropy := frand.Entropy256()
	uploadID := hex.EncodeToString(uploadIDEntropy[:])
	var muID int64
	res, err := tx.Exec(ctx, `
		INSERT INTO multipart_uploads (created_at, `+"`key`"+`, upload_id, object_id, db_bucket_id, mime_type)
		VALUES (?, ?, ?, ?, ?, ?)
	`, time.Now(), SecretKey(ecBytes), uploadID, key, bucketID, mimeType)
	if err != nil {
		return "", fmt.Errorf("failed to create multipart upload: %w", err)
	} else if muID, err = res.LastInsertId(); err != nil {
		return "", fmt.Errorf("failed to fetch multipart upload id: %w", err)
	}

	// insert metadata
	if err := InsertMetadata(ctx, tx, nil, &muID, metadata); err != nil {
		return "", fmt.Errorf("failed to insert multipart metadata: %w", err)
	}
	return uploadID, nil
}

func InsertObject(ctx context.Context, tx sql.Tx, key string, dirID, bucketID, size int64, ec []byte, mimeType, eTag string) (int64, error) {
	res, err := tx.Exec(ctx, `INSERT INTO objects (created_at, object_id, db_directory_id, db_bucket_id, `+"`key`"+`, size, mime_type, etag)
						VALUES (?, ?, ?, ?, ?, ?, ?, ?)`,
		time.Now(),
		key,
		dirID,
		bucketID,
		SecretKey(ec),
		size,
		mimeType,
		eTag)
	if err != nil {
		return 0, err
	}
	return res.LastInsertId()
}

func UpdateMetadata(ctx context.Context, tx sql.Tx, objID int64, md api.ObjectUserMetadata) error {
	if err := DeleteMetadata(ctx, tx, objID); err != nil {
		return err
	} else if err := InsertMetadata(ctx, tx, &objID, nil, md); err != nil {
		return err
	}
	return nil
}

func DeleteMetadata(ctx context.Context, tx sql.Tx, objID int64) error {
	_, err := tx.Exec(ctx, "DELETE FROM object_user_metadata WHERE db_object_id = ?", objID)
	return err
}

func InsertMetadata(ctx context.Context, tx sql.Tx, objID, muID *int64, md api.ObjectUserMetadata) error {
	if len(md) == 0 {
		return nil
	} else if (objID == nil) == (muID == nil) {
		return errors.New("either objID or muID must be set")
	}
	insertMetadataStmt, err := tx.Prepare(ctx, "INSERT INTO object_user_metadata (created_at, db_object_id, db_multipart_upload_id, `key`, value) VALUES (?, ?, ?, ?, ?)")
	if err != nil {
		return fmt.Errorf("failed to prepare statement to insert object metadata: %w", err)
	}
	defer insertMetadataStmt.Close()

	for k, v := range md {
		if _, err := insertMetadataStmt.Exec(ctx, time.Now(), objID, muID, k, v); err != nil {
			return fmt.Errorf("failed to insert object metadata: %w", err)
		}
	}
	return nil
}

func ContractSize(ctx context.Context, tx sql.Tx, id types.FileContractID) (api.ContractSize, error) {
	var contractID, size uint64
	if err := tx.QueryRow(ctx, "SELECT id, size FROM contracts WHERE fcid = ?", FileContractID(id)).
		Scan(&contractID, &size); errors.Is(err, dsql.ErrNoRows) {
		return api.ContractSize{}, api.ErrContractNotFound
	} else if err != nil {
		return api.ContractSize{}, err
	}

	var nSectors uint64
	if err := tx.QueryRow(ctx, "SELECT COUNT(*) FROM contract_sectors WHERE db_contract_id = ?", contractID).
		Scan(&nSectors); err != nil {
		return api.ContractSize{}, err
	}
	sectorsSize := nSectors * rhpv2.SectorSize

	var prunable uint64
	if size > sectorsSize {
		prunable = size - sectorsSize
	}
	return api.ContractSize{
		Size:     size,
		Prunable: prunable,
	}, nil
}

func DeleteBucket(ctx context.Context, tx sql.Tx, bucket string) error {
	var id int64
	err := tx.QueryRow(ctx, "SELECT id FROM buckets WHERE name = ?", bucket).Scan(&id)
	if errors.Is(err, dsql.ErrNoRows) {
		return api.ErrBucketNotFound
	} else if err != nil {
		return fmt.Errorf("failed to fetch bucket id: %w", err)
	}
	var empty bool
	err = tx.QueryRow(ctx, "SELECT NOT EXISTS(SELECT 1 FROM objects WHERE db_bucket_id = ?)", id).Scan(&empty)
	if err != nil {
		return fmt.Errorf("failed to check if bucket is empty: %w", err)
	} else if !empty {
		return api.ErrBucketNotEmpty
	}
	_, err = tx.Exec(ctx, "DELETE FROM buckets WHERE id = ?", id)
	if err != nil {
		return fmt.Errorf("failed to delete bucket: %w", err)
	}
	return nil
}

func FetchUsedContracts(ctx context.Context, tx sql.Tx, fcids []types.FileContractID) (map[types.FileContractID]UsedContract, error) {
	if len(fcids) == 0 {
		return make(map[types.FileContractID]UsedContract), nil
	}

	// flatten map to get all used contract ids
	usedFCIDs := make([]FileContractID, 0, len(fcids))
	for _, fcid := range fcids {
		usedFCIDs = append(usedFCIDs, FileContractID(fcid))
	}

	placeholders := make([]string, len(usedFCIDs))
	for i := range usedFCIDs {
		placeholders[i] = "?"
	}
	placeholdersStr := strings.Join(placeholders, ", ")

	args := make([]interface{}, len(usedFCIDs)*2)
	for i := range args {
		args[i] = usedFCIDs[i%len(usedFCIDs)]
	}

	// fetch all contracts, take into account renewals
	rows, err := tx.Query(ctx, fmt.Sprintf(`SELECT id, fcid, renewed_from
				   FROM contracts
				   WHERE contracts.fcid IN (%s) OR renewed_from IN (%s)
				   `, placeholdersStr, placeholdersStr), args...)
	if err != nil {
		return nil, fmt.Errorf("failed to fetch used contracts: %w", err)
	}
	defer rows.Close()

	var contracts []UsedContract
	for rows.Next() {
		var c UsedContract
		if err := rows.Scan(&c.ID, &c.FCID, &c.RenewedFrom); err != nil {
			return nil, fmt.Errorf("failed to scan used contract: %w", err)
		}
		contracts = append(contracts, c)
	}

	fcidMap := make(map[types.FileContractID]struct{}, len(fcids))
	for _, fcid := range fcids {
		fcidMap[fcid] = struct{}{}
	}

	// build map of used contracts
	usedContracts := make(map[types.FileContractID]UsedContract, len(contracts))
	for _, c := range contracts {
		if _, used := fcidMap[types.FileContractID(c.FCID)]; used {
			usedContracts[types.FileContractID(c.FCID)] = c
		}
		if _, used := fcidMap[types.FileContractID(c.RenewedFrom)]; used {
			usedContracts[types.FileContractID(c.RenewedFrom)] = c
		}
	}
	return usedContracts, nil
}

func HealthQuery(limit int64, now time.Time) (string, []any) {
	return `SELECT slabs.id, slabs.db_contract_set_id, CASE WHEN (slabs.min_shards = slabs.total_shards)
	THEN
		CASE WHEN (COUNT(DISTINCT(CASE WHEN cs.name IS NULL THEN NULL ELSE c.host_id END)) < slabs.min_shards)
		THEN -1
		ELSE 1
		END
	ELSE (CAST(COUNT(DISTINCT(CASE WHEN cs.name IS NULL THEN NULL ELSE c.host_id END)) AS FLOAT) - CAST(slabs.min_shards AS FLOAT)) / Cast(slabs.total_shards - slabs.min_shards AS FLOAT)
	END AS health
	FROM slabs
	INNER JOIN sectors s ON s.db_slab_id = slabs.id
	LEFT JOIN contract_sectors se ON s.id = se.db_sector_id
	LEFT JOIN contracts c ON se.db_contract_id = c.id
	LEFT JOIN contract_set_contracts csc ON csc.db_contract_id = c.id AND csc.db_contract_set_id = slabs.db_contract_set_id
	LEFT JOIN contract_sets cs ON cs.id = csc.db_contract_set_id
	WHERE slabs.health_valid_until <= ?
	GROUP BY slabs.id
	LIMIT ?`, []any{now.Unix(), limit}
}

func ListBuckets(ctx context.Context, tx sql.Tx) ([]api.Bucket, error) {
	rows, err := tx.Query(ctx, "SELECT created_at, name, COALESCE(policy, '{}') FROM buckets")
	if err != nil {
		return nil, fmt.Errorf("failed to fetch buckets: %w", err)
	}
	defer rows.Close()

	var buckets []api.Bucket
	for rows.Next() {
		bucket, err := scanBucket(rows)
		if err != nil {
			return nil, fmt.Errorf("failed to scan bucket: %w", err)
		}
		buckets = append(buckets, bucket)
	}
	return buckets, nil
}

func MultipartUpload(ctx context.Context, tx sql.Tx, uploadID string) (api.MultipartUpload, error) {
	resp, err := scanMultipartUpload(tx.QueryRow(ctx, "SELECT b.name, mu.key, mu.object_id, mu.upload_id, mu.created_at FROM multipart_uploads mu INNER JOIN buckets b ON b.id = mu.db_bucket_id WHERE mu.upload_id = ?", uploadID))
	if err != nil {
		return api.MultipartUpload{}, fmt.Errorf("failed to fetch multipart upload: %w", err)
	}
	return resp, nil
}

func MultipartUploadParts(ctx context.Context, tx sql.Tx, bucket, key, uploadID string, marker int, limit int64) (api.MultipartListPartsResponse, error) {
	limitExpr := ""
	limitUsed := limit > 0
	if limitUsed {
		limitExpr = fmt.Sprintf("LIMIT %d", limit+1)
	}

	rows, err := tx.Query(ctx, fmt.Sprintf(`
		SELECT mp.part_number, mp.created_at, mp.etag, mp.size
		FROM multipart_parts mp
		INNER JOIN multipart_uploads mus ON mus.id = mp.db_multipart_upload_id
		INNER JOIN buckets b ON b.id = mus.db_bucket_id
		WHERE mus.object_id = ? AND b.name = ? AND mus.upload_id = ? AND part_number > ?
		ORDER BY part_number ASC
		%s
	`, limitExpr), key, bucket, uploadID, marker)
	if err != nil {
		return api.MultipartListPartsResponse{}, fmt.Errorf("failed to fetch multipart parts: %w", err)
	}
	defer rows.Close()

	var parts []api.MultipartListPartItem
	for rows.Next() {
		var part api.MultipartListPartItem
		if err := rows.Scan(&part.PartNumber, (*time.Time)(&part.LastModified), &part.ETag, &part.Size); err != nil {
			return api.MultipartListPartsResponse{}, fmt.Errorf("failed to scan part: %w", err)
		}
		parts = append(parts, part)
	}

	// check if there are more parts beyond 'limit'.
	var hasMore bool
	var nextMarker int
	if limitUsed && len(parts) > int(limit) {
		hasMore = true
		parts = parts[:len(parts)-1]
		nextMarker = parts[len(parts)-1].PartNumber
	}

	return api.MultipartListPartsResponse{
		HasMore:    hasMore,
		NextMarker: nextMarker,
		Parts:      parts,
	}, nil
}

func MultipartUploads(ctx context.Context, tx sql.Tx, bucket, prefix, keyMarker, uploadIDMarker string, limit int) (api.MultipartListUploadsResponse, error) {
	// both markers must be used together
	if (keyMarker == "" && uploadIDMarker != "") || (keyMarker != "" && uploadIDMarker == "") {
		return api.MultipartListUploadsResponse{}, errors.New("both keyMarker and uploadIDMarker must be set or neither")
	}

	// prepare 'limit' expression
	limitExpr := ""
	limitUsed := limit > 0
	if limitUsed {
		limitExpr = fmt.Sprintf("LIMIT %d", limit+1)
	}

	// prepare 'where' expression
	var whereExprs []string
	var args []any
	if keyMarker != "" {
		whereExprs = append(whereExprs, "object_id > ? OR (object_id = ? AND upload_id > ?)")
		args = append(args, keyMarker, keyMarker, uploadIDMarker)
	}
	if prefix != "" {
		whereExprs = append(whereExprs, "SUBSTR(object_id, 1, ?) = ?")
		args = append(args, utf8.RuneCountInString(prefix), prefix)
	}
	if bucket != "" {
		whereExprs = append(whereExprs, "b.name = ?")
		args = append(args, bucket)
	}
	whereExpr := ""
	if len(whereExprs) > 0 {
		whereExpr = "WHERE " + strings.Join(whereExprs, " AND ")
	}

	// fetch multipart uploads
	var uploads []api.MultipartUpload
	rows, err := tx.Query(ctx, fmt.Sprintf("SELECT b.name, mu.key, mu.object_id, mu.upload_id, mu.created_at FROM multipart_uploads mu INNER JOIN buckets b ON b.id = mu.db_bucket_id %s ORDER BY object_id ASC, upload_id ASC %s",
		whereExpr, limitExpr), args...)
	if err != nil {
		return api.MultipartListUploadsResponse{}, fmt.Errorf("failed to fetch multipart uploads: %w", err)
	}
	defer rows.Close()
	for rows.Next() {
		upload, err := scanMultipartUpload(rows)
		if err != nil {
			return api.MultipartListUploadsResponse{}, fmt.Errorf("failed to scan multipart upload: %w", err)
		}
		uploads = append(uploads, upload)
	}

	// check if there are more uploads beyond 'limit'.
	var hasMore bool
	var nextPathMarker, nextUploadIDMarker string
	if limitUsed && len(uploads) > int(limit) {
		hasMore = true
		uploads = uploads[:len(uploads)-1]
		nextPathMarker = uploads[len(uploads)-1].Path
		nextUploadIDMarker = uploads[len(uploads)-1].UploadID
	}

	return api.MultipartListUploadsResponse{
		HasMore:            hasMore,
		NextPathMarker:     nextPathMarker,
		NextUploadIDMarker: nextUploadIDMarker,
		Uploads:            uploads,
	}, nil
}

type multipartUpload struct {
	ID       int64
	Key      string
	Bucket   string
	BucketID int64
	EC       []byte
	MimeType string
}

type multipartUploadPart struct {
	ID         int64
	PartNumber int64
	Etag       string
	Size       int64
}

func MultipartUploadForCompletion(ctx context.Context, tx sql.Tx, bucket, key, uploadID string, parts []api.MultipartCompletedPart) (multipartUpload, []multipartUploadPart, int64, string, error) {
	// fetch upload
	var mpu multipartUpload
	err := tx.QueryRow(ctx, `
		SELECT mu.id, mu.object_id, mu.mime_type, mu.key, b.name, b.id
		FROM multipart_uploads mu INNER JOIN buckets b ON b.id = mu.db_bucket_id
		WHERE mu.upload_id = ?`, uploadID).
		Scan(&mpu.ID, &mpu.Key, &mpu.MimeType, &mpu.EC, &mpu.Bucket, &mpu.BucketID)
	if err != nil {
		return multipartUpload{}, nil, 0, "", fmt.Errorf("failed to fetch upload: %w", err)
	} else if mpu.Key != key {
		return multipartUpload{}, nil, 0, "", fmt.Errorf("object id mismatch: %v != %v: %w", mpu.Key, key, api.ErrObjectNotFound)
	} else if mpu.Bucket != bucket {
		return multipartUpload{}, nil, 0, "", fmt.Errorf("bucket name mismatch: %v != %v: %w", mpu.Bucket, bucket, api.ErrBucketNotFound)
	}

	// find relevant parts
	rows, err := tx.Query(ctx, "SELECT id, part_number, etag, size FROM multipart_parts WHERE db_multipart_upload_id = ? ORDER BY part_number ASC", mpu.ID)
	if err != nil {
		return multipartUpload{}, nil, 0, "", fmt.Errorf("failed to fetch parts: %w", err)
	}
	defer rows.Close()

	var storedParts []multipartUploadPart
	for rows.Next() {
		var p multipartUploadPart
		if err := rows.Scan(&p.ID, &p.PartNumber, &p.Etag, &p.Size); err != nil {
			return multipartUpload{}, nil, 0, "", fmt.Errorf("failed to scan part: %w", err)
		}
		storedParts = append(storedParts, p)
	}

	var neededParts []multipartUploadPart
	var size int64
	h := types.NewHasher()
	j := 0
	for _, part := range storedParts {
		for {
			if j >= len(storedParts) {
				// ran out of parts in the database
				return multipartUpload{}, nil, 0, "", api.ErrPartNotFound
			} else if storedParts[j].PartNumber > part.PartNumber {
				// missing part
				return multipartUpload{}, nil, 0, "", api.ErrPartNotFound
			} else if storedParts[j].PartNumber == part.PartNumber && storedParts[j].Etag == strings.Trim(part.Etag, "\"") {
				// found a match
				neededParts = append(neededParts, storedParts[j])
				size += storedParts[j].Size
				j++

				// update hasher
				if _, err = h.E.Write([]byte(part.Etag)); err != nil {
					return multipartUpload{}, nil, 0, "", fmt.Errorf("failed to hash etag: %w", err)
				}
				break
			} else {
				// try next
				j++
			}
		}
	}

	// compute ETag.
	sum := h.Sum()
	eTag := hex.EncodeToString(sum[:])
	return mpu, neededParts, size, eTag, nil
}

func ObjectsStats(ctx context.Context, tx sql.Tx, opts api.ObjectsStatsOpts) (api.ObjectsStatsResponse, error) {
	var args []any
	var bucketExpr string
	var bucketID int64
	if opts.Bucket != "" {
		err := tx.QueryRow(ctx, "SELECT id FROM buckets WHERE name = ?", opts.Bucket).
			Scan(&bucketID)
		if errors.Is(err, dsql.ErrNoRows) {
			return api.ObjectsStatsResponse{}, api.ErrBucketNotFound
		} else if err != nil {
			return api.ObjectsStatsResponse{}, fmt.Errorf("failed to fetch bucket id: %w", err)
		}
		bucketExpr = "WHERE db_bucket_id = ?"
		args = append(args, bucketID)
	}

	// objects stats
	var numObjects, totalObjectsSize uint64
	var minHealth float64
	err := tx.QueryRow(ctx, "SELECT COUNT(*), COALESCE(MIN(health), 1), COALESCE(SUM(size), 0) FROM objects "+bucketExpr, args...).
		Scan(&numObjects, &minHealth, &totalObjectsSize)
	if err != nil {
		return api.ObjectsStatsResponse{}, fmt.Errorf("failed to fetch objects stats: %w", err)
	}

	// multipart upload stats
	var unfinishedObjects uint64
	err = tx.QueryRow(ctx, "SELECT COUNT(*) FROM multipart_uploads "+bucketExpr, args...).
		Scan(&unfinishedObjects)
	if err != nil {
		return api.ObjectsStatsResponse{}, fmt.Errorf("failed to fetch multipart upload stats: %w", err)
	}

	// multipart upload part stats
	var totalUnfinishedObjectsSize uint64
	err = tx.QueryRow(ctx, "SELECT COALESCE(SUM(size), 0) FROM multipart_parts mp INNER JOIN multipart_uploads mu ON mp.db_multipart_upload_id = mu.id "+bucketExpr, args...).
		Scan(&totalUnfinishedObjectsSize)
	if err != nil {
		return api.ObjectsStatsResponse{}, fmt.Errorf("failed to fetch multipart upload part stats: %w", err)
	}

	// total sectors
	var whereExpr string
	var whereArgs []any
	if opts.Bucket != "" {
		whereExpr = `
			AND EXISTS (
				SELECT 1 FROM slices sli
				INNER JOIN objects o ON o.id = sli.db_object_id AND o.db_bucket_id = ?
				WHERE sli.db_slab_id = sla.id
			)
		`
		whereArgs = append(whereArgs, bucketID)
	}
	var totalSectors uint64
	err = tx.QueryRow(ctx, "SELECT COALESCE(SUM(total_shards), 0) FROM slabs sla WHERE db_buffered_slab_id IS NULL "+whereExpr, whereArgs...).
		Scan(&totalSectors)
	if err != nil {
		return api.ObjectsStatsResponse{}, fmt.Errorf("failed to fetch total sector stats: %w", err)
	}

	var totalUploaded uint64
	err = tx.QueryRow(ctx, "SELECT COALESCE(SUM(size), 0) FROM contracts").
		Scan(&totalUploaded)
	if err != nil {
		return api.ObjectsStatsResponse{}, fmt.Errorf("failed to fetch contract stats: %w", err)
	}

	return api.ObjectsStatsResponse{
		MinHealth:                  minHealth,
		NumObjects:                 numObjects,
		NumUnfinishedObjects:       unfinishedObjects,
		TotalUnfinishedObjectsSize: totalUnfinishedObjectsSize,
		TotalObjectsSize:           totalObjectsSize,
		TotalSectorsSize:           totalSectors * rhpv2.SectorSize,
		TotalUploadedSize:          totalUploaded,
	}, nil
}

func RecordHostScans(ctx context.Context, tx sql.Tx, scans []api.HostScan) error {
	if len(scans) == 0 {
		return nil
	}
	// NOTE: The order of the assignments in the UPDATE statement is important
	// for MySQL compatibility. e.g. second_to_last_scan_success must be set
	// before last_scan_success.
	stmt, err := tx.Prepare(ctx, `
		UPDATE hosts SET
		scanned = scanned OR ?,
		total_scans = total_scans + 1,
		second_to_last_scan_success = last_scan_success,
		last_scan_success = ?,
		recent_downtime = CASE WHEN ? AND last_scan > 0 AND last_scan < ? THEN recent_downtime + ? - last_scan ELSE CASE WHEN ? THEN 0 ELSE recent_downtime END END, 
		recent_scan_failures = CASE WHEN ? THEN 0 ELSE recent_scan_failures + 1 END,
		downtime = CASE WHEN ? AND last_scan > 0 AND last_scan < ? THEN downtime + ? - last_scan ELSE downtime END,
		uptime = CASE WHEN ? AND last_scan > 0 AND last_scan < ? THEN uptime + ? - last_scan ELSE uptime END,
		last_scan = ?,
		settings = CASE WHEN ? THEN ? ELSE settings END,
		price_table = CASE WHEN ? THEN ? ELSE price_table END,
		price_table_expiry = CASE WHEN ? AND price_table_expiry IS NOT NULL AND ? > price_table_expiry THEN ? ELSE price_table_expiry END,
		successful_interactions = CASE WHEN ? THEN successful_interactions + 1 ELSE successful_interactions END,
		failed_interactions = CASE WHEN ? THEN failed_interactions + 1 ELSE failed_interactions END
		WHERE public_key = ?
	`)
	if err != nil {
		return fmt.Errorf("failed to prepare statement to update host with scan: %w", err)
	}
	defer stmt.Close()

	now := time.Now()
	for _, scan := range scans {
		scanTime := scan.Timestamp.UnixNano()
		_, err = stmt.Exec(ctx,
			scan.Success,                                    // scanned
			scan.Success,                                    // last_scan_success
			!scan.Success, scanTime, scanTime, scan.Success, // recent_downtime
			scan.Success,                      // recent_scan_failures
			!scan.Success, scanTime, scanTime, // downtime
			scan.Success, scanTime, scanTime, // uptime
			scanTime,                              // last_scan
			scan.Success, Settings(scan.Settings), // settings
			scan.Success, PriceTable(scan.PriceTable), // price_table
			scan.Success, now, now, // price_table_expiry
			scan.Success,  // successful_interactions
			!scan.Success, // failed_interactions
			PublicKey(scan.HostKey),
		)
		if err != nil {
			return fmt.Errorf("failed to update host with scan: %w", err)
		}
	}
	return nil
}

func RemoveOfflineHosts(ctx context.Context, tx sql.Tx, minRecentFailures uint64, maxDownTime time.Duration) (int64, error) {
	// fetch contracts
	rows, err := tx.Query(ctx, `
		SELECT fcid
		FROM contracts
		INNER JOIN hosts h ON h.id = contracts.host_id
		WHERE recent_downtime >= ? AND recent_scan_failures >= ?
	`, maxDownTime, minRecentFailures)
	if err != nil {
		return 0, fmt.Errorf("failed to fetch contracts: %w", err)
	}
	defer rows.Close()

	var fcids []types.FileContractID
	for rows.Next() {
		var fcid FileContractID
		if err := rows.Scan(&fcid); err != nil {
			return 0, fmt.Errorf("failed to scan contract: %w", err)
		}
		fcids = append(fcids, types.FileContractID(fcid))
	}

	// archive contracts
	for _, fcid := range fcids {
		if err := ArchiveContract(ctx, tx, fcid, api.ContractArchivalReasonHostPruned); err != nil {
			return 0, fmt.Errorf("failed to archive contract %v: %w", fcid, err)
		}
	}

	// delete hosts
	res, err := tx.Exec(ctx, "DELETE FROM hosts WHERE recent_downtime >= ? AND recent_scan_failures >= ?",
		maxDownTime, minRecentFailures)
	if err != nil {
		return 0, fmt.Errorf("failed to delete hosts: %w", err)
	}
	return res.RowsAffected()
}

<<<<<<< HEAD
func ResetChainState(ctx context.Context, tx sql.Tx) error {
	if _, err := tx.Exec(ctx, "DELETE FROM consensus_infos"); err != nil {
		return err
	} else if _, err := tx.Exec(ctx, "DELETE FROM wallet_events"); err != nil {
		return err
	} else if _, err := tx.Exec(ctx, "DELETE FROM wallet_outputs"); err != nil {
		return err
	}
	return nil
}

=======
>>>>>>> d870f60f
func SearchHosts(ctx context.Context, tx sql.Tx, autopilot, filterMode, usabilityMode, addressContains string, keyIn []types.PublicKey, offset, limit int, hasAllowlist, hasBlocklist bool) ([]api.Host, error) {
	if offset < 0 {
		return nil, ErrNegativeOffset
	}

	// validate filterMode
	switch filterMode {
	case api.HostFilterModeAllowed:
	case api.HostFilterModeBlocked:
	case api.HostFilterModeAll:
	default:
		return nil, fmt.Errorf("invalid filter mode: %v", filterMode)
	}

	var whereExprs []string
	var args []any

	// fetch autopilot id
	var autopilotID int64
	if autopilot != "" {
		if err := tx.QueryRow(ctx, "SELECT id FROM autopilots WHERE identifier = ?", autopilot).
			Scan(&autopilotID); errors.Is(err, dsql.ErrNoRows) {
			return nil, api.ErrAutopilotNotFound
		} else if err != nil {
			return nil, fmt.Errorf("failed to fetch autopilot id: %w", err)
		}
	}

	// filter allowlist/blocklist
	switch filterMode {
	case api.HostFilterModeAllowed:
		if hasAllowlist {
			whereExprs = append(whereExprs, "EXISTS (SELECT 1 FROM host_allowlist_entry_hosts hbeh WHERE hbeh.db_host_id = h.id)")
		}
		if hasBlocklist {
			whereExprs = append(whereExprs, "NOT EXISTS (SELECT 1 FROM host_blocklist_entry_hosts hbeh WHERE hbeh.db_host_id = h.id)")
		}
	case api.HostFilterModeBlocked:
		if hasAllowlist {
			whereExprs = append(whereExprs, "NOT EXISTS (SELECT 1 FROM host_allowlist_entry_hosts hbeh WHERE hbeh.db_host_id = h.id)")
		}
		if hasBlocklist {
			whereExprs = append(whereExprs, "EXISTS (SELECT 1 FROM host_blocklist_entry_hosts hbeh WHERE hbeh.db_host_id = h.id)")
		}
		if !hasAllowlist && !hasBlocklist {
			// if neither an allowlist nor a blocklist exist, all hosts are
			// allowed which means we return none
			return []api.Host{}, nil
		}
	}

	// filter address
	if addressContains != "" {
		whereExprs = append(whereExprs, "h.net_address LIKE ?")
		args = append(args, "%"+addressContains+"%")
	}

	// filter public key
	if len(keyIn) > 0 {
		pubKeys := make([]any, len(keyIn))
		for i, pk := range keyIn {
			pubKeys[i] = PublicKey(pk)
		}
		placeholders := strings.Repeat("?, ", len(keyIn)-1) + "?"
		whereExprs = append(whereExprs, fmt.Sprintf("h.public_key IN (%s)", placeholders))
		args = append(args, pubKeys...)
	}

	// filter usability
	whereApExpr := ""
	if autopilot != "" {
		whereApExpr = "AND hc.db_autopilot_id = ?"
	}
	switch usabilityMode {
	case api.UsabilityFilterModeUsable:
		whereExprs = append(whereExprs, fmt.Sprintf("EXISTS (SELECT 1 FROM hosts h2 INNER JOIN host_checks hc ON hc.db_host_id = h2.id AND h2.id = h.id WHERE (hc.usability_blocked = 0 AND hc.usability_offline = 0 AND hc.usability_low_score = 0 AND hc.usability_redundant_ip = 0 AND hc.usability_gouging = 0 AND hc.usability_not_accepting_contracts = 0 AND hc.usability_not_announced = 0 AND hc.usability_not_completing_scan = 0) %s)", whereApExpr))
		args = append(args, autopilotID)
	case api.UsabilityFilterModeUnusable:
		whereExprs = append(whereExprs, fmt.Sprintf("EXISTS (SELECT 1 FROM hosts h2 INNER JOIN host_checks hc ON hc.db_host_id = h2.id AND h2.id = h.id WHERE (hc.usability_blocked = 1 OR hc.usability_offline = 1 OR hc.usability_low_score = 1 OR hc.usability_redundant_ip = 1 OR hc.usability_gouging = 1 OR hc.usability_not_accepting_contracts = 1 OR hc.usability_not_announced = 1 OR hc.usability_not_completing_scan = 1) %s)", whereApExpr))
		args = append(args, autopilotID)
	}

	// offset + limit
	if limit == -1 {
		limit = math.MaxInt64
	}
	offsetLimitStr := fmt.Sprintf("LIMIT %d OFFSET %d", limit, offset)

	// fetch stored data for each host
	rows, err := tx.Query(ctx, "SELECT host_id, SUM(size) FROM contracts GROUP BY host_id")
	if err != nil {
		return nil, fmt.Errorf("failed to fetch stored data: %w", err)
	}
	defer rows.Close()

	storedDataMap := make(map[int64]uint64)
	for rows.Next() {
		var hostID int64
		var storedData uint64
		if err := rows.Scan(&hostID, &storedData); err != nil {
			return nil, fmt.Errorf("failed to scan stored data: %w", err)
		}
		storedDataMap[hostID] = storedData
	}

	// query hosts
	var blockedExprs []string
	if hasAllowlist {
		blockedExprs = append(blockedExprs, "NOT EXISTS (SELECT 1 FROM host_allowlist_entry_hosts hbeh WHERE hbeh.db_host_id = h.id)")
	}
	if hasBlocklist {
		blockedExprs = append(blockedExprs, "EXISTS (SELECT 1 FROM host_blocklist_entry_hosts hbeh WHERE hbeh.db_host_id = h.id)")
	}
	var blockedExpr string
	if len(blockedExprs) > 0 {
		blockedExpr = strings.Join(blockedExprs, " OR ")
	} else {
		blockedExpr = "FALSE"
	}
	var whereExpr string
	if len(whereExprs) > 0 {
		whereExpr = "WHERE " + strings.Join(whereExprs, " AND ")
	}
	rows, err = tx.Query(ctx, fmt.Sprintf(`
		SELECT h.id, h.created_at, h.last_announcement, h.public_key, h.net_address, h.price_table, h.price_table_expiry,
			h.settings, h.total_scans, h.last_scan, h.last_scan_success, h.second_to_last_scan_success,
			h.uptime, h.downtime, h.successful_interactions, h.failed_interactions, COALESCE(h.lost_sectors, 0),
			h.scanned, %s
		FROM hosts h
		%s
		%s
	`, blockedExpr, whereExpr, offsetLimitStr), args...)
	if err != nil {
		return nil, fmt.Errorf("failed to fetch hosts: %w", err)
	}
	defer rows.Close()

	var hosts []api.Host
	for rows.Next() {
		var h api.Host
		var hostID int64
		var pte dsql.NullTime
		err := rows.Scan(&hostID, &h.KnownSince, &h.LastAnnouncement, (*PublicKey)(&h.PublicKey),
			&h.NetAddress, (*PriceTable)(&h.PriceTable.HostPriceTable), &pte,
			(*Settings)(&h.Settings), &h.Interactions.TotalScans, (*UnixTimeNS)(&h.Interactions.LastScan), &h.Interactions.LastScanSuccess,
			&h.Interactions.SecondToLastScanSuccess, &h.Interactions.Uptime, &h.Interactions.Downtime,
			&h.Interactions.SuccessfulInteractions, &h.Interactions.FailedInteractions, &h.Interactions.LostSectors,
			&h.Scanned, &h.Blocked,
		)
		if err != nil {
			return nil, fmt.Errorf("failed to scan host: %w", err)
		}

		h.PriceTable.Expiry = pte.Time
		h.StoredData = storedDataMap[hostID]
		hosts = append(hosts, h)
	}

	// query host checks
	var apExpr string
	if autopilot != "" {
		apExpr = "WHERE ap.identifier = ?"
		args = append(args, autopilot)
	}
	rows, err = tx.Query(ctx, fmt.Sprintf(`
		SELECT h.public_key, ap.identifier, hc.usability_blocked, hc.usability_offline, hc.usability_low_score, hc.usability_redundant_ip,
			hc.usability_gouging, usability_not_accepting_contracts, hc.usability_not_announced, hc.usability_not_completing_scan,
			hc.score_age, hc.score_collateral, hc.score_interactions, hc.score_storage_remaining, hc.score_uptime,
			hc.score_version, hc.score_prices, hc.gouging_contract_err, hc.gouging_download_err, hc.gouging_gouging_err,
			hc.gouging_prune_err, hc.gouging_upload_err
		FROM (
			SELECT h.id, h.public_key
			FROM hosts h
			%s
			%s
		) AS h
		INNER JOIN host_checks hc ON hc.db_host_id = h.id
		INNER JOIN autopilots ap ON hc.db_autopilot_id = ap.id
		%s
	`, whereExpr, offsetLimitStr, apExpr), args...)
	if err != nil {
		return nil, fmt.Errorf("failed to fetch host checks: %w", err)
	}
	defer rows.Close()

	hostChecks := make(map[types.PublicKey]map[string]api.HostCheck)
	for rows.Next() {
		var ap string
		var pk PublicKey
		var hc api.HostCheck
		err := rows.Scan(&pk, &ap, &hc.Usability.Blocked, &hc.Usability.Offline, &hc.Usability.LowScore, &hc.Usability.RedundantIP,
			&hc.Usability.Gouging, &hc.Usability.NotAcceptingContracts, &hc.Usability.NotAnnounced, &hc.Usability.NotCompletingScan,
			&hc.Score.Age, &hc.Score.Collateral, &hc.Score.Interactions, &hc.Score.StorageRemaining, &hc.Score.Uptime,
			&hc.Score.Version, &hc.Score.Prices, &hc.Gouging.ContractErr, &hc.Gouging.DownloadErr, &hc.Gouging.GougingErr,
			&hc.Gouging.PruneErr, &hc.Gouging.UploadErr)
		if err != nil {
			return nil, fmt.Errorf("failed to scan host: %w", err)
		}
		if _, ok := hostChecks[types.PublicKey(pk)]; !ok {
			hostChecks[types.PublicKey(pk)] = make(map[string]api.HostCheck)
		}
		hostChecks[types.PublicKey(pk)][ap] = hc
	}

	// fill in hosts
	for i := range hosts {
		hosts[i].Checks = hostChecks[hosts[i].PublicKey]
	}
	return hosts, nil
}

<<<<<<< HEAD
func Tip(ctx context.Context, tx sql.Tx) (types.ChainIndex, error) {
	var id Hash256
	var height uint64
	if err := tx.QueryRow(ctx, "SELECT height, block_id FROM consensus_infos WHERE id = ?", sql.ConsensusInfoID).
		Scan(&id, &height); err != nil {
		return types.ChainIndex{}, err
	}
	return types.ChainIndex{
		ID:     types.BlockID(id),
		Height: height,
	}, nil
=======
func SetUncleanShutdown(ctx context.Context, tx sql.Tx) error {
	_, err := tx.Exec(ctx, "UPDATE ephemeral_accounts SET clean_shutdown = 0, requires_sync = 1")
	if err != nil {
		return fmt.Errorf("failed to set unclean shutdown: %w", err)
	}
	return err
>>>>>>> d870f60f
}

func UpdateBucketPolicy(ctx context.Context, tx sql.Tx, bucket string, bp api.BucketPolicy) error {
	policy, err := json.Marshal(bp)
	if err != nil {
		return err
	}
	res, err := tx.Exec(ctx, "UPDATE buckets SET policy = ? WHERE name = ?", policy, bucket)
	if err != nil {
		return fmt.Errorf("failed to update bucket policy: %w", err)
	} else if n, err := res.RowsAffected(); err != nil {
		return fmt.Errorf("failed to check rows affected: %w", err)
	} else if n == 0 {
		return api.ErrBucketNotFound
	}
	return nil
}

func UpdateObjectHealth(ctx context.Context, tx sql.Tx) error {
	_, err := tx.Exec(ctx, `
		UPDATE objects SET health = (
			SELECT MIN(slabs.health)
			FROM slabs
			INNER JOIN slices ON slices.db_slab_id = slabs.id AND slices.db_object_id = objects.id
		) WHERE health != (
			SELECT MIN(slabs.health)
			FROM slabs
			INNER JOIN slices ON slices.db_slab_id = slabs.id AND slices.db_object_id = objects.id
		)`)
	return err
}

<<<<<<< HEAD
func UnspentSiacoinElements(ctx context.Context, tx sql.Tx) (elements []types.SiacoinElement, err error) {
	rows, err := tx.Query(ctx, "SELECT output_id, leaf_index, merkle_proof, address, value, maturity_height FROM wallet_outputs")
	if err != nil {
		return nil, fmt.Errorf("failed to fetch wallet events: %w", err)
	}
	defer rows.Close()

	for rows.Next() {
		element, err := scanSiacoinElement(rows)
		if err != nil {
			return nil, fmt.Errorf("failed to scan wallet event: %w", err)
		}
		elements = append(elements, element)
	}
	return
}

func WalletEvents(ctx context.Context, tx sql.Tx, offset, limit int) (events []wallet.Event, _ error) {
	if limit == 0 || limit == -1 {
		limit = math.MaxInt64
	}

	rows, err := tx.Query(ctx, "SELECT event_id, block_id, height, inflow, outflow, type, data, maturity_height, timestamp FROM wallet_events ORDER BY timestamp DESC LIMIT ? OFFSET ?", limit, offset)
	if err != nil {
		return nil, fmt.Errorf("failed to fetch wallet events: %w", err)
	}
	defer rows.Close()

	for rows.Next() {
		event, err := scanWalletEvent(rows)
		if err != nil {
			return nil, fmt.Errorf("failed to scan wallet event: %w", err)
		}
		events = append(events, event)
	}
	return
}

func WalletEventCount(ctx context.Context, tx sql.Tx) (count uint64, err error) {
	var n int64
	err = tx.QueryRow(ctx, "SELECT COUNT(*) FROM wallet_events").Scan(&n)
	if err != nil {
		return 0, fmt.Errorf("failed to count wallet events: %w", err)
	}
	return uint64(n), nil
=======
func scanAutopilot(s scanner) (api.Autopilot, error) {
	var a api.Autopilot
	if err := s.Scan(&a.ID, (*AutopilotConfig)(&a.Config), &a.CurrentPeriod); err != nil {
		return api.Autopilot{}, err
	}
	return a, nil
>>>>>>> d870f60f
}

func scanBucket(s scanner) (api.Bucket, error) {
	var createdAt time.Time
	var name, policy string
	err := s.Scan(&createdAt, &name, &policy)
	if errors.Is(err, dsql.ErrNoRows) {
		return api.Bucket{}, api.ErrBucketNotFound
	} else if err != nil {
		return api.Bucket{}, err
	}
	var bp api.BucketPolicy
	if err := json.Unmarshal([]byte(policy), &bp); err != nil {
		return api.Bucket{}, err
	}
	return api.Bucket{
		CreatedAt: api.TimeRFC3339(createdAt),
		Name:      name,
		Policy:    bp,
	}, nil
}

func scanMultipartUpload(s scanner) (resp api.MultipartUpload, _ error) {
	var key SecretKey
	err := s.Scan(&resp.Bucket, &key, &resp.Path, &resp.UploadID, &resp.CreatedAt)
	if errors.Is(err, dsql.ErrNoRows) {
		return api.MultipartUpload{}, api.ErrMultipartUploadNotFound
	} else if err != nil {
		return api.MultipartUpload{}, fmt.Errorf("failed to fetch multipart upload: %w", err)
	} else if err := resp.Key.UnmarshalBinary(key); err != nil {
		return api.MultipartUpload{}, fmt.Errorf("failed to unmarshal encryption key: %w", err)
	}
	return
}

func scanWalletEvent(s scanner) (wallet.Event, error) {
	var blockID, eventID Hash256
	var height, maturityHeight uint64
	var inflow, outflow Currency
	var edata []byte
	var etype string
	var ts UnixTimeNS
	if err := s.Scan(
		&eventID,
		&blockID,
		&height,
		&inflow,
		&outflow,
		&etype,
		&edata,
		&maturityHeight,
		&ts,
	); err != nil {
		return wallet.Event{}, err
	}

	data, err := UnmarshalEventData(edata, etype)
	if err != nil {
		return wallet.Event{}, err
	}
	return wallet.Event{
		ID: types.Hash256(eventID),
		Index: types.ChainIndex{
			ID:     types.BlockID(blockID),
			Height: height,
		},
		Inflow:         types.Currency(inflow),
		Outflow:        types.Currency(outflow),
		Type:           etype,
		Data:           data,
		MaturityHeight: maturityHeight,
		Timestamp:      time.Time(ts),
	}, nil
}

func scanSiacoinElement(s scanner) (el types.SiacoinElement, err error) {
	var id Hash256
	var leafIndex, maturityHeight uint64
	var merkleProof MerkleProof
	var address Hash256
	var value Currency
	err = s.Scan(&id, &leafIndex, &merkleProof, &address, &value, &maturityHeight)
	if err != nil {
		return types.SiacoinElement{}, err
	}
	return types.SiacoinElement{
		StateElement: types.StateElement{
			ID:          types.Hash256(id),
			LeafIndex:   leafIndex,
			MerkleProof: merkleProof.Hashes,
		},
		SiacoinOutput: types.SiacoinOutput{
			Address: types.Address(address),
			Value:   types.Currency(value),
		},
		MaturityHeight: maturityHeight,
	}, nil
}

func scanStateElement(s scanner) (types.StateElement, error) {
	var id Hash256
	var leafIndex uint64
	var merkleProof MerkleProof
	if err := s.Scan(&id, &leafIndex, &merkleProof); err != nil {
		return types.StateElement{}, err
	}
	return types.StateElement{
		ID:          types.Hash256(id),
		LeafIndex:   leafIndex,
		MerkleProof: merkleProof.Hashes,
	}, nil
}<|MERGE_RESOLUTION|>--- conflicted
+++ resolved
@@ -862,7 +862,7 @@
 		total_scans = total_scans + 1,
 		second_to_last_scan_success = last_scan_success,
 		last_scan_success = ?,
-		recent_downtime = CASE WHEN ? AND last_scan > 0 AND last_scan < ? THEN recent_downtime + ? - last_scan ELSE CASE WHEN ? THEN 0 ELSE recent_downtime END END, 
+		recent_downtime = CASE WHEN ? AND last_scan > 0 AND last_scan < ? THEN recent_downtime + ? - last_scan ELSE CASE WHEN ? THEN 0 ELSE recent_downtime END END,
 		recent_scan_failures = CASE WHEN ? THEN 0 ELSE recent_scan_failures + 1 END,
 		downtime = CASE WHEN ? AND last_scan > 0 AND last_scan < ? THEN downtime + ? - last_scan ELSE downtime END,
 		uptime = CASE WHEN ? AND last_scan > 0 AND last_scan < ? THEN uptime + ? - last_scan ELSE uptime END,
@@ -942,7 +942,6 @@
 	return res.RowsAffected()
 }
 
-<<<<<<< HEAD
 func ResetChainState(ctx context.Context, tx sql.Tx) error {
 	if _, err := tx.Exec(ctx, "DELETE FROM consensus_infos"); err != nil {
 		return err
@@ -954,8 +953,6 @@
 	return nil
 }
 
-=======
->>>>>>> d870f60f
 func SearchHosts(ctx context.Context, tx sql.Tx, autopilot, filterMode, usabilityMode, addressContains string, keyIn []types.PublicKey, offset, limit int, hasAllowlist, hasBlocklist bool) ([]api.Host, error) {
 	if offset < 0 {
 		return nil, ErrNegativeOffset
@@ -1167,7 +1164,14 @@
 	return hosts, nil
 }
 
-<<<<<<< HEAD
+func SetUncleanShutdown(ctx context.Context, tx sql.Tx) error {
+	_, err := tx.Exec(ctx, "UPDATE ephemeral_accounts SET clean_shutdown = 0, requires_sync = 1")
+	if err != nil {
+		return fmt.Errorf("failed to set unclean shutdown: %w", err)
+	}
+	return err
+}
+
 func Tip(ctx context.Context, tx sql.Tx) (types.ChainIndex, error) {
 	var id Hash256
 	var height uint64
@@ -1179,14 +1183,6 @@
 		ID:     types.BlockID(id),
 		Height: height,
 	}, nil
-=======
-func SetUncleanShutdown(ctx context.Context, tx sql.Tx) error {
-	_, err := tx.Exec(ctx, "UPDATE ephemeral_accounts SET clean_shutdown = 0, requires_sync = 1")
-	if err != nil {
-		return fmt.Errorf("failed to set unclean shutdown: %w", err)
-	}
-	return err
->>>>>>> d870f60f
 }
 
 func UpdateBucketPolicy(ctx context.Context, tx sql.Tx, bucket string, bp api.BucketPolicy) error {
@@ -1219,7 +1215,6 @@
 	return err
 }
 
-<<<<<<< HEAD
 func UnspentSiacoinElements(ctx context.Context, tx sql.Tx) (elements []types.SiacoinElement, err error) {
 	rows, err := tx.Query(ctx, "SELECT output_id, leaf_index, merkle_proof, address, value, maturity_height FROM wallet_outputs")
 	if err != nil {
@@ -1265,14 +1260,14 @@
 		return 0, fmt.Errorf("failed to count wallet events: %w", err)
 	}
 	return uint64(n), nil
-=======
+}
+
 func scanAutopilot(s scanner) (api.Autopilot, error) {
 	var a api.Autopilot
 	if err := s.Scan(&a.ID, (*AutopilotConfig)(&a.Config), &a.CurrentPeriod); err != nil {
 		return api.Autopilot{}, err
 	}
 	return a, nil
->>>>>>> d870f60f
 }
 
 func scanBucket(s scanner) (api.Bucket, error) {
