--- conflicted
+++ resolved
@@ -1273,13 +1273,14 @@
 	return orderByExprs, nil
 }
 
-<<<<<<< HEAD
-func ListObjects(ctx context.Context, tx Tx, bucket, prefix, sortBy, sortDir, marker string, limit int) (api.ObjectsListResponse, error) {
-	// fetch one more to see if there are more entries
-	if limit <= -1 {
-		limit = math.MaxInt
-	} else if limit != math.MaxInt {
-		limit++
+func ListObjects(ctx context.Context, tx Tx, bucket, prefix, substring, delim, sortBy, sortDir, marker string, limit int) (resp api.ObjectsListResponse, err error) {
+	switch delim {
+	case "":
+		resp, err = listObjectsNoDelim(ctx, tx, bucket, prefix, substring, sortBy, sortDir, marker, limit)
+	case "/":
+		resp, err = listObjectsSlashDelim(ctx, tx, bucket, prefix, sortBy, sortDir, marker, limit)
+	default:
+		err = fmt.Errorf("unsupported delimiter: '%s'", delim)
 	}
 
 	// establish sane defaults for sorting
@@ -1361,20 +1362,15 @@
 		objects = objects[:len(objects)-1]
 		if len(objects) > 0 {
 			hasMore = true
-			nextMarker = objects[len(objects)-1].Name
-		}
-=======
-func ListObjects(ctx context.Context, tx Tx, bucket, prefix, substring, delim, sortBy, sortDir, marker string, limit int) (resp api.ObjectsListResponse, err error) {
-	switch delim {
-	case "":
-		resp, err = listObjectsNoDelim(ctx, tx, bucket, prefix, substring, sortBy, sortDir, marker, limit)
-	case "/":
-		resp, err = listObjectsSlashDelim(ctx, tx, bucket, prefix, sortBy, sortDir, marker, limit)
-	default:
-		err = fmt.Errorf("unsupported delimiter: '%s'", delim)
->>>>>>> 1233d54a
-	}
-	return
+			nextMarker = objects[len(objects)-1].Key
+		}
+	}
+
+	return api.ObjectsListResponse{
+		HasMore:    hasMore,
+		NextMarker: nextMarker,
+		Objects:    objects,
+	}, nil
 }
 
 func MultipartUpload(ctx context.Context, tx sql.Tx, uploadID string) (api.MultipartUpload, error) {
@@ -1619,10 +1615,9 @@
 	return id, nil
 }
 
-<<<<<<< HEAD
-func ObjectEntries(ctx context.Context, tx Tx, bucket, path, prefix, sortBy, sortDir, marker string, offset, limit int) ([]api.ObjectMetadata, bool, error) {
+func ObjectEntries(ctx context.Context, tx Tx, bucket, key, prefix, sortBy, sortDir, marker string, offset, limit int) ([]api.ObjectMetadata, bool, error) {
 	// sanity check we are passing a directory
-	if !strings.HasSuffix(path, "/") {
+	if !strings.HasSuffix(key, "/") {
 		panic("path must end in /")
 	}
 
@@ -1649,7 +1644,7 @@
 	}
 
 	// fetch directory id
-	dirID, err := dirID(ctx, tx, path)
+	dirID, err := dirID(ctx, tx, key)
 	if errors.Is(err, dsql.ErrNoRows) {
 		return []api.ObjectMetadata{}, false, nil
 	} else if err != nil {
@@ -1657,7 +1652,7 @@
 	}
 
 	args := []any{
-		path,
+		key,
 		dirID, bucket,
 	}
 
@@ -1666,15 +1661,15 @@
 	if prefix != "" {
 		prefixExpr = "AND SUBSTR(o.object_id, 1, ?) = ?"
 		args = append(args,
-			utf8.RuneCountInString(path+prefix), path+prefix,
-			utf8.RuneCountInString(path+prefix), path+prefix,
+			utf8.RuneCountInString(key+prefix), key+prefix,
+			utf8.RuneCountInString(key+prefix), key+prefix,
 		)
 	}
 
 	args = append(args,
 		bucket,
-		path+"%",
-		utf8.RuneCountInString(path), path,
+		key+"%",
+		utf8.RuneCountInString(key), key,
 		dirID,
 	)
 
@@ -1781,8 +1776,6 @@
 	return objects, hasMore, nil
 }
 
-=======
->>>>>>> 1233d54a
 func ObjectMetadata(ctx context.Context, tx Tx, bucket, key string) (api.Object, error) {
 	// fetch object id
 	var objID int64
@@ -2942,7 +2935,7 @@
 		sortBy = api.ObjectSortByName
 	}
 	if sortDir == "" {
-		sortDir = api.ObjectSortDirAsc
+		sortDir = api.SortDirAsc
 	}
 
 	// filter by bucket
@@ -3056,7 +3049,7 @@
 		sortBy = api.ObjectSortByName
 	}
 	if sortDir == "" {
-		sortDir = api.ObjectSortDirAsc
+		sortDir = api.SortDirAsc
 	}
 
 	// fetch directory id
