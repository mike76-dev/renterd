package sql

import (
	"context"
	"encoding/hex"
	"encoding/json"
	"errors"
	"fmt"
	"math"
	"math/big"
	"net"
	"strconv"
	"strings"
	"time"
	"unicode/utf8"

	dsql "database/sql"

	rhpv2 "go.sia.tech/core/rhp/v2"
	rhpv3 "go.sia.tech/core/rhp/v3"
	"go.sia.tech/core/types"
	"go.sia.tech/coreutils/chain"
	rhp4 "go.sia.tech/coreutils/rhp/v4"
	"go.sia.tech/coreutils/syncer"
	"go.sia.tech/coreutils/wallet"
	"go.sia.tech/renterd/api"
	"go.sia.tech/renterd/internal/rhp/v4"
	"go.sia.tech/renterd/internal/sql"
	"go.sia.tech/renterd/object"
	"go.sia.tech/renterd/webhooks"
	"lukechampine.com/frand"
)

var (
	ErrNegativeOffset  = errors.New("offset can not be negative")
	ErrSettingNotFound = errors.New("setting not found")
)

// helper types
type (
	HostInfo struct {
		api.HostInfo
		HS   rhpv2.HostSettings
		PT   rhpv3.HostPriceTable
		V2HS rhp.HostSettings
	}

	multipartUpload struct {
		ID       int64
		Key      string
		Bucket   string
		BucketID int64
		EC       object.EncryptionKey
		MimeType string
	}

	multipartUploadPart struct {
		ID         int64
		PartNumber int64
		Etag       string
		Size       int64
	}

	// Tx is an interface that allows for injecting custom methods into helpers
	// to avoid duplicating code.
	Tx interface {
		sql.Tx

		CharLengthExpr() string

		// ScanObjectMetadata scans the object metadata from the given scanner.
		// The columns required to scan the metadata are returned by the
		// SelectObjectMetadataExpr helper method. Additional fields can be
		// selected and scanned by passing them to the method as 'others'.
		ScanObjectMetadata(s Scanner, others ...any) (md api.ObjectMetadata, err error)
		SelectObjectMetadataExpr() string

		UpsertContractSectors(ctx context.Context, contractSectors []ContractSector) error
	}
)

func AbortMultipartUpload(ctx context.Context, tx sql.Tx, bucket, key string, uploadID string) error {
	res, err := tx.Exec(ctx, `
		DELETE
		FROM multipart_uploads
		WHERE object_id = ? AND upload_id = ? AND db_bucket_id = (
			SELECT id
			FROM buckets
			WHERE name = ?
	)`, key, uploadID, bucket)
	if err != nil {
		return fmt.Errorf("failed to delete multipart upload: %w", err)
	} else if n, err := res.RowsAffected(); err != nil {
		return fmt.Errorf("failed to fetch rows affected: %w", err)
	} else if n > 0 {
		return nil
	}

	// find out why the upload wasn't deleted
	var muKey, bucketName string
	err = tx.QueryRow(ctx, "SELECT object_id, b.name FROM multipart_uploads mu INNER JOIN buckets b ON mu.db_bucket_id = b.id WHERE upload_id = ?", uploadID).
		Scan(&muKey, &bucketName)
	if errors.Is(err, dsql.ErrNoRows) {
		return api.ErrMultipartUploadNotFound
	} else if err != nil {
		return fmt.Errorf("failed to fetch multipart upload: %w", err)
	} else if muKey != key {
		return fmt.Errorf("object id mismatch: %v != %v: %w", muKey, key, api.ErrObjectNotFound)
	} else if bucketName != bucket {
		return fmt.Errorf("bucket name mismatch: %v != %v: %w", bucketName, bucket, api.ErrBucketNotFound)
	}
	return errors.New("failed to delete multipart upload for unknown reason")
}

func Accounts(ctx context.Context, tx sql.Tx, owner string) ([]api.Account, error) {
	var whereExpr string
	var args []any
	if owner != "" {
		whereExpr = "WHERE owner = ?"
		args = append(args, owner)
	}
	rows, err := tx.Query(ctx, fmt.Sprintf("SELECT account_id, clean_shutdown, host, balance, drift, requires_sync, owner FROM ephemeral_accounts %s", whereExpr),
		args...)
	if err != nil {
		return nil, fmt.Errorf("failed to fetch accounts: %w", err)
	}
	defer rows.Close()

	var accounts []api.Account
	for rows.Next() {
		a := api.Account{Balance: new(big.Int), Drift: new(big.Int)} // init big.Int
		if err := rows.Scan((*PublicKey)(&a.ID), &a.CleanShutdown, (*PublicKey)(&a.HostKey), (*BigInt)(a.Balance), (*BigInt)(a.Drift), &a.RequiresSync, &a.Owner); err != nil {
			return nil, fmt.Errorf("failed to scan account: %w", err)
		}
		accounts = append(accounts, a)
	}
	return accounts, nil
}

func AncestorContracts(ctx context.Context, tx sql.Tx, fcid types.FileContractID, startHeight uint64) (ancestors []api.ContractMetadata, _ error) {
	rows, err := tx.Query(ctx, `
		WITH RECURSIVE c AS
		(
			SELECT *
			FROM contracts
			WHERE renewed_to = ?
			UNION ALL
			SELECT contracts.*
			FROM c, contracts
			WHERE contracts.renewed_to = c.fcid
		)
		SELECT
			c.fcid, c.host_id, c.host_key, c.v2,
			c.archival_reason, c.proof_height, c.renewed_from, c.renewed_to, c.revision_height, c.revision_number, c.size, c.start_height, c.state, c.usability, c.window_start, c.window_end,
			c.contract_price, c.initial_renter_funds,
			c.delete_spending, c.fund_account_spending, c.sector_roots_spending, c.upload_spending,
			COALESCE(h.net_address, ""), COALESCE(h.settings->>'$.siamuxport', "")
		FROM contracts AS c
		LEFT JOIN hosts h ON h.public_key = c.host_key
		WHERE start_height >= ? AND archival_reason IS NOT NULL
		ORDER BY start_height DESC
	`, FileContractID(fcid), startHeight)
	if err != nil {
		return nil, fmt.Errorf("failed to fetch ancestor contracts: %w", err)
	}
	defer rows.Close()

	for rows.Next() {
		var r ContractRow
		if err := r.Scan(rows); err != nil {
			return nil, fmt.Errorf("failed to scan ancestor: %w", err)
		}
		ancestors = append(ancestors, r.ContractMetadata())
	}

	return
}

func ArchiveContract(ctx context.Context, tx sql.Tx, fcid types.FileContractID, reason string) error {
	// validate reason
	if reason == "" {
		return fmt.Errorf("archival reason cannot be empty")
	}

	// archive contract
	_, err := tx.Exec(ctx, "UPDATE contracts SET host_id = NULL, archival_reason = ?, usability = ? WHERE fcid = ?", reason, contractUsabilityBad, FileContractID(fcid))
	if err != nil {
		return fmt.Errorf("failed to archive contract: %w", err)
	}

	// delete its sectors
	_, err = tx.Exec(ctx, "DELETE FROM contract_sectors WHERE db_contract_id IN (SELECT id FROM contracts WHERE fcid = ?)", FileContractID(fcid))
	if err != nil {
		return fmt.Errorf("failed to delete contract_sectors: %w", err)
	}

	// delete host sectors that are no longer associated with any contract
	_, err = tx.Exec(ctx, `DELETE FROM host_sectors
WHERE NOT EXISTS (
    SELECT 1
    FROM contract_sectors
    WHERE contract_sectors.db_sector_id = host_sectors.db_sector_id
)
OR NOT EXISTS (
    SELECT 1
    FROM contracts
    INNER JOIN hosts ON contracts.host_id = hosts.id
    WHERE contracts.archival_reason IS NULL
    AND hosts.id = host_sectors.db_host_id
)`)
	if err != nil {
		return fmt.Errorf("failed to delete host_sectors: %w", err)
	}
	return nil
}

func AutopilotConfig(ctx context.Context, tx sql.Tx) (cfg api.AutopilotConfig, err error) {
	err = tx.QueryRow(ctx, `
SELECT
	enabled,
	contracts_amount,
	contracts_period,
	contracts_renew_window,
	contracts_download,
	contracts_upload,
	contracts_storage,
	contracts_prune,
	hosts_max_downtime_hours,
	hosts_min_protocol_version,
	hosts_max_consecutive_scan_failures
FROM autopilot_config
WHERE id = ?`, sql.AutopilotID).Scan(
		&cfg.Enabled,
		&cfg.Contracts.Amount,
		&cfg.Contracts.Period,
		&cfg.Contracts.RenewWindow,
		&cfg.Contracts.Download,
		&cfg.Contracts.Upload,
		&cfg.Contracts.Storage,
		&cfg.Contracts.Prune,
		&cfg.Hosts.MaxDowntimeHours,
		&cfg.Hosts.MinProtocolVersion,
		&cfg.Hosts.MaxConsecutiveScanFailures,
	)
	return
}

func Bucket(ctx context.Context, tx sql.Tx, bucket string) (api.Bucket, error) {
	b, err := scanBucket(tx.QueryRow(ctx, "SELECT created_at, name, COALESCE(policy, '{}') FROM buckets WHERE name = ?", bucket))
	if err != nil {
		return api.Bucket{}, fmt.Errorf("failed to fetch bucket: %w", err)
	}
	return b, nil
}

func Buckets(ctx context.Context, tx sql.Tx) ([]api.Bucket, error) {
	rows, err := tx.Query(ctx, "SELECT created_at, name, COALESCE(policy, '{}') FROM buckets")
	if err != nil {
		return nil, fmt.Errorf("failed to fetch buckets: %w", err)
	}
	defer rows.Close()

	var buckets []api.Bucket
	for rows.Next() {
		bucket, err := scanBucket(rows)
		if err != nil {
			return nil, fmt.Errorf("failed to scan bucket: %w", err)
		}
		buckets = append(buckets, bucket)
	}
	return buckets, nil
}

func Contract(ctx context.Context, tx sql.Tx, fcid types.FileContractID) (api.ContractMetadata, error) {
	contracts, err := QueryContracts(ctx, tx, []string{"c.fcid = ?", "c.archival_reason IS NULL"}, []any{FileContractID(fcid)})
	if err != nil {
		return api.ContractMetadata{}, fmt.Errorf("failed to fetch contract: %w", err)
	} else if len(contracts) == 0 {
		return api.ContractMetadata{}, api.ErrContractNotFound
	}
	return contracts[0], nil
}

func ContractRoots(ctx context.Context, tx sql.Tx, fcid types.FileContractID) ([]types.Hash256, error) {
	rows, err := tx.Query(ctx, `
		SELECT s.root
		FROM contract_sectors cs
		INNER JOIN sectors s ON s.id = cs.db_sector_id
		INNER JOIN contracts c ON c.id = cs.db_contract_id
		WHERE c.fcid = ?
	`, FileContractID(fcid))
	if err != nil {
		return nil, fmt.Errorf("failed to fetch contract roots: %w", err)
	}
	defer rows.Close()

	var roots []types.Hash256
	for rows.Next() {
		var root types.Hash256
		if err := rows.Scan((*Hash256)(&root)); err != nil {
			return nil, fmt.Errorf("failed to scan root: %w", err)
		}
		roots = append(roots, root)
	}
	return roots, nil
}

func Contracts(ctx context.Context, tx sql.Tx, opts api.ContractsOpts) ([]api.ContractMetadata, error) {
	var whereExprs []string
	var whereArgs []any
	if opts.FilterMode != "" {
		// validate filter mode
		switch opts.FilterMode {
		case api.ContractFilterModeActive:
			whereExprs = append(whereExprs, "c.archival_reason IS NULL")
		case api.ContractFilterModeArchived:
			whereExprs = append(whereExprs, "c.archival_reason IS NOT NULL")
		case api.ContractFilterModeGood:
			whereExprs = append(whereExprs, "c.archival_reason IS NULL AND c.usability = ?")
			whereArgs = append(whereArgs, contractUsabilityGood)
		case api.ContractFilterModeAll:
		default:
			return nil, fmt.Errorf("invalid filter mode: %v", opts.FilterMode)
		}
	} else {
		// default to active contracts
		whereExprs = append(whereExprs, "c.archival_reason IS NULL")
	}

	return QueryContracts(ctx, tx, whereExprs, whereArgs)
}

func ContractSize(ctx context.Context, tx sql.Tx, id types.FileContractID) (api.ContractSize, error) {
	var contractID, size uint64
	if err := tx.QueryRow(ctx, "SELECT id, size FROM contracts WHERE fcid = ? AND archival_reason IS NULL", FileContractID(id)).
		Scan(&contractID, &size); errors.Is(err, dsql.ErrNoRows) {
		return api.ContractSize{}, api.ErrContractNotFound
	} else if err != nil {
		return api.ContractSize{}, err
	}

	var nSectors uint64
	if err := tx.QueryRow(ctx, "SELECT COUNT(*) FROM contract_sectors WHERE db_contract_id = ?", contractID).
		Scan(&nSectors); err != nil {
		return api.ContractSize{}, err
	}
	sectorsSize := nSectors * rhpv2.SectorSize

	var prunable uint64
	if size > sectorsSize {
		prunable = size - sectorsSize
	}
	return api.ContractSize{
		Size:     size,
		Prunable: prunable,
	}, nil
}

func ContractSizes(ctx context.Context, tx sql.Tx) (map[types.FileContractID]api.ContractSize, error) {
	// the following query consists of two parts:
	// 1. fetch all contracts that have no sectors and consider their size as
	//    prunable
	// 2. fetch all contracts that have sectors and calculate the prunable size
	//    based on the number of sectors
	rows, err := tx.Query(ctx, `
		SELECT c.fcid, c.size, c.size
		FROM contracts c
		WHERE archival_reason IS NULL AND NOT EXISTS (
			SELECT 1
			FROM contract_sectors cs
			WHERE cs.db_contract_id = c.id
		)
		UNION ALL
		SELECT fcid, size, CASE WHEN contract_size > sector_size THEN contract_size - sector_size ELSE 0 END
		FROM (
			SELECT c.fcid, c.size, MAX(c.size) as contract_size, COUNT(*) * ? as sector_size
			FROM contracts c
			INNER JOIN contract_sectors cs ON cs.db_contract_id = c.id
			WHERE archival_reason IS NULL
			GROUP BY c.fcid
		) i
	`, rhpv2.SectorSize)
	if err != nil {
		return nil, fmt.Errorf("failed to fetch contract sizes: %w", err)
	}
	defer rows.Close()

	sizes := make(map[types.FileContractID]api.ContractSize)
	for rows.Next() {
		var fcid types.FileContractID
		var cs api.ContractSize
		if err := rows.Scan((*FileContractID)(&fcid), &cs.Size, &cs.Prunable); err != nil {
			return nil, fmt.Errorf("failed to scan contract size: %w", err)
		}
		sizes[fcid] = cs
	}
	return sizes, nil
}

func CopyObject(ctx context.Context, tx sql.Tx, srcBucket, dstBucket, srcKey, dstKey, mimeType string, metadata api.ObjectUserMetadata) (api.ObjectMetadata, error) {
	// stmt to fetch bucket id
	bucketIDStmt, err := tx.Prepare(ctx, "SELECT id FROM buckets WHERE name = ?")
	if err != nil {
		return api.ObjectMetadata{}, fmt.Errorf("failed to prepare statement to fetch bucket id: %w", err)
	}
	defer bucketIDStmt.Close()

	// fetch source bucket
	var srcBID int64
	err = bucketIDStmt.QueryRow(ctx, srcBucket).Scan(&srcBID)
	if errors.Is(err, dsql.ErrNoRows) {
		return api.ObjectMetadata{}, fmt.Errorf("%w: source bucket", api.ErrBucketNotFound)
	} else if err != nil {
		return api.ObjectMetadata{}, fmt.Errorf("failed to fetch src bucket id: %w", err)
	}

	// fetch src object id
	var srcObjID int64
	err = tx.QueryRow(ctx, "SELECT id FROM objects WHERE db_bucket_id = ? AND object_id = ?", srcBID, srcKey).
		Scan(&srcObjID)
	if errors.Is(err, dsql.ErrNoRows) {
		return api.ObjectMetadata{}, api.ErrObjectNotFound
	} else if err != nil {
		return api.ObjectMetadata{}, fmt.Errorf("failed to fetch object id: %w", err)
	}

	// helper to fetch metadata
	fetchMetadata := func(objID int64) (om api.ObjectMetadata, err error) {
		err = tx.QueryRow(ctx, "SELECT etag, health, created_at, object_id, size, mime_type FROM objects WHERE id = ?", objID).
			Scan(&om.ETag, &om.Health, (*time.Time)(&om.ModTime), &om.Key, &om.Size, &om.MimeType)
		if err != nil {
			return api.ObjectMetadata{}, fmt.Errorf("failed to fetch new object: %w", err)
		}
		return om, nil
	}

	if srcBucket == dstBucket && srcKey == dstKey {
		// No copying is happening. We just update the metadata on the src
		// object.
		if _, err := tx.Exec(ctx, "UPDATE objects SET mime_type = ? WHERE id = ?", mimeType, srcObjID); err != nil {
			return api.ObjectMetadata{}, fmt.Errorf("failed to update mime type: %w", err)
		} else if err := UpdateMetadata(ctx, tx, srcObjID, metadata); err != nil {
			return api.ObjectMetadata{}, fmt.Errorf("failed to update metadata: %w", err)
		}
		return fetchMetadata(srcObjID)
	}

	// fetch destination bucket
	var dstBID int64
	err = bucketIDStmt.QueryRow(ctx, dstBucket).Scan(&dstBID)
	if errors.Is(err, dsql.ErrNoRows) {
		return api.ObjectMetadata{}, fmt.Errorf("%w: destination bucket", api.ErrBucketNotFound)
	} else if err != nil {
		return api.ObjectMetadata{}, fmt.Errorf("failed to fetch dest bucket id: %w", err)
	}

	// copy object
	res, err := tx.Exec(ctx, `INSERT INTO objects (created_at, object_id, db_bucket_id,`+"`key`"+`, size, mime_type, etag)
						SELECT ?, ?, ?, `+"`key`"+`, size, ?, etag
						FROM objects
						WHERE id = ?`, time.Now(), dstKey, dstBID, mimeType, srcObjID)
	if err != nil {
		return api.ObjectMetadata{}, fmt.Errorf("failed to insert object: %w", err)
	}
	dstObjID, err := res.LastInsertId()
	if err != nil {
		return api.ObjectMetadata{}, fmt.Errorf("failed to fetch object id: %w", err)
	}

	// copy slices
	_, err = tx.Exec(ctx, `INSERT INTO slices (created_at, db_object_id, object_index, db_slab_id, offset, length)
				SELECT ?, ?, object_index, db_slab_id, offset, length
				FROM slices
				WHERE db_object_id = ?`, time.Now(), dstObjID, srcObjID)
	if err != nil {
		return api.ObjectMetadata{}, fmt.Errorf("failed to copy slices: %w", err)
	}

	// create metadata
	if err := InsertMetadata(ctx, tx, &dstObjID, nil, metadata); err != nil {
		return api.ObjectMetadata{}, fmt.Errorf("failed to insert metadata: %w", err)
	}

	// fetch copied object
	return fetchMetadata(dstObjID)
}

func DeleteBucket(ctx context.Context, tx sql.Tx, bucket string) error {
	var id int64
	err := tx.QueryRow(ctx, "SELECT id FROM buckets WHERE name = ?", bucket).Scan(&id)
	if errors.Is(err, dsql.ErrNoRows) {
		return api.ErrBucketNotFound
	} else if err != nil {
		return fmt.Errorf("failed to fetch bucket id: %w", err)
	}
	var empty bool
	err = tx.QueryRow(ctx, "SELECT NOT EXISTS(SELECT 1 FROM objects WHERE db_bucket_id = ?)", id).Scan(&empty)
	if err != nil {
		return fmt.Errorf("failed to check if bucket is empty: %w", err)
	} else if !empty {
		return api.ErrBucketNotEmpty
	}
	_, err = tx.Exec(ctx, "DELETE FROM buckets WHERE id = ?", id)
	if err != nil {
		return fmt.Errorf("failed to delete bucket: %w", err)
	}
	return nil
}

func DeleteHostSector(ctx context.Context, tx sql.Tx, hk types.PublicKey, root types.Hash256) (int, error) {
	// remove potential links between the host's contracts and the sector
	res, err := tx.Exec(ctx, `
		DELETE FROM contract_sectors
		WHERE db_sector_id = (
			SELECT s.id
			FROM sectors s
			WHERE root = ?
		) AND db_contract_id IN (
			SELECT c.id
			FROM contracts c
			WHERE c.host_key = ?
		)
	`, Hash256(root), PublicKey(hk))
	if err != nil {
		return 0, fmt.Errorf("failed to delete contract sectors: %w", err)
	}
	deletedSectors, err := res.RowsAffected()
	if err != nil {
		return 0, fmt.Errorf("failed to check number of deleted contract sectors: %w", err)
	} else if deletedSectors == 0 {
		return 0, nil // nothing to do
	}

	// invalidate the health of related slabs
	_, err = tx.Exec(ctx, `
		UPDATE slabs
		SET health_valid_until = 0
		WHERE id IN (
			SELECT db_slab_id
			FROM sectors
			WHERE root = ?
		)
	`, Hash256(root))
	if err != nil {
		return 0, fmt.Errorf("failed to invalidate slab health: %w", err)
	}

	// increment host's lost sector count
	_, err = tx.Exec(ctx, `
		UPDATE hosts
		SET lost_sectors = lost_sectors + ?
		WHERE public_key = ?
	`, deletedSectors, PublicKey(hk))
	if err != nil {
		return 0, fmt.Errorf("failed to update lost sectors: %w", err)
	}
	return int(deletedSectors), nil
}

func DeleteMetadata(ctx context.Context, tx sql.Tx, objID int64) error {
	_, err := tx.Exec(ctx, "DELETE FROM object_user_metadata WHERE db_object_id = ?", objID)
	return err
}

func DeleteSetting(ctx context.Context, tx sql.Tx, key string) error {
	if _, err := tx.Exec(ctx, "DELETE FROM settings WHERE `key` = ?", key); err != nil {
		return fmt.Errorf("failed to delete setting '%s': %w", key, err)
	}
	return nil
}

func DeleteWebhook(ctx context.Context, tx sql.Tx, wh webhooks.Webhook) error {
	res, err := tx.Exec(ctx, "DELETE FROM webhooks WHERE module = ? AND event = ? AND url = ?", wh.Module, wh.Event, wh.URL)
	if err != nil {
		return fmt.Errorf("failed to delete webhook: %w", err)
	} else if n, err := res.RowsAffected(); err != nil {
		return fmt.Errorf("failed to check rows affected: %w", err)
	} else if n == 0 {
		return webhooks.ErrWebhookNotFound
	}
	return nil
}

func FetchUsedContracts(ctx context.Context, tx sql.Tx, fcids []types.FileContractID) (map[types.FileContractID]UsedContract, error) {
	if len(fcids) == 0 {
		return make(map[types.FileContractID]UsedContract), nil
	}

	// flatten map to get all used contract ids
	usedFCIDs := make([]FileContractID, 0, len(fcids))
	for _, fcid := range fcids {
		usedFCIDs = append(usedFCIDs, FileContractID(fcid))
	}

	placeholders := make([]string, len(usedFCIDs))
	for i := range usedFCIDs {
		placeholders[i] = "?"
	}
	placeholdersStr := strings.Join(placeholders, ", ")

	args := make([]interface{}, len(usedFCIDs)*2)
	for i := range args {
		args[i] = usedFCIDs[i%len(usedFCIDs)]
	}

	// fetch all contracts, take into account renewals
	rows, err := tx.Query(ctx, fmt.Sprintf(`SELECT id, fcid, renewed_from, host_id
				   FROM contracts
				   WHERE contracts.fcid IN (%s) OR renewed_from IN (%s)
				   `, placeholdersStr, placeholdersStr), args...)
	if err != nil {
		return nil, fmt.Errorf("failed to fetch used contracts: %w", err)
	}
	defer rows.Close()

	var contracts []UsedContract
	for rows.Next() {
		var c UsedContract
		if err := rows.Scan(&c.ID, &c.FCID, &c.RenewedFrom, &c.HostID); err != nil {
			return nil, fmt.Errorf("failed to scan used contract: %w", err)
		}
		contracts = append(contracts, c)
	}

	fcidMap := make(map[types.FileContractID]struct{}, len(fcids))
	for _, fcid := range fcids {
		fcidMap[fcid] = struct{}{}
	}

	// build map of used contracts
	usedContracts := make(map[types.FileContractID]UsedContract, len(contracts))
	for _, c := range contracts {
		if _, used := fcidMap[types.FileContractID(c.FCID)]; used {
			usedContracts[types.FileContractID(c.FCID)] = c
		}
		if _, used := fcidMap[types.FileContractID(c.RenewedFrom)]; used {
			usedContracts[types.FileContractID(c.RenewedFrom)] = c
		}
	}
	return usedContracts, nil
}

func HasMigration(ctx context.Context, tx sql.Tx, id string) (applied bool, err error) {
	err = tx.QueryRow(ctx, "SELECT EXISTS (SELECT 1 FROM migrations WHERE id = ?)", id).Scan(&applied)
	return
}

func HostAllowlist(ctx context.Context, tx sql.Tx) ([]types.PublicKey, error) {
	rows, err := tx.Query(ctx, "SELECT entry FROM host_allowlist_entries")
	if err != nil {
		return nil, fmt.Errorf("failed to fetch host allowlist: %w", err)
	}
	defer rows.Close()

	var allowlist []types.PublicKey
	for rows.Next() {
		var pk PublicKey
		if err := rows.Scan(&pk); err != nil {
			return nil, fmt.Errorf("failed to scan public key: %w", err)
		}
		allowlist = append(allowlist, types.PublicKey(pk))
	}
	return allowlist, nil
}

func HostBlocklist(ctx context.Context, tx sql.Tx) ([]string, error) {
	rows, err := tx.Query(ctx, "SELECT entry FROM host_blocklist_entries")
	if err != nil {
		return nil, fmt.Errorf("failed to fetch host blocklist: %w", err)
	}
	defer rows.Close()

	var blocklist []string
	for rows.Next() {
		var entry string
		if err := rows.Scan(&entry); err != nil {
			return nil, fmt.Errorf("failed to scan blocklist entry: %w", err)
		}
		blocklist = append(blocklist, entry)
	}
	return blocklist, nil
}

func Hosts(ctx context.Context, tx sql.Tx, opts api.HostOptions) ([]api.Host, error) {
	if opts.Offset < 0 {
		return nil, ErrNegativeOffset
	}

	var hasAllowlist, hasBlocklist bool
	if err := tx.QueryRow(ctx, "SELECT EXISTS (SELECT 1 FROM host_allowlist_entries)").Scan(&hasAllowlist); err != nil {
		return nil, fmt.Errorf("failed to check for allowlist: %w", err)
	} else if err := tx.QueryRow(ctx, "SELECT EXISTS (SELECT 1 FROM host_blocklist_entries)").Scan(&hasBlocklist); err != nil {
		return nil, fmt.Errorf("failed to check for blocklist: %w", err)
	}

	// validate filterMode
	switch opts.FilterMode {
	case api.HostFilterModeAllowed:
	case api.HostFilterModeBlocked:
	case api.HostFilterModeAll:
	default:
		return nil, fmt.Errorf("invalid filter mode: %v", opts.FilterMode)
	}

	var whereExprs []string
	var args []any

	// filter allowlist/blocklist
	switch opts.FilterMode {
	case api.HostFilterModeAllowed:
		if hasAllowlist {
			whereExprs = append(whereExprs, "EXISTS (SELECT 1 FROM host_allowlist_entry_hosts hbeh WHERE hbeh.db_host_id = h.id)")
		}
		if hasBlocklist {
			whereExprs = append(whereExprs, "NOT EXISTS (SELECT 1 FROM host_blocklist_entry_hosts hbeh WHERE hbeh.db_host_id = h.id)")
		}
	case api.HostFilterModeBlocked:
		if hasAllowlist {
			whereExprs = append(whereExprs, "NOT EXISTS (SELECT 1 FROM host_allowlist_entry_hosts hbeh WHERE hbeh.db_host_id = h.id)")
		}
		if hasBlocklist {
			whereExprs = append(whereExprs, "EXISTS (SELECT 1 FROM host_blocklist_entry_hosts hbeh WHERE hbeh.db_host_id = h.id)")
		}
		if !hasAllowlist && !hasBlocklist {
			// if neither an allowlist nor a blocklist exist, all hosts are
			// allowed which means we return none
			return []api.Host{}, nil
		}
	}

	// filter address
	if opts.AddressContains != "" {
		whereExprs = append(whereExprs, "h.net_address LIKE ?")
		args = append(args, "%"+opts.AddressContains+"%")
	}

	// filter public key
	if len(opts.KeyIn) > 0 {
		pubKeys := make([]any, len(opts.KeyIn))
		for i, pk := range opts.KeyIn {
			pubKeys[i] = PublicKey(pk)
		}
		placeholders := strings.Repeat("?, ", len(opts.KeyIn)-1) + "?"
		whereExprs = append(whereExprs, fmt.Sprintf("h.public_key IN (%s)", placeholders))
		args = append(args, pubKeys...)
	}

	// filter usability
	if opts.UsabilityMode != api.UsabilityFilterModeAll {
		switch opts.UsabilityMode {
		case api.UsabilityFilterModeUsable:
			whereExprs = append(whereExprs, "EXISTS (SELECT 1 FROM hosts h2 INNER JOIN host_checks hc ON hc.db_host_id = h2.id AND h2.id = h.id WHERE (hc.usability_blocked = 0 AND hc.usability_offline = 0 AND hc.usability_low_score = 0 AND hc.usability_redundant_ip = 0 AND hc.usability_gouging = 0 AND hc.usability_not_accepting_contracts = 0 AND hc.usability_not_announced = 0 AND hc.usability_not_completing_scan = 0))")
		case api.UsabilityFilterModeUnusable:
			whereExprs = append(whereExprs, "EXISTS (SELECT 1 FROM hosts h2 INNER JOIN host_checks hc ON hc.db_host_id = h2.id AND h2.id = h.id WHERE (hc.usability_blocked = 1 OR hc.usability_offline = 1 OR hc.usability_low_score = 1 OR hc.usability_redundant_ip = 1 OR hc.usability_gouging = 1 OR hc.usability_not_accepting_contracts = 1 OR hc.usability_not_announced = 1 OR hc.usability_not_completing_scan = 1))")
		}
	}

	// filter max last scan
	if !opts.MaxLastScan.IsZero() {
		whereExprs = append(whereExprs, "last_scan < ?")
		args = append(args, UnixTimeMS(opts.MaxLastScan))
	}

	// offset + limit
	if opts.Limit == -1 {
		opts.Limit = math.MaxInt64
	}
	offsetLimitStr := fmt.Sprintf("LIMIT %d OFFSET %d", opts.Limit, opts.Offset)

	// fetch stored data for each host
	rows, err := tx.Query(ctx, "SELECT host_key, SUM(size) FROM contracts WHERE archival_reason IS NULL GROUP BY host_key")
	if err != nil {
		return nil, fmt.Errorf("failed to fetch stored data: %w", err)
	}
	defer rows.Close()

	storedDataMap := make(map[types.PublicKey]uint64)
	for rows.Next() {
		var hostKey PublicKey
		var storedData uint64
		if err := rows.Scan(&hostKey, &storedData); err != nil {
			return nil, fmt.Errorf("failed to scan stored data: %w", err)
		}
		storedDataMap[types.PublicKey(hostKey)] = storedData
	}

	// query hosts
	var blockedExprs []string
	if hasAllowlist {
		blockedExprs = append(blockedExprs, "NOT EXISTS (SELECT 1 FROM host_allowlist_entry_hosts hbeh WHERE hbeh.db_host_id = h.id)")
	}
	if hasBlocklist {
		blockedExprs = append(blockedExprs, "EXISTS (SELECT 1 FROM host_blocklist_entry_hosts hbeh WHERE hbeh.db_host_id = h.id)")
	}

	var orderByExpr string
	var blockedExpr string
	if len(blockedExprs) > 0 {
		blockedExpr = strings.Join(blockedExprs, " OR ")
	} else {
		blockedExpr = "FALSE"
	}
	var whereExpr string
	if len(whereExprs) > 0 {
		whereExpr = "WHERE " + strings.Join(whereExprs, " AND ")
	}

	rows, err = tx.Query(ctx, fmt.Sprintf(`
<<<<<<< HEAD
		SELECT h.id, h.created_at, h.last_announcement, h.public_key, h.net_address, h.price_table, h.price_table_expiry,
			h.settings, h.v2_settings, h.total_scans, h.last_scan, h.last_scan_success, h.second_to_last_scan_success,
			h.uptime, h.downtime, h.successful_interactions, h.failed_interactions, COALESCE(h.lost_sectors, 0),
			h.scanned, %s
		FROM hosts h
		%s
		%s
		%s
	`, blockedExpr, whereExpr, orderByExpr, offsetLimitStr), args...)
=======
SELECT
	h.created_at,
	h.last_announcement,
	h.public_key,
	h.net_address,

	h.price_table,
	h.price_table_expiry,
	h.settings,

	h.total_scans,
	h.last_scan,
	h.last_scan_success,
	h.second_to_last_scan_success,
	h.uptime,
	h.downtime,
	h.successful_interactions,
	h.failed_interactions,
	COALESCE(h.lost_sectors, 0),
	h.scanned,
	h.resolved_addresses,

	%s,

	COALESCE(hc.usability_blocked, 0),
	COALESCE(hc.usability_offline, 0),
	COALESCE(hc.usability_low_score, 0),
	COALESCE(hc.usability_redundant_ip, 0),
	COALESCE(hc.usability_gouging, 0),
	COALESCE(hc.usability_not_accepting_contracts, 0),
	COALESCE(hc.usability_not_announced, 0),
	COALESCE(hc.usability_not_completing_scan, 0),

	COALESCE(hc.score_age,0),
	COALESCE(hc.score_collateral,0),
	COALESCE(hc.score_interactions,0),
	COALESCE(hc.score_storage_remaining,0),
	COALESCE(hc.score_uptime,0),
	COALESCE(hc.score_version,0),
	COALESCE(hc.score_prices,0),

	COALESCE(hc.gouging_contract_err, ""),
	COALESCE(hc.gouging_download_err, ""),
	COALESCE(hc.gouging_gouging_err, ""),
	COALESCE(hc.gouging_prune_err, ""),
	COALESCE(hc.gouging_upload_err, "")
FROM hosts h
LEFT JOIN host_checks hc ON hc.db_host_id = h.id
%s
%s
%s`, blockedExpr, whereExpr, orderByExpr, offsetLimitStr), args...)
>>>>>>> 50c650a8
	if err != nil {
		return nil, fmt.Errorf("failed to fetch hosts: %w", err)
	}
	defer rows.Close()

	var hosts []api.Host
	var hostIDs []int64
	for rows.Next() {
		var h api.Host
		var pte dsql.NullTime
<<<<<<< HEAD
		err := rows.Scan(&hostID, &h.KnownSince, &h.LastAnnouncement, (*PublicKey)(&h.PublicKey),
			&h.NetAddress, (*PriceTable)(&h.PriceTable.HostPriceTable), &pte,
			(*HostSettings)(&h.Settings), (*V2HostSettings)(&h.V2Settings),
			&h.Interactions.TotalScans, (*UnixTimeMS)(&h.Interactions.LastScan),
			&h.Interactions.LastScanSuccess, &h.Interactions.SecondToLastScanSuccess,
			(*DurationMS)(&h.Interactions.Uptime),
			(*DurationMS)(&h.Interactions.Downtime),
			&h.Interactions.SuccessfulInteractions, &h.Interactions.FailedInteractions,
			&h.Interactions.LostSectors, &h.Scanned, &h.Blocked,
		)
=======
		var resolvedAddresses string
		err := rows.Scan(&h.KnownSince, &h.LastAnnouncement, (*PublicKey)(&h.PublicKey),
			&h.NetAddress, (*PriceTable)(&h.PriceTable.HostPriceTable), &pte,
			(*HostSettings)(&h.Settings), &h.Interactions.TotalScans, (*UnixTimeMS)(&h.Interactions.LastScan), &h.Interactions.LastScanSuccess,
			&h.Interactions.SecondToLastScanSuccess, (*DurationMS)(&h.Interactions.Uptime), (*DurationMS)(&h.Interactions.Downtime),
			&h.Interactions.SuccessfulInteractions, &h.Interactions.FailedInteractions, &h.Interactions.LostSectors,
			&h.Scanned, &resolvedAddresses, &h.Blocked, &h.Checks.UsabilityBreakdown.Blocked, &h.Checks.UsabilityBreakdown.Offline, &h.Checks.UsabilityBreakdown.LowScore, &h.Checks.UsabilityBreakdown.RedundantIP,
			&h.Checks.UsabilityBreakdown.Gouging, &h.Checks.UsabilityBreakdown.NotAcceptingContracts, &h.Checks.UsabilityBreakdown.NotAnnounced, &h.Checks.UsabilityBreakdown.NotCompletingScan,
			&h.Checks.ScoreBreakdown.Age, &h.Checks.ScoreBreakdown.Collateral, &h.Checks.ScoreBreakdown.Interactions, &h.Checks.ScoreBreakdown.StorageRemaining, &h.Checks.ScoreBreakdown.Uptime,
			&h.Checks.ScoreBreakdown.Version, &h.Checks.ScoreBreakdown.Prices, &h.Checks.GougingBreakdown.ContractErr, &h.Checks.GougingBreakdown.DownloadErr, &h.Checks.GougingBreakdown.GougingErr,
			&h.Checks.GougingBreakdown.PruneErr, &h.Checks.GougingBreakdown.UploadErr)
>>>>>>> 50c650a8
		if err != nil {
			return nil, fmt.Errorf("failed to scan host: %w", err)
		}

		h.PriceTable.Expiry = pte.Time
		h.StoredData = storedDataMap[h.PublicKey]
		hosts = append(hosts, h)
		hostIDs = append(hostIDs, hostID)
	}

	// fill in v2 addresses
	err = fillInV2Addresses(ctx, tx, hostIDs, func(i int, addrs []string) {
		hosts[i].V2SiamuxAddresses = addrs
		i++
	})
	if err != nil {
		return nil, err
	}
<<<<<<< HEAD

	// query host checks
	var apExpr string
	if opts.AutopilotID != "" {
		apExpr = "WHERE ap.identifier = ?"
		args = append(args, opts.AutopilotID)
	}
	rows, err = tx.Query(ctx, fmt.Sprintf(`
		SELECT h.public_key, ap.identifier, hc.usability_blocked, hc.usability_offline, hc.usability_low_score, hc.usability_redundant_ip,
			hc.usability_gouging, hc.usability_low_max_duration, usability_not_accepting_contracts, hc.usability_not_announced, hc.usability_not_completing_scan,
			hc.score_age, hc.score_collateral, hc.score_interactions, hc.score_storage_remaining, hc.score_uptime,
			hc.score_version, hc.score_prices, hc.gouging_download_err, hc.gouging_gouging_err,
			hc.gouging_prune_err, hc.gouging_upload_err
		FROM (
			SELECT h.id, h.public_key
			FROM hosts h
			%s
			%s
		) AS h
		INNER JOIN host_checks hc ON hc.db_host_id = h.id
		INNER JOIN autopilots ap ON hc.db_autopilot_id = ap.id
		%s
	`, whereExpr, offsetLimitStr, apExpr), args...)
	if err != nil {
		return nil, fmt.Errorf("failed to fetch host checks: %w", err)
	}
	defer rows.Close()

	hostChecks := make(map[types.PublicKey]map[string]api.HostCheck)
	for rows.Next() {
		var ap string
		var pk PublicKey
		var hc api.HostCheck
		err := rows.Scan(&pk, &ap, &hc.UsabilityBreakdown.Blocked, &hc.UsabilityBreakdown.Offline, &hc.UsabilityBreakdown.LowScore, &hc.UsabilityBreakdown.RedundantIP,
			&hc.UsabilityBreakdown.Gouging, &hc.UsabilityBreakdown.LowMaxDuration, &hc.UsabilityBreakdown.NotAcceptingContracts, &hc.UsabilityBreakdown.NotAnnounced, &hc.UsabilityBreakdown.NotCompletingScan,
			&hc.ScoreBreakdown.Age, &hc.ScoreBreakdown.Collateral, &hc.ScoreBreakdown.Interactions, &hc.ScoreBreakdown.StorageRemaining, &hc.ScoreBreakdown.Uptime,
			&hc.ScoreBreakdown.Version, &hc.ScoreBreakdown.Prices, &hc.GougingBreakdown.DownloadErr, &hc.GougingBreakdown.GougingErr,
			&hc.GougingBreakdown.PruneErr, &hc.GougingBreakdown.UploadErr)
		if err != nil {
			return nil, fmt.Errorf("failed to scan host: %w", err)
		}
		if _, ok := hostChecks[types.PublicKey(pk)]; !ok {
			hostChecks[types.PublicKey(pk)] = make(map[string]api.HostCheck)
		}
		hostChecks[types.PublicKey(pk)][ap] = hc
	}

	// fill in hosts
	for i := range hosts {
		hosts[i].Checks = hostChecks[hosts[i].PublicKey]
	}
=======
>>>>>>> 50c650a8
	return hosts, nil
}

func InsertBufferedSlab(ctx context.Context, tx sql.Tx, fileName string, ec object.EncryptionKey, minShards, totalShards uint8) (int64, error) {
	// insert buffered slab
	res, err := tx.Exec(ctx, `INSERT INTO buffered_slabs (created_at, filename) VALUES (?, ?)`,
		time.Now(), fileName)
	if err != nil {
		return 0, fmt.Errorf("failed to insert buffered slab: %w", err)
	}
	bufferedSlabID, err := res.LastInsertId()
	if err != nil {
		return 0, fmt.Errorf("failed to fetch buffered slab id: %w", err)
	}

	_, err = tx.Exec(ctx, `
		INSERT INTO slabs (created_at, db_buffered_slab_id, `+"`key`"+`, min_shards, total_shards)
			VALUES (?, ?, ?, ?, ?)`,
		time.Now(), bufferedSlabID, EncryptionKey(ec), minShards, totalShards)
	if err != nil {
		return 0, fmt.Errorf("failed to insert slab: %w", err)
	}
	return bufferedSlabID, nil
}

func InsertMetadata(ctx context.Context, tx sql.Tx, objID, muID *int64, md api.ObjectUserMetadata) error {
	if len(md) == 0 {
		return nil
	} else if (objID == nil) == (muID == nil) {
		return errors.New("either objID or muID must be set")
	}
	insertMetadataStmt, err := tx.Prepare(ctx, "INSERT INTO object_user_metadata (created_at, db_object_id, db_multipart_upload_id, `key`, value) VALUES (?, ?, ?, ?, ?)")
	if err != nil {
		return fmt.Errorf("failed to prepare statement to insert object metadata: %w", err)
	}
	defer insertMetadataStmt.Close()

	for k, v := range md {
		if _, err := insertMetadataStmt.Exec(ctx, time.Now(), objID, muID, k, v); err != nil {
			return fmt.Errorf("failed to insert object metadata: %w", err)
		}
	}
	return nil
}

func InsertMultipartUpload(ctx context.Context, tx sql.Tx, bucket, key string, ec object.EncryptionKey, mimeType string, metadata api.ObjectUserMetadata) (string, error) {
	// fetch bucket id
	var bucketID int64
	err := tx.QueryRow(ctx, "SELECT id FROM buckets WHERE buckets.name = ?", bucket).
		Scan(&bucketID)
	if errors.Is(err, dsql.ErrNoRows) {
		return "", fmt.Errorf("bucket %v not found: %w", bucket, api.ErrBucketNotFound)
	} else if err != nil {
		return "", fmt.Errorf("failed to fetch bucket id: %w", err)
	}

	// insert multipart upload
	uploadIDEntropy := frand.Entropy256()
	uploadID := hex.EncodeToString(uploadIDEntropy[:])
	var muID int64
	res, err := tx.Exec(ctx, `
		INSERT INTO multipart_uploads (created_at, `+"`key`"+`, upload_id, object_id, db_bucket_id, mime_type)
		VALUES (?, ?, ?, ?, ?, ?)
	`, time.Now(), EncryptionKey(ec), uploadID, key, bucketID, mimeType)
	if err != nil {
		return "", fmt.Errorf("failed to create multipart upload: %w", err)
	} else if muID, err = res.LastInsertId(); err != nil {
		return "", fmt.Errorf("failed to fetch multipart upload id: %w", err)
	}

	// insert metadata
	if err := InsertMetadata(ctx, tx, nil, &muID, metadata); err != nil {
		return "", fmt.Errorf("failed to insert multipart metadata: %w", err)
	}
	return uploadID, nil
}

func InsertObject(ctx context.Context, tx sql.Tx, key string, bucketID, size int64, ec object.EncryptionKey, mimeType, eTag string) (int64, error) {
	res, err := tx.Exec(ctx, `INSERT INTO objects (created_at, object_id, db_bucket_id, `+"`key`"+`, size, mime_type, etag)
						VALUES (?, ?, ?, ?, ?, ?, ?)`,
		time.Now(),
		key,
		bucketID,
		EncryptionKey(ec),
		size,
		mimeType,
		eTag)
	if err != nil {
		return 0, err
	}
	return res.LastInsertId()
}

func LoadSlabBuffers(ctx context.Context, tx sql.Tx) (bufferedSlabs []LoadedSlabBuffer, orphanedBuffers []string, err error) {
	// collect all buffers
	rows, err := tx.Query(ctx, `
			SELECT bs.id, bs.filename, sla.key, sla.min_shards, sla.total_shards
			FROM buffered_slabs bs
			INNER JOIN slabs sla ON sla.db_buffered_slab_id = bs.id
		`)
	if err != nil {
		return nil, nil, err
	}
	defer rows.Close()

	for rows.Next() {
		var bs LoadedSlabBuffer
		if err := rows.Scan(&bs.ID, &bs.Filename, (*EncryptionKey)(&bs.Key), &bs.MinShards, &bs.TotalShards); err != nil {
			return nil, nil, fmt.Errorf("failed to scan buffered slab: %w", err)
		}
		bufferedSlabs = append(bufferedSlabs, bs)
	}

	// fill in sizes
	for i := range bufferedSlabs {
		err = tx.QueryRow(ctx, `
				SELECT COALESCE(MAX(offset+length), 0)
				FROM slabs sla
				INNER JOIN slices sli ON sla.id = sli.db_slab_id
				WHERE sla.db_buffered_slab_id = ?
		`, bufferedSlabs[i].ID).Scan(&bufferedSlabs[i].Size)
		if err != nil {
			return nil, nil, fmt.Errorf("failed to fetch buffered slab size: %w", err)
		}
	}

	// find orphaned buffers and delete them
	rows, err = tx.Query(ctx, `
			SELECT bs.id, bs.filename
			FROM buffered_slabs bs
			LEFT JOIN slabs ON slabs.db_buffered_slab_id = bs.id
			WHERE slabs.id IS NULL
		`)
	if err != nil {
		return nil, nil, fmt.Errorf("failed to fetch orphaned buffers: %w", err)
	}
	var toDelete []int64
	for rows.Next() {
		var id int64
		var filename string
		if err := rows.Scan(&id, &filename); err != nil {
			return nil, nil, fmt.Errorf("failed to scan orphaned buffer: %w", err)
		}
		orphanedBuffers = append(orphanedBuffers, filename)
		toDelete = append(toDelete, id)
	}
	for _, id := range toDelete {
		if _, err := tx.Exec(ctx, "DELETE FROM buffered_slabs WHERE id = ?", id); err != nil {
			return nil, nil, fmt.Errorf("failed to delete orphaned buffer: %w", err)
		}
	}
	return bufferedSlabs, orphanedBuffers, nil
}

func UpdateMetadata(ctx context.Context, tx sql.Tx, objID int64, md api.ObjectUserMetadata) error {
	if err := DeleteMetadata(ctx, tx, objID); err != nil {
		return err
	} else if err := InsertMetadata(ctx, tx, &objID, nil, md); err != nil {
		return err
	}
	return nil
}

func PrepareSlabHealth(ctx context.Context, tx sql.Tx, limit int64, now time.Time) error {
	_, err := tx.Exec(ctx, "DROP TABLE IF EXISTS slabs_health")
	if err != nil {
		return fmt.Errorf("failed to drop temporary table: %w", err)
	}

	_, err = tx.Exec(ctx, `
CREATE TEMPORARY TABLE slabs_health AS
	SELECT
		id,
		CASE WHEN no_redundancy THEN CASE WHEN unique_hosts < min_shards THEN -1 ELSE 1 END ELSE (unique_hosts - min_shards) / (total_shards - min_shards) END as health
	FROM (
		SELECT
			slabs.id as id,
			CAST(COUNT(DISTINCT(c.host_key)) AS FLOAT) as unique_hosts,
			CAST(slabs.min_shards AS FLOAT) as min_shards,
			CAST(slabs.total_shards AS FLOAT) as total_shards,
			slabs.min_shards = slabs.total_shards as no_redundancy
		FROM slabs
		INNER JOIN sectors s ON s.db_slab_id = slabs.id
		LEFT JOIN contract_sectors se ON s.id = se.db_sector_id
		LEFT JOIN contracts c ON se.db_contract_id = c.id AND c.usability = ?
		WHERE slabs.health_valid_until <= ?
		GROUP BY slabs.id
		LIMIT ?
	) as t`, contractUsabilityGood, now.Unix(), limit)
	if err != nil {
		return fmt.Errorf("failed to create temporary table: %w", err)
	}
	if _, err := tx.Exec(ctx, "CREATE INDEX slabs_health_id ON slabs_health (id)"); err != nil {
		return fmt.Errorf("failed to create index on temporary table: %w", err)
	}
	return err
}

func whereObjectMarker(marker, sortBy, sortDir string, queryMarker func(dst any, marker, col string) error) (whereExprs []string, whereArgs []any, _ error) {
	if marker == "" {
		return nil, nil, nil
	} else if sortBy == "" || sortDir == "" {
		return nil, nil, fmt.Errorf("sortBy and sortDir must be set")
	}

	desc := strings.ToLower(sortDir) == api.SortDirDesc
	switch strings.ToLower(sortBy) {
	case api.ObjectSortByName:
		if desc {
			whereExprs = append(whereExprs, "o.object_id < ?")
		} else {
			whereExprs = append(whereExprs, "o.object_id > ?")
		}
		whereArgs = append(whereArgs, marker)
	case api.ObjectSortByHealth:
		var markerHealth float64
		if err := queryMarker(&markerHealth, marker, "health"); err != nil {
			return nil, nil, fmt.Errorf("failed to fetch health marker: %w", err)
		} else if desc {
			whereExprs = append(whereExprs, "((o.health <= ? AND o.object_id >?) OR o.health < ?)")
			whereArgs = append(whereArgs, markerHealth, marker, markerHealth)
		} else {
			whereExprs = append(whereExprs, "(o.health > ? OR (o.health >= ? AND object_id > ?))")
			whereArgs = append(whereArgs, markerHealth, markerHealth, marker)
		}
	case api.ObjectSortBySize:
		var markerSize int64
		if err := queryMarker(&markerSize, marker, "size"); err != nil {
			return nil, nil, fmt.Errorf("failed to fetch health marker: %w", err)
		} else if desc {
			whereExprs = append(whereExprs, "((o.size <= ? AND o.object_id >?) OR o.size < ?)")
			whereArgs = append(whereArgs, markerSize, marker, markerSize)
		} else {
			whereExprs = append(whereExprs, "(o.size > ? OR (o.size >= ? AND object_id > ?))")
			whereArgs = append(whereArgs, markerSize, markerSize, marker)
		}
	default:
		return nil, nil, fmt.Errorf("invalid marker: %v", marker)
	}
	return whereExprs, whereArgs, nil
}

func orderByObject(sortBy, sortDir string) (orderByExprs []string, _ error) {
	if sortBy == "" || sortDir == "" {
		return nil, fmt.Errorf("sortBy and sortDir must be set")
	}

	dir2SQL := map[string]string{
		api.SortDirAsc:  "ASC",
		api.SortDirDesc: "DESC",
	}
	if _, ok := dir2SQL[strings.ToLower(sortDir)]; !ok {
		return nil, fmt.Errorf("invalid sortDir: %v", sortDir)
	}
	switch strings.ToLower(sortBy) {
	case "", api.ObjectSortByName:
		orderByExprs = append(orderByExprs, "o.object_id "+dir2SQL[strings.ToLower(sortDir)])
	case api.ObjectSortByHealth:
		orderByExprs = append(orderByExprs, "o.health "+dir2SQL[strings.ToLower(sortDir)])
	case api.ObjectSortBySize:
		orderByExprs = append(orderByExprs, "o.size "+dir2SQL[strings.ToLower(sortDir)])
	default:
		return nil, fmt.Errorf("invalid sortBy: %v", sortBy)
	}

	// always sort by object_id as well if we aren't explicitly
	if sortBy != api.ObjectSortByName {
		orderByExprs = append(orderByExprs, "o.object_id ASC")
	}
	return orderByExprs, nil
}

func MultipartUpload(ctx context.Context, tx sql.Tx, uploadID string) (api.MultipartUpload, error) {
	resp, err := scanMultipartUpload(tx.QueryRow(ctx, "SELECT b.name, mu.key, mu.object_id, mu.upload_id, mu.created_at FROM multipart_uploads mu INNER JOIN buckets b ON b.id = mu.db_bucket_id WHERE mu.upload_id = ?", uploadID))
	if err != nil {
		return api.MultipartUpload{}, fmt.Errorf("failed to fetch multipart upload: %w", err)
	}
	return resp, nil
}

func MultipartUploadParts(ctx context.Context, tx sql.Tx, bucket, key, uploadID string, marker int, limit int64) (api.MultipartListPartsResponse, error) {
	limitExpr := ""
	limitUsed := limit > 0
	if limitUsed {
		limitExpr = fmt.Sprintf("LIMIT %d", limit+1)
	}

	rows, err := tx.Query(ctx, fmt.Sprintf(`
		SELECT mp.part_number, mp.created_at, mp.etag, mp.size
		FROM multipart_parts mp
		INNER JOIN multipart_uploads mus ON mus.id = mp.db_multipart_upload_id
		INNER JOIN buckets b ON b.id = mus.db_bucket_id
		WHERE mus.object_id = ? AND b.name = ? AND mus.upload_id = ? AND part_number > ?
		ORDER BY part_number ASC
		%s
	`, limitExpr), key, bucket, uploadID, marker)
	if err != nil {
		return api.MultipartListPartsResponse{}, fmt.Errorf("failed to fetch multipart parts: %w", err)
	}
	defer rows.Close()

	var parts []api.MultipartListPartItem
	for rows.Next() {
		var part api.MultipartListPartItem
		if err := rows.Scan(&part.PartNumber, (*time.Time)(&part.LastModified), &part.ETag, &part.Size); err != nil {
			return api.MultipartListPartsResponse{}, fmt.Errorf("failed to scan part: %w", err)
		}
		parts = append(parts, part)
	}

	// check if there are more parts beyond 'limit'.
	var hasMore bool
	var nextMarker int
	if limitUsed && len(parts) > int(limit) {
		hasMore = true
		parts = parts[:len(parts)-1]
		nextMarker = parts[len(parts)-1].PartNumber
	}

	return api.MultipartListPartsResponse{
		HasMore:    hasMore,
		NextMarker: nextMarker,
		Parts:      parts,
	}, nil
}

func MultipartUploads(ctx context.Context, tx sql.Tx, bucket, prefix, keyMarker, uploadIDMarker string, limit int) (api.MultipartListUploadsResponse, error) {
	// both markers must be used together
	if (keyMarker == "" && uploadIDMarker != "") || (keyMarker != "" && uploadIDMarker == "") {
		return api.MultipartListUploadsResponse{}, errors.New("both keyMarker and uploadIDMarker must be set or neither")
	}

	// prepare 'limit' expression
	limitExpr := ""
	limitUsed := limit > 0
	if limitUsed {
		limitExpr = fmt.Sprintf("LIMIT %d", limit+1)
	}

	// prepare 'where' expression
	var whereExprs []string
	var args []any
	if keyMarker != "" {
		whereExprs = append(whereExprs, "object_id > ? OR (object_id = ? AND upload_id > ?)")
		args = append(args, keyMarker, keyMarker, uploadIDMarker)
	}
	if prefix != "" {
		whereExprs = append(whereExprs, "SUBSTR(object_id, 1, ?) = ?")
		args = append(args, utf8.RuneCountInString(prefix), prefix)
	}
	if bucket != "" {
		whereExprs = append(whereExprs, "b.name = ?")
		args = append(args, bucket)
	}
	whereExpr := ""
	if len(whereExprs) > 0 {
		whereExpr = "WHERE " + strings.Join(whereExprs, " AND ")
	}

	// fetch multipart uploads
	var uploads []api.MultipartUpload
	rows, err := tx.Query(ctx, fmt.Sprintf("SELECT b.name, mu.key, mu.object_id, mu.upload_id, mu.created_at FROM multipart_uploads mu INNER JOIN buckets b ON b.id = mu.db_bucket_id %s ORDER BY object_id ASC, upload_id ASC %s",
		whereExpr, limitExpr), args...)
	if err != nil {
		return api.MultipartListUploadsResponse{}, fmt.Errorf("failed to fetch multipart uploads: %w", err)
	}
	defer rows.Close()
	for rows.Next() {
		upload, err := scanMultipartUpload(rows)
		if err != nil {
			return api.MultipartListUploadsResponse{}, fmt.Errorf("failed to scan multipart upload: %w", err)
		}
		uploads = append(uploads, upload)
	}

	// check if there are more uploads beyond 'limit'.
	var hasMore bool
	var nextPathMarker, nextUploadIDMarker string
	if limitUsed && len(uploads) > int(limit) {
		hasMore = true
		uploads = uploads[:len(uploads)-1]
		nextPathMarker = uploads[len(uploads)-1].Key
		nextUploadIDMarker = uploads[len(uploads)-1].UploadID
	}

	return api.MultipartListUploadsResponse{
		HasMore:            hasMore,
		NextPathMarker:     nextPathMarker,
		NextUploadIDMarker: nextUploadIDMarker,
		Uploads:            uploads,
	}, nil
}

func MultipartUploadForCompletion(ctx context.Context, tx sql.Tx, bucket, key, uploadID string, parts []api.MultipartCompletedPart) (multipartUpload, []multipartUploadPart, int64, string, error) {
	// fetch upload
	var ec []byte
	var mpu multipartUpload
	err := tx.QueryRow(ctx, `
		SELECT mu.id, mu.object_id, mu.mime_type, mu.key, b.name, b.id
		FROM multipart_uploads mu INNER JOIN buckets b ON b.id = mu.db_bucket_id
		WHERE mu.upload_id = ?`, uploadID).
		Scan(&mpu.ID, &mpu.Key, &mpu.MimeType, &ec, &mpu.Bucket, &mpu.BucketID)
	if err != nil {
		return multipartUpload{}, nil, 0, "", fmt.Errorf("failed to fetch upload: %w", err)
	} else if mpu.Key != key {
		return multipartUpload{}, nil, 0, "", fmt.Errorf("object id mismatch: %v != %v: %w", mpu.Key, key, api.ErrObjectNotFound)
	} else if mpu.Bucket != bucket {
		return multipartUpload{}, nil, 0, "", fmt.Errorf("bucket name mismatch: %v != %v: %w", mpu.Bucket, bucket, api.ErrBucketNotFound)
	} else if err := mpu.EC.UnmarshalBinary(ec); err != nil {
		return multipartUpload{}, nil, 0, "", fmt.Errorf("failed to unmarshal encryption key: %w", err)
	}

	// find relevant parts
	rows, err := tx.Query(ctx, "SELECT id, part_number, etag, size FROM multipart_parts WHERE db_multipart_upload_id = ? ORDER BY part_number ASC", mpu.ID)
	if err != nil {
		return multipartUpload{}, nil, 0, "", fmt.Errorf("failed to fetch parts: %w", err)
	}
	defer rows.Close()

	var storedParts []multipartUploadPart
	for rows.Next() {
		var p multipartUploadPart
		if err := rows.Scan(&p.ID, &p.PartNumber, &p.Etag, &p.Size); err != nil {
			return multipartUpload{}, nil, 0, "", fmt.Errorf("failed to scan part: %w", err)
		}
		storedParts = append(storedParts, p)
	}

	var neededParts []multipartUploadPart
	var size int64
	h := types.NewHasher()
	j := 0
	for _, part := range storedParts {
		for {
			if j >= len(storedParts) {
				// ran out of parts in the database
				return multipartUpload{}, nil, 0, "", api.ErrPartNotFound
			} else if storedParts[j].PartNumber > part.PartNumber {
				// missing part
				return multipartUpload{}, nil, 0, "", api.ErrPartNotFound
			} else if storedParts[j].PartNumber == part.PartNumber && storedParts[j].Etag == strings.Trim(part.Etag, "\"") {
				// found a match
				neededParts = append(neededParts, storedParts[j])
				size += storedParts[j].Size
				j++

				// update hasher
				if _, err = h.E.Write([]byte(part.Etag)); err != nil {
					return multipartUpload{}, nil, 0, "", fmt.Errorf("failed to hash etag: %w", err)
				}
				break
			} else {
				// try next
				j++
			}
		}
	}

	// compute ETag.
	sum := h.Sum()
	eTag := hex.EncodeToString(sum[:])
	return mpu, neededParts, size, eTag, nil
}

func NormalizePeer(peer string) (string, error) {
	host, _, err := net.SplitHostPort(peer)
	if err != nil {
		host = peer
	}
	if strings.IndexByte(host, '/') != -1 {
		_, subnet, err := net.ParseCIDR(host)
		if err != nil {
			return "", fmt.Errorf("failed to parse CIDR: %w", err)
		}
		return subnet.String(), nil
	}

	ip := net.ParseIP(host)
	if ip == nil {
		return "", errors.New("invalid IP address")
	}

	var maskLen int
	if ip.To4() != nil {
		maskLen = 32
	} else {
		maskLen = 128
	}

	_, normalized, err := net.ParseCIDR(fmt.Sprintf("%s/%d", ip.String(), maskLen))
	if err != nil {
		panic("failed to parse CIDR")
	}
	return normalized.String(), nil
}

func Objects(ctx context.Context, tx Tx, bucket, prefix, substring, delim, sortBy, sortDir, marker string, limit int, slabEncryptionKey object.EncryptionKey) (resp api.ObjectsResponse, err error) {
	switch delim {
	case "":
		resp, err = listObjectsNoDelim(ctx, tx, bucket, prefix, substring, sortBy, sortDir, marker, limit, slabEncryptionKey)
	case "/":
		resp, err = listObjectsSlashDelim(ctx, tx, bucket, prefix, sortBy, sortDir, marker, limit, slabEncryptionKey)
	default:
		err = fmt.Errorf("unsupported delimiter: '%s'", delim)
	}
	return
}

func ObjectMetadata(ctx context.Context, tx Tx, bucket, key string) (api.Object, error) {
	// fetch object id
	var objID int64
	if err := tx.QueryRow(ctx, `
		SELECT o.id
		FROM objects o
		INNER JOIN buckets b ON b.id = o.db_bucket_id
		WHERE o.object_id = ? AND b.name = ?
	`, key, bucket).Scan(&objID); errors.Is(err, dsql.ErrNoRows) {
		return api.Object{}, api.ErrObjectNotFound
	} else if err != nil {
		return api.Object{}, fmt.Errorf("failed to fetch object id: %w", err)
	}

	// fetch metadata
	om, err := tx.ScanObjectMetadata(tx.QueryRow(ctx, fmt.Sprintf(`
		SELECT %s
		FROM objects o
		INNER JOIN buckets b ON b.id = o.db_bucket_id
		WHERE o.id = ?
	`, tx.SelectObjectMetadataExpr()), objID))
	if err != nil {
		return api.Object{}, fmt.Errorf("failed to fetch object metadata: %w", err)
	}

	// fetch user metadata
	rows, err := tx.Query(ctx, `
		SELECT oum.key, oum.value
		FROM object_user_metadata oum
		WHERE oum.db_object_id = ?
		ORDER BY oum.id ASC
	`, objID)
	if err != nil {
		return api.Object{}, fmt.Errorf("failed to fetch user metadata: %w", err)
	}
	defer rows.Close()

	// build object
	metadata := make(api.ObjectUserMetadata)
	for rows.Next() {
		var key, value string
		if err := rows.Scan(&key, &value); err != nil {
			return api.Object{}, fmt.Errorf("failed to scan user metadata: %w", err)
		}
		metadata[key] = value
	}

	return api.Object{
		Metadata:       metadata,
		ObjectMetadata: om,
		Object:         nil, // only return metadata
	}, nil
}

func ObjectsStats(ctx context.Context, tx sql.Tx, opts api.ObjectsStatsOpts) (api.ObjectsStatsResponse, error) {
	var args []any
	var bucketExpr string
	var bucketID int64
	if opts.Bucket != "" {
		err := tx.QueryRow(ctx, "SELECT id FROM buckets WHERE name = ?", opts.Bucket).
			Scan(&bucketID)
		if errors.Is(err, dsql.ErrNoRows) {
			return api.ObjectsStatsResponse{}, api.ErrBucketNotFound
		} else if err != nil {
			return api.ObjectsStatsResponse{}, fmt.Errorf("failed to fetch bucket id: %w", err)
		}
		bucketExpr = "WHERE db_bucket_id = ?"
		args = append(args, bucketID)
	}

	// objects stats
	var numObjects, totalObjectsSize uint64
	var minHealth float64
	err := tx.QueryRow(ctx, "SELECT COUNT(*), COALESCE(MIN(health), 1), COALESCE(SUM(size), 0) FROM objects "+bucketExpr, args...).
		Scan(&numObjects, &minHealth, &totalObjectsSize)
	if err != nil {
		return api.ObjectsStatsResponse{}, fmt.Errorf("failed to fetch objects stats: %w", err)
	}

	// multipart upload stats
	var unfinishedObjects uint64
	err = tx.QueryRow(ctx, "SELECT COUNT(*) FROM multipart_uploads "+bucketExpr, args...).
		Scan(&unfinishedObjects)
	if err != nil {
		return api.ObjectsStatsResponse{}, fmt.Errorf("failed to fetch multipart upload stats: %w", err)
	}

	// multipart upload part stats
	var totalUnfinishedObjectsSize uint64
	err = tx.QueryRow(ctx, "SELECT COALESCE(SUM(size), 0) FROM multipart_parts mp INNER JOIN multipart_uploads mu ON mp.db_multipart_upload_id = mu.id "+bucketExpr, args...).
		Scan(&totalUnfinishedObjectsSize)
	if err != nil {
		return api.ObjectsStatsResponse{}, fmt.Errorf("failed to fetch multipart upload part stats: %w", err)
	}

	// total sectors
	var whereExpr string
	var whereArgs []any
	if opts.Bucket != "" {
		whereExpr = `
			AND EXISTS (
				SELECT 1 FROM slices sli
				INNER JOIN objects o ON o.id = sli.db_object_id AND o.db_bucket_id = ?
				WHERE sli.db_slab_id = sla.id
			)
		`
		whereArgs = append(whereArgs, bucketID)
	}
	var totalSectors uint64
	err = tx.QueryRow(ctx, "SELECT COALESCE(SUM(total_shards), 0) FROM slabs sla WHERE db_buffered_slab_id IS NULL "+whereExpr, whereArgs...).
		Scan(&totalSectors)
	if err != nil {
		return api.ObjectsStatsResponse{}, fmt.Errorf("failed to fetch total sector stats: %w", err)
	}

	var totalUploaded uint64
	err = tx.QueryRow(ctx, "SELECT COALESCE(SUM(size), 0) FROM contracts WHERE archival_reason IS NULL").
		Scan(&totalUploaded)
	if err != nil {
		return api.ObjectsStatsResponse{}, fmt.Errorf("failed to fetch contract stats: %w", err)
	}

	return api.ObjectsStatsResponse{
		MinHealth:                  minHealth,
		NumObjects:                 numObjects,
		NumUnfinishedObjects:       unfinishedObjects,
		TotalUnfinishedObjectsSize: totalUnfinishedObjectsSize,
		TotalObjectsSize:           totalObjectsSize,
		TotalSectorsSize:           totalSectors * rhpv2.SectorSize,
		TotalUploadedSize:          totalUploaded,
	}, nil
}

func PeerBanned(ctx context.Context, tx sql.Tx, addr string) (bool, error) {
	// normalize the address to a CIDR
	netCIDR, err := NormalizePeer(addr)
	if err != nil {
		return false, err
	}

	// parse the subnet
	_, subnet, err := net.ParseCIDR(netCIDR)
	if err != nil {
		return false, err
	}

	// check all subnets from the given subnet to the max subnet length
	var maxMaskLen int
	if subnet.IP.To4() != nil {
		maxMaskLen = 32
	} else {
		maxMaskLen = 128
	}

	checkSubnets := make([]any, 0, maxMaskLen)
	for i := maxMaskLen; i > 0; i-- {
		_, subnet, err := net.ParseCIDR(subnet.IP.String() + "/" + strconv.Itoa(i))
		if err != nil {
			return false, err
		}
		checkSubnets = append(checkSubnets, subnet.String())
	}

	var expiration time.Time
	err = tx.QueryRow(ctx, fmt.Sprintf(`SELECT expiration FROM syncer_bans WHERE net_cidr IN (%s) ORDER BY expiration DESC LIMIT 1`, strings.Repeat("?, ", len(checkSubnets)-1)+"?"), checkSubnets...).
		Scan((*UnixTimeMS)(&expiration))
	if errors.Is(err, dsql.ErrNoRows) {
		return false, nil
	} else if err != nil {
		return false, err
	}

	return time.Now().Before(expiration), nil
}

func PeerInfo(ctx context.Context, tx sql.Tx, addr string) (syncer.PeerInfo, error) {
	var peer syncer.PeerInfo
	err := tx.QueryRow(ctx, "SELECT address, first_seen, last_connect, synced_blocks, sync_duration FROM syncer_peers WHERE address = ?", addr).
		Scan(&peer.Address, (*UnixTimeMS)(&peer.FirstSeen), (*UnixTimeMS)(&peer.LastConnect), (*Unsigned64)(&peer.SyncedBlocks), &peer.SyncDuration)
	if errors.Is(err, dsql.ErrNoRows) {
		return syncer.PeerInfo{}, syncer.ErrPeerNotFound
	} else if err != nil {
		return syncer.PeerInfo{}, fmt.Errorf("failed to fetch peer: %w", err)
	}
	return peer, nil
}

func Peers(ctx context.Context, tx sql.Tx) ([]syncer.PeerInfo, error) {
	rows, err := tx.Query(ctx, "SELECT address, first_seen, last_connect, synced_blocks, sync_duration FROM syncer_peers")
	if err != nil {
		return nil, fmt.Errorf("failed to fetch peers: %w", err)
	}
	defer rows.Close()

	var peers []syncer.PeerInfo
	for rows.Next() {
		var peer syncer.PeerInfo
		if err := rows.Scan(&peer.Address, (*UnixTimeMS)(&peer.FirstSeen), (*UnixTimeMS)(&peer.LastConnect), (*Unsigned64)(&peer.SyncedBlocks), &peer.SyncDuration); err != nil {
			return nil, fmt.Errorf("failed to scan peer: %w", err)
		}
		peers = append(peers, peer)
	}
	return peers, nil
}

func RecordHostScans(ctx context.Context, tx sql.Tx, scans []api.HostScan) error {
	if len(scans) == 0 {
		return nil
	}
	// NOTE: The order of the assignments in the UPDATE statement is important
	// for MySQL compatibility. e.g. second_to_last_scan_success must be set
	// before last_scan_success.
	stmt, err := tx.Prepare(ctx, `
		UPDATE hosts SET
		scanned = scanned OR ?,
		total_scans = total_scans + 1,
		second_to_last_scan_success = last_scan_success,
		last_scan_success = ?,
		recent_downtime = CASE WHEN ? AND last_scan > 0 AND last_scan < ? THEN recent_downtime + ? - last_scan ELSE CASE WHEN ? THEN 0 ELSE recent_downtime END END,
		recent_scan_failures = CASE WHEN ? THEN 0 ELSE recent_scan_failures + 1 END,
		downtime = CASE WHEN ? AND last_scan > 0 AND last_scan < ? THEN downtime + ? - last_scan ELSE downtime END,
		uptime = CASE WHEN ? AND last_scan > 0 AND last_scan < ? THEN uptime + ? - last_scan ELSE uptime END,
		last_scan = ?,
		settings = CASE WHEN ? THEN ? ELSE settings END,
		v2_settings = CASE WHEN ? THEN ? ELSE settings END,
		price_table = CASE WHEN ? AND (price_table_expiry IS NULL OR ? > price_table_expiry) THEN ? ELSE price_table END,
		price_table_expiry = CASE WHEN ? AND (price_table_expiry IS NULL OR ? > price_table_expiry) THEN ? ELSE price_table_expiry END,
		successful_interactions = CASE WHEN ? THEN successful_interactions + 1 ELSE successful_interactions END,
		failed_interactions = CASE WHEN ? THEN failed_interactions + 1 ELSE failed_interactions END
		WHERE public_key = ?
	`)
	if err != nil {
		return fmt.Errorf("failed to prepare statement to update host with scan: %w", err)
	}
	defer stmt.Close()

	now := time.Now()
	for _, scan := range scans {
		scanTime := scan.Timestamp.UnixMilli()
		_, err = stmt.Exec(ctx,
			scan.Success,                                    // scanned
			scan.Success,                                    // last_scan_success
			!scan.Success, scanTime, scanTime, scan.Success, // recent_downtime
			scan.Success,                      // recent_scan_failures
			!scan.Success, scanTime, scanTime, // downtime
			scan.Success, scanTime, scanTime, // uptime
			scanTime,                                  // last_scan
			scan.Success, HostSettings(scan.Settings), // settings
			scan.Success, V2HostSettings(scan.V2Settings), // settings
			scan.Success, now, PriceTable(scan.PriceTable), // price_table
			scan.Success, now, now, // price_table_expiry
			scan.Success,  // successful_interactions
			!scan.Success, // failed_interactions
			PublicKey(scan.HostKey),
		)
		if err != nil {
			return fmt.Errorf("failed to update host with scan: %w", err)
		}
	}
	return nil
}

<<<<<<< HEAD
func RemoveContractSet(ctx context.Context, tx sql.Tx, contractSet string) error {
	_, err := tx.Exec(ctx, "DELETE FROM contract_sets WHERE name = ?", contractSet)
	if err != nil {
		return fmt.Errorf("failed to delete contract set: %w", err)
=======
func RecordPriceTables(ctx context.Context, tx sql.Tx, priceTableUpdates []api.HostPriceTableUpdate) error {
	if len(priceTableUpdates) == 0 {
		return nil
	}

	stmt, err := tx.Prepare(ctx, `
		UPDATE hosts SET
		recent_downtime = CASE WHEN ? THEN recent_downtime = 0 ELSE recent_downtime END,
		recent_scan_failures = CASE WHEN ? THEN recent_scan_failures = 0 ELSE recent_scan_failures END,
		price_table = CASE WHEN ? THEN ? ELSE price_table END,
		price_table_expiry =  CASE WHEN ? THEN ? ELSE price_table_expiry END,
		successful_interactions =  CASE WHEN ? THEN successful_interactions + 1 ELSE successful_interactions END,
		failed_interactions = CASE WHEN ? THEN failed_interactions + 1 ELSE failed_interactions END
		WHERE public_key = ?
	`)
	if err != nil {
		return fmt.Errorf("failed to prepare statement to update host with price table: %w", err)
	}
	defer stmt.Close()

	for _, ptu := range priceTableUpdates {
		_, err := stmt.Exec(ctx,
			ptu.Success,                                            // recent_downtime
			ptu.Success,                                            // recent_scan_failures
			ptu.Success, PriceTable(ptu.PriceTable.HostPriceTable), // price_table
			ptu.Success, ptu.PriceTable.Expiry, // price_table_expiry
			ptu.Success,  // successful_interactions
			!ptu.Success, // failed_interactions
			PublicKey(ptu.HostKey),
		)
		if err != nil {
			return fmt.Errorf("failed to update host with price table: %w", err)
		}
>>>>>>> 50c650a8
	}
	return nil
}

func RemoveOfflineHosts(ctx context.Context, tx sql.Tx, minRecentFailures uint64, maxDownTime time.Duration) (int64, error) {
	// fetch contracts belonging to offline hosts
	rows, err := tx.Query(ctx, `
SELECT fcid
FROM contracts c
INNER JOIN hosts h ON h.public_key = c.host_key
WHERE h.recent_downtime >= ? AND h.recent_scan_failures >= ?`, DurationMS(maxDownTime), minRecentFailures)
	if err != nil {
		return 0, fmt.Errorf("failed to fetch contracts: %w", err)
	}
	defer rows.Close()

	var fcids []types.FileContractID
	for rows.Next() {
		var fcid FileContractID
		if err := rows.Scan(&fcid); err != nil {
			return 0, fmt.Errorf("failed to scan contract: %w", err)
		}
		fcids = append(fcids, types.FileContractID(fcid))
	}

	// archive those contracts
	for _, fcid := range fcids {
		if err := ArchiveContract(ctx, tx, fcid, api.ContractArchivalReasonHostPruned); err != nil {
			return 0, fmt.Errorf("failed to archive contract %v: %w", fcid, err)
		}
	}

	// delete hosts
	res, err := tx.Exec(ctx, `DELETE FROM hosts WHERE recent_downtime >= ? AND recent_scan_failures >= ?`, DurationMS(maxDownTime), minRecentFailures)
	if err != nil {
		return 0, fmt.Errorf("failed to delete hosts: %w", err)
	}
	return res.RowsAffected()
}

func QueryContracts(ctx context.Context, tx sql.Tx, whereExprs []string, whereArgs []any) ([]api.ContractMetadata, error) {
	var whereExpr string
	if len(whereExprs) > 0 {
		whereExpr = "WHERE " + strings.Join(whereExprs, " AND ")
	}

	rows, err := tx.Query(ctx, fmt.Sprintf(`
SELECT
	c.fcid, c.host_id, c.host_key, c.v2,
	c.archival_reason, c.proof_height, c.renewed_from, c.renewed_to, c.revision_height, c.revision_number, c.size, c.start_height, c.state, c.usability, c.window_start, c.window_end,
	c.contract_price, c.initial_renter_funds,
	c.delete_spending, c.fund_account_spending, c.sector_roots_spending, c.upload_spending,
	COALESCE(h.net_address, ""), COALESCE(h.settings->>'$.siamuxport', "") AS siamux_port
FROM contracts AS c
LEFT JOIN hosts h ON h.public_key = c.host_key
%s
ORDER BY c.id ASC`, whereExpr), whereArgs...)
	if err != nil {
		return nil, err
	}
	defer rows.Close()

	var scannedRows []ContractRow
	for rows.Next() {
		var r ContractRow
		if err := r.Scan(rows); err != nil {
			return nil, fmt.Errorf("failed to scan row: %w", err)
		}
		scannedRows = append(scannedRows, r)
	}

	if len(scannedRows) == 0 {
		return nil, nil
	}

	// merge 'Host', 'Name' and 'Contract' into dbContracts
	var contracts []api.ContractMetadata
	current, scannedRows := scannedRows[0].ContractMetadata(), scannedRows[1:]
	for {
		if len(scannedRows) == 0 {
			contracts = append(contracts, current)
			break
		} else if current.ID != types.FileContractID(scannedRows[0].FCID) {
			contracts = append(contracts, current)
		}
		current, scannedRows = scannedRows[0].ContractMetadata(), scannedRows[1:]
	}
	return contracts, nil
}

func RenewedContract(ctx context.Context, tx sql.Tx, renewedFrom types.FileContractID) (api.ContractMetadata, error) {
	contracts, err := QueryContracts(ctx, tx, []string{"c.renewed_from = ?"}, []any{FileContractID(renewedFrom)})
	if err != nil {
		return api.ContractMetadata{}, fmt.Errorf("failed to query renewed contract: %w", err)
	} else if len(contracts) == 0 {
		return api.ContractMetadata{}, api.ErrContractNotFound
	}
	return contracts[0], nil
}

func ResetChainState(ctx context.Context, tx sql.Tx) error {
	if _, err := tx.Exec(ctx, "DELETE FROM consensus_infos"); err != nil {
		return err
	} else if _, err := tx.Exec(ctx, "DELETE FROM wallet_events"); err != nil {
		return err
	} else if _, err := tx.Exec(ctx, "DELETE FROM wallet_outputs"); err != nil {
		return err
	} else if _, err := tx.Exec(ctx, "DELETE FROM contract_elements"); err != nil {
		return err
	}
	return nil
}

func ResetLostSectors(ctx context.Context, tx sql.Tx, hk types.PublicKey) error {
	_, err := tx.Exec(ctx, "UPDATE hosts SET lost_sectors = 0 WHERE public_key = ?", PublicKey(hk))
	if err != nil {
		return fmt.Errorf("failed to reset lost sectors for host %v: %w", hk, err)
	}
	return nil
}

func Setting(ctx context.Context, tx sql.Tx, key string) (string, error) {
	var value string
	err := tx.QueryRow(ctx, "SELECT value FROM settings WHERE `key` = ?", key).Scan((*BusSetting)(&value))
	if errors.Is(err, dsql.ErrNoRows) {
		return "", ErrSettingNotFound
	} else if err != nil {
		return "", fmt.Errorf("failed to fetch setting '%s': %w", key, err)
	}
	return value, nil
}

func Slab(ctx context.Context, tx sql.Tx, key object.EncryptionKey) (object.Slab, error) {
	// fetch slab
	var slabID int64
	slab := object.Slab{EncryptionKey: key}
	err := tx.QueryRow(ctx, `
		SELECT id, health, min_shards
		FROM slabs sla
		WHERE sla.key = ?
	`, EncryptionKey(key)).Scan(&slabID, &slab.Health, &slab.MinShards)
	if errors.Is(err, dsql.ErrNoRows) {
		return object.Slab{}, api.ErrSlabNotFound
	} else if err != nil {
		return object.Slab{}, fmt.Errorf("failed to fetch slab: %w", err)
	}

	// fetch sectors
	rows, err := tx.Query(ctx, `
		SELECT id, root
		FROM sectors s
		WHERE s.db_slab_id = ?
		ORDER BY s.slab_index
	`, slabID)
	if err != nil {
		return object.Slab{}, fmt.Errorf("failed to fetch sectors: %w", err)
	}
	defer rows.Close()

	var sectorIDs []int64
	for rows.Next() {
		var sectorID int64
		var sector object.Sector
		if err := rows.Scan(&sectorID, (*Hash256)(&sector.Root)); err != nil {
			return object.Slab{}, fmt.Errorf("failed to scan sector: %w", err)
		}
		slab.Shards = append(slab.Shards, sector)
		sectorIDs = append(sectorIDs, sectorID)
	}

	// fetch contracts for each sector
	stmt, err := tx.Prepare(ctx, `
		SELECT h.public_key, c.fcid
		FROM contract_sectors cs
		INNER JOIN contracts c ON c.id = cs.db_contract_id
		INNER JOIN hosts h ON h.public_key = c.host_key
		WHERE cs.db_sector_id = ?
		ORDER BY c.id
	`)
	if err != nil {
		return object.Slab{}, fmt.Errorf("failed to prepare statement to fetch contracts: %w", err)
	}
	defer stmt.Close()

	for i, sectorID := range sectorIDs {
		rows, err := stmt.Query(ctx, sectorID)
		if err != nil {
			return object.Slab{}, fmt.Errorf("failed to fetch contracts: %w", err)
		}
		if err := func() error {
			defer rows.Close()

			slab.Shards[i].Contracts = make(map[types.PublicKey][]types.FileContractID)
			for rows.Next() {
				var pk types.PublicKey
				var fcid types.FileContractID
				if err := rows.Scan((*PublicKey)(&pk), (*FileContractID)(&fcid)); err != nil {
					return fmt.Errorf("failed to scan contract: %w", err)
				}
				slab.Shards[i].Contracts[pk] = append(slab.Shards[i].Contracts[pk], fcid)
			}
			return nil
		}(); err != nil {
			return object.Slab{}, err
		}
	}
	return slab, nil
}

func Tip(ctx context.Context, tx sql.Tx) (types.ChainIndex, error) {
	var id Hash256
	var height uint64
	if err := tx.QueryRow(ctx, "SELECT height, block_id FROM consensus_infos WHERE id = ?", sql.ConsensusInfoID).
		Scan(&height, &id); errors.Is(err, dsql.ErrNoRows) {
		// init
		_, err = tx.Exec(ctx, "INSERT INTO consensus_infos (id, height, block_id) VALUES (?, ?, ?)", sql.ConsensusInfoID, 0, Hash256{})
		return types.ChainIndex{}, err
	} else if err != nil {
		return types.ChainIndex{}, err
	}
	return types.ChainIndex{
		ID:     types.BlockID(id),
		Height: height,
	}, nil
}

func UnhealthySlabs(ctx context.Context, tx sql.Tx, healthCutoff float64, limit int) ([]api.UnhealthySlab, error) {
	rows, err := tx.Query(ctx, `
		SELECT sla.key, sla.health
		FROM slabs sla
		WHERE sla.health <= ? AND sla.health_valid_until > ? AND sla.db_buffered_slab_id IS NULL
		ORDER BY sla.health ASC
		LIMIT ?
	`, healthCutoff, time.Now().Unix(), limit)
	if err != nil {
		return nil, fmt.Errorf("failed to fetch unhealthy slabs: %w", err)
	}
	defer rows.Close()

	var slabs []api.UnhealthySlab
	for rows.Next() {
		var slab api.UnhealthySlab
		if err := rows.Scan((*EncryptionKey)(&slab.EncryptionKey), &slab.Health); err != nil {
			return nil, fmt.Errorf("failed to scan unhealthy slab: %w", err)
		}
		slabs = append(slabs, slab)
	}
	return slabs, nil
}

func UpdateBucketPolicy(ctx context.Context, tx sql.Tx, bucket string, bp api.BucketPolicy) error {
	policy, err := json.Marshal(bp)
	if err != nil {
		return err
	}
	res, err := tx.Exec(ctx, "UPDATE buckets SET policy = ? WHERE name = ?", policy, bucket)
	if err != nil {
		return fmt.Errorf("failed to update bucket policy: %w", err)
	} else if n, err := res.RowsAffected(); err != nil {
		return fmt.Errorf("failed to check rows affected: %w", err)
	} else if n == 0 {
		return api.ErrBucketNotFound
	}
	return nil
}

func UpdateContract(ctx context.Context, tx sql.Tx, fcid types.FileContractID, c api.ContractMetadata) error {
	// validate metadata
	var state ContractState
	if err := state.LoadString(c.State); err != nil {
		return err
	}
	var usability ContractUsability
	if err := usability.LoadString(c.Usability); err != nil {
		return err
	}
	if c.ID == (types.FileContractID{}) {
		return errors.New("contract id is required")
	} else if c.HostKey == (types.PublicKey{}) {
		return errors.New("host key is required")
	}

	// update contract
	_, err := tx.Exec(ctx, `
UPDATE contracts SET
	created_at = ?, fcid = ?,
	proof_height = ?, renewed_from = ?, revision_height = ?, revision_number = ?, size = ?, start_height = ?, state = ?, usability = ?, window_start = ?, window_end = ?,
	contract_price = ?, initial_renter_funds = ?,
	delete_spending = ?, fund_account_spending = ?, sector_roots_spending = ?, upload_spending = ?
WHERE fcid = ?`,
		time.Now(), FileContractID(c.ID),
		0, FileContractID(c.RenewedFrom), 0, fmt.Sprint(c.RevisionNumber), c.Size, c.StartHeight, state, usability, c.WindowStart, c.WindowEnd,
		Currency(c.ContractPrice), Currency(c.InitialRenterFunds),
		ZeroCurrency, ZeroCurrency, ZeroCurrency, ZeroCurrency,
		FileContractID(c.RenewedFrom),
	)
	if err != nil {
		return fmt.Errorf("failed to update contract: %w", err)
	}
	return nil
}

func UpdateContractUsability(ctx context.Context, tx sql.Tx, fcid types.FileContractID, usability string) error {
	var u ContractUsability
	if err := u.LoadString(usability); err != nil {
		return err
	}

	_, err := tx.Exec(ctx, `UPDATE contracts SET usability = ? WHERE fcid = ?`, u, FileContractID(fcid))
	if errors.Is(err, dsql.ErrNoRows) {
		return api.ErrContractNotFound
	}
	return err
}

func UpdateAutopilotConfig(ctx context.Context, tx sql.Tx, cfg api.AutopilotConfig) error {
	_, err := tx.Exec(ctx, `
UPDATE autopilot_config
SET enabled = ?,
	contracts_amount = ?,
	contracts_period = ?,
	contracts_renew_window = ?,
	contracts_download = ?,
	contracts_upload = ?,
	contracts_storage = ?,
	contracts_prune = ?,
	hosts_max_downtime_hours = ?,
	hosts_min_protocol_version = ?,
	hosts_max_consecutive_scan_failures = ?
WHERE id = ?`,
		cfg.Enabled,
		cfg.Contracts.Amount,
		cfg.Contracts.Period,
		cfg.Contracts.RenewWindow,
		cfg.Contracts.Download,
		cfg.Contracts.Upload,
		cfg.Contracts.Storage,
		cfg.Contracts.Prune,
		cfg.Hosts.MaxDowntimeHours,
		cfg.Hosts.MinProtocolVersion,
		cfg.Hosts.MaxConsecutiveScanFailures,
		sql.AutopilotID)
	return err
}

func UpdatePeerInfo(ctx context.Context, tx sql.Tx, addr string, fn func(*syncer.PeerInfo)) error {
	info, err := PeerInfo(ctx, tx, addr)
	if err != nil {
		return err
	}
	fn(&info)

	res, err := tx.Exec(ctx, "UPDATE syncer_peers SET last_connect = ?, synced_blocks = ?, sync_duration = ? WHERE address = ?",
		UnixTimeMS(info.LastConnect),
		Unsigned64(info.SyncedBlocks),
		info.SyncDuration,
		addr,
	)
	if err != nil {
		return fmt.Errorf("failed to update peer info: %w", err)
	} else if n, err := res.RowsAffected(); err != nil {
		return fmt.Errorf("failed to check rows affected: %w", err)
	} else if n == 0 {
		return syncer.ErrPeerNotFound
	}

	return nil
}

func UpdateSlab(ctx context.Context, tx Tx, key object.EncryptionKey, updated []api.UploadedSector) error {
	// update slab
	res, err := tx.Exec(ctx, `
		UPDATE slabs
		SET health_valid_until = ?, health = ?
		WHERE `+"`key`"+` = ?
	`, time.Now().Unix(), 1, EncryptionKey(key))
	if err != nil {
		return err
	} else if n, err := res.RowsAffected(); err != nil {
		return err
	} else if n == 0 {
		return api.ErrSlabNotFound
	}

	// fetch sectors
	rows, err := tx.Query(ctx, "SELECT s.id, s.root FROM sectors s INNER JOIN slabs sl ON s.db_slab_id = sl.id WHERE sl.key = ? ORDER BY s.slab_index ASC", EncryptionKey(key))
	if err != nil {
		return fmt.Errorf("failed to fetch sectors: %w", err)
	}
	defer rows.Close()

	sectors := make(map[types.Hash256]int64)
	for rows.Next() {
		var id int64
		var root Hash256
		if err := rows.Scan(&id, &root); err != nil {
			return fmt.Errorf("failed to scan sector id: %w", err)
		}
		sectors[types.Hash256(root)] = id
	}

	// check sectors
	var fcids []types.FileContractID
	for _, s := range updated {
		if _, ok := sectors[s.Root]; !ok {
			return api.ErrUnknownSector
		}
		fcids = append(fcids, s.ContractID)
	}

	// fetch contracts
	contracts, err := FetchUsedContracts(ctx, tx, fcids)
	if err != nil {
		return err
	}

	// build contract <-> sector links
	var upsert []ContractSector
	for _, sector := range updated {
		contract, ok := contracts[sector.ContractID]
		if !ok {
			return api.ErrContractNotFound
		}
		sectorID, ok := sectors[sector.Root]
		if !ok {
			panic("sector not found") // developer error (already asserted)
		}
		upsert = append(upsert, ContractSector{
			HostID:     contract.HostID,
			ContractID: contract.ID,
			SectorID:   sectorID,
		})
	}
	return tx.UpsertContractSectors(ctx, upsert)
}

func Webhooks(ctx context.Context, tx sql.Tx) ([]webhooks.Webhook, error) {
	rows, err := tx.Query(ctx, "SELECT module, event, url, headers FROM webhooks")
	if err != nil {
		return nil, fmt.Errorf("failed to fetch webhooks: %w", err)
	}
	defer rows.Close()

	var whs []webhooks.Webhook
	for rows.Next() {
		var webhook webhooks.Webhook
		var headers string
		if err := rows.Scan(&webhook.Module, &webhook.Event, &webhook.URL, &headers); err != nil {
			return nil, fmt.Errorf("failed to scan webhook: %w", err)
		} else if err := json.Unmarshal([]byte(headers), &webhook.Headers); err != nil {
			return nil, fmt.Errorf("failed to unmarshal headers: %w", err)
		}
		whs = append(whs, webhook)
	}
	return whs, nil
}

func UnspentSiacoinElements(ctx context.Context, tx sql.Tx) (elements []types.SiacoinElement, err error) {
	rows, err := tx.Query(ctx, "SELECT output_id, leaf_index, merkle_proof, address, value, maturity_height FROM wallet_outputs")
	if err != nil {
		return nil, fmt.Errorf("failed to fetch wallet events: %w", err)
	}
	defer rows.Close()

	for rows.Next() {
		element, err := scanSiacoinElement(rows)
		if err != nil {
			return nil, fmt.Errorf("failed to scan wallet event: %w", err)
		}
		elements = append(elements, element)
	}
	return
}

func UsableHosts(ctx context.Context, tx sql.Tx) ([]HostInfo, error) {
	// only include allowed hosts
	var whereExprs []string
	var hasAllowlist bool
	if err := tx.QueryRow(ctx, "SELECT EXISTS (SELECT 1 FROM host_allowlist_entries)").Scan(&hasAllowlist); err != nil {
		return nil, fmt.Errorf("failed to check for allowlist: %w", err)
	} else if hasAllowlist {
		whereExprs = append(whereExprs, "EXISTS (SELECT 1 FROM host_allowlist_entry_hosts hbeh WHERE hbeh.db_host_id = h.id)")
	}

	// exclude blocked hosts
	var hasBlocklist bool
	if err := tx.QueryRow(ctx, "SELECT EXISTS (SELECT 1 FROM host_blocklist_entries)").Scan(&hasBlocklist); err != nil {
		return nil, fmt.Errorf("failed to check for blocklist: %w", err)
	} else if hasBlocklist {
		whereExprs = append(whereExprs, "NOT EXISTS (SELECT 1 FROM host_blocklist_entry_hosts hbeh WHERE hbeh.db_host_id = h.id)")
	}

	// only include usable hosts
	whereExprs = append(whereExprs, `
EXISTS (
	SELECT 1
	FROM hosts h2
	INNER JOIN host_checks hc ON hc.db_host_id = h2.id AND h2.id = h.id
	WHERE
		hc.usability_blocked = 0 AND
		hc.usability_offline = 0 AND
		hc.usability_low_score = 0 AND
		hc.usability_redundant_ip = 0 AND
		hc.usability_gouging = 0 AND
		hc.usability_low_max_duration = 0 AND
		hc.usability_not_accepting_contracts = 0 AND
		hc.usability_not_announced = 0 AND
		hc.usability_not_completing_scan = 0
)`)

	// query hosts
	rows, err := tx.Query(ctx, fmt.Sprintf(`
	SELECT
	h.id,
	h.public_key,
	COALESCE(h.net_address, ""),
	COALESCE(h.settings->>'$.siamuxport', "") AS siamux_port,
	h.price_table,
	h.settings,
	h.v2_settings
	FROM hosts h
	INNER JOIN contracts c on c.host_id = h.id and c.archival_reason IS NULL
	INNER JOIN host_checks hc on hc.db_host_id = h.id
	WHERE %s
	GROUP by h.id`, strings.Join(whereExprs, " AND ")))
	if err != nil {
		return nil, fmt.Errorf("failed to fetch hosts: %w", err)
	}
	defer rows.Close()

	var hosts []HostInfo
	var hostIDs []int64
	for rows.Next() {
		var hostID int64
		var hk PublicKey
		var addr, port string
		var pt PriceTable
		var hs HostSettings
		var v2Hs V2HostSettings
		err := rows.Scan(&hostID, &hk, &addr, &port, &pt, &hs, &v2Hs)
		if err != nil {
			return nil, fmt.Errorf("failed to scan host: %w", err)
		}

		// exclude hosts with invalid address
		var siamuxAddr string
		host, _, err := net.SplitHostPort(addr)
		if err == nil {
			siamuxAddr = net.JoinHostPort(host, port)
		}

		hosts = append(hosts, HostInfo{
			api.HostInfo{
				PublicKey:  types.PublicKey(hk),
				SiamuxAddr: siamuxAddr,
			},
			rhpv2.HostSettings(hs),
			rhpv3.HostPriceTable(pt),
			rhp.HostSettings(v2Hs),
		})
		hostIDs = append(hostIDs, hostID)
	}

	// fill in v2 addresses
	err = fillInV2Addresses(ctx, tx, hostIDs, func(i int, addrs []string) {
		hosts[i].V2SiamuxAddresses = addrs
		i++
	})
	if err != nil {
		return nil, err
	}

	return hosts, nil
}

func WalletEvents(ctx context.Context, tx sql.Tx, offset, limit int) (events []wallet.Event, _ error) {
	if limit == 0 || limit == -1 {
		limit = math.MaxInt64
	}

	rows, err := tx.Query(ctx, "SELECT event_id, block_id, height, inflow, outflow, type, data, maturity_height, timestamp FROM wallet_events ORDER BY timestamp DESC LIMIT ? OFFSET ?", limit, offset)
	if err != nil {
		return nil, fmt.Errorf("failed to fetch wallet events: %w", err)
	}
	defer rows.Close()

	for rows.Next() {
		event, err := scanWalletEvent(rows)
		if err != nil {
			return nil, fmt.Errorf("failed to scan wallet event: %w", err)
		}
		events = append(events, event)
	}
	return
}

func WalletEventCount(ctx context.Context, tx sql.Tx) (count uint64, err error) {
	var n int64
	err = tx.QueryRow(ctx, "SELECT COUNT(*) FROM wallet_events").Scan(&n)
	if err != nil {
		return 0, fmt.Errorf("failed to count wallet events: %w", err)
	}
	return uint64(n), nil
}

func scanBucket(s Scanner) (api.Bucket, error) {
	var createdAt time.Time
	var name, policy string
	err := s.Scan(&createdAt, &name, &policy)
	if errors.Is(err, dsql.ErrNoRows) {
		return api.Bucket{}, api.ErrBucketNotFound
	} else if err != nil {
		return api.Bucket{}, err
	}
	var bp api.BucketPolicy
	if err := json.Unmarshal([]byte(policy), &bp); err != nil {
		return api.Bucket{}, err
	}
	return api.Bucket{
		CreatedAt: api.TimeRFC3339(createdAt),
		Name:      name,
		Policy:    bp,
	}, nil
}

func scanMultipartUpload(s Scanner) (resp api.MultipartUpload, _ error) {
	err := s.Scan(&resp.Bucket, (*EncryptionKey)(&resp.EncryptionKey), &resp.Key, &resp.UploadID, &resp.CreatedAt)
	if errors.Is(err, dsql.ErrNoRows) {
		return api.MultipartUpload{}, api.ErrMultipartUploadNotFound
	} else if err != nil {
		return api.MultipartUpload{}, fmt.Errorf("failed to fetch multipart upload: %w", err)
	}
	return
}

func scanWalletEvent(s Scanner) (wallet.Event, error) {
	var blockID, eventID Hash256
	var height, maturityHeight uint64
	var inflow, outflow Currency
	var edata []byte
	var etype string
	var ts UnixTimeMS
	if err := s.Scan(
		&eventID,
		&blockID,
		&height,
		&inflow,
		&outflow,
		&etype,
		&edata,
		&maturityHeight,
		&ts,
	); err != nil {
		return wallet.Event{}, err
	}

	data, err := UnmarshalEventData(edata, etype)
	if err != nil {
		return wallet.Event{}, err
	}
	return wallet.Event{
		ID: types.Hash256(eventID),
		Index: types.ChainIndex{
			ID:     types.BlockID(blockID),
			Height: height,
		},
		Type:           etype,
		Data:           data,
		MaturityHeight: maturityHeight,
		Timestamp:      time.Time(ts),
	}, nil
}

func scanSiacoinElement(s Scanner) (el types.SiacoinElement, err error) {
	var id Hash256
	var leafIndex, maturityHeight uint64
	var merkleProof MerkleProof
	var address Hash256
	var value Currency
	err = s.Scan(&id, &leafIndex, &merkleProof, &address, &value, &maturityHeight)
	if err != nil {
		return types.SiacoinElement{}, err
	}
	return types.SiacoinElement{
		ID: types.SiacoinOutputID(id),
		StateElement: types.StateElement{
			LeafIndex:   leafIndex,
			MerkleProof: merkleProof.Hashes,
		},
		SiacoinOutput: types.SiacoinOutput{
			Address: types.Address(address),
			Value:   types.Currency(value),
		},
		MaturityHeight: maturityHeight,
	}, nil
}

func scanFileContractStateElement(s Scanner) (se FileContractStateElement, err error) {
	var proof MerkleProof
	err = s.Scan(&se.ID, &se.LeafIndex, &proof)
	se.MerkleProof = proof.Hashes
	return
}

func scanSiacoinStateElement(s Scanner) (se SiacoinStateElement, err error) {
	var proof MerkleProof
	err = s.Scan(&se.ID, &se.LeafIndex, &proof)
	se.MerkleProof = proof.Hashes
	return
}

func MarkPackedSlabUploaded(ctx context.Context, tx Tx, slab api.UploadedPackedSlab) (string, error) {
	// fetch relevant slab info
	var slabID, bufferedSlabID int64
	var bufferFileName string
	if err := tx.QueryRow(ctx, `
		SELECT sla.id, bs.id, bs.filename
		FROM slabs sla
		INNER JOIN buffered_slabs bs ON bs.id = sla.db_buffered_slab_id
		WHERE sla.db_buffered_slab_id = ?
	`, slab.BufferID).
		Scan(&slabID, &bufferedSlabID, &bufferFileName); err != nil {
		return "", fmt.Errorf("failed to fetch slab id: %w", err)
	}

	// set 'db_buffered_slab_id' to NULL
	if _, err := tx.Exec(ctx, "UPDATE slabs SET db_buffered_slab_id = NULL WHERE id = ?", slabID); err != nil {
		return "", fmt.Errorf("failed to update slab: %w", err)
	}

	// delete buffer slab
	if _, err := tx.Exec(ctx, "DELETE FROM buffered_slabs WHERE id = ?", bufferedSlabID); err != nil {
		return "", fmt.Errorf("failed to delete buffered slab: %w", err)
	}

	// fetch used contracts
	usedContracts, err := FetchUsedContracts(ctx, tx, slab.Contracts())
	if err != nil {
		return "", fmt.Errorf("failed to fetch used contracts: %w", err)
	}

	// stmt to add sector
	sectorStmt, err := tx.Prepare(ctx, "INSERT INTO sectors (db_slab_id, slab_index, root) VALUES (?, ?, ?)")
	if err != nil {
		return "", fmt.Errorf("failed to prepare statement to insert sectors: %w", err)
	}
	defer sectorStmt.Close()

	// stmt to insert contract_sector
	contractSectorStmt, err := tx.Prepare(ctx, "INSERT INTO contract_sectors (db_contract_id, db_sector_id) VALUES (?, ?)")
	if err != nil {
		return "", fmt.Errorf("failed to prepare statement to insert contract sectors: %w", err)
	}
	defer contractSectorStmt.Close()

	// stmt to insert host_sector
	hostSectorStmt, err := tx.Prepare(ctx, "INSERT INTO host_sectors (db_host_id, db_sector_id) VALUES (?, ?)")
	if err != nil {
		return "", fmt.Errorf("failed to prepare statement to insert host sectors: %w", err)
	}
	defer hostSectorStmt.Close()

	// insert shards
	for i := range slab.Shards {
		// insert shard
		res, err := sectorStmt.Exec(ctx, slabID, i+1, slab.Shards[i].Root[:])
		if err != nil {
			return "", fmt.Errorf("failed to insert sector: %w", err)
		}
		sectorID, err := res.LastInsertId()
		if err != nil {
			return "", fmt.Errorf("failed to get sector id: %w", err)
		}

		// insert contract sector links
		for _, sector := range slab.Shards {
			uc, ok := usedContracts[sector.ContractID]
			if !ok {
				continue
			}

			if _, err := contractSectorStmt.Exec(ctx, uc.ID, sectorID); err != nil {
				return "", fmt.Errorf("failed to insert contract sector: %w", err)
			}

			if _, err := hostSectorStmt.Exec(ctx, uc.HostID, sectorID); err != nil {
				return "", fmt.Errorf("failed to insert host sector: %w", err)
			}
		}
	}
	return bufferFileName, nil
}

func RecordContractSpending(ctx context.Context, tx Tx, fcid types.FileContractID, revisionNumber, size uint64, newSpending api.ContractSpending) error {
	var updateKeys []string
	var updateValues []interface{}

	if !newSpending.Uploads.IsZero() {
		updateKeys = append(updateKeys, "upload_spending = ?")
		updateValues = append(updateValues, Currency(newSpending.Uploads))
	}
	if !newSpending.FundAccount.IsZero() {
		updateKeys = append(updateKeys, "fund_account_spending = ?")
		updateValues = append(updateValues, Currency(newSpending.FundAccount))
	}
	if !newSpending.Deletions.IsZero() {
		updateKeys = append(updateKeys, "delete_spending = ?")
		updateValues = append(updateValues, Currency(newSpending.Deletions))
	}
	if !newSpending.SectorRoots.IsZero() {
		updateKeys = append(updateKeys, "sector_roots_spending = ?")
		updateValues = append(updateValues, Currency(newSpending.SectorRoots))
	}
	updateKeys = append(updateKeys, "revision_number = ?", "size = ?")
	updateValues = append(updateValues, revisionNumber, size)

	updateValues = append(updateValues, FileContractID(fcid))
	_, err := tx.Exec(ctx, fmt.Sprintf(`
    UPDATE contracts
    SET %s
    WHERE fcid = ?
  `, strings.Join(updateKeys, ",")), updateValues...)
	if err != nil {
		return fmt.Errorf("failed to record contract spending: %w", err)
	}
	return nil
}

func Object(ctx context.Context, tx Tx, bucket, key string) (api.Object, error) {
	/// fetch object metadata
	row := tx.QueryRow(ctx, fmt.Sprintf(`
		SELECT %s, o.id, o.key
		FROM objects o
		INNER JOIN buckets b ON o.db_bucket_id = b.id
		WHERE o.object_id = ? AND b.name = ?
	`,
		tx.SelectObjectMetadataExpr()), key, bucket)
	var objID int64
	var ec object.EncryptionKey
	om, err := tx.ScanObjectMetadata(row, &objID, (*EncryptionKey)(&ec))
	if errors.Is(err, dsql.ErrNoRows) {
		return api.Object{}, api.ErrObjectNotFound
	} else if err != nil {
		return api.Object{}, err
	}

	// fetch user metadata
	rows, err := tx.Query(ctx, `
		SELECT oum.key, oum.value
		FROM object_user_metadata oum
		WHERE oum.db_object_id = ?
	`, objID)
	if err != nil {
		return api.Object{}, fmt.Errorf("failed to fetch user metadata: %w", err)
	}
	defer rows.Close()

	oum := make(api.ObjectUserMetadata)
	for rows.Next() {
		var key, value string
		if err := rows.Scan(&key, &value); err != nil {
			return api.Object{}, fmt.Errorf("failed to scan user metadata: %w", err)
		}
		oum[key] = value
	}

	// fetch slab slices
	rows, err = tx.Query(ctx, `
		SELECT sla.db_buffered_slab_id IS NOT NULL, sli.object_index, sli.offset, sli.length, sla.health, sla.key, sla.min_shards, COALESCE(sec.slab_index, 0), COALESCE(sec.root, ?), COALESCE(c.fcid, ?), COALESCE(c.host_key, ?)
		FROM slices sli
		INNER JOIN slabs sla ON sli.db_slab_id = sla.id
		LEFT JOIN sectors sec ON sec.db_slab_id = sla.id
		LEFT JOIN contract_sectors csec ON csec.db_sector_id = sec.id
		LEFT JOIN contracts c ON c.id = csec.db_contract_id
		WHERE sli.db_object_id = ?
		ORDER BY sli.object_index ASC, sec.slab_index ASC
	`, Hash256{}, FileContractID{}, PublicKey{}, objID)
	if err != nil {
		return api.Object{}, fmt.Errorf("failed to fetch slabs: %w", err)
	}
	defer rows.Close()

	slabSlices := object.SlabSlices{}
	var current *object.SlabSlice
	var currObjIdx, currSlaIdx int64
	for rows.Next() {
		var bufferedSlab bool
		var objectIndex int64
		var slabIndex int64
		var ss object.SlabSlice
		var sector object.Sector
		var fcid types.FileContractID
		var hk types.PublicKey
		if err := rows.Scan(&bufferedSlab, // whether the slab is buffered
			&objectIndex, &ss.Offset, &ss.Length, // slice info
			&ss.Health, (*EncryptionKey)(&ss.EncryptionKey), &ss.MinShards, // slab info
			&slabIndex, (*Hash256)(&sector.Root), // sector info
			(*PublicKey)(&fcid), // contract info
			(*PublicKey)(&hk),   // host info
		); err != nil {
			return api.Object{}, fmt.Errorf("failed to scan slab slice: %w", err)
		}

		// sanity check object for corruption
		isFirst := current == nil && objectIndex == 1 && slabIndex == 1
		isBuffered := bufferedSlab && objectIndex == currObjIdx+1 && slabIndex == 0
		isNewSlab := isFirst || isBuffered || (current != nil && objectIndex == currObjIdx+1 && slabIndex == 1)
		isNewShard := isNewSlab || (objectIndex == currObjIdx && slabIndex == currSlaIdx+1)
		isNewContract := isNewShard || (objectIndex == currObjIdx && slabIndex == currSlaIdx)
		if !isFirst && !isBuffered && !isNewSlab && !isNewShard && !isNewContract {
			return api.Object{}, fmt.Errorf("%w: object index %d, slab index %d, current object index %d, current slab index %d", api.ErrObjectCorrupted, objectIndex, slabIndex, currObjIdx, currSlaIdx)
		}

		// update indices
		currObjIdx = objectIndex
		currSlaIdx = slabIndex

		if isNewSlab {
			if current != nil {
				slabSlices = append(slabSlices, *current)
			}
			current = &ss
		}

		// if the slab is buffered there are no sectors/contracts to add
		if bufferedSlab {
			continue
		}

		if isNewShard {
			current.Shards = append(current.Shards, sector)
		}
		if isNewContract {
			if current.Shards[len(current.Shards)-1].Contracts == nil {
				current.Shards[len(current.Shards)-1].Contracts = make(map[types.PublicKey][]types.FileContractID)
			}
			current.Shards[len(current.Shards)-1].Contracts[hk] = append(current.Shards[len(current.Shards)-1].Contracts[hk], fcid)
		}
	}

	// add last slab slice
	if current != nil {
		slabSlices = append(slabSlices, *current)
	}

	return api.Object{
		Metadata:       oum,
		ObjectMetadata: om,
		Object: &object.Object{
			Key:   ec,
			Slabs: slabSlices,
		},
	}, nil
}

func fillInV2Addresses(ctx context.Context, tx sql.Tx, hostIDs []int64, assignFn func(int, []string)) error {
	// fill in v2 addresses
	netAddrsStmt, err := tx.Prepare(ctx, "SELECT ha.net_address, ha.protocol FROM host_addresses ha INNER JOIN hosts h ON ha.db_host_id = h.id WHERE h.id = ?")
	if err != nil {
		return fmt.Errorf("failed to prepare stmt for fetching host addresses: %w", err)
	}
	defer netAddrsStmt.Close()

	fetchAddrs := func(hostID int64) ([]chain.NetAddress, error) {
		rows, err := netAddrsStmt.Query(ctx, hostID)
		if err != nil {
			return nil, err
		}
		defer rows.Close()
		var addrs []chain.NetAddress
		for rows.Next() {
			var addr chain.NetAddress
			if err := rows.Scan(&addr.Address, (*ChainProtocol)(&addr.Protocol)); err != nil {
				return nil, err
			}
			addrs = append(addrs, addr)
		}
		return addrs, nil
	}

	for i, hostID := range hostIDs {
		netAddrs, err := fetchAddrs(hostID)
		if err != nil {
			return fmt.Errorf("failed to fetch net addresses for host %d: %w", hostIDs[i], err)
		}
		var addrs []string
		for _, addr := range netAddrs {
			if addr.Protocol == rhp4.ProtocolTCPSiaMux {
				addrs = append(addrs, addr.Address)
			}
		}
		assignFn(i, addrs)
	}
	return nil
}

func listObjectsNoDelim(ctx context.Context, tx Tx, bucket, prefix, substring, sortBy, sortDir, marker string, limit int, slabEncryptionKey object.EncryptionKey) (api.ObjectsResponse, error) {
	// fetch one more to see if there are more entries
	if limit <= -1 {
		limit = math.MaxInt
	} else if limit != math.MaxInt {
		limit++
	}

	// establish sane defaults for sorting
	if sortBy == "" {
		sortBy = api.ObjectSortByName
	}
	if sortDir == "" {
		sortDir = api.SortDirAsc
	}

	var whereExprs []string
	var whereArgs []any

	// apply bucket
	if bucket != "" {
		whereExprs = append(whereExprs, "b.name = ?")
		whereArgs = append(whereArgs, bucket)
	}

	// apply prefix
	if prefix != "" {
		whereExprs = append(whereExprs, "o.object_id LIKE ? AND SUBSTR(o.object_id, 1, ?) = ?")
		whereArgs = append(whereArgs, prefix+"%", utf8.RuneCountInString(prefix), prefix)
	}

	// apply substring
	if substring != "" {
		whereExprs = append(whereExprs, "INSTR(o.object_id, ?) > 0")
		whereArgs = append(whereArgs, substring)
	}

	// apply sorting
	orderByExprs, err := orderByObject(sortBy, sortDir)
	if err != nil {
		return api.ObjectsResponse{}, fmt.Errorf("failed to apply sorting: %w", err)
	}

	// apply marker
	markerExprs, markerArgs, err := whereObjectMarker(marker, sortBy, sortDir, func(dst any, marker, col string) error {
		markerExprs := []string{"o.object_id = ?"}
		markerArgs := []any{marker}

		if bucket != "" {
			markerExprs = append(markerExprs, "b.name = ?")
			markerArgs = append(markerArgs, bucket)
		}

		err := tx.QueryRow(ctx, fmt.Sprintf(`
			SELECT o.%s
			FROM objects o
			INNER JOIN buckets b ON o.db_bucket_id = b.id
			WHERE %s
		`, col, strings.Join(markerExprs, " AND ")), markerArgs...).Scan(dst)
		if errors.Is(err, dsql.ErrNoRows) {
			return api.ErrMarkerNotFound
		} else {
			return err
		}
	})
	if err != nil {
		return api.ObjectsResponse{}, fmt.Errorf("failed to get marker exprs: %w", err)
	}
	whereExprs = append(whereExprs, markerExprs...)
	whereArgs = append(whereArgs, markerArgs...)

	// apply slab key
	if slabEncryptionKey != (object.EncryptionKey{}) {
		whereExprs = append(whereExprs, "EXISTS(SELECT 1 FROM objects o2 INNER JOIN slices sli ON sli.db_object_id = o2.id INNER JOIN slabs sla ON sla.id = sli.db_slab_id WHERE o2.id = o.id AND sla.key = ?)")
		whereArgs = append(whereArgs, EncryptionKey(slabEncryptionKey))
	}

	// apply limit
	whereArgs = append(whereArgs, limit)

	// build where expression
	var whereExpr string
	if len(whereExprs) > 0 {
		whereExpr = fmt.Sprintf("WHERE %s", strings.Join(whereExprs, " AND "))
	}

	query := fmt.Sprintf(`
	SELECT %s
	FROM objects o
	INNER JOIN buckets b ON b.id = o.db_bucket_id
	%s
	ORDER BY %s
	LIMIT ?
`,
		tx.SelectObjectMetadataExpr(),
		whereExpr,
		strings.Join(orderByExprs, ", "))
	// run query
	rows, err := tx.Query(ctx, query, whereArgs...)
	if err != nil {
		return api.ObjectsResponse{}, fmt.Errorf("failed to fetch objects: %w", err)
	}
	defer rows.Close()

	var objects []api.ObjectMetadata
	for rows.Next() {
		om, err := tx.ScanObjectMetadata(rows)
		if err != nil {
			return api.ObjectsResponse{}, fmt.Errorf("failed to scan object metadata: %w", err)
		}
		objects = append(objects, om)
	}

	var hasMore bool
	var nextMarker string
	if len(objects) == limit {
		objects = objects[:len(objects)-1]
		if len(objects) > 0 {
			hasMore = true
			nextMarker = objects[len(objects)-1].Key
		}
	}

	return api.ObjectsResponse{
		HasMore:    hasMore,
		NextMarker: nextMarker,
		Objects:    objects,
	}, nil
}

func listObjectsSlashDelim(ctx context.Context, tx Tx, bucket, prefix, sortBy, sortDir, marker string, limit int, slabEncryptionKey object.EncryptionKey) (api.ObjectsResponse, error) {
	// split prefix into path and object prefix
	path := "/" // root of bucket
	if idx := strings.LastIndex(prefix, "/"); idx != -1 {
		path = prefix[:idx+1]
		prefix = prefix[idx+1:]
	}
	if !strings.HasSuffix(path, "/") {
		panic("path must end with /")
	}

	// fetch one more to see if there are more entries
	if limit <= -1 {
		limit = math.MaxInt
	} else if limit != math.MaxInt {
		limit++
	}

	// establish sane defaults for sorting
	if sortBy == "" {
		sortBy = api.ObjectSortByName
	}
	if sortDir == "" {
		sortDir = api.SortDirAsc
	}

	// add object query args
	args := []any{
		path + "%", utf8.RuneCountInString(path), path, // case-sensitive object_id LIKE
		path,                             // exclude exact path
		utf8.RuneCountInString(path) + 1, // exclude dirs
	}

	var slabKeyObjExpr string
	if slabEncryptionKey != (object.EncryptionKey{}) {
		slabKeyObjExpr = "AND EXISTS(SELECT 1 FROM objects o2 INNER JOIN slices sli ON sli.db_object_id = o2.id INNER JOIN slabs sla ON sla.id = sli.db_slab_id WHERE o2.id = o.id AND sla.key = ?)"
		args = append(args, EncryptionKey(slabEncryptionKey))
	}

	// add directory query args
	args = append(args,
		utf8.RuneCountInString(path), utf8.RuneCountInString(path)+1,
		path+"%", utf8.RuneCountInString(path), path, // case-sensitive object_id LIKE
		utf8.RuneCountInString(path), utf8.RuneCountInString(path)+1, path,
		utf8.RuneCountInString(path), utf8.RuneCountInString(path)+1,
	)
	var slabKeyDirExpr string
	if slabEncryptionKey != (object.EncryptionKey{}) {
		slabKeyDirExpr = "AND 1=0" // no directories when filtering by slab key
	}

	// apply marker
	var whereExprs []string
	markerExprs, markerArgs, err := whereObjectMarker(marker, sortBy, sortDir, func(dst any, marker, col string) error {
		var groupFn string
		switch col {
		case "size":
			groupFn = "SUM"
		case "health":
			groupFn = "MIN"
		default:
			return fmt.Errorf("unknown column: %v", col)
		}

		markerExprsObj := []string{"o.object_id = ?"}
		markerArgsObj := []any{marker}
		if bucket != "" {
			markerExprsObj = append(markerExprsObj, "b.name = ?")
			markerArgsObj = append(markerArgsObj, bucket)
		}

		markerExprsDir := []string{"SUBSTR(o.object_id, 1, ?) = ?"}
		markerArgsDir := []any{utf8.RuneCountInString(marker), marker}
		if bucket != "" {
			markerExprsDir = append(markerExprsDir, "b.name = ?")
			markerArgsDir = append(markerArgsDir, bucket)
		}

		err := tx.QueryRow(ctx, fmt.Sprintf(`
			SELECT o.%s
			FROM objects o
			INNER JOIN buckets b ON o.db_bucket_id = b.id
			WHERE %s
			UNION ALL
			SELECT %s(o.%s)
			FROM objects o
			INNER JOIN buckets b ON o.db_bucket_id = b.id
			WHERE %s
			GROUP BY o.db_bucket_id
		`, col, strings.Join(markerExprsObj, " AND "), groupFn, col, strings.Join(markerExprsDir, " AND ")), append(markerArgsObj, markerArgsDir...)...).Scan(dst)
		if errors.Is(err, dsql.ErrNoRows) {
			return api.ErrMarkerNotFound
		} else {
			return err
		}
	})
	if err != nil {
		return api.ObjectsResponse{}, fmt.Errorf("failed to query marker: %w", err)
	} else if len(markerExprs) > 0 {
		whereExprs = append(whereExprs, markerExprs...)
	}
	args = append(args, markerArgs...)

	// apply bucket
	if bucket != "" {
		whereExprs = append(whereExprs, "b.name = ?")
		args = append(args, bucket)
	}

	// apply prefix
	if prefix != "" {
		whereExprs = append(whereExprs, "SUBSTR(object_id, 1, ?) = ?")
		args = append(args,
			utf8.RuneCountInString(path+prefix), path+prefix,
		)
	}

	// apply sorting
	orderByExprs, err := orderByObject(sortBy, sortDir)
	if err != nil {
		return api.ObjectsResponse{}, fmt.Errorf("failed to apply sorting: %w", err)
	}

	// apply offset and limit
	args = append(args, limit)

	// build where expression
	var whereExpr string
	if len(whereExprs) > 0 {
		whereExpr = fmt.Sprintf("WHERE %s", strings.Join(whereExprs, " AND "))
	}

	// objectsQuery consists of 2 parts
	// 1. fetch all objects in requested directory
	// 2. fetch all sub-directories
	query := fmt.Sprintf(`
	SELECT %s
	FROM (
		SELECT o.db_bucket_id, o.object_id, o.size, o.health, o.mime_type, o.created_at, o.etag
		FROM objects o
		WHERE
			o.object_id LIKE ? AND SUBSTR(o.object_id, 1, ?) = ? AND
			o.object_id != ? AND
			INSTR(SUBSTR(o.object_id, ?), "/") = 0
			AND SUBSTR(o.object_id, -1, 1) != "/"
			%s

		UNION ALL

		SELECT MIN(o.db_bucket_id), MIN(SUBSTR(o.object_id, 1, ?+INSTR(SUBSTR(o.object_id, ?), "/"))) as object_id, SUM(o.size) as size, MIN(o.health), '' as mime_type, MAX(o.created_at), '' as etag
		FROM objects o
		WHERE
			o.object_id LIKE ? AND SUBSTR(o.object_id, 1, ?) = ? AND
			SUBSTR(o.object_id, 1, ?+INSTR(SUBSTR(o.object_id, ?), "/")) != ?
			%s
		GROUP BY SUBSTR(o.object_id, 1, ?+INSTR(SUBSTR(o.object_id, ?), "/"))
	) AS o
	INNER JOIN buckets b ON b.id = o.db_bucket_id
	%s
	ORDER BY %s
	LIMIT ?
`,
		tx.SelectObjectMetadataExpr(),
		slabKeyObjExpr,
		slabKeyDirExpr,
		whereExpr,
		strings.Join(orderByExprs, ", "),
	)
	rows, err := tx.Query(ctx, query, args...)
	if err != nil {
		return api.ObjectsResponse{}, fmt.Errorf("failed to fetch objects: %w", err)
	}
	defer rows.Close()

	var objects []api.ObjectMetadata
	for rows.Next() {
		om, err := tx.ScanObjectMetadata(rows)
		if err != nil {
			return api.ObjectsResponse{}, fmt.Errorf("failed to scan object metadata: %w", err)
		}
		objects = append(objects, om)
	}

	// trim last element if we have more
	var hasMore bool
	var nextMarker string
	if len(objects) == limit {
		objects = objects[:len(objects)-1]
		if len(objects) > 0 {
			hasMore = true
			nextMarker = objects[len(objects)-1].Key
		}
	}

	return api.ObjectsResponse{
		HasMore:    hasMore,
		NextMarker: nextMarker,
		Objects:    objects,
	}, nil
}<|MERGE_RESOLUTION|>--- conflicted
+++ resolved
@@ -806,18 +806,8 @@
 	}
 
 	rows, err = tx.Query(ctx, fmt.Sprintf(`
-<<<<<<< HEAD
-		SELECT h.id, h.created_at, h.last_announcement, h.public_key, h.net_address, h.price_table, h.price_table_expiry,
-			h.settings, h.v2_settings, h.total_scans, h.last_scan, h.last_scan_success, h.second_to_last_scan_success,
-			h.uptime, h.downtime, h.successful_interactions, h.failed_interactions, COALESCE(h.lost_sectors, 0),
-			h.scanned, %s
-		FROM hosts h
-		%s
-		%s
-		%s
-	`, blockedExpr, whereExpr, orderByExpr, offsetLimitStr), args...)
-=======
 SELECT
+	h.id,
 	h.created_at,
 	h.last_announcement,
 	h.public_key,
@@ -837,7 +827,6 @@
 	h.failed_interactions,
 	COALESCE(h.lost_sectors, 0),
 	h.scanned,
-	h.resolved_addresses,
 
 	%s,
 
@@ -846,6 +835,7 @@
 	COALESCE(hc.usability_low_score, 0),
 	COALESCE(hc.usability_redundant_ip, 0),
 	COALESCE(hc.usability_gouging, 0),
+	COALESCE(hc.usability_low_max_duration, 0),
 	COALESCE(hc.usability_not_accepting_contracts, 0),
 	COALESCE(hc.usability_not_announced, 0),
 	COALESCE(hc.usability_not_completing_scan, 0),
@@ -858,7 +848,6 @@
 	COALESCE(hc.score_version,0),
 	COALESCE(hc.score_prices,0),
 
-	COALESCE(hc.gouging_contract_err, ""),
 	COALESCE(hc.gouging_download_err, ""),
 	COALESCE(hc.gouging_gouging_err, ""),
 	COALESCE(hc.gouging_prune_err, ""),
@@ -868,7 +857,6 @@
 %s
 %s
 %s`, blockedExpr, whereExpr, orderByExpr, offsetLimitStr), args...)
->>>>>>> 50c650a8
 	if err != nil {
 		return nil, fmt.Errorf("failed to fetch hosts: %w", err)
 	}
@@ -878,31 +866,18 @@
 	var hostIDs []int64
 	for rows.Next() {
 		var h api.Host
+		var hostID int64
 		var pte dsql.NullTime
-<<<<<<< HEAD
 		err := rows.Scan(&hostID, &h.KnownSince, &h.LastAnnouncement, (*PublicKey)(&h.PublicKey),
-			&h.NetAddress, (*PriceTable)(&h.PriceTable.HostPriceTable), &pte,
-			(*HostSettings)(&h.Settings), (*V2HostSettings)(&h.V2Settings),
-			&h.Interactions.TotalScans, (*UnixTimeMS)(&h.Interactions.LastScan),
-			&h.Interactions.LastScanSuccess, &h.Interactions.SecondToLastScanSuccess,
-			(*DurationMS)(&h.Interactions.Uptime),
-			(*DurationMS)(&h.Interactions.Downtime),
-			&h.Interactions.SuccessfulInteractions, &h.Interactions.FailedInteractions,
-			&h.Interactions.LostSectors, &h.Scanned, &h.Blocked,
-		)
-=======
-		var resolvedAddresses string
-		err := rows.Scan(&h.KnownSince, &h.LastAnnouncement, (*PublicKey)(&h.PublicKey),
 			&h.NetAddress, (*PriceTable)(&h.PriceTable.HostPriceTable), &pte,
 			(*HostSettings)(&h.Settings), &h.Interactions.TotalScans, (*UnixTimeMS)(&h.Interactions.LastScan), &h.Interactions.LastScanSuccess,
 			&h.Interactions.SecondToLastScanSuccess, (*DurationMS)(&h.Interactions.Uptime), (*DurationMS)(&h.Interactions.Downtime),
 			&h.Interactions.SuccessfulInteractions, &h.Interactions.FailedInteractions, &h.Interactions.LostSectors,
-			&h.Scanned, &resolvedAddresses, &h.Blocked, &h.Checks.UsabilityBreakdown.Blocked, &h.Checks.UsabilityBreakdown.Offline, &h.Checks.UsabilityBreakdown.LowScore, &h.Checks.UsabilityBreakdown.RedundantIP,
-			&h.Checks.UsabilityBreakdown.Gouging, &h.Checks.UsabilityBreakdown.NotAcceptingContracts, &h.Checks.UsabilityBreakdown.NotAnnounced, &h.Checks.UsabilityBreakdown.NotCompletingScan,
+			&h.Scanned, &h.Blocked, &h.Checks.UsabilityBreakdown.Blocked, &h.Checks.UsabilityBreakdown.Offline, &h.Checks.UsabilityBreakdown.LowScore, &h.Checks.UsabilityBreakdown.RedundantIP,
+			&h.Checks.UsabilityBreakdown.Gouging, &h.Checks.UsabilityBreakdown.LowMaxDuration, &h.Checks.UsabilityBreakdown.NotAcceptingContracts, &h.Checks.UsabilityBreakdown.NotAnnounced, &h.Checks.UsabilityBreakdown.NotCompletingScan,
 			&h.Checks.ScoreBreakdown.Age, &h.Checks.ScoreBreakdown.Collateral, &h.Checks.ScoreBreakdown.Interactions, &h.Checks.ScoreBreakdown.StorageRemaining, &h.Checks.ScoreBreakdown.Uptime,
-			&h.Checks.ScoreBreakdown.Version, &h.Checks.ScoreBreakdown.Prices, &h.Checks.GougingBreakdown.ContractErr, &h.Checks.GougingBreakdown.DownloadErr, &h.Checks.GougingBreakdown.GougingErr,
+			&h.Checks.ScoreBreakdown.Version, &h.Checks.ScoreBreakdown.Prices, &h.Checks.GougingBreakdown.DownloadErr, &h.Checks.GougingBreakdown.GougingErr,
 			&h.Checks.GougingBreakdown.PruneErr, &h.Checks.GougingBreakdown.UploadErr)
->>>>>>> 50c650a8
 		if err != nil {
 			return nil, fmt.Errorf("failed to scan host: %w", err)
 		}
@@ -921,60 +896,6 @@
 	if err != nil {
 		return nil, err
 	}
-<<<<<<< HEAD
-
-	// query host checks
-	var apExpr string
-	if opts.AutopilotID != "" {
-		apExpr = "WHERE ap.identifier = ?"
-		args = append(args, opts.AutopilotID)
-	}
-	rows, err = tx.Query(ctx, fmt.Sprintf(`
-		SELECT h.public_key, ap.identifier, hc.usability_blocked, hc.usability_offline, hc.usability_low_score, hc.usability_redundant_ip,
-			hc.usability_gouging, hc.usability_low_max_duration, usability_not_accepting_contracts, hc.usability_not_announced, hc.usability_not_completing_scan,
-			hc.score_age, hc.score_collateral, hc.score_interactions, hc.score_storage_remaining, hc.score_uptime,
-			hc.score_version, hc.score_prices, hc.gouging_download_err, hc.gouging_gouging_err,
-			hc.gouging_prune_err, hc.gouging_upload_err
-		FROM (
-			SELECT h.id, h.public_key
-			FROM hosts h
-			%s
-			%s
-		) AS h
-		INNER JOIN host_checks hc ON hc.db_host_id = h.id
-		INNER JOIN autopilots ap ON hc.db_autopilot_id = ap.id
-		%s
-	`, whereExpr, offsetLimitStr, apExpr), args...)
-	if err != nil {
-		return nil, fmt.Errorf("failed to fetch host checks: %w", err)
-	}
-	defer rows.Close()
-
-	hostChecks := make(map[types.PublicKey]map[string]api.HostCheck)
-	for rows.Next() {
-		var ap string
-		var pk PublicKey
-		var hc api.HostCheck
-		err := rows.Scan(&pk, &ap, &hc.UsabilityBreakdown.Blocked, &hc.UsabilityBreakdown.Offline, &hc.UsabilityBreakdown.LowScore, &hc.UsabilityBreakdown.RedundantIP,
-			&hc.UsabilityBreakdown.Gouging, &hc.UsabilityBreakdown.LowMaxDuration, &hc.UsabilityBreakdown.NotAcceptingContracts, &hc.UsabilityBreakdown.NotAnnounced, &hc.UsabilityBreakdown.NotCompletingScan,
-			&hc.ScoreBreakdown.Age, &hc.ScoreBreakdown.Collateral, &hc.ScoreBreakdown.Interactions, &hc.ScoreBreakdown.StorageRemaining, &hc.ScoreBreakdown.Uptime,
-			&hc.ScoreBreakdown.Version, &hc.ScoreBreakdown.Prices, &hc.GougingBreakdown.DownloadErr, &hc.GougingBreakdown.GougingErr,
-			&hc.GougingBreakdown.PruneErr, &hc.GougingBreakdown.UploadErr)
-		if err != nil {
-			return nil, fmt.Errorf("failed to scan host: %w", err)
-		}
-		if _, ok := hostChecks[types.PublicKey(pk)]; !ok {
-			hostChecks[types.PublicKey(pk)] = make(map[string]api.HostCheck)
-		}
-		hostChecks[types.PublicKey(pk)][ap] = hc
-	}
-
-	// fill in hosts
-	for i := range hosts {
-		hosts[i].Checks = hostChecks[hosts[i].PublicKey]
-	}
-=======
->>>>>>> 50c650a8
 	return hosts, nil
 }
 
@@ -1745,12 +1666,6 @@
 	return nil
 }
 
-<<<<<<< HEAD
-func RemoveContractSet(ctx context.Context, tx sql.Tx, contractSet string) error {
-	_, err := tx.Exec(ctx, "DELETE FROM contract_sets WHERE name = ?", contractSet)
-	if err != nil {
-		return fmt.Errorf("failed to delete contract set: %w", err)
-=======
 func RecordPriceTables(ctx context.Context, tx sql.Tx, priceTableUpdates []api.HostPriceTableUpdate) error {
 	if len(priceTableUpdates) == 0 {
 		return nil
@@ -1784,7 +1699,6 @@
 		if err != nil {
 			return fmt.Errorf("failed to update host with price table: %w", err)
 		}
->>>>>>> 50c650a8
 	}
 	return nil
 }
