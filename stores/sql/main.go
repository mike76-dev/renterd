--- conflicted
+++ resolved
@@ -2217,13 +2217,10 @@
 	h.public_key,
 	COALESCE(h.net_address, ""),
 	COALESCE(h.settings->>'$.siamuxport', "") AS siamux_port,
-<<<<<<< HEAD
-	MAX(c.fcid)
-=======
 	h.price_table,
 	h.price_table_expiry,
-	h.settings
->>>>>>> bf6aabe6
+	h.settings,
+	MAX(c.fcid)
 	FROM hosts h
 	INNER JOIN contracts c on c.host_id = h.id and c.archival_reason IS NULL
 	INNER JOIN host_checks hc on hc.db_host_id = h.id and hc.db_autopilot_id = ?
@@ -2240,15 +2237,11 @@
 	for rows.Next() {
 		var hk PublicKey
 		var addr, port string
-<<<<<<< HEAD
-		var fcid FileContractID
-		err := rows.Scan(&hk, &addr, &port, &fcid)
-=======
 		var pt PriceTable
 		var hs HostSettings
 		var pte dsql.NullTime
-		err := rows.Scan(&hk, &addr, &port, &pt, &pte, &hs)
->>>>>>> bf6aabe6
+		var fcid FileContractID
+		err := rows.Scan(&hk, &addr, &port, &pt, &pte, &hs, &fcid)
 		if err != nil {
 			return nil, fmt.Errorf("failed to scan host: %w", err)
 		}
