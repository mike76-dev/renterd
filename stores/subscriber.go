package stores

import (
	"database/sql"
	"errors"
	"fmt"
	"math"
	"sync"
	"time"

	"go.sia.tech/core/types"
	"go.sia.tech/coreutils/chain"
	"go.uber.org/zap"
	"gorm.io/gorm"
)

var _ chain.Subscriber = (*chainSubscriber)(nil)

type (
	chainSubscriber struct {
		announcementMaxAge time.Duration
		db                 *gorm.DB
		logger             *zap.SugaredLogger
		persistInterval    time.Duration
		retryIntervals     []time.Duration
		walletAddress      types.Address

		// buffered state
		mu             sync.Mutex
		closed         bool
		lastSave       time.Time
		tip            types.ChainIndex
		knownContracts map[types.FileContractID]struct{}
		persistTimer   *time.Timer

		announcements []announcement
		contractState map[types.Hash256]contractState
		hosts         map[types.PublicKey]struct{}
		mayCommit     bool
		outputs       []outputChange
		proofs        map[types.Hash256]uint64
		revisions     map[types.Hash256]revisionUpdate
		transactions  []txnChange
	}
)

func NewChainSubscriber(db *gorm.DB, logger *zap.SugaredLogger, intvls []time.Duration, persistInterval time.Duration, addr types.Address, ancmtMaxAge time.Duration) *chainSubscriber {
	return &chainSubscriber{
		announcementMaxAge: ancmtMaxAge,
		db:                 db,
		logger:             logger,
		retryIntervals:     intvls,
		walletAddress:      addr,
		lastSave:           time.Now(),
		persistInterval:    persistInterval,

		contractState: make(map[types.Hash256]contractState),
		hosts:         make(map[types.PublicKey]struct{}),
		proofs:        make(map[types.Hash256]uint64),
		revisions:     make(map[types.Hash256]revisionUpdate),
	}
}

func (cs *chainSubscriber) Close() error {
	cs.mu.Lock()
	defer cs.mu.Unlock()

	cs.closed = true
	cs.persistTimer.Stop()
	select {
	case <-cs.persistTimer.C:
	default:
	}

	return nil
}

func (cs *chainSubscriber) ProcessChainApplyUpdate(cau *chain.ApplyUpdate, mayCommit bool) error {
	cs.mu.Lock()
	defer cs.mu.Unlock()

	// check for shutdown, ideally this never happens since the subscriber is
	// unsubscribed first and then closed
	if cs.closed {
		return errors.New("shutting down")
	}

	cs.processChainApplyUpdateHostDB(cau)
	cs.processChainApplyUpdateContracts(cau)
	// TODO: handle wallet here

	cs.tip = cau.State.Index
	cs.mayCommit = mayCommit

	return cs.tryCommit()
}

func (cs *chainSubscriber) ProcessChainRevertUpdate(cru *chain.RevertUpdate) error {
	cs.mu.Lock()
	defer cs.mu.Unlock()

	// check for shutdown, ideally this never happens since the subscriber is
	// unsubscribed first and then closed
	if cs.closed {
		return errors.New("shutting down")
	}

	cs.processChainRevertUpdateHostDB(cru)
	cs.processChainRevertUpdateContracts(cru)
	// TODO: handle wallet here

	cs.tip = cru.State.Index
	cs.mayCommit = true

	return cs.tryCommit()
}

func (cs *chainSubscriber) Tip() types.ChainIndex {
	cs.mu.Lock()
	defer cs.mu.Unlock()
	return cs.tip
}

func (cs *chainSubscriber) isKnownContract(id types.FileContractID) bool {
	_, ok := cs.knownContracts[id]
	return ok
}

func (cs *chainSubscriber) commit() error {
	// Fetch allowlist
	var allowlist []dbAllowlistEntry
	if err := cs.db.
		Model(&dbAllowlistEntry{}).
		Find(&allowlist).
		Error; err != nil {
		cs.logger.Error(fmt.Sprintf("failed to fetch allowlist, err: %v", err))
	}

	// Fetch blocklist
	var blocklist []dbBlocklistEntry
	if err := cs.db.
		Model(&dbBlocklistEntry{}).
		Find(&blocklist).
		Error; err != nil {
		cs.logger.Error(fmt.Sprintf("failed to fetch blocklist, err: %v", err))
	}

	err := cs.retryTransaction(func(tx *gorm.DB) (err error) {
		if len(cs.announcements) > 0 {
			if err = insertAnnouncements(tx, cs.announcements); err != nil {
				return fmt.Errorf("%w; failed to insert %d announcements", err, len(cs.announcements))
			}
		}
		if len(cs.hosts) > 0 && (len(allowlist)+len(blocklist)) > 0 {
			for host := range cs.hosts {
				if err := updateBlocklist(tx, host, allowlist, blocklist); err != nil {
					cs.logger.Error(fmt.Sprintf("failed to update blocklist, err: %v", err))
				}
			}
		}
		for fcid, rev := range cs.revisions {
			if err := applyRevisionUpdate(tx, types.FileContractID(fcid), rev); err != nil {
				return fmt.Errorf("%w; failed to update revision number and height", err)
			}
		}
		for fcid, proofHeight := range cs.proofs {
			if err := updateProofHeight(tx, types.FileContractID(fcid), proofHeight); err != nil {
				return fmt.Errorf("%w; failed to update proof height", err)
			}
		}
		for _, oc := range cs.outputs {
			if oc.addition {
				err = applyUnappliedOutputAdditions(tx, oc.sco)
			} else {
				err = applyUnappliedOutputRemovals(tx, oc.oid)
			}
			if err != nil {
				return fmt.Errorf("%w; failed to apply unapplied output change", err)
			}
		}
		for _, tc := range cs.transactions {
			if tc.addition {
				err = applyUnappliedTxnAdditions(tx, tc.txn)
			} else {
				err = applyUnappliedTxnRemovals(tx, tc.txnID)
			}
			if err != nil {
				return fmt.Errorf("%w; failed to apply unapplied txn change", err)
			}
		}
		for fcid, cs := range cs.contractState {
			if err := updateContractState(tx, types.FileContractID(fcid), cs); err != nil {
				return fmt.Errorf("%w; failed to update chain state", err)
			}
		}
		if err := markFailedContracts(tx, cs.tip.Height); err != nil {
			return err
		}
		return updateChainIndex(tx, cs.tip)
	})
	if err != nil {
		return fmt.Errorf("%w; failed to apply updates", err)
	}

	cs.announcements = nil
	cs.contractState = make(map[types.Hash256]contractState)
	cs.hosts = make(map[types.PublicKey]struct{})
	cs.mayCommit = false
	cs.outputs = nil
	cs.proofs = make(map[types.Hash256]uint64)
	cs.revisions = make(map[types.Hash256]revisionUpdate)
	cs.transactions = nil
	cs.lastSave = time.Now()
	return nil
}

// shouldCommit returns whether the subscriber should commit its buffered state.
func (cs *chainSubscriber) shouldCommit() bool {
	mayCommit := cs.mayCommit
	persistIntervalPassed := time.Since(cs.lastSave) > cs.persistInterval
	hasAnnouncements := len(cs.announcements) > 0
	hasRevisions := len(cs.revisions) > 0
	hasProofs := len(cs.proofs) > 0
	hasOutputChanges := len(cs.outputs) > 0
	hasTxnChanges := len(cs.transactions) > 0
	hasContractState := len(cs.contractState) > 0
	return mayCommit || persistIntervalPassed || hasAnnouncements || hasRevisions ||
		hasProofs || hasOutputChanges || hasTxnChanges || hasContractState
}

func (cs *chainSubscriber) tryCommit() error {
	// commit if we can/should
	if !cs.shouldCommit() {
		return nil
	} else if err := cs.commit(); err != nil {
		cs.logger.Errorw("failed to commit chain update", zap.Error(err))
	}

	// force a persist if no block has been received for some time
	cs.persistTimer = time.AfterFunc(10*time.Second, func() {
		cs.mu.Lock()
		defer cs.mu.Unlock()
		if cs.closed {
			return
		} else if err := cs.commit(); err != nil {
			cs.logger.Errorw("failed to commit delayed chain update", zap.Error(err))
		}
	})
	return nil
}

func (cs *chainSubscriber) processChainApplyUpdateHostDB(cau *chain.ApplyUpdate) {
	b := cau.Block
	if time.Since(b.Timestamp) > cs.announcementMaxAge {
		return // ignore old announcements
	}
<<<<<<< HEAD

	chain.ForEachHostAnnouncement(b, func(pk types.PublicKey, ha chain.HostAnnouncement) {
=======
	chain.ForEachHostAnnouncement(b, func(hk types.PublicKey, ha chain.HostAnnouncement) {
>>>>>>> ddc11311
		if ha.NetAddress == "" {
			return // ignore
		}
		cs.announcements = append(cs.announcements, announcement{
<<<<<<< HEAD
			pk:               pk,
			HostAnnouncement: ha,
			blockHeight:      cau.State.Index.Height,
			blockID:          b.ID(),
			timestamp:        b.Timestamp,
		})
		cs.hosts[pk] = struct{}{}
=======
			blockHeight:      cau.State.Index.Height,
			blockID:          b.ID(),
			hk:               hk,
			timestamp:        b.Timestamp,
			HostAnnouncement: ha,
		})
		cs.hosts[hk] = struct{}{}
>>>>>>> ddc11311
	})
}

func (cs *chainSubscriber) processChainRevertUpdateHostDB(cru *chain.RevertUpdate) {
	// nothing to do, we are not unannouncing hosts
}

func (cs *chainSubscriber) processChainApplyUpdateContracts(cau *chain.ApplyUpdate) {
	type revision struct {
		revisionNumber uint64
		fileSize       uint64
	}

	// generic helper for processing v1 and v2 contracts
	processContract := func(fcid types.Hash256, rev *revision, resolved, valid bool) {
		// ignore irrelevant contracts
		if !cs.isKnownContract(types.FileContractID(fcid)) {
			return
		}

		// 'pending' -> 'active'
		if cs.contractState[fcid] < contractStateActive {
			cs.contractState[fcid] = contractStateActive // 'pending' -> 'active'
			cs.logger.Infow("contract state changed: pending -> active",
				"fcid", fcid,
				"reason", "contract confirmed")
		}

		// renewed: 'active' -> 'complete'
		if rev != nil {
			cs.revisions[fcid] = revisionUpdate{
				height: cau.State.Index.Height,
				number: rev.revisionNumber,
				size:   rev.fileSize,
			}
			if rev.revisionNumber == types.MaxRevisionNumber && rev.fileSize == 0 {
				cs.contractState[fcid] = contractStateComplete // renewed: 'active' -> 'complete'
				cs.logger.Infow("contract state changed: active -> complete",
					"fcid", fcid,
					"reason", "final revision confirmed")
			}
		}

		// storage proof: 'active' -> 'complete/failed'
		if resolved {
			cs.proofs[fcid] = cau.State.Index.Height
			if valid {
				cs.contractState[fcid] = contractStateComplete
				cs.logger.Infow("contract state changed: active -> complete",
					"fcid", fcid,
					"reason", "storage proof valid")
			} else {
				cs.contractState[fcid] = contractStateFailed
				cs.logger.Infow("contract state changed: active -> failed",
					"fcid", fcid,
					"reason", "storage proof missed")
			}
		}
	}

	// v1 contracts
	cau.ForEachFileContractElement(func(fce types.FileContractElement, rev *types.FileContractElement, resolved, valid bool) {
		var r *revision
		if rev != nil {
			r = &revision{
				revisionNumber: rev.FileContract.RevisionNumber,
				fileSize:       rev.FileContract.Filesize,
			}
		}
		processContract(fce.ID, r, resolved, valid)
	})

	// v2 contracts
	cau.ForEachV2FileContractElement(func(fce types.V2FileContractElement, rev *types.V2FileContractElement, res types.V2FileContractResolutionType) {
		var r *revision
		if rev != nil {
			r = &revision{
				revisionNumber: rev.V2FileContract.RevisionNumber,
				fileSize:       rev.V2FileContract.Filesize,
			}
		}
		resolved := res != nil
		valid := false
		if res != nil {
			switch res.(type) {
			case *types.V2FileContractFinalization:
				valid = true
			case *types.V2FileContractRenewal:
				valid = true
			case *types.V2StorageProof:
				valid = true
			case *types.V2FileContractExpiration:
				valid = fce.V2FileContract.Filesize == 0
			}
		}
		processContract(fce.ID, r, resolved, valid)
	})
}

func (cs *chainSubscriber) processChainRevertUpdateContracts(cru *chain.RevertUpdate) {
	type revision struct {
		revisionNumber uint64
		fileSize       uint64
	}

	// generic helper for processing v1 and v2 contracts
	processContract := func(fcid types.Hash256, prevRev revision, rev *revision, resolved, valid bool) {
		// ignore irrelevant contracts
		if !cs.isKnownContract(types.FileContractID(fcid)) {
			return
		}

		// 'active' -> 'pending'
		if rev == nil {
			cs.contractState[fcid] = contractStatePending
		}

		// reverted renewal: 'complete' -> 'active'
		if rev != nil {
			cs.revisions[fcid] = revisionUpdate{
				height: cru.State.Index.Height,
				number: prevRev.revisionNumber,
				size:   prevRev.fileSize,
			}
			if rev.revisionNumber == math.MaxUint64 && rev.fileSize == 0 {
				cs.contractState[fcid] = contractStateActive
				cs.logger.Infow("contract state changed: complete -> active",
					"fcid", fcid,
					"reason", "final revision reverted")
			}
		}

		// reverted storage proof: 'complete/failed' -> 'active'
		if resolved {
			cs.contractState[fcid] = contractStateActive // revert from 'complete' to 'active'
			if valid {
				cs.logger.Infow("contract state changed: complete -> active",
					"fcid", fcid,
					"reason", "storage proof reverted")
			} else {
				cs.logger.Infow("contract state changed: failed -> active",
					"fcid", fcid,
					"reason", "storage proof reverted")
			}
		}
	}

	// v1 contracts
	cru.ForEachFileContractElement(func(fce types.FileContractElement, rev *types.FileContractElement, resolved, valid bool) {
		var r *revision
		if rev != nil {
			r = &revision{
				revisionNumber: rev.FileContract.RevisionNumber,
				fileSize:       rev.FileContract.Filesize,
			}
		}
		prevRev := revision{
			revisionNumber: fce.FileContract.RevisionNumber,
			fileSize:       fce.FileContract.Filesize,
		}
		processContract(fce.ID, prevRev, r, resolved, valid)
	})

	// v2 contracts
	cru.ForEachV2FileContractElement(func(fce types.V2FileContractElement, rev *types.V2FileContractElement, res types.V2FileContractResolutionType) {
		var r *revision
		if rev != nil {
			r = &revision{
				revisionNumber: rev.V2FileContract.RevisionNumber,
				fileSize:       rev.V2FileContract.Filesize,
			}
		}
		resolved := res != nil
		valid := false
		if res != nil {
			switch res.(type) {
			case *types.V2FileContractFinalization:
				valid = true
			case *types.V2FileContractRenewal:
				valid = true
			case *types.V2StorageProof:
				valid = true
			case *types.V2FileContractExpiration:
				valid = fce.V2FileContract.Filesize == 0
			}
		}
		prevRev := revision{
			revisionNumber: fce.V2FileContract.RevisionNumber,
			fileSize:       fce.V2FileContract.Filesize,
		}
		processContract(fce.ID, prevRev, r, resolved, valid)
	})
}

func (cs *chainSubscriber) retryTransaction(fc func(tx *gorm.DB) error, opts ...*sql.TxOptions) error {
	return retryTransaction(cs.db, cs.logger, fc, cs.retryIntervals, opts...)
}<|MERGE_RESOLUTION|>--- conflicted
+++ resolved
@@ -254,25 +254,11 @@
 	if time.Since(b.Timestamp) > cs.announcementMaxAge {
 		return // ignore old announcements
 	}
-<<<<<<< HEAD
-
-	chain.ForEachHostAnnouncement(b, func(pk types.PublicKey, ha chain.HostAnnouncement) {
-=======
 	chain.ForEachHostAnnouncement(b, func(hk types.PublicKey, ha chain.HostAnnouncement) {
->>>>>>> ddc11311
 		if ha.NetAddress == "" {
 			return // ignore
 		}
 		cs.announcements = append(cs.announcements, announcement{
-<<<<<<< HEAD
-			pk:               pk,
-			HostAnnouncement: ha,
-			blockHeight:      cau.State.Index.Height,
-			blockID:          b.ID(),
-			timestamp:        b.Timestamp,
-		})
-		cs.hosts[pk] = struct{}{}
-=======
 			blockHeight:      cau.State.Index.Height,
 			blockID:          b.ID(),
 			hk:               hk,
@@ -280,7 +266,6 @@
 			HostAnnouncement: ha,
 		})
 		cs.hosts[hk] = struct{}{}
->>>>>>> ddc11311
 	})
 }
 
