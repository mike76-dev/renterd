--- conflicted
+++ resolved
@@ -139,68 +139,6 @@
 CREATE TABLE `object_user_metadata` (`id` integer PRIMARY KEY AUTOINCREMENT,`created_at` datetime,`db_object_id` integer DEFAULT NULL,`db_multipart_upload_id` integer DEFAULT NULL,`key` text NOT NULL,`value` text, CONSTRAINT `fk_object_user_metadata` FOREIGN KEY (`db_object_id`) REFERENCES `objects` (`id`) ON DELETE CASCADE, CONSTRAINT `fk_multipart_upload_user_metadata` FOREIGN KEY (`db_multipart_upload_id`) REFERENCES `multipart_uploads` (`id`) ON DELETE SET NULL);
 CREATE UNIQUE INDEX `idx_object_user_metadata_key` ON `object_user_metadata`(`db_object_id`,`db_multipart_upload_id`,`key`);
 
-<<<<<<< HEAD
--- dbObject trigger to delete from slices
-CREATE TRIGGER before_delete_on_objects_delete_slices
-BEFORE DELETE ON objects
-BEGIN
-    DELETE FROM slices
-    WHERE slices.db_object_id = OLD.id;
-END;
-
--- dbMultipartUpload trigger to delete from dbMultipartPart
-CREATE TRIGGER before_delete_on_multipart_uploads_delete_multipart_parts
-BEFORE DELETE ON multipart_uploads
-BEGIN
-    DELETE FROM multipart_parts
-    WHERE multipart_parts.db_multipart_upload_id = OLD.id;
-END;
-
--- dbMultipartPart trigger to delete from slices
-CREATE TRIGGER before_delete_on_multipart_parts_delete_slices
-BEFORE DELETE ON multipart_parts
-BEGIN
-    DELETE FROM slices
-    WHERE slices.db_multipart_part_id = OLD.id;
-END;
-
--- dbSlices trigger to prune slabs
-CREATE TRIGGER after_delete_on_slices_delete_slabs
-AFTER DELETE ON slices
-BEGIN
-    DELETE FROM slabs
-    WHERE slabs.id = OLD.db_slab_id
-    AND slabs.db_buffered_slab_id IS NULL
-    AND NOT EXISTS (
-        SELECT 1
-        FROM slices
-        WHERE slices.db_slab_id = OLD.db_slab_id
-    );
-END;
-
--- dbSyncerPeer
-CREATE TABLE `syncer_peers` (`id` integer PRIMARY KEY AUTOINCREMENT,`created_at` datetime,`address` text NOT NULL,`first_seen` BIGINT NOT NULL,`last_connect` BIGINT,`synced_blocks` BIGINT,`sync_duration` BIGINT);
-CREATE UNIQUE INDEX `idx_syncer_peers_address` ON `syncer_peers`(`address`);
-
--- dbSyncerBan
-CREATE TABLE `syncer_bans` (`id` integer PRIMARY KEY AUTOINCREMENT,`created_at` datetime,`net_cidr` text  NOT NULL,`reason` text,`expiration` BIGINT NOT NULL);
-CREATE UNIQUE INDEX `idx_syncer_bans_net_cidr` ON `syncer_bans`(`net_cidr`);
-CREATE INDEX `idx_syncer_bans_expiration` ON `syncer_bans`(`expiration`);
-
--- dbWalletEvent
-CREATE TABLE `wallet_events` (`id` integer PRIMARY KEY AUTOINCREMENT,`created_at` datetime,`event_id` blob NOT NULL,`inflow` text,`outflow` text,`transaction` text,`maturity_height` integer,`source` text,`timestamp` integer,`height` integer, `block_id` blob);
-CREATE UNIQUE INDEX `idx_wallet_events_event_id` ON `wallet_events`(`event_id`);
-CREATE INDEX `idx_wallet_events_maturity_height` ON `wallet_events`(`maturity_height`);
-CREATE INDEX `idx_wallet_events_source` ON `wallet_events`(`source`);
-CREATE INDEX `idx_wallet_events_timestamp` ON `wallet_events`(`timestamp`);
-CREATE INDEX `idx_wallet_events_height` ON `wallet_events`(`height`);
-
--- dbWalletOutput
-CREATE TABLE `wallet_outputs` (`id` integer PRIMARY KEY AUTOINCREMENT,`created_at` datetime,`output_id` blob NOT NULL,`leaf_index` integer,`merkle_proof` blob NOT NULL,`value` text,`address` blob,`maturity_height` integer,`height` integer, `block_id` blob);
-CREATE UNIQUE INDEX `idx_wallet_outputs_output_id` ON `wallet_outputs`(`output_id`);
-CREATE INDEX `idx_wallet_outputs_maturity_height` ON `wallet_outputs`(`maturity_height`);
-CREATE INDEX `idx_wallet_outputs_height` ON `wallet_outputs`(`height`);
-=======
 -- dbHostCheck
 CREATE TABLE `host_checks` (`id` INTEGER PRIMARY KEY AUTOINCREMENT, `created_at` datetime, `db_autopilot_id` INTEGER NOT NULL, `db_host_id` INTEGER NOT NULL, `usability_blocked` INTEGER NOT NULL DEFAULT 0, `usability_offline` INTEGER NOT NULL DEFAULT 0, `usability_low_score` INTEGER NOT NULL DEFAULT 0, `usability_redundant_ip` INTEGER NOT NULL DEFAULT 0, `usability_gouging` INTEGER NOT NULL DEFAULT 0, `usability_not_accepting_contracts` INTEGER NOT NULL DEFAULT 0, `usability_not_announced` INTEGER NOT NULL DEFAULT 0, `usability_not_completing_scan` INTEGER NOT NULL DEFAULT 0, `score_age` REAL NOT NULL, `score_collateral` REAL NOT NULL, `score_interactions` REAL NOT NULL, `score_storage_remaining` REAL NOT NULL, `score_uptime` REAL NOT NULL, `score_version` REAL NOT NULL, `score_prices` REAL NOT NULL, `gouging_contract_err` TEXT, `gouging_download_err` TEXT, `gouging_gouging_err` TEXT, `gouging_prune_err` TEXT, `gouging_upload_err` TEXT, FOREIGN KEY (`db_autopilot_id`) REFERENCES `autopilots` (`id`) ON DELETE CASCADE, FOREIGN KEY (`db_host_id`) REFERENCES `hosts` (`id`) ON DELETE CASCADE);
 CREATE UNIQUE INDEX `idx_host_checks_id` ON `host_checks` (`db_autopilot_id`, `db_host_id`);
@@ -219,7 +157,67 @@
 CREATE INDEX `idx_host_checks_score_uptime` ON `host_checks` (`score_uptime`);
 CREATE INDEX `idx_host_checks_score_version` ON `host_checks` (`score_version`);
 CREATE INDEX `idx_host_checks_score_prices` ON `host_checks` (`score_prices`);
->>>>>>> cdad4147
+
+-- dbObject trigger to delete from slices
+CREATE TRIGGER before_delete_on_objects_delete_slices
+BEFORE DELETE ON objects
+BEGIN
+    DELETE FROM slices
+    WHERE slices.db_object_id = OLD.id;
+END;
+
+-- dbMultipartUpload trigger to delete from dbMultipartPart
+CREATE TRIGGER before_delete_on_multipart_uploads_delete_multipart_parts
+BEFORE DELETE ON multipart_uploads
+BEGIN
+    DELETE FROM multipart_parts
+    WHERE multipart_parts.db_multipart_upload_id = OLD.id;
+END;
+
+-- dbMultipartPart trigger to delete from slices
+CREATE TRIGGER before_delete_on_multipart_parts_delete_slices
+BEFORE DELETE ON multipart_parts
+BEGIN
+    DELETE FROM slices
+    WHERE slices.db_multipart_part_id = OLD.id;
+END;
+
+-- dbSlices trigger to prune slabs
+CREATE TRIGGER after_delete_on_slices_delete_slabs
+AFTER DELETE ON slices
+BEGIN
+    DELETE FROM slabs
+    WHERE slabs.id = OLD.db_slab_id
+    AND slabs.db_buffered_slab_id IS NULL
+    AND NOT EXISTS (
+        SELECT 1
+        FROM slices
+        WHERE slices.db_slab_id = OLD.db_slab_id
+    );
+END;
+
+-- dbSyncerPeer
+CREATE TABLE `syncer_peers` (`id` integer PRIMARY KEY AUTOINCREMENT,`created_at` datetime,`address` text NOT NULL,`first_seen` BIGINT NOT NULL,`last_connect` BIGINT,`synced_blocks` BIGINT,`sync_duration` BIGINT);
+CREATE UNIQUE INDEX `idx_syncer_peers_address` ON `syncer_peers`(`address`);
+
+-- dbSyncerBan
+CREATE TABLE `syncer_bans` (`id` integer PRIMARY KEY AUTOINCREMENT,`created_at` datetime,`net_cidr` text  NOT NULL,`reason` text,`expiration` BIGINT NOT NULL);
+CREATE UNIQUE INDEX `idx_syncer_bans_net_cidr` ON `syncer_bans`(`net_cidr`);
+CREATE INDEX `idx_syncer_bans_expiration` ON `syncer_bans`(`expiration`);
+
+-- dbWalletEvent
+CREATE TABLE `wallet_events` (`id` integer PRIMARY KEY AUTOINCREMENT,`created_at` datetime,`event_id` blob NOT NULL,`inflow` text,`outflow` text,`transaction` text,`maturity_height` integer,`source` text,`timestamp` integer,`height` integer, `block_id` blob);
+CREATE UNIQUE INDEX `idx_wallet_events_event_id` ON `wallet_events`(`event_id`);
+CREATE INDEX `idx_wallet_events_maturity_height` ON `wallet_events`(`maturity_height`);
+CREATE INDEX `idx_wallet_events_source` ON `wallet_events`(`source`);
+CREATE INDEX `idx_wallet_events_timestamp` ON `wallet_events`(`timestamp`);
+CREATE INDEX `idx_wallet_events_height` ON `wallet_events`(`height`);
+
+-- dbWalletOutput
+CREATE TABLE `wallet_outputs` (`id` integer PRIMARY KEY AUTOINCREMENT,`created_at` datetime,`output_id` blob NOT NULL,`leaf_index` integer,`merkle_proof` blob NOT NULL,`value` text,`address` blob,`maturity_height` integer,`height` integer, `block_id` blob);
+CREATE UNIQUE INDEX `idx_wallet_outputs_output_id` ON `wallet_outputs`(`output_id`);
+CREATE INDEX `idx_wallet_outputs_maturity_height` ON `wallet_outputs`(`maturity_height`);
+CREATE INDEX `idx_wallet_outputs_height` ON `wallet_outputs`(`height`);
 
 -- create default bucket
 INSERT INTO buckets (created_at, name) VALUES (CURRENT_TIMESTAMP, 'default');