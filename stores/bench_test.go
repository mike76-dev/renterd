package stores

import (
	"context"
	"errors"
	"fmt"
	"path/filepath"
	"strings"
	"testing"
	"time"

	"go.sia.tech/core/types"
	"go.sia.tech/renterd/api"
	isql "go.sia.tech/renterd/internal/sql"
	"go.sia.tech/renterd/object"
	"go.sia.tech/renterd/stores/sql"
	"go.sia.tech/renterd/stores/sql/mysql"
	"go.sia.tech/renterd/stores/sql/sqlite"
	"go.uber.org/zap"

	"lukechampine.com/frand"
)

// BenchmarkArchiveContract benchmarks the performance of archiving a contract.
//
// cpu: Apple M1 Max
// BenchmarkArchiveContract-10         6087            220385 ns/op            2591 B/op         68 allocs/op
func BenchmarkArchiveContract(b *testing.B) {
	// define parameters
	contractSize := 1 << 30 // 1 GiB contract
	sectorSize := 4 << 20   // 4 MiB sector
	numSectors := contractSize / sectorSize

	// create database
	db, err := newTestDB(context.Background(), b.TempDir())
	if err != nil {
		b.Fatal(err)
	}

	// prepare host
	hk := types.PublicKey{1}
	err = insertHost(db.DB(), hk)
	if err != nil {
		b.Fatal(err)
	}

	b.ResetTimer()
	for i := 0; i < b.N; i++ {
		b.StopTimer()
		fcid := generateFileContractID(i)
		if _, err := insertContract(db.DB(), hk, fcid, numSectors); err != nil {
			b.Fatal(err)
		}
		b.StartTimer()

		if err := db.Transaction(context.Background(), func(tx sql.DatabaseTx) error {
			return tx.ArchiveContract(context.Background(), fcid, api.ContractArchivalReasonHostPruned)
		}); err != nil {
			b.Fatal(err)
		}
	}
}

// BenchmarkPruneHostSectors benchmarks the performance of pruning host sectors.
//
// cpu: Apple M1 Max
// BenchmarkPruneHostSectors-10                 100          12663735 ns/op        3312059.09 MB/s     1888 B/op         49 allocs/op
func BenchmarkPruneHostSectors(b *testing.B) {
	// define parameters
	numSectors := b.N * hostSectorPruningBatchSize
	sectorSize := 4 << 20 // 4 MiB sector

	// set the amount of bytes pruned in every iteration
	b.SetBytes(hostSectorPruningBatchSize * int64(sectorSize))

	// create database
	db, err := newTestDB(context.Background(), b.TempDir())
	if err != nil {
		b.Fatal(err)
	}

	// prepare host
	hk := types.PublicKey{1}
	err = insertHost(db.DB(), hk)
	if err != nil {
		b.Fatal(err)
	}

	// prepare contract
	fcid := types.FileContractID{1}
	_, err = insertContract(db.DB(), hk, fcid, numSectors)
	if err != nil {
		b.Fatal(err)
	}

	b.ResetTimer()
	for i := 0; i < b.N; i++ {
		var n int64
		if err := db.Transaction(context.Background(), func(tx sql.DatabaseTx) (err error) {
			n, err = tx.PruneHostSectors(context.Background(), hostSectorPruningBatchSize)
			return
		}); err != nil {
			b.Fatal(err)
		} else if n != hostSectorPruningBatchSize {
			b.Fatalf("expected %d sectors to be pruned, got %d", hostSectorPruningBatchSize, n)
		}
	}
}

// BenchmarkObjects benchmarks the performance of various object-related
// database operations.
//
// cpu: Apple M1 Max
// BenchmarkObjects/Objects-10         	    9920	    113301 ns/op	    6758 B/op	      97 allocs/op
// BenchmarkObjects/RenameObjects-10   	   19507	     62000 ns/op	    3521 B/op	      81 allocs/op
func BenchmarkObjects(b *testing.B) {
	db, err := newTestDB(context.Background(), b.TempDir())
	if err != nil {
		b.Fatal(err)
	}

	// test parameters
	objects := int(1e2)
	bucket := "bucket"

	// prepare database
	dirs, err := insertObjects(db.DB(), bucket, objects)
	if err != nil {
		b.Fatal(err)
	}

	b.Run("Objects", func(b *testing.B) {
		b.ResetTimer()
		for i := 0; i < b.N; i++ {
			if err := db.Transaction(context.Background(), func(tx sql.DatabaseTx) error {
				_, err := tx.Objects(context.Background(), bucket, dirs[i%len(dirs)], "", "/", "", "", "", -1, object.EncryptionKey{})
				return err
			}); err != nil {
				b.Fatal(err)
			}
		}
	})

	// start rename benchmark
	b.Run("RenameObjects", func(b *testing.B) {
		b.ResetTimer()
		for i := 0; i < b.N; i++ {
			if err := db.Transaction(context.Background(), func(tx sql.DatabaseTx) error {
				err := tx.RenameObjects(context.Background(), bucket, dirs[frand.Intn(i+1)%len(dirs)], dirs[frand.Intn(i+1)%len(dirs)], true)
				if err != nil && !errors.Is(err, api.ErrObjectNotFound) {
					return err
				}
				return nil
			}); err != nil {
				b.Fatal(err)
			}
		}
	})
}

// BenchmarkPrunableContractRoots benchmarks diffing the roots of a contract
// with a given set of roots to determine which roots are prunable.
//
// 15.32 MB/s | M1 Max | cd32fad7 (diff ~2TiB of contract data per second)
func BenchmarkPrunableContractRoots(b *testing.B) {
	// define parameters
	batchSize := int64(25600) // 100GiB of contract data
	contractSize := 1 << 40   // 1TiB contract
	sectorSize := 4 << 20     // 4MiB sector
	numSectors := contractSize / sectorSize

	// create database
	db, err := newTestDB(context.Background(), b.TempDir())
	if err != nil {
		b.Fatal(err)
	}

	// prepare database
	hk := types.PublicKey{1}
	err = insertHost(db.DB(), hk)
	if err != nil {
		b.Fatal(err)
	}

	fcid := types.FileContractID{1}
	roots, err := insertContract(db.DB(), hk, fcid, numSectors)
	if err != nil {
		b.Fatal(err)
	}

	// prepare batch
	frand.Shuffle(len(roots), func(i, j int) {
		roots[i], roots[j] = roots[j], roots[i]
	})
	batch := roots[:batchSize]

	// start benchmark
	b.ResetTimer()
	b.SetBytes(batchSize * 32)
	for i := 0; i < b.N; i++ {
		if err := db.Transaction(context.Background(), func(tx sql.DatabaseTx) error {
			indices, err := tx.PrunableContractRoots(context.Background(), fcid, batch)
			if err != nil {
				return err
			} else if len(indices) != 0 {
				return errors.New("expected no prunable roots")
			}
			return nil
		}); err != nil {
			b.Fatal(err)
		}
	}
}

<<<<<<< HEAD
func insertHost(db *isql.DB, hk types.PublicKey) error {
	_, err := db.Exec(context.Background(), `INSERT INTO hosts (public_key) VALUES (?)`, sql.PublicKey(hk))
	return err
}
=======
// BenchmarkPruneSlabs benchmarks pruning unreferenced slabs from a database
// containing 100 TiB worth of slabs of which 50% are prunable in batches that
// reflect our batchsize in production.
//
// 2.3 TB/s | M2 Pro | fd751630 | SQLite
// 0.8 TB/s | M2 Pro | fd751630 | MySQL
func BenchmarkPruneSlabs(b *testing.B) {
	// define parameters
	totalShardsPerSlab := 30                 // shards per slab
	slabSize := totalShardsPerSlab * 4 << 20 // 120MiB
	numSlabs := 100 << 40 / slabSize         // 100 TiB of slabs
	if numSlabs%2 != 0 {
		numSlabs++ // make number even
	}

	// prepare database
	db, err := newTestMysqlDB(context.Background())
	if err != nil {
		b.Fatal(err)
	}

	obj := object.Object{
		Key: object.GenerateEncryptionKey(object.EncryptionKeyTypeSalted),
	}
	for i := 0; i < int(numSlabs); i++ {
		slab := object.SlabSlice{
			Slab: object.Slab{
				EncryptionKey: object.GenerateEncryptionKey(object.EncryptionKeyTypeSalted),
			},
		}
		obj.Slabs = append(obj.Slabs, slab)
	}

	err = db.Transaction(context.Background(), func(tx sql.DatabaseTx) error {
		if err := tx.CreateBucket(context.Background(), testBucket, api.BucketPolicy{}); err != nil {
			b.Fatal(err)
		} else if err := tx.InsertObject(context.Background(), testBucket, "foo", obj, "", "", api.ObjectUserMetadata{}); err != nil {
			b.Fatal(err)
		}
		return nil
	})
	if err != nil {
		b.Fatal(err)
	}

	// delete half the slices to make half the slabs prunable
	_, err = db.DB().Exec(context.Background(), "DELETE FROM slices WHERE slices.db_slab_id % 2 = 0")
	if err != nil {
		b.Fatal(err)
	}

	// sanity check slabs and slices
	var createdSlabs, createdSlices int
	if err := db.DB().QueryRow(context.Background(), "SELECT COUNT(*) FROM slabs").Scan(&createdSlabs); err != nil {
		b.Fatal(err)
	} else if err := db.DB().QueryRow(context.Background(), "SELECT COUNT(*) FROM slices").Scan(&createdSlices); err != nil {
		b.Fatal(err)
	} else if createdSlabs != numSlabs || createdSlices != numSlabs/2 {
		b.Fatalf("expected %d slabs and %d slices, got %d slabs and %d slices", numSlabs, numSlabs/2, createdSlabs, createdSlices)
	}

	// start benchmark
	batchSize := slabPruningBatchSize
	b.ResetTimer()
	b.SetBytes(int64(batchSize * slabSize))
	for i := 0; i < b.N; i++ {
		if err := db.Transaction(context.Background(), func(tx sql.DatabaseTx) error {
			pruned, err := tx.PruneSlabs(context.Background(), int64(batchSize))
			if err != nil {
				return err
			} else if pruned != int64(batchSize) {
				b.Fatal("benchmark ran out of slabs to prune, increase number of slabs in db setup")
			}
			return nil
		}); err != nil {
			b.Fatal(err)
		}
	}
}

func insertObjects(db *isql.DB, bucket string, n int) (dirs []string, _ error) {
	var bucketID int64
	res, err := db.Exec(context.Background(), "INSERT INTO buckets (created_at, name) VALUES (?, ?)", time.Now(), bucket)
	if err != nil {
		return nil, err
	} else if bucketID, err = res.LastInsertId(); err != nil {
		return nil, err
	}
>>>>>>> 970a161a

func insertContract(db *isql.DB, hk types.PublicKey, fcid types.FileContractID, n int) (roots []types.Hash256, _ error) {
	var hostID int64
	err := db.QueryRow(context.Background(), `SELECT id FROM hosts WHERE public_key = ?`, sql.PublicKey(hk)).Scan(&hostID)
	if err != nil {
		return nil, err
	}

	// prepare usability
	var usability sql.ContractUsability
	if err := usability.LoadString(api.ContractUsabilityGood); err != nil {
		return nil, err
	}

	// insert contract
	res, err := db.Exec(context.Background(), `
INSERT INTO contracts (fcid, host_key, start_height, v2, usability) VALUES (?, ?, ?, ?, ?)`, sql.FileContractID(fcid), sql.PublicKey(hk), 0, false, usability)
	if err != nil {
		return nil, err
	}
	contractID, err := res.LastInsertId()
	if err != nil {
		return nil, err
	}

	// insert slab
	key := object.GenerateEncryptionKey(object.EncryptionKeyTypeSalted)
	res, err = db.Exec(context.Background(), `
INSERT INTO slabs (created_at, `+"`key`"+`) VALUES (?, ?)`, time.Now(), sql.EncryptionKey(key))
	if err != nil {
		return nil, err
	}
	slabID, err := res.LastInsertId()
	if err != nil {
		return nil, err
	}

	// insert sectors
	insertSectorStmt, err := db.Prepare(context.Background(), `
INSERT INTO sectors (db_slab_id, slab_index, root) VALUES (?, ?, ?)`)
	if err != nil {
		return nil, fmt.Errorf("failed to prepare statement to insert sector: %w", err)
	}
	defer insertSectorStmt.Close()
	for i := 0; i < n; i++ {
		roots = append(roots, frand.Entropy256())
		_, err := insertSectorStmt.Exec(context.Background(), slabID, i, sql.Hash256(roots[i]))
		if err != nil {
			return nil, fmt.Errorf("failed to insert sector: %w", err)
		}
	}

	// query sector ids
	rows, err := db.Query(context.Background(), `SELECT id FROM sectors where db_slab_id = ?`, slabID)
	if err != nil {
		return nil, fmt.Errorf("failed to query sectors: %w", err)
	}
	defer rows.Close()

	var sectorIDs []int64
	for rows.Next() {
		var sectorID int64
		if err := rows.Scan(&sectorID); err != nil {
			return nil, fmt.Errorf("failed to scan sector id: %w", err)
		}
		sectorIDs = append(sectorIDs, sectorID)
	}

	// insert contract sectors
	insertLinkStmt, err := db.Prepare(context.Background(), `
INSERT INTO contract_sectors (db_contract_id, db_sector_id) VALUES (?, ?)`)
	if err != nil {
		return nil, fmt.Errorf("failed to prepare statement to insert contract sectors: %w", err)
	}
	defer insertLinkStmt.Close()
	for _, sectorID := range sectorIDs {
		if _, err := insertLinkStmt.Exec(context.Background(), contractID, sectorID); err != nil {
			return nil, fmt.Errorf("failed to insert contract sector: %w", err)
		}
	}

	// insert host sectors
	insertHostSectorStmt, err := db.Prepare(context.Background(), `
INSERT INTO host_sectors (db_sector_id, db_host_id) VALUES (?, ?)`)
	if err != nil {
		return nil, fmt.Errorf("failed to prepare statement to insert host sectors: %w", err)
	}
	defer insertHostSectorStmt.Close()
	for _, sectorID := range sectorIDs {
		if _, err := insertHostSectorStmt.Exec(context.Background(), sectorID, hostID); err != nil {
			return nil, fmt.Errorf("failed to insert host sector: %w", err)
		}
	}

	// sanity check
	var cnt int
	err = db.QueryRow(context.Background(), `
SELECT COUNT(s.root)
FROM contracts c
INNER JOIN contract_sectors cs ON cs.db_contract_id = c.id
INNER JOIN sectors s ON cs.db_sector_id = s.id
WHERE c.fcid = ?`, sql.FileContractID(fcid)).Scan(&cnt)
	if cnt != n {
		return nil, fmt.Errorf("expected %v sectors, got %v", n, cnt)
	}

	return roots, nil
}

func insertObjects(db *isql.DB, bucket string, n int) (dirs []string, _ error) {
	var bucketID int64
	res, err := db.Exec(context.Background(), "INSERT INTO buckets (created_at, name) VALUES (?, ?)", time.Now(), bucket)
	if err != nil {
		return nil, err
	} else if bucketID, err = res.LastInsertId(); err != nil {
		return nil, err
	}

	stmt, err := db.Prepare(context.Background(), "INSERT INTO objects (created_at,object_id, db_bucket_id, size, mime_type, etag) VALUES (?, ?, ?, ?, '', '')")
	if err != nil {
		return nil, err
	}
	defer stmt.Close()

	var path string
	seen := make(map[string]struct{})
	for i := 0; i < n; i++ {
		for {
			path = generateRandomPath(6)
			if _, used := seen[path]; !used {
				break
			}
		}
		seen[path] = struct{}{}

		size := frand.Intn(1e3)
		if frand.Intn(10) == 0 {
			path += "/"
			size = 0
			dirs = append(dirs, path)
		}
		_, err := stmt.Exec(context.Background(), time.Now(), path, bucketID, size)
		if err != nil {
			return nil, err
		}
	}
	return dirs, nil
}

func generateFileContractID(i int) types.FileContractID {
	h := types.NewHasher()
	h.E.WriteUint64(uint64(i))
	return types.FileContractID(h.Sum())
}

func generateRandomPath(maxLevels int) string {
	numLevels := frand.Intn(maxLevels) + 1
	letters := "abcdef"

	var path []string
	for i := 0; i < numLevels; i++ {
		path = append(path, string(letters[frand.Intn(len(letters))]))
	}

	return "/" + strings.Join(path, "/")
}

func newTestDB(ctx context.Context, dir string) (*sqlite.MainDatabase, error) {
	db, err := sqlite.Open(filepath.Join(dir, "db.sqlite"))
	if err != nil {
		return nil, err
	}

	dbMain, err := sqlite.NewMainDatabase(db, zap.NewNop(), 100*time.Millisecond, 100*time.Millisecond, "")
	if err != nil {
		return nil, err
	}

	err = dbMain.Migrate(ctx)
	if err != nil {
		return nil, err
	}

	return dbMain, nil
}

func newTestMysqlDB(ctx context.Context) (*mysql.MainDatabase, error) {
	db, err := mysql.Open("root", "test", "localhost:3306", "")
	if err != nil {
		return nil, err
	}

	dbName := fmt.Sprintf("bench_%d", time.Now().UnixNano())
	if _, err := db.Exec(fmt.Sprintf("CREATE DATABASE %s", dbName)); err != nil {
		return nil, err
	}
	if _, err := db.Exec(fmt.Sprintf("USE %s", dbName)); err != nil {
		return nil, err
	}
	dbMain, err := mysql.NewMainDatabase(db, zap.NewNop(), 100*time.Millisecond, 100*time.Millisecond, "")
	if err != nil {
		return nil, err
	}

	err = dbMain.Migrate(ctx)
	if err != nil {
		return nil, err
	}

	return dbMain, nil
}<|MERGE_RESOLUTION|>--- conflicted
+++ resolved
@@ -107,117 +107,6 @@
 	}
 }
 
-// BenchmarkObjects benchmarks the performance of various object-related
-// database operations.
-//
-// cpu: Apple M1 Max
-// BenchmarkObjects/Objects-10         	    9920	    113301 ns/op	    6758 B/op	      97 allocs/op
-// BenchmarkObjects/RenameObjects-10   	   19507	     62000 ns/op	    3521 B/op	      81 allocs/op
-func BenchmarkObjects(b *testing.B) {
-	db, err := newTestDB(context.Background(), b.TempDir())
-	if err != nil {
-		b.Fatal(err)
-	}
-
-	// test parameters
-	objects := int(1e2)
-	bucket := "bucket"
-
-	// prepare database
-	dirs, err := insertObjects(db.DB(), bucket, objects)
-	if err != nil {
-		b.Fatal(err)
-	}
-
-	b.Run("Objects", func(b *testing.B) {
-		b.ResetTimer()
-		for i := 0; i < b.N; i++ {
-			if err := db.Transaction(context.Background(), func(tx sql.DatabaseTx) error {
-				_, err := tx.Objects(context.Background(), bucket, dirs[i%len(dirs)], "", "/", "", "", "", -1, object.EncryptionKey{})
-				return err
-			}); err != nil {
-				b.Fatal(err)
-			}
-		}
-	})
-
-	// start rename benchmark
-	b.Run("RenameObjects", func(b *testing.B) {
-		b.ResetTimer()
-		for i := 0; i < b.N; i++ {
-			if err := db.Transaction(context.Background(), func(tx sql.DatabaseTx) error {
-				err := tx.RenameObjects(context.Background(), bucket, dirs[frand.Intn(i+1)%len(dirs)], dirs[frand.Intn(i+1)%len(dirs)], true)
-				if err != nil && !errors.Is(err, api.ErrObjectNotFound) {
-					return err
-				}
-				return nil
-			}); err != nil {
-				b.Fatal(err)
-			}
-		}
-	})
-}
-
-// BenchmarkPrunableContractRoots benchmarks diffing the roots of a contract
-// with a given set of roots to determine which roots are prunable.
-//
-// 15.32 MB/s | M1 Max | cd32fad7 (diff ~2TiB of contract data per second)
-func BenchmarkPrunableContractRoots(b *testing.B) {
-	// define parameters
-	batchSize := int64(25600) // 100GiB of contract data
-	contractSize := 1 << 40   // 1TiB contract
-	sectorSize := 4 << 20     // 4MiB sector
-	numSectors := contractSize / sectorSize
-
-	// create database
-	db, err := newTestDB(context.Background(), b.TempDir())
-	if err != nil {
-		b.Fatal(err)
-	}
-
-	// prepare database
-	hk := types.PublicKey{1}
-	err = insertHost(db.DB(), hk)
-	if err != nil {
-		b.Fatal(err)
-	}
-
-	fcid := types.FileContractID{1}
-	roots, err := insertContract(db.DB(), hk, fcid, numSectors)
-	if err != nil {
-		b.Fatal(err)
-	}
-
-	// prepare batch
-	frand.Shuffle(len(roots), func(i, j int) {
-		roots[i], roots[j] = roots[j], roots[i]
-	})
-	batch := roots[:batchSize]
-
-	// start benchmark
-	b.ResetTimer()
-	b.SetBytes(batchSize * 32)
-	for i := 0; i < b.N; i++ {
-		if err := db.Transaction(context.Background(), func(tx sql.DatabaseTx) error {
-			indices, err := tx.PrunableContractRoots(context.Background(), fcid, batch)
-			if err != nil {
-				return err
-			} else if len(indices) != 0 {
-				return errors.New("expected no prunable roots")
-			}
-			return nil
-		}); err != nil {
-			b.Fatal(err)
-		}
-	}
-}
-
-<<<<<<< HEAD
-func insertHost(db *isql.DB, hk types.PublicKey) error {
-	_, err := db.Exec(context.Background(), `INSERT INTO hosts (public_key) VALUES (?)`, sql.PublicKey(hk))
-	return err
-}
-=======
 // BenchmarkPruneSlabs benchmarks pruning unreferenced slabs from a database
 // containing 100 TiB worth of slabs of which 50% are prunable in batches that
 // reflect our batchsize in production.
@@ -298,15 +187,115 @@
 	}
 }
 
-func insertObjects(db *isql.DB, bucket string, n int) (dirs []string, _ error) {
-	var bucketID int64
-	res, err := db.Exec(context.Background(), "INSERT INTO buckets (created_at, name) VALUES (?, ?)", time.Now(), bucket)
-	if err != nil {
-		return nil, err
-	} else if bucketID, err = res.LastInsertId(); err != nil {
-		return nil, err
-	}
->>>>>>> 970a161a
+// BenchmarkObjects benchmarks the performance of various object-related
+// database operations.
+//
+// cpu: Apple M1 Max
+// BenchmarkObjects/Objects-10         	    9920	    113301 ns/op	    6758 B/op	      97 allocs/op
+// BenchmarkObjects/RenameObjects-10   	   19507	     62000 ns/op	    3521 B/op	      81 allocs/op
+func BenchmarkObjects(b *testing.B) {
+	db, err := newTestDB(context.Background(), b.TempDir())
+	if err != nil {
+		b.Fatal(err)
+	}
+
+	// test parameters
+	objects := int(1e2)
+	bucket := "bucket"
+
+	// prepare database
+	dirs, err := insertObjects(db.DB(), bucket, objects)
+	if err != nil {
+		b.Fatal(err)
+	}
+
+	b.Run("Objects", func(b *testing.B) {
+		b.ResetTimer()
+		for i := 0; i < b.N; i++ {
+			if err := db.Transaction(context.Background(), func(tx sql.DatabaseTx) error {
+				_, err := tx.Objects(context.Background(), bucket, dirs[i%len(dirs)], "", "/", "", "", "", -1, object.EncryptionKey{})
+				return err
+			}); err != nil {
+				b.Fatal(err)
+			}
+		}
+	})
+
+	// start rename benchmark
+	b.Run("RenameObjects", func(b *testing.B) {
+		b.ResetTimer()
+		for i := 0; i < b.N; i++ {
+			if err := db.Transaction(context.Background(), func(tx sql.DatabaseTx) error {
+				err := tx.RenameObjects(context.Background(), bucket, dirs[frand.Intn(i+1)%len(dirs)], dirs[frand.Intn(i+1)%len(dirs)], true)
+				if err != nil && !errors.Is(err, api.ErrObjectNotFound) {
+					return err
+				}
+				return nil
+			}); err != nil {
+				b.Fatal(err)
+			}
+		}
+	})
+}
+
+// BenchmarkPrunableContractRoots benchmarks diffing the roots of a contract
+// with a given set of roots to determine which roots are prunable.
+//
+// 15.32 MB/s | M1 Max | cd32fad7 (diff ~2TiB of contract data per second)
+func BenchmarkPrunableContractRoots(b *testing.B) {
+	// define parameters
+	batchSize := int64(25600) // 100GiB of contract data
+	contractSize := 1 << 40   // 1TiB contract
+	sectorSize := 4 << 20     // 4MiB sector
+	numSectors := contractSize / sectorSize
+
+	// create database
+	db, err := newTestDB(context.Background(), b.TempDir())
+	if err != nil {
+		b.Fatal(err)
+	}
+
+	// prepare database
+	hk := types.PublicKey{1}
+	err = insertHost(db.DB(), hk)
+	if err != nil {
+		b.Fatal(err)
+	}
+
+	fcid := types.FileContractID{1}
+	roots, err := insertContract(db.DB(), hk, fcid, numSectors)
+	if err != nil {
+		b.Fatal(err)
+	}
+
+	// prepare batch
+	frand.Shuffle(len(roots), func(i, j int) {
+		roots[i], roots[j] = roots[j], roots[i]
+	})
+	batch := roots[:batchSize]
+
+	// start benchmark
+	b.ResetTimer()
+	b.SetBytes(batchSize * 32)
+	for i := 0; i < b.N; i++ {
+		if err := db.Transaction(context.Background(), func(tx sql.DatabaseTx) error {
+			indices, err := tx.PrunableContractRoots(context.Background(), fcid, batch)
+			if err != nil {
+				return err
+			} else if len(indices) != 0 {
+				return errors.New("expected no prunable roots")
+			}
+			return nil
+		}); err != nil {
+			b.Fatal(err)
+		}
+	}
+}
+
+func insertHost(db *isql.DB, hk types.PublicKey) error {
+	_, err := db.Exec(context.Background(), `INSERT INTO hosts (public_key) VALUES (?)`, sql.PublicKey(hk))
+	return err
+}
 
 func insertContract(db *isql.DB, hk types.PublicKey, fcid types.FileContractID, n int) (roots []types.Hash256, _ error) {
 	var hostID int64
