--- conflicted
+++ resolved
@@ -1849,23 +1849,13 @@
 	// create two objects
 	obj1 := newTestObject(1)
 	obj1.Slabs[0].Shards[0].Contracts = map[types.PublicKey][]types.FileContractID{hks[0]: {fcids[0]}}
-<<<<<<< HEAD
-	if _, err := ss.addTestObject(t.Name()+"_1", obj1); err != nil {
-=======
-	obj1.Slabs[0].Shards[1].LatestHost = hks[0]
 	if _, err := ss.addTestObject("/"+t.Name()+"_1", obj1); err != nil {
->>>>>>> 9d1303f8
 		t.Fatal(err)
 	}
 
 	obj2 := newTestObject(1)
 	obj2.Slabs[0].Shards[0].Contracts = map[types.PublicKey][]types.FileContractID{hks[1]: {fcids[1]}}
-<<<<<<< HEAD
-	if _, err := ss.addTestObject(t.Name()+"_2", obj2); err != nil {
-=======
-	obj2.Slabs[0].Shards[1].LatestHost = hks[1]
 	if _, err := ss.addTestObject("/"+t.Name()+"_2", obj2); err != nil {
->>>>>>> 9d1303f8
 		t.Fatal(err)
 	}
 
