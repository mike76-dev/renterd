--- conflicted
+++ resolved
@@ -2933,19 +2933,9 @@
 	}
 
 	// Restart it. The buffer should still be there.
-<<<<<<< HEAD
-	conn := NewEphemeralSQLiteConnection(dbName)
-	db2, _, err := NewSQLStore(conn, alerts.NewManager(), dir, false, time.Hour, time.Hour, types.Address{}, 0, zap.NewNop().Sugar(), newTestLogger())
-	if err != nil {
-		t.Fatal(err)
-	}
-	defer db2.Close()
-	buffersAfter, err := db2.SlabBuffers(context.Background())
-=======
 	ss2 := ss.Reopen()
 	defer ss2.Close()
 	buffersAfter, err := ss2.SlabBuffers(context.Background())
->>>>>>> fe8b497f
 	if err != nil {
 		t.Fatal(err)
 	}
