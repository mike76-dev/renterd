package stores

import (
	"bytes"
	"context"
	dsql "database/sql"
	"encoding/hex"
	"errors"
	"fmt"
	"os"
	"reflect"
	"strings"
	"sync"
	"testing"
	"time"

	"github.com/google/go-cmp/cmp"
	rhpv2 "go.sia.tech/core/rhp/v2"
	"go.sia.tech/core/types"
	"go.sia.tech/renterd/api"
	"go.sia.tech/renterd/config"
	isql "go.sia.tech/renterd/internal/sql"
	"go.sia.tech/renterd/internal/test"
	"go.sia.tech/renterd/object"
	sql "go.sia.tech/renterd/stores/sql"
	"lukechampine.com/frand"
)

func (s *testSQLStore) InsertSlab(slab object.Slab) {
	s.t.Helper()
	obj := object.Object{
		Key: object.GenerateEncryptionKey(),
		Slabs: object.SlabSlices{
			object.SlabSlice{
				Slab: slab,
			},
		},
	}
	err := s.UpdateObject(context.Background(), api.DefaultBucketName, hex.EncodeToString(frand.Bytes(16)), testContractSet, "", "", api.ObjectUserMetadata{}, obj)
	if err != nil {
		s.t.Fatal(err)
	}
}

func (s *SQLStore) RemoveObjectBlocking(ctx context.Context, bucket, path string) error {
	ts := time.Now()
	time.Sleep(time.Millisecond)
	if err := s.RemoveObject(ctx, bucket, path); err != nil {
		return err
	}
	return s.waitForPruneLoop(ts)
}

func (s *SQLStore) RemoveObjectsBlocking(ctx context.Context, bucket, prefix string) error {
	ts := time.Now()
	time.Sleep(time.Millisecond)
	if err := s.RemoveObjects(ctx, bucket, prefix); err != nil {
		return err
	}
	return s.waitForPruneLoop(ts)
}

func (s *SQLStore) RenameObjectBlocking(ctx context.Context, bucket, keyOld, keyNew string, force bool) error {
	ts := time.Now()
	time.Sleep(time.Millisecond)
	if err := s.RenameObject(ctx, bucket, keyOld, keyNew, force); err != nil {
		return err
	}
	return s.waitForPruneLoop(ts)
}

func (s *SQLStore) RenameObjectsBlocking(ctx context.Context, bucket, prefixOld, prefixNew string, force bool) error {
	ts := time.Now()
	time.Sleep(time.Millisecond)
	if err := s.RenameObjects(ctx, bucket, prefixOld, prefixNew, force); err != nil {
		return err
	}
	return s.waitForPruneLoop(ts)
}

func (s *SQLStore) UpdateObjectBlocking(ctx context.Context, bucket, path, contractSet, eTag, mimeType string, metadata api.ObjectUserMetadata, o object.Object) error {
	var ts time.Time
	_, err := s.Object(ctx, bucket, path)
	if err == nil {
		ts = time.Now()
		time.Sleep(time.Millisecond)
	}
	if err := s.UpdateObject(ctx, bucket, path, contractSet, eTag, mimeType, metadata, o); err != nil {
		return err
	}
	return s.waitForPruneLoop(ts)
}

func (s *SQLStore) waitForPruneLoop(ts time.Time) error {
	return test.Retry(100, 100*time.Millisecond, func() error {
		s.mu.Lock()
		defer s.mu.Unlock()
		if !s.lastPrunedAt.After(ts) {
			return errors.New("slabs have not been pruned yet")
		}
		return nil
	})
}

func randomMultisigUC() types.UnlockConditions {
	uc := types.UnlockConditions{
		PublicKeys:         make([]types.UnlockKey, 2),
		SignaturesRequired: 1,
	}
	for i := range uc.PublicKeys {
		uc.PublicKeys[i].Algorithm = types.SpecifierEd25519
		uc.PublicKeys[i].Key = frand.Bytes(32)
	}
	return uc
}

func updateAllObjectsHealth(db *isql.DB) error {
	_, err := db.Exec(context.Background(), `
UPDATE objects
SET health = (
	SELECT COALESCE(MIN(slabs.health), 1)
	FROM slabs
	INNER JOIN slices sli ON sli.db_slab_id = slabs.id
	WHERE sli.db_object_id = objects.id)
`)
	return err
}

func TestPrunableContractRoots(t *testing.T) {
	// create a SQL store
	ss := newTestSQLStore(t, defaultTestSQLStoreConfig)
	defer ss.Close()

	// add a contract
	hks, err := ss.addTestHosts(1)
	if err != nil {
		t.Fatal(err)
	}
	fcids, _, err := ss.addTestContracts(hks)
	if err != nil {
		t.Fatal(err)
	}

	// add 4 objects
	for i := 1; i <= 4; i++ {
		if _, err := ss.addTestObject(fmt.Sprintf("%s_%d", t.Name(), i), object.Object{
			Key: object.GenerateEncryptionKey(),
			Slabs: []object.SlabSlice{
				{
					Slab: object.Slab{
						Key:       object.GenerateEncryptionKey(),
						MinShards: 1,
						Shards:    newTestShards(hks[0], fcids[0], types.Hash256{byte(i)}),
					},
				},
			},
		}); err != nil {
			t.Fatal(err)
		}
	}

	// assert there's 4 roots in the database
	roots, err := ss.ContractRoots(context.Background(), fcids[0])
	if err != nil {
		t.Fatal(err)
	} else if len(roots) != 4 {
		t.Fatal("unexpected number of roots", len(roots))
	}

	// diff the roots - should be empty
	indices, err := ss.PrunableContractRoots(context.Background(), fcids[0], roots)
	if err != nil {
		t.Fatal(err)
	} else if len(indices) != 0 {
		t.Fatal("unexpected number of indices", len(indices))
	}

	// delete every other object
	if err := ss.RemoveObjectBlocking(context.Background(), api.DefaultBucketName, fmt.Sprintf("%s_1", t.Name())); err != nil {
		t.Fatal(err)
	}
	if err := ss.RemoveObjectBlocking(context.Background(), api.DefaultBucketName, fmt.Sprintf("%s_3", t.Name())); err != nil {
		t.Fatal(err)
	}

	// assert there's 2 roots left
	updated, err := ss.ContractRoots(context.Background(), fcids[0])
	if err != nil {
		t.Fatal(err)
	} else if len(updated) != 2 {
		t.Fatal("unexpected number of roots", len(updated))
	}

	// diff the roots again, should return indices 0 and 2
	indices, err = ss.PrunableContractRoots(context.Background(), fcids[0], roots)
	if err != nil {
		t.Fatal(err)
	} else if len(indices) != 2 {
		t.Fatal("unexpected number of indices", len(indices))
	} else if indices[0] != 0 || indices[1] != 2 {
		t.Fatal("unexpected indices", indices)
	}
}

// TestObjectBasic tests the hydration of raw objects works when we fetch
// objects from the metadata store.
func TestObjectBasic(t *testing.T) {
	ss := newTestSQLStore(t, defaultTestSQLStoreConfig)
	defer ss.Close()

	// create 2 hosts
	hks, err := ss.addTestHosts(2)
	if err != nil {
		t.Fatal(err)
	}
	hk1, hk2 := hks[0], hks[1]

	// create 2 contracts
	fcids, _, err := ss.addTestContracts(hks)
	if err != nil {
		t.Fatal(err)
	}
	fcid1, fcid2 := fcids[0], fcids[1]

	// create an object
	want := object.Object{
		Key: object.GenerateEncryptionKey(),
		Slabs: []object.SlabSlice{
			{
				Slab: object.Slab{
					Health:    1.0,
					Key:       object.GenerateEncryptionKey(),
					MinShards: 1,
					Shards:    newTestShards(hk1, fcid1, types.Hash256{1}),
				},
				Offset: 10,
				Length: 100,
			},
			{
				Slab: object.Slab{
					Health:    1.0,
					Key:       object.GenerateEncryptionKey(),
					MinShards: 2,
					Shards:    newTestShards(hk2, fcid2, types.Hash256{2}),
				},
				Offset: 20,
				Length: 200,
			},
		},
	}

	// add the object
	got, err := ss.addTestObject(t.Name(), want)
	if err != nil {
		t.Fatal(err)
	}
	if !reflect.DeepEqual(*got.Object, want) {
		t.Fatal("object mismatch", got.Object, want)
	}

	// update the sector to have a non-consecutive slab index
	_, err = ss.DB().Exec(context.Background(), "UPDATE sectors SET slab_index = 100 WHERE slab_index = 1")
	if err != nil {
		t.Fatalf("failed to update sector: %v", err)
	}

	// fetch the object again and assert we receive an indication it was corrupted
	_, err = ss.Object(context.Background(), api.DefaultBucketName, t.Name())
	if !errors.Is(err, api.ErrObjectCorrupted) {
		t.Fatal("unexpected err", err)
	}

	// create an object without slabs
	want2 := object.Object{
		Key:   object.GenerateEncryptionKey(),
		Slabs: []object.SlabSlice{},
	}

	// add the object
	got2, err := ss.addTestObject(t.Name(), want2)
	if err != nil {
		t.Fatal(err)
	}
	if !reflect.DeepEqual(*got2.Object, want2) {
		t.Fatal("object mismatch", cmp.Diff(got2.Object, want2))
	}
}

func TestObjectMetadata(t *testing.T) {
	ss := newTestSQLStore(t, defaultTestSQLStoreConfig)
	defer ss.Close()

	// create 2 hosts
	hks, err := ss.addTestHosts(2)
	if err != nil {
		t.Fatal(err)
	}
	hk1, hk2 := hks[0], hks[1]

	// create 2 contracts
	fcids, _, err := ss.addTestContracts(hks)
	if err != nil {
		t.Fatal(err)
	}
	fcid1, fcid2 := fcids[0], fcids[1]

	// create an object
	want := object.Object{
		Key: object.GenerateEncryptionKey(),
		Slabs: []object.SlabSlice{
			{
				Slab: object.Slab{
					Health:    1.0,
					Key:       object.GenerateEncryptionKey(),
					MinShards: 1,
					Shards:    newTestShards(hk1, fcid1, types.Hash256{1}),
				},
				Offset: 10,
				Length: 100,
			},
			{
				Slab: object.Slab{
					Health:    1.0,
					Key:       object.GenerateEncryptionKey(),
					MinShards: 2,
					Shards:    newTestShards(hk2, fcid2, types.Hash256{2}),
				},
				Offset: 20,
				Length: 200,
			},
		},
	}

	// add the object
	got, err := ss.addTestObject(t.Name(), want)
	if err != nil {
		t.Fatal(err)
	}

	// assert it matches
	if !reflect.DeepEqual(*got.Object, want) {
		t.Log(got.Object)
		t.Log(want)
		t.Fatal("object mismatch", cmp.Diff(got.Object, want, cmp.AllowUnexported(object.EncryptionKey{})))
	}
	if !reflect.DeepEqual(got.Metadata, testMetadata) {
		t.Fatal("meta mismatch", cmp.Diff(got.Metadata, testMetadata))
	}

	// assert metadata CASCADE on object delete
	if cnt := ss.Count("object_user_metadata"); cnt != 2 {
		t.Fatal("unexpected number of metadata entries", cnt)
	}

	// remove the object
	if err := ss.RemoveObjectBlocking(context.Background(), api.DefaultBucketName, t.Name()); err != nil {
		t.Fatal(err)
	}

	// assert records are gone
	if cnt := ss.Count("object_user_metadata"); cnt != 0 {
		t.Fatal("unexpected number of metadata entries", cnt)
	}
}

// TestSQLContractStore tests SQLContractStore functionality.
func TestSQLContractStore(t *testing.T) {
	ss := newTestSQLStore(t, defaultTestSQLStoreConfig)
	defer ss.Close()

	// Create a host for the contract.
	hk := types.GeneratePrivateKey().PublicKey()
	err := ss.addTestHost(hk)
	if err != nil {
		t.Fatal(err)
	}

	// Add an announcement.
	if err := ss.announceHost(hk, "address"); err != nil {
		t.Fatal(err)
	}

	// Create random unlock conditions for the host.
	uc := randomMultisigUC()
	uc.PublicKeys[1].Key = hk[:]
	uc.Timelock = 192837

	// Create a contract and set all fields.
	fcid := types.FileContractID{1, 1, 1, 1, 1}
	c := rhpv2.ContractRevision{
		Revision: types.FileContractRevision{
			ParentID:         fcid,
			UnlockConditions: uc,
			FileContract: types.FileContract{
				RevisionNumber: 200,
				Filesize:       4096,
				FileMerkleRoot: types.Hash256{222},
				WindowStart:    400,
				WindowEnd:      500,
				ValidProofOutputs: []types.SiacoinOutput{
					{
						Value:   types.NewCurrency64(121),
						Address: types.Address{2, 1, 2},
					},
				},
				MissedProofOutputs: []types.SiacoinOutput{
					{
						Value:   types.NewCurrency64(323),
						Address: types.Address{2, 3, 2},
					},
				},
				UnlockHash: types.Hash256{6, 6, 6},
			},
		},
		Signatures: [2]types.TransactionSignature{
			{
				ParentID:       types.Hash256(fcid),
				PublicKeyIndex: 0,
				Timelock:       100000,
				CoveredFields:  types.CoveredFields{WholeTransaction: true},
				Signature:      []byte("signature1"),
			},
			{
				ParentID:       types.Hash256(fcid),
				PublicKeyIndex: 1,
				Timelock:       200000,
				CoveredFields:  types.CoveredFields{WholeTransaction: true},
				Signature:      []byte("signature2"),
			},
		},
	}

	// Look it up. Should fail.
	ctx := context.Background()
	_, err = ss.Contract(ctx, c.ID())
	if !errors.Is(err, api.ErrContractNotFound) {
		t.Fatal(err)
	}
	contracts, err := ss.Contracts(ctx, api.ContractsOpts{})
	if err != nil {
		t.Fatal(err)
	}
	if len(contracts) != 0 {
		t.Fatalf("should have 0 contracts but got %v", len(contracts))
	}

	// Insert it.
	contractPrice := types.NewCurrency64(1)
	totalCost := types.NewCurrency64(456)
	startHeight := uint64(100)
	returned, err := ss.AddContract(ctx, c, contractPrice, totalCost, startHeight, api.ContractStatePending)
	if err != nil {
		t.Fatal(err)
	}
	expected := api.ContractMetadata{
		ID:          fcid,
		HostIP:      "address",
		HostKey:     hk,
		StartHeight: 100,
		State:       api.ContractStatePending,
		WindowStart: 400,
		WindowEnd:   500,
		RenewedFrom: types.FileContractID{},
		Spending: api.ContractSpending{
			Uploads:     types.ZeroCurrency,
			Downloads:   types.ZeroCurrency,
			FundAccount: types.ZeroCurrency,
		},
		ContractPrice: types.NewCurrency64(1),
		TotalCost:     totalCost,
		Size:          c.Revision.Filesize,
	}
	if !reflect.DeepEqual(returned, expected) {
		t.Fatal("contract mismatch", cmp.Diff(returned, expected))
	}

	// Look it up again.
	fetched, err := ss.Contract(ctx, c.ID())
	if err != nil {
		t.Fatal(err)
	}
	if !reflect.DeepEqual(fetched, expected) {
		t.Fatal("contract mismatch")
	}
	contracts, err = ss.Contracts(ctx, api.ContractsOpts{})
	if err != nil {
		t.Fatal(err)
	}
	if len(contracts) != 1 {
		t.Fatalf("should have 1 contracts but got %v", len(contracts))
	}
	if !reflect.DeepEqual(contracts[0], expected) {
		t.Fatal("contract mismatch")
	}

	// Add a contract set with our contract and assert we can fetch it using the set name
	if err := ss.UpdateContractSet(ctx, "foo", []types.FileContractID{contracts[0].ID}, nil); err != nil {
		t.Fatal(err)
	}
	if contracts, err := ss.Contracts(ctx, api.ContractsOpts{ContractSet: "foo"}); err != nil {
		t.Fatal(err)
	} else if len(contracts) != 1 {
		t.Fatalf("should have 1 contracts but got %v", len(contracts))
	}
	if _, err := ss.Contracts(ctx, api.ContractsOpts{ContractSet: "bar"}); !errors.Is(err, api.ErrContractSetNotFound) {
		t.Fatal(err)
	}

	// Add another contract set.
	if err := ss.UpdateContractSet(ctx, "foo2", []types.FileContractID{contracts[0].ID}, nil); err != nil {
		t.Fatal(err)
	}

	// Fetch contract sets.
	sets, err := ss.ContractSets(ctx)
	if err != nil {
		t.Fatal(err)
	}
	if len(sets) != 3 { // 2 sets + default set
		t.Fatal("wrong number of sets")
	}
	if sets[0] != "foo" || sets[1] != "foo2" || sets[2] != testContractSet {
		t.Fatal("wrong sets returned", sets)
	}

	// Archive the contract.
	if err := ss.ArchiveContract(ctx, c.ID(), api.ContractArchivalReasonRemoved); err != nil {
		t.Fatal(err)
	}

	// Look it up. Should fail.
	_, err = ss.Contract(ctx, c.ID())
	if !errors.Is(err, api.ErrContractNotFound) {
		t.Fatal(err)
	}
	contracts, err = ss.Contracts(ctx, api.ContractsOpts{})
	if err != nil {
		t.Fatal(err)
	}
	if len(contracts) != 0 {
		t.Fatalf("should have 0 contracts but got %v", len(contracts))
	}

	// Make sure the sectors were removed
	if count := ss.Count("contract_sectors"); count != 0 {
		t.Fatalf("expected %v objects in contract_sectors but got %v", 0, count)
	}
}

// TestContractRoots tests the ContractRoots function on the store.
func TestContractRoots(t *testing.T) {
	// create a SQL store
	ss := newTestSQLStore(t, defaultTestSQLStoreConfig)
	defer ss.Close()

	// add a contract
	hks, err := ss.addTestHosts(1)
	if err != nil {
		t.Fatal(err)
	}
	fcids, _, err := ss.addTestContracts(hks)
	if err != nil {
		t.Fatal(err)
	}

	// add an object
	root := types.Hash256{1}
	obj := object.Object{
		Key: object.GenerateEncryptionKey(),
		Slabs: []object.SlabSlice{
			{
				Slab: object.Slab{
					Key:       object.GenerateEncryptionKey(),
					MinShards: 1,
					Shards:    newTestShards(hks[0], fcids[0], types.Hash256{1}),
				},
			},
		},
	}

	// add the object.
	_, err = ss.addTestObject(t.Name(), obj)
	if err != nil {
		t.Fatal(err)
	}

	// fetch roots
	roots, err := ss.ContractRoots(context.Background(), fcids[0])
	if err != nil {
		t.Fatal(err)
	}
	if len(roots) != 1 || roots[0] != root {
		t.Fatal("unexpected", roots)
	}
}

// TestRenewContract is a test for AddRenewedContract.
func TestRenewedContract(t *testing.T) {
	ss := newTestSQLStore(t, defaultTestSQLStoreConfig)
	defer ss.Close()

	// create a host
	hk := types.PublicKey{1}
	err := ss.addTestHost(hk)
	if err != nil {
		t.Fatal(err)
	}

	// announce the host so we can assert the net address
	if err := ss.announceHost(hk, "address"); err != nil {
		t.Fatal(err)
	}

	// create a contract
	fcid := types.FileContractID{1}
	c := newTestContract(fcid, hk)
	added, err := ss.AddContract(context.Background(), c, types.NewCurrency64(1), types.NewCurrency64(2), 1, api.ContractStatePending)
	if err != nil {
		t.Fatal(err)
	}

	// add it to a set
	err = ss.SetContractSet(context.Background(), testContractSet, []types.FileContractID{fcid})
	if err != nil {
		t.Fatal(err)
	}

<<<<<<< HEAD
	// assert the contract is returned
	if added.RenewedFrom != (types.FileContractID{}) {
		t.Fatal("unexpected")
=======
	// add an object for that contract.
	obj := object.Object{
		Key: object.GenerateEncryptionKey(),
		Slabs: []object.SlabSlice{
			// good slab
			{
				Slab: object.Slab{
					Key:       object.GenerateEncryptionKey(),
					MinShards: 1,
					Shards:    append(newTestShards(hk, fcid1, types.Hash256{1}), newTestShards(hk2, fcid2, types.Hash256{2})...),
				},
			},
		},
	}

	// create a contract set with both contracts.
	if err := ss.UpdateContractSet(context.Background(), "test", []types.FileContractID{fcid1, fcid2}, nil); err != nil {
		t.Fatal(err)
>>>>>>> 78c07434
	}

	// add an object
	obj := newTestObject(1)
	obj.Slabs[0].MinShards = 1
	obj.Slabs[0].Shards[0].Contracts = map[types.PublicKey][]types.FileContractID{hk: {fcid}}
	obj.Slabs[0].Shards[0].LatestHost = hk
	obj.Slabs[0].Shards = obj.Slabs[0].Shards[:1]
	if _, err := ss.addTestObject(t.Name(), obj); err != nil {
		t.Fatal(err)
	}

	// record contract spending
	if err := ss.RecordContractSpending(context.Background(), []api.ContractSpendingRecord{
		{ContractID: fcid, RevisionNumber: 1, Size: rhpv2.SectorSize, ContractSpending: api.ContractSpending{
			Uploads:     types.Siacoins(1),
			Downloads:   types.Siacoins(2),
			FundAccount: types.Siacoins(3),
			Deletions:   types.Siacoins(4),
			SectorRoots: types.Siacoins(5),
		}},
	}); err != nil {
		t.Fatal(err)
	}

	// no slabs should be unhealthy.
	if err := ss.RefreshHealth(context.Background()); err != nil {
		t.Fatal(err)
	}
	slabs, err := ss.UnhealthySlabs(context.Background(), 0.99, testContractSet, -1)
	if err != nil {
		t.Fatal(err)
	} else if len(slabs) > 0 {
		t.Fatal("shouldn't return any slabs", len(slabs), slabs[0].Health)
	}

	// assert there's no renewal
	_, err = ss.RenewedContract(context.Background(), fcid)
	if !errors.Is(err, api.ErrContractNotFound) {
		t.Fatal("unexpected", err)
	}

	// renew it
	fcidR := types.FileContractID{2}
	rev := rhpv2.ContractRevision{
		Revision: types.FileContractRevision{
			ParentID:         fcidR,
			UnlockConditions: c.Revision.UnlockConditions,
			FileContract: types.FileContract{
				Filesize:           2 * rhpv2.SectorSize,
				MissedProofOutputs: []types.SiacoinOutput{},
				ValidProofOutputs:  []types.SiacoinOutput{},
			},
		},
	}
	if _, err := ss.AddRenewedContract(context.Background(), rev, types.NewCurrency64(3), types.NewCurrency64(4), 2, fcid, api.ContractStatePending); err != nil {
		t.Fatal(err)
	}

	// assert there's a renewal
	renewed, err := ss.RenewedContract(context.Background(), fcid)
	if err != nil {
		t.Fatal("unexpected", err)
	} else if renewed.ID != fcidR {
		t.Fatal("unexpected")
	}

	// make sure the contract set was updated.
	contracts, err := ss.Contracts(context.Background(), api.ContractsOpts{ContractSet: testContractSet})
	if err != nil {
		t.Fatal(err)
	} else if len(contracts) != 1 {
		t.Fatal("unexpected number of contracts", len(contracts))
	} else if contracts[0].ID != fcidR {
		t.Fatal("unexpected contract ID", contracts[0].ID)
	}

	// slab should still be in good shape.
	if err := ss.RefreshHealth(context.Background()); err != nil {
		t.Fatal(err)
	}
	slabs, err = ss.UnhealthySlabs(context.Background(), 0.99, "test", 10)
	if err != nil {
		t.Fatal(err)
	}
	if len(slabs) > 0 {
		t.Fatal("shouldn't return any slabs", len(slabs))
	}

	// renewed contract should not be returned
	_, err = ss.Contract(context.Background(), fcid)
	if !errors.Is(err, api.ErrContractNotFound) {
		t.Fatal(err)
	}

	// renewal should be returned
	renewal, err := ss.Contract(context.Background(), fcidR)
	if err != nil {
		t.Fatal(err)
	}
	expected := api.ContractMetadata{
		ID:          fcidR,
		HostIP:      "address",
		HostKey:     hk,
		StartHeight: 2,
		RenewedFrom: fcid,
		Size:        2 * rhpv2.SectorSize,
		State:       api.ContractStatePending,
		Spending: api.ContractSpending{
			Uploads:     types.ZeroCurrency,
			Downloads:   types.ZeroCurrency,
			FundAccount: types.ZeroCurrency,
		},
		ContractPrice: types.NewCurrency64(3),
		ContractSets:  []string{"test"},
		TotalCost:     types.NewCurrency64(4),
	}
	if !reflect.DeepEqual(renewal, expected) {
		t.Fatal("mismatch")
	}

	// ancestor should be returned
	ancestors, err := ss.AncestorContracts(context.Background(), fcidR, 0)
	if err != nil {
		t.Fatal(err)
	} else if len(ancestors) != 1 {
		t.Fatalf("expected 1 ancestor but got %v", len(ancestors))
	}
	expectedContract := api.ArchivedContract{
		ID:        fcid,
		HostIP:    "address",
		HostKey:   c.HostKey(),
		RenewedTo: fcidR,
		Spending: api.ContractSpending{
			Uploads:     types.Siacoins(1),
			Downloads:   types.Siacoins(2),
			FundAccount: types.Siacoins(3),
			Deletions:   types.Siacoins(4),
			SectorRoots: types.ZeroCurrency, // currently not persisted
		},

		ArchivalReason: api.ContractArchivalReasonRenewed,
		ContractPrice:  types.NewCurrency64(1),
		ProofHeight:    0,
		RenewedFrom:    types.FileContractID{},
		RevisionHeight: 0,
		RevisionNumber: 1,
		Size:           rhpv2.SectorSize,
		StartHeight:    1,
		State:          api.ContractStatePending,
		TotalCost:      types.NewCurrency64(2),
		WindowStart:    400,
		WindowEnd:      500,
	}
	if !reflect.DeepEqual(ancestors[0], expectedContract) {
		t.Fatal("mismatch", cmp.Diff(ancestors[0], expectedContract))
	}

	// renew it again
	fcidRR := types.FileContractID{3}
	rev = rhpv2.ContractRevision{
		Revision: types.FileContractRevision{
			ParentID:         fcidRR,
			UnlockConditions: c.Revision.UnlockConditions,
			FileContract: types.FileContract{
				MissedProofOutputs: []types.SiacoinOutput{},
				ValidProofOutputs:  []types.SiacoinOutput{},
			},
		},
	}

	// assert the renewed contract is returned
	renewedContract, err := ss.AddRenewedContract(context.Background(), rev, types.NewCurrency64(5), types.NewCurrency64(6), 3, fcidR, api.ContractStatePending)
	if err != nil {
		t.Fatal(err)
	} else if renewedContract.RenewedFrom != fcidR {
		t.Fatal("unexpected")
	}

	// ancestor should be returned
	ancestors, err = ss.AncestorContracts(context.Background(), fcidRR, 0)
	if err != nil {
		t.Fatal(err)
	} else if len(ancestors) != 2 {
		t.Fatalf("expected 2 ancestor but got %v", len(ancestors))
	}
}

// TestAncestorsContracts verifies that AncestorContracts returns the right
// ancestors in the correct order.
func TestAncestorsContracts(t *testing.T) {
	ss := newTestSQLStore(t, defaultTestSQLStoreConfig)
	defer ss.Close()

	hk := types.PublicKey{1, 2, 3}
	if err := ss.addTestHost(hk); err != nil {
		t.Fatal(err)
	}

	// Create a chain of 6 contracts.
	// Their start heights are 0, 1, 2, 3, 4, 5, 6.
	fcids := []types.FileContractID{{1}, {2}, {3}, {4}, {5}, {6}}
	if _, err := ss.addTestContract(fcids[0], hk); err != nil {
		t.Fatal(err)
	}
	for i := 1; i < len(fcids); i++ {
		if _, err := ss.addTestRenewedContract(fcids[i], fcids[i-1], hk, uint64(i)); err != nil {
			t.Fatal(err)
		}
	}

	// Fetch the ancestors but only the ones with a startHeight >= 1. That
	// should return 2 contracts. The active one with height 3 isn't
	// returned and the one with height 0 is also not returned.
	contracts, err := ss.AncestorContracts(context.Background(), fcids[len(fcids)-1], 1)
	if err != nil {
		t.Fatal(err)
	}
	if len(contracts) != len(fcids)-2 {
		t.Fatal("wrong number of contracts returned", len(contracts))
	}
	for i := 0; i < len(contracts); i++ {
		var renewedFrom, renewedTo types.FileContractID
		if j := len(fcids) - 3 - i; j >= 0 {
			renewedFrom = fcids[j]
		}
		if j := len(fcids) - 1 - i; j >= 0 {
			renewedTo = fcids[j]
		}
		expected := api.ArchivedContract{
			ArchivalReason: api.ContractArchivalReasonRenewed,
			ID:             fcids[len(fcids)-2-i],
			HostKey:        hk,
			RenewedFrom:    renewedFrom,
			RenewedTo:      renewedTo,
			RevisionNumber: 200,
			StartHeight:    uint64(len(fcids) - 2 - i),
			Size:           4096,
			State:          api.ContractStatePending,
			WindowStart:    400,
			WindowEnd:      500,
		}
		if !reflect.DeepEqual(contracts[i], expected) {
			t.Log(cmp.Diff(contracts[i], expected))
			t.Fatal("wrong contract", i, contracts[i])
		}
	}

	// Fetch the ancestors with startHeight >= 5. That should return 0 contracts.
	contracts, err = ss.AncestorContracts(context.Background(), fcids[len(fcids)-1], 5)
	if err != nil {
		t.Fatal(err)
	} else if len(contracts) != 0 {
		t.Fatalf("should have 0 contracts but got %v", len(contracts))
	}
}

func TestArchiveContracts(t *testing.T) {
	ss := newTestSQLStore(t, defaultTestSQLStoreConfig)
	defer ss.Close()

	// add 3 hosts
	hks, err := ss.addTestHosts(3)
	if err != nil {
		t.Fatal(err)
	}

	// add 3 contracts
	fcids, _, err := ss.addTestContracts(hks)
	if err != nil {
		t.Fatal(err)
	}

	// archive 2 of them
	toArchive := map[types.FileContractID]string{
		fcids[1]: "foo",
		fcids[2]: "bar",
	}
	if err := ss.ArchiveContracts(context.Background(), toArchive); err != nil {
		t.Fatal(err)
	}

	// assert the first one is still active
	active, err := ss.Contracts(context.Background(), api.ContractsOpts{})
	if err != nil {
		t.Fatal(err)
	}
	if len(active) != 1 || active[0].ID != fcids[0] {
		t.Fatal("wrong contracts", active)
	}

	// assert the two others were archived
	ffcids := make([]sql.FileContractID, 2)
	ffcids[0] = sql.FileContractID(fcids[1])
	ffcids[1] = sql.FileContractID(fcids[2])
	rows, err := ss.DB().Query(context.Background(), "SELECT archival_reason FROM contracts WHERE fcid IN (?, ?)",
		sql.FileContractID(ffcids[0]), sql.FileContractID(ffcids[1]))
	if err != nil {
		t.Fatal(err)
	}
	defer rows.Close()

	var cnt int
	for rows.Next() {
		var reason string
		if err := rows.Scan(&reason); err != nil {
			t.Fatal(err)
		} else if cnt == 0 && reason != "foo" {
			t.Fatal("unexpected reason", reason)
		} else if cnt == 1 && reason != "bar" {
			t.Fatal("unexpected reason", reason)
		}
		cnt++
	}
	if cnt != 2 {
		t.Fatal("wrong number of archived contracts", cnt)
	}
}

func newTestContract(fcid types.FileContractID, hk types.PublicKey) rhpv2.ContractRevision {
	uc := randomMultisigUC()
	uc.PublicKeys[1].Key = hk[:]
	uc.Timelock = 192837
	return rhpv2.ContractRevision{
		Revision: types.FileContractRevision{
			ParentID:         fcid,
			UnlockConditions: uc,
			FileContract: types.FileContract{
				RevisionNumber: 200,
				Filesize:       4096,
				FileMerkleRoot: types.Hash256{222},
				WindowStart:    400,
				WindowEnd:      500,
				ValidProofOutputs: []types.SiacoinOutput{
					{
						Value:   types.NewCurrency64(121),
						Address: types.Address{2, 1, 2},
					},
				},
				MissedProofOutputs: []types.SiacoinOutput{
					{
						Value:   types.NewCurrency64(323),
						Address: types.Address{2, 3, 2},
					},
				},
				UnlockHash: types.Hash256{6, 6, 6},
			},
		},
		Signatures: [2]types.TransactionSignature{
			{
				ParentID:       types.Hash256(fcid),
				PublicKeyIndex: 0,
				Timelock:       100000,
				CoveredFields:  types.CoveredFields{WholeTransaction: true},
				Signature:      []byte("signature1"),
			},
			{
				ParentID:       types.Hash256(fcid),
				PublicKeyIndex: 1,
				Timelock:       200000,
				CoveredFields:  types.CoveredFields{WholeTransaction: true},
				Signature:      []byte("signature2"),
			},
		},
	}
}

// TestSQLMetadataStore tests basic MetadataStore functionality.
func TestSQLMetadataStore(t *testing.T) {
	ss := newTestSQLStore(t, defaultTestSQLStoreConfig)
	defer ss.Close()

	// Create 2 hosts
	hks, err := ss.addTestHosts(2)
	if err != nil {
		t.Fatal(err)
	}
	hk1, hk2 := hks[0], hks[1]

	// Create 2 contracts
	fcids, contracts, err := ss.addTestContracts(hks)
	if err != nil {
		t.Fatal(err)
	}
	fcid1, fcid2 := fcids[0], fcids[1]

	// Extract start height and total cost
	startHeight1, totalCost1 := contracts[0].StartHeight, contracts[0].TotalCost
	startHeight2, totalCost2 := contracts[1].StartHeight, contracts[1].TotalCost

	// Create an object with 2 slabs pointing to 2 different sectors.
	obj1 := object.Object{
		Key: object.GenerateEncryptionKey(),
		Slabs: []object.SlabSlice{
			{
				Slab: object.Slab{
					Health:    1,
					Key:       object.GenerateEncryptionKey(),
					MinShards: 1,
					Shards:    newTestShards(hk1, fcid1, types.Hash256{1}),
				},
				Offset: 10,
				Length: 100,
			},
			{
				Slab: object.Slab{
					Health:    1,
					Key:       object.GenerateEncryptionKey(),
					MinShards: 2,
					Shards:    newTestShards(hk2, fcid2, types.Hash256{2}),
				},
				Offset: 20,
				Length: 200,
			},
		},
	}

	// Store it.
	ctx := context.Background()
	objID := "key1"
	if _, err := ss.addTestObject(objID, obj1); err != nil {
		t.Fatal(err)
	}

	// Fetch it using get and verify every field.
	obj, err := ss.Object(context.Background(), api.DefaultBucketName, objID)
	if err != nil {
		t.Fatal(err)
	}

	// compare timestamp separately
	if obj.ModTime.IsZero() {
		t.Fatal("unexpected", obj.ModTime)
	}
	obj.ModTime = api.TimeRFC3339{}

	obj1Slab0Key := obj1.Slabs[0].Key
	obj1Slab1Key := obj1.Slabs[1].Key

	expectedObj := api.Object{
		ObjectMetadata: api.ObjectMetadata{
			ETag:     testETag,
			Health:   1,
			ModTime:  api.TimeRFC3339{},
			Name:     objID,
			Size:     obj1.TotalSize(),
			MimeType: testMimeType,
		},
		Metadata: testMetadata,
		Object: &object.Object{
			Key: obj1.Key,
			Slabs: []object.SlabSlice{
				{
					Offset: 10,
					Length: 100,
					Slab: object.Slab{
						Health:    1,
						Key:       obj1Slab0Key,
						MinShards: 1,
						Shards: []object.Sector{
							{
								LatestHost: hk1,
								Root:       types.Hash256{1},
								Contracts: map[types.PublicKey][]types.FileContractID{
									hk1: {fcid1},
								},
							},
						},
					},
				},
				{
					Offset: 20,
					Length: 200,
					Slab: object.Slab{
						Health:    1,
						Key:       obj1Slab1Key,
						MinShards: 2,
						Shards: []object.Sector{
							{
								LatestHost: hk2,
								Root:       types.Hash256{2},
								Contracts: map[types.PublicKey][]types.FileContractID{
									hk2: {fcid2},
								},
							},
						},
					},
				},
			},
		},
	}
	if !reflect.DeepEqual(obj, expectedObj) {
		t.Fatal("object mismatch", cmp.Diff(obj, expectedObj, cmp.AllowUnexported(object.EncryptionKey{}), cmp.Comparer(api.CompareTimeRFC3339)))
	}

	// Try to store it again. Should work.
	if _, err := ss.addTestObject(objID, obj1); err != nil {
		t.Fatal(err)
	}

	// Fetch it again and verify.
	obj, err = ss.Object(context.Background(), api.DefaultBucketName, objID)
	if err != nil {
		t.Fatal(err)
	}

	// compare timestamp separately
	if obj.ModTime.IsZero() {
		t.Fatal("unexpected", obj.ModTime)
	}
	obj.ModTime = api.TimeRFC3339{}

	// The expected object is the same.
	if !reflect.DeepEqual(obj, expectedObj) {
		t.Fatal("object mismatch", cmp.Diff(obj, expectedObj, cmp.AllowUnexported(object.EncryptionKey{}), cmp.Comparer(api.CompareTimeRFC3339)))
	}

	// Fetch it and verify again.
	fullObj, err := ss.Object(ctx, api.DefaultBucketName, objID)
	if err != nil {
		t.Fatal(err)
	}
	if !reflect.DeepEqual(*fullObj.Object, obj1) {
		t.Fatal("object mismatch", cmp.Diff(fullObj, obj1))
	}

	expectedObjSlab1 := object.Slab{
		Health:    1,
		Key:       obj1Slab0Key,
		MinShards: 1,
		Shards: []object.Sector{
			{
				Contracts: map[types.PublicKey][]types.FileContractID{
					hk1: {fcid1},
				},
				LatestHost: hk1,
				Root:       types.Hash256{1},
			},
		},
	}

	expectedContract1 := api.ContractMetadata{
		ID:             fcid1,
		HostIP:         "",
		HostKey:        hk1,
		SiamuxAddr:     "",
		ProofHeight:    0,
		RevisionHeight: 0,
		RevisionNumber: 0,
		Size:           4096,
		StartHeight:    startHeight1,
		State:          api.ContractStatePending,
		WindowStart:    400,
		WindowEnd:      500,
		ContractPrice:  types.ZeroCurrency,
		RenewedFrom:    types.FileContractID{},
		Spending: api.ContractSpending{
			Uploads:     types.ZeroCurrency,
			Downloads:   types.ZeroCurrency,
			FundAccount: types.ZeroCurrency,
		},
		TotalCost:    totalCost1,
		ContractSets: nil,
	}

	expectedObjSlab2 := object.Slab{
		Health:    1,
		Key:       obj1Slab1Key,
		MinShards: 2,
		Shards: []object.Sector{
			{
				Contracts: map[types.PublicKey][]types.FileContractID{
					hk2: {fcid2},
				},
				LatestHost: hk2,
				Root:       types.Hash256{2},
			},
		},
	}

	expectedContract2 := api.ContractMetadata{
		ID:             fcid2,
		HostIP:         "",
		HostKey:        hk2,
		SiamuxAddr:     "",
		ProofHeight:    0,
		RevisionHeight: 0,
		RevisionNumber: 0,
		Size:           4096,
		StartHeight:    startHeight2,
		State:          api.ContractStatePending,
		WindowStart:    400,
		WindowEnd:      500,
		ContractPrice:  types.ZeroCurrency,
		RenewedFrom:    types.FileContractID{},
		Spending: api.ContractSpending{
			Uploads:     types.ZeroCurrency,
			Downloads:   types.ZeroCurrency,
			FundAccount: types.ZeroCurrency,
		},
		TotalCost:    totalCost2,
		ContractSets: nil,
	}

	// Compare slabs.
	slab1, err := ss.Slab(context.Background(), obj1Slab0Key)
	if err != nil {
		t.Fatal(err)
	}
	contract1, err := ss.Contract(context.Background(), fcid1)
	if err != nil {
		t.Fatal(err)
	}
	slab2, err := ss.Slab(context.Background(), obj1Slab1Key)
	if err != nil {
		t.Fatal(err)
	}
	contract2, err := ss.Contract(context.Background(), fcid2)
	if err != nil {
		t.Fatal(err)
	}
	if !reflect.DeepEqual(slab1, expectedObjSlab1) {
		t.Fatal("mismatch", cmp.Diff(slab1, expectedObjSlab1))
	}
	if !reflect.DeepEqual(slab2, expectedObjSlab2) {
		t.Fatal("mismatch", cmp.Diff(slab2, expectedObjSlab2))
	}
	if !reflect.DeepEqual(contract1, expectedContract1) {
		t.Fatal("mismatch", cmp.Diff(contract1, expectedContract1))
	}
	if !reflect.DeepEqual(contract2, expectedContract2) {
		t.Fatal("mismatch", cmp.Diff(contract2, expectedContract2))
	}

	// Remove the first slab of the object.
	obj1.Slabs = obj1.Slabs[1:]
	fullObj, err = ss.addTestObject(objID, obj1)
	if err != nil {
		t.Fatal(err)
	} else if !reflect.DeepEqual(*fullObj.Object, obj1) {
		t.Fatal("object mismatch")
	}

	// Sanity check the db at the end of the test. We expect:
	// - 1 element in the object table since we only stored and overwrote a single object
	// - 1 element in the slabs table since we updated the object to only have 1 slab
	// - 1 element in the slices table for the same reason
	// - 1 element in the sectors table for the same reason
	countCheck := func(objCount, sliceCount, slabCount, sectorCount int64) error {
		tableCountCheck := func(table string, tblCount int64) error {
			if count := ss.Count(table); count != tblCount {
				return fmt.Errorf("expected %v objects in table %v but got %v", tblCount, table, count)
			}
			return nil
		}
		// Check all tables.
		if err := tableCountCheck("objects", objCount); err != nil {
			return err
		}
		if err := tableCountCheck("slices", sliceCount); err != nil {
			return err
		}
		if err := tableCountCheck("slabs", slabCount); err != nil {
			return err
		}
		if err := tableCountCheck("sectors", sectorCount); err != nil {
			return err
		}
		return nil
	}
	if err := countCheck(1, 1, 1, 1); err != nil {
		t.Fatal(err)
	}

	// Delete the object. Due to the cascade this should delete everything
	// but the sectors.
	if err := ss.RemoveObjectBlocking(ctx, api.DefaultBucketName, objID); err != nil {
		t.Fatal(err)
	}
	if err := countCheck(0, 0, 0, 0); err != nil {
		t.Fatal(err)
	}
}

// TestObjectHealth verifies the object's health is returned correctly by all
// methods that return the object's metadata.
func TestObjectHealth(t *testing.T) {
	// create db
	ss := newTestSQLStore(t, defaultTestSQLStoreConfig)
	defer ss.Close()

	// add hosts and contracts
	hks, err := ss.addTestHosts(5)
	if err != nil {
		t.Fatal(err)
	}
	fcids, _, err := ss.addTestContracts(hks)
	if err != nil {
		t.Fatal(err)
	}

	// all contracts are good
	if err := ss.UpdateContractSet(context.Background(), testContractSet, fcids, nil); err != nil {
		t.Fatal(err)
	}

	// add an object with 2 slabs
	add := object.Object{
		Key: object.GenerateEncryptionKey(),
		Slabs: []object.SlabSlice{
			{
				Slab: object.Slab{
					Key:       object.GenerateEncryptionKey(),
					MinShards: 1,
					Shards: []object.Sector{
						newTestShard(hks[0], fcids[0], types.Hash256{1}),
						newTestShard(hks[1], fcids[1], types.Hash256{2}),
						newTestShard(hks[2], fcids[2], types.Hash256{3}),
						newTestShard(hks[3], fcids[3], types.Hash256{4}),
					},
				},
			},
			{
				Slab: object.Slab{
					Key:       object.GenerateEncryptionKey(),
					MinShards: 1,
					Shards: []object.Sector{
						newTestShard(hks[1], fcids[1], types.Hash256{5}),
						newTestShard(hks[2], fcids[2], types.Hash256{6}),
						newTestShard(hks[3], fcids[3], types.Hash256{7}),
						newTestShard(hks[4], fcids[4], types.Hash256{8}),
					},
				},
			},
		},
	}

	if _, err := ss.addTestObject("/foo", add); err != nil {
		t.Fatal(err)
	}

	// refresh health
	if err := ss.RefreshHealth(context.Background()); err != nil {
		t.Fatal(err)
	}

	// assert health
	obj, err := ss.Object(context.Background(), api.DefaultBucketName, "/foo")
	if err != nil {
		t.Fatal(err)
	} else if obj.Health != 1 {
		t.Fatal("wrong health", obj.Health)
	}

	// update contract to impact the object's health
	if err := ss.UpdateContractSet(context.Background(), testContractSet, []types.FileContractID{fcids[0], fcids[2], fcids[3], fcids[4]}, []types.FileContractID{fcids[1]}); err != nil {
		t.Fatal(err)
	}
	if err := ss.RefreshHealth(context.Background()); err != nil {
		t.Fatal(err)
	}
	expectedHealth := float64(2) / float64(3)

	// assert object method
	obj, err = ss.Object(context.Background(), api.DefaultBucketName, "/foo")
	if err != nil {
		t.Fatal(err)
	} else if obj.Health != expectedHealth {
		t.Fatal("wrong health", obj.Health, expectedHealth)
	}

	// assert health is returned correctly by ObjectEntries
	entries, _, err := ss.ObjectEntries(context.Background(), api.DefaultBucketName, "/", "", "", "", "", 0, -1)
	if err != nil {
		t.Fatal(err)
	} else if len(entries) != 1 {
		t.Fatal("wrong number of entries", len(entries))
	} else if entries[0].Health != expectedHealth {
		t.Fatal("wrong health", entries[0].Health)
	}

	// assert health is returned correctly by SearchObject
	entries, err = ss.SearchObjects(context.Background(), api.DefaultBucketName, "foo", 0, -1)
	if err != nil {
		t.Fatal(err)
	} else if len(entries) != 1 {
		t.Fatal("wrong number of entries", len(entries))
	} else if entries[0].Health != expectedHealth {
		t.Fatal("wrong health", entries[0].Health)
	}

	// update contract set again to make sure the 2nd slab has even worse health
	if err := ss.UpdateContractSet(context.Background(), testContractSet, []types.FileContractID{fcids[0], fcids[2], fcids[3]}, []types.FileContractID{fcids[4]}); err != nil {
		t.Fatal(err)
	}
	if err := ss.RefreshHealth(context.Background()); err != nil {
		t.Fatal(err)
	}
	expectedHealth = float64(1) / float64(3)

	// assert health is the min. health of the slabs
	obj, err = ss.Object(context.Background(), api.DefaultBucketName, "/foo")
	if err != nil {
		t.Fatal(err)
	} else if obj.Health != expectedHealth {
		t.Fatal("wrong health", obj.Health)
	} else if obj.Slabs[0].Health <= expectedHealth {
		t.Fatal("wrong health", obj.Slabs[0].Health)
	} else if obj.Slabs[1].Health != expectedHealth {
		t.Fatal("wrong health", obj.Slabs[1].Health)
	}

	// add an empty object and assert health is 1
	if obj, err := ss.addTestObject("/bar", object.Object{
		Key:   object.GenerateEncryptionKey(),
		Slabs: nil,
	}); err != nil {
		t.Fatal(err)
	} else if obj.Health != 1 {
		t.Fatal("wrong health", obj.Health)
	}
}

// TestObjectEntries is a test for the ObjectEntries method.
func TestObjectEntries(t *testing.T) {
	ss := newTestSQLStore(t, defaultTestSQLStoreConfig)
	defer ss.Close()

	objects := []struct {
		path string
		size int64
	}{
		{"/foo/bar", 1},
		{"/foo/bat", 2},
		{"/foo/baz/quux", 3},
		{"/foo/baz/quuz", 4},
		{"/gab/guub", 5},
		{"/fileś/śpecial", 6}, // utf8
		{"/FOO/bar", 7},
	}

	// shuffle to ensure order does not influence the outcome of the test
	frand.Shuffle(len(objects), func(i, j int) { objects[i], objects[j] = objects[j], objects[i] })

	ctx := context.Background()
	for _, o := range objects {
		obj := newTestObject(frand.Intn(9) + 1)
		obj.Slabs = obj.Slabs[:1]
		obj.Slabs[0].Length = uint32(o.size)
		_, err := ss.addTestObject(o.path, obj)
		if err != nil {
			t.Fatal(err)
		}
	}

	// assertMetadata asserts both ModTime, MimeType and ETag and clears them so the
	// entries are ready for comparison
	assertMetadata := func(entries []api.ObjectMetadata) {
		t.Helper()
		for i := range entries {
			// assert mod time
			if !strings.HasSuffix(entries[i].Name, "/") && entries[i].ModTime.IsZero() {
				t.Fatal("mod time should be set")
			}
			entries[i].ModTime = api.TimeRFC3339{}

			// assert mime type
			isDir := strings.HasSuffix(entries[i].Name, "/")
			if (isDir && entries[i].MimeType != "") || (!isDir && entries[i].MimeType != testMimeType) {
				t.Fatal("unexpected mime type", entries[i].MimeType)
			}
			entries[i].MimeType = ""

			// assert etag
			if isDir != (entries[i].ETag == "") {
				t.Fatal("etag should be set for files and empty for dirs")
			}
			entries[i].ETag = ""
		}
	}

	// override health of some slabs
	if err := ss.overrideSlabHealth("/foo/baz/quuz", 0.5); err != nil {
		t.Fatal(err)
	}
	if err := ss.overrideSlabHealth("/foo/baz/quux", 0.75); err != nil {
		t.Fatal(err)
	}

	// update health of objects to match the overridden health of the slabs
	if err := updateAllObjectsHealth(ss.DB()); err != nil {
		t.Fatal()
	}

	tests := []struct {
		path    string
		prefix  string
		sortBy  string
		sortDir string
		want    []api.ObjectMetadata
	}{
		{"/", "", "", "", []api.ObjectMetadata{{Name: "/FOO/", Size: 7, Health: 1}, {Name: "/fileś/", Size: 6, Health: 1}, {Name: "/foo/", Size: 10, Health: .5}, {Name: "/gab/", Size: 5, Health: 1}}},
		{"/foo/", "", "", "", []api.ObjectMetadata{{Name: "/foo/bar", Size: 1, Health: 1}, {Name: "/foo/bat", Size: 2, Health: 1}, {Name: "/foo/baz/", Size: 7, Health: .5}}},
		{"/foo/baz/", "", "", "", []api.ObjectMetadata{{Name: "/foo/baz/quux", Size: 3, Health: .75}, {Name: "/foo/baz/quuz", Size: 4, Health: .5}}},
		{"/gab/", "", "", "", []api.ObjectMetadata{{Name: "/gab/guub", Size: 5, Health: 1}}},
		{"/fileś/", "", "", "", []api.ObjectMetadata{{Name: "/fileś/śpecial", Size: 6, Health: 1}}},

		{"/", "f", "", "", []api.ObjectMetadata{{Name: "/fileś/", Size: 6, Health: 1}, {Name: "/foo/", Size: 10, Health: .5}}},
		{"/", "F", "", "", []api.ObjectMetadata{{Name: "/FOO/", Size: 7, Health: 1}}},
		{"/foo/", "fo", "", "", []api.ObjectMetadata{}},
		{"/foo/baz/", "quux", "", "", []api.ObjectMetadata{{Name: "/foo/baz/quux", Size: 3, Health: .75}}},
		{"/gab/", "/guub", "", "", []api.ObjectMetadata{}},

		{"/", "", "name", "ASC", []api.ObjectMetadata{{Name: "/FOO/", Size: 7, Health: 1}, {Name: "/fileś/", Size: 6, Health: 1}, {Name: "/foo/", Size: 10, Health: .5}, {Name: "/gab/", Size: 5, Health: 1}}},
		{"/", "", "name", "DESC", []api.ObjectMetadata{{Name: "/gab/", Size: 5, Health: 1}, {Name: "/foo/", Size: 10, Health: .5}, {Name: "/fileś/", Size: 6, Health: 1}, {Name: "/FOO/", Size: 7, Health: 1}}},

		{"/", "", "health", "ASC", []api.ObjectMetadata{{Name: "/foo/", Size: 10, Health: .5}, {Name: "/FOO/", Size: 7, Health: 1}, {Name: "/fileś/", Size: 6, Health: 1}, {Name: "/gab/", Size: 5, Health: 1}}},
		{"/", "", "health", "DESC", []api.ObjectMetadata{{Name: "/FOO/", Size: 7, Health: 1}, {Name: "/fileś/", Size: 6, Health: 1}, {Name: "/gab/", Size: 5, Health: 1}, {Name: "/foo/", Size: 10, Health: .5}}},

		{"/", "", "size", "DESC", []api.ObjectMetadata{{Name: "/foo/", Size: 10, Health: .5}, {Name: "/FOO/", Size: 7, Health: 1}, {Name: "/fileś/", Size: 6, Health: 1}, {Name: "/gab/", Size: 5, Health: 1}}},
		{"/", "", "size", "ASC", []api.ObjectMetadata{{Name: "/gab/", Size: 5, Health: 1}, {Name: "/fileś/", Size: 6, Health: 1}, {Name: "/FOO/", Size: 7, Health: 1}, {Name: "/foo/", Size: 10, Health: .5}}},
	}
	for _, test := range tests {
		got, _, err := ss.ObjectEntries(ctx, api.DefaultBucketName, test.path, test.prefix, test.sortBy, test.sortDir, "", 0, -1)
		if err != nil {
			t.Fatal(err)
		}
		assertMetadata(got)

		if !(len(got) == 0 && len(test.want) == 0) && !reflect.DeepEqual(got, test.want) {
			t.Fatalf("\nlist: %v\nprefix: %v\ngot: %v\nwant: %v", test.path, test.prefix, got, test.want)
		}

		for offset := 0; offset < len(test.want); offset++ {
			got, hasMore, err := ss.ObjectEntries(ctx, api.DefaultBucketName, test.path, test.prefix, test.sortBy, test.sortDir, "", offset, 1)
			if err != nil {
				t.Fatal(err)
			}
			assertMetadata(got)

			if len(got) != 1 || got[0] != test.want[offset] {
				t.Fatalf("\noffset: %v\nlist: %v\nprefix: %v\ngot: %v\nwant: %v", offset, test.path, test.prefix, got, test.want[offset])
			}

			moreRemaining := len(test.want)-offset-1 > 0
			if hasMore != moreRemaining {
				t.Fatalf("invalid value for hasMore (%t) at offset (%d) test (%+v)", hasMore, offset, test)
			}

			// make sure we stay within bounds
			if offset+1 >= len(test.want) {
				continue
			}

			got, hasMore, err = ss.ObjectEntries(ctx, api.DefaultBucketName, test.path, test.prefix, test.sortBy, test.sortDir, test.want[offset].Name, 0, 1)
			if err != nil {
				t.Fatal(err)
			}
			assertMetadata(got)

			if len(got) != 1 || got[0] != test.want[offset+1] {
				t.Fatalf("\noffset: %v\nlist: %v\nprefix: %v\nmarker: %v\ngot: %v\nwant: %v", offset+1, test.path, test.prefix, test.want[offset].Name, got, test.want[offset+1])
			}

			moreRemaining = len(test.want)-offset-2 > 0
			if hasMore != moreRemaining {
				t.Fatalf("invalid value for hasMore (%t) at marker (%s) test (%+v)", hasMore, test.want[offset].Name, test)
			}
		}
	}
}

func TestObjectEntriesExplicitDir(t *testing.T) {
	ss := newTestSQLStore(t, defaultTestSQLStoreConfig)
	defer ss.Close()

	objects := []struct {
		path string
		size int64
	}{
		{"/dir/", 0},     // empty dir - created first
		{"/dir/file", 1}, // file uploaded to dir
		{"/dir2/", 2},    // empty dir - remains empty
	}

	ctx := context.Background()
	for _, o := range objects {
		obj := newTestObject(frand.Intn(9) + 1)
		obj.Slabs = obj.Slabs[:1]
		obj.Slabs[0].Length = uint32(o.size)
		_, err := ss.addTestObject(o.path, obj)
		if err != nil {
			t.Fatal(err)
		}
	}

	// set file health to 0.5
	if err := ss.overrideSlabHealth("/dir/file", 0.5); err != nil {
		t.Fatal(err)
	}

	// update health of objects to match the overridden health of the slabs
	if err := updateAllObjectsHealth(ss.DB()); err != nil {
		t.Fatal()
	}

	tests := []struct {
		path    string
		prefix  string
		sortBy  string
		sortDir string
		want    []api.ObjectMetadata
	}{
		{"/", "", "", "", []api.ObjectMetadata{
			{Name: "/dir/", Size: 1, Health: 0.5},
			{ETag: "d34db33f", Name: "/dir2/", Size: 2, Health: 1, MimeType: testMimeType}, // has MimeType and ETag since it's a file
		}},
		{"/dir/", "", "", "", []api.ObjectMetadata{{ETag: "d34db33f", Name: "/dir/file", Size: 1, Health: 0.5, MimeType: testMimeType}}},
	}
	for _, test := range tests {
		got, _, err := ss.ObjectEntries(ctx, api.DefaultBucketName, test.path, test.prefix, test.sortBy, test.sortDir, "", 0, -1)
		if err != nil {
			t.Fatal(err)
		}
		for i := range got {
			got[i].ModTime = api.TimeRFC3339{} // ignore time for comparison
		}
		if !reflect.DeepEqual(got, test.want) {
			t.Fatalf("\nlist: %v\nprefix: %v\ngot: %v\nwant: %v", test.path, test.prefix, got, test.want)
		}
	}
}

// TestSearchObjects is a test for the SearchObjects method.
func TestSearchObjects(t *testing.T) {
	ss := newTestSQLStore(t, defaultTestSQLStoreConfig)
	defer ss.Close()
	objects := []struct {
		path string
		size int64
	}{
		{"/foo/bar", 1},
		{"/foo/bat", 2},
		{"/foo/baz/quux", 3},
		{"/foo/baz/quuz", 4},
		{"/gab/guub", 5},
		{"/FOO/bar", 6}, // test case sensitivity
	}
	ctx := context.Background()
	for _, o := range objects {
		obj := newTestObject(frand.Intn(9) + 1)
		obj.Slabs = obj.Slabs[:1]
		obj.Slabs[0].Length = uint32(o.size)
		if _, err := ss.addTestObject(o.path, obj); err != nil {
			t.Fatal(err)
		}
	}

	metadataEquals := func(got api.ObjectMetadata, want api.ObjectMetadata) bool {
		t.Helper()
		return got.Name == want.Name &&
			got.Size == want.Size &&
			got.Health == want.Health
	}

	assertEqual := func(got []api.ObjectMetadata, want []api.ObjectMetadata) {
		t.Helper()
		if len(got) != len(want) {
			t.Fatalf("unexpected result, we want %d items and we got %d items \ndiff: %v", len(want), len(got), cmp.Diff(got, want, cmp.Comparer(api.CompareTimeRFC3339)))
		}
		for i := range got {
			if !metadataEquals(got[i], want[i]) {
				t.Fatalf("unexpected result, got %v, want %v", got, want)
			}
		}
	}

	tests := []struct {
		path string
		want []api.ObjectMetadata
	}{
		{"/", []api.ObjectMetadata{{Name: "/FOO/bar", Size: 6, Health: 1}, {Name: "/foo/bar", Size: 1, Health: 1}, {Name: "/foo/bat", Size: 2, Health: 1}, {Name: "/foo/baz/quux", Size: 3, Health: 1}, {Name: "/foo/baz/quuz", Size: 4, Health: 1}, {Name: "/gab/guub", Size: 5, Health: 1}}},
		{"/foo/b", []api.ObjectMetadata{{Name: "/foo/bar", Size: 1, Health: 1}, {Name: "/foo/bat", Size: 2, Health: 1}, {Name: "/foo/baz/quux", Size: 3, Health: 1}, {Name: "/foo/baz/quuz", Size: 4, Health: 1}}},
		{"o/baz/quu", []api.ObjectMetadata{{Name: "/foo/baz/quux", Size: 3, Health: 1}, {Name: "/foo/baz/quuz", Size: 4, Health: 1}}},
		{"uu", []api.ObjectMetadata{{Name: "/foo/baz/quux", Size: 3, Health: 1}, {Name: "/foo/baz/quuz", Size: 4, Health: 1}, {Name: "/gab/guub", Size: 5, Health: 1}}},
	}
	for _, test := range tests {
		got, err := ss.SearchObjects(ctx, api.DefaultBucketName, test.path, 0, -1)
		if err != nil {
			t.Fatal(err)
		}
		assertEqual(got, test.want)
		for offset := 0; offset < len(test.want); offset++ {
			if got, err := ss.SearchObjects(ctx, api.DefaultBucketName, test.path, offset, 1); err != nil {
				t.Fatal(err)
			} else if len(got) != 1 {
				t.Errorf("\nkey: %v unexpected number of objects, %d != 1", test.path, len(got))
			} else if !metadataEquals(got[0], test.want[offset]) {
				t.Errorf("\nkey: %v\ngot: %v\nwant: %v", test.path, got, test.want[offset])
			}
		}
	}
}

// TestUnhealthySlabs tests the functionality of UnhealthySlabs.
func TestUnhealthySlabs(t *testing.T) {
	// create db
	ss := newTestSQLStore(t, defaultTestSQLStoreConfig)
	defer ss.Close()

	// add 4 hosts
	hks, err := ss.addTestHosts(4)
	if err != nil {
		t.Fatal(err)
	}
	hk1, hk2, hk3, hk4 := hks[0], hks[1], hks[2], hks[3]

	// add 4 contracts
	fcids, _, err := ss.addTestContracts(hks)
	if err != nil {
		t.Fatal(err)
	}
	fcid1, fcid2, fcid3, fcid4 := fcids[0], fcids[1], fcids[2], fcids[3]

	// update the contract set
	goodContracts := []types.FileContractID{fcid1, fcid2, fcid3}
	if err := ss.UpdateContractSet(context.Background(), testContractSet, goodContracts, nil); err != nil {
		t.Fatal(err)
	}

	// add an object
	obj := object.Object{
		Key: object.GenerateEncryptionKey(),
		Slabs: []object.SlabSlice{
			// good slab
			{
				Slab: object.Slab{
					Key:       object.GenerateEncryptionKey(),
					MinShards: 1,
					Shards: []object.Sector{
						newTestShard(hk1, fcid1, types.Hash256{1}),
						newTestShard(hk2, fcid2, types.Hash256{2}),
						newTestShard(hk3, fcid3, types.Hash256{3}),
					},
				},
			},
			// unhealthy slab - hk4 is bad (1/3)
			{
				Slab: object.Slab{
					Key:       object.GenerateEncryptionKey(),
					MinShards: 1,
					Shards: []object.Sector{
						newTestShard(hk1, fcid1, types.Hash256{4}),
						newTestShard(hk2, fcid2, types.Hash256{5}),
						newTestShard(hk4, fcid4, types.Hash256{6}),
					},
				},
			},
			// unhealthy slab - hk4 is bad (2/3)
			{
				Slab: object.Slab{
					Key:       object.GenerateEncryptionKey(),
					MinShards: 1,
					Shards: []object.Sector{
						newTestShard(hk1, fcid1, types.Hash256{7}),
						newTestShard(hk4, fcid4, types.Hash256{8}),
						newTestShard(hk4, fcid4, types.Hash256{9}),
					},
				},
			},
			// unhealthy slab - hk5 is deleted (1/3)
			{
				Slab: object.Slab{
					Key:       object.GenerateEncryptionKey(),
					MinShards: 1,
					Shards: []object.Sector{
						newTestShard(hk1, fcid1, types.Hash256{10}),
						newTestShard(hk2, fcid2, types.Hash256{11}),
						newTestShard(types.PublicKey{5}, types.FileContractID{5}, types.Hash256{12}),
					},
				},
			},
			// unhealthy slab - h1 is reused
			{
				Slab: object.Slab{
					Key:       object.GenerateEncryptionKey(),
					MinShards: 1,
					Shards: []object.Sector{
						newTestShard(hk1, fcid1, types.Hash256{13}),
						newTestShard(hk1, fcid4, types.Hash256{14}),
						newTestShard(hk1, fcid4, types.Hash256{15}),
					},
				},
			},
			// lost slab - no good pieces (0/3)
			{
				Slab: object.Slab{
					Key:       object.GenerateEncryptionKey(),
					MinShards: 1,
					Shards: []object.Sector{
						newTestShard(hk1, fcid1, types.Hash256{16}),
						newTestShard(hk2, fcid2, types.Hash256{17}),
						newTestShard(hk3, fcid3, types.Hash256{18}),
					},
				},
			},
		},
	}

	if _, err := ss.addTestObject(t.Name(), obj); err != nil {
		t.Fatal(err)
	}

	// add a partial slab
	_, _, err = ss.AddPartialSlab(context.Background(), []byte{1, 2, 3}, 1, 3, testContractSet)
	if err != nil {
		t.Fatal(err)
	}

	if err := ss.RefreshHealth(context.Background()); err != nil {
		t.Fatal(err)
	}
	slabs, err := ss.UnhealthySlabs(context.Background(), 0.99, testContractSet, -1)
	if err != nil {
		t.Fatal(err)
	}
	if len(slabs) != 4 {
		t.Fatalf("unexpected amount of slabs to migrate, %v!=4", len(slabs))
	}

	expected := []api.UnhealthySlab{
		{Key: obj.Slabs[2].Key, Health: 0},
		{Key: obj.Slabs[4].Key, Health: 0},
		{Key: obj.Slabs[1].Key, Health: 0.5},
		{Key: obj.Slabs[3].Key, Health: 0.5},
	}
	if !reflect.DeepEqual(slabs, expected) {
		t.Fatal("slabs are not returned in the correct order")
	}

	if err := ss.RefreshHealth(context.Background()); err != nil {
		t.Fatal(err)
	}
	slabs, err = ss.UnhealthySlabs(context.Background(), 0.49, testContractSet, -1)
	if err != nil {
		t.Fatal(err)
	}
	if len(slabs) != 2 {
		t.Fatalf("unexpected amount of slabs to migrate, %v!=2", len(slabs))
	}

	expected = []api.UnhealthySlab{
		{Key: obj.Slabs[2].Key, Health: 0},
		{Key: obj.Slabs[4].Key, Health: 0},
	}
	if !reflect.DeepEqual(slabs, expected) {
		t.Fatal("slabs are not returned in the correct order", slabs, expected)
	}

	// Fetch unhealthy slabs again but for different contract set.
	if err := ss.RefreshHealth(context.Background()); err != nil {
		t.Fatal(err)
	}
	slabs, err = ss.UnhealthySlabs(context.Background(), 0.49, t.Name(), -1)
	if err != nil {
		t.Fatal(err)
	}
	if len(slabs) != 0 {
		t.Fatal("expected no slabs to migrate", len(slabs))
	}
}

func TestUnhealthySlabsNegHealth(t *testing.T) {
	// create db
	ss := newTestSQLStore(t, defaultTestSQLStoreConfig)
	defer ss.Close()

	// add a host
	hks, err := ss.addTestHosts(1)
	if err != nil {
		t.Fatal(err)
	}
	hk1 := hks[0]

	// add a contract
	fcids, _, err := ss.addTestContracts(hks)
	if err != nil {
		t.Fatal(err)
	}
	fcid1 := fcids[0]

	// add it to the contract set
	if err := ss.UpdateContractSet(context.Background(), testContractSet, fcids, nil); err != nil {
		t.Fatal(err)
	}

	// create an object
	obj := object.Object{
		Key: object.GenerateEncryptionKey(),
		Slabs: []object.SlabSlice{
			{
				Slab: object.Slab{
					Key:       object.GenerateEncryptionKey(),
					MinShards: 2,
					Shards: []object.Sector{
						newTestShard(hk1, fcid1, types.Hash256{1}),
						newTestShard(hk1, fcid1, types.Hash256{2}),
					},
				},
			},
		},
	}

	// add the object
	if _, err := ss.addTestObject(t.Name(), obj); err != nil {
		t.Fatal(err)
	}

	// assert it's unhealthy
	if err := ss.RefreshHealth(context.Background()); err != nil {
		t.Fatal(err)
	}
	slabs, err := ss.UnhealthySlabs(context.Background(), 0.99, testContractSet, -1)
	if err != nil {
		t.Fatal(err)
	}
	if len(slabs) != 1 {
		t.Fatalf("unexpected amount of slabs to migrate, %v!=1", len(slabs))
	}
}

func TestUnhealthySlabsNoContracts(t *testing.T) {
	// create db
	ss := newTestSQLStore(t, defaultTestSQLStoreConfig)
	defer ss.Close()

	// add a host
	hks, err := ss.addTestHosts(1)
	if err != nil {
		t.Fatal(err)
	}
	hk1 := hks[0]

	// add a contract
	fcids, _, err := ss.addTestContracts(hks)
	if err != nil {
		t.Fatal(err)
	}
	fcid1 := fcids[0]

	// add it to the contract set
	if err := ss.UpdateContractSet(context.Background(), testContractSet, fcids, nil); err != nil {
		t.Fatal(err)
	}

	// create an object
	obj := object.Object{
		Key: object.GenerateEncryptionKey(),
		Slabs: []object.SlabSlice{
			{
				Slab: object.Slab{
					Key:       object.GenerateEncryptionKey(),
					MinShards: 1,
					Shards:    newTestShards(hk1, fcid1, types.Hash256{1}),
				},
			},
		},
	}

	// add the object
	if _, err := ss.addTestObject(t.Name(), obj); err != nil {
		t.Fatal(err)
	}

	// assert it's healthy
	if err := ss.RefreshHealth(context.Background()); err != nil {
		t.Fatal(err)
	}
	slabs, err := ss.UnhealthySlabs(context.Background(), 0.99, testContractSet, -1)
	if err != nil {
		t.Fatal(err)
	}
	if len(slabs) != 0 {
		t.Fatalf("unexpected amount of slabs to migrate, %v!=0", len(slabs))
	}

	// delete the sector - we manually invalidate the slabs for the contract
	// before deletion.
	err = ss.invalidateSlabHealthByFCID(context.Background(), []types.FileContractID{(fcid1)})
	if err != nil {
		t.Fatal(err)
	}
	if _, err := ss.DB().Exec(context.Background(), "DELETE FROM contract_sectors"); err != nil {
		t.Fatal(err)
	}

	// assert it's unhealthy
	if err := ss.RefreshHealth(context.Background()); err != nil {
		t.Fatal(err)
	}
	slabs, err = ss.UnhealthySlabs(context.Background(), 0.99, testContractSet, -1)
	if err != nil {
		t.Fatal(err)
	}
	if len(slabs) != 1 {
		t.Fatalf("unexpected amount of slabs to migrate, %v!=1", len(slabs))
	}
}

// TestUnhealthySlabs tests the functionality of UnhealthySlabs on slabs that
// don't have any redundancy.
func TestUnhealthySlabsNoRedundancy(t *testing.T) {
	ss := newTestSQLStore(t, defaultTestSQLStoreConfig)
	defer ss.Close()

	// add 3 hosts
	hks, err := ss.addTestHosts(4)
	if err != nil {
		t.Fatal(err)
	}
	hk1, hk2, hk3 := hks[0], hks[1], hks[2]

	// add 4 contracts
	fcids, _, err := ss.addTestContracts(hks)
	if err != nil {
		t.Fatal(err)
	}
	fcid1, fcid2, fcid3 := fcids[0], fcids[1], fcids[2]

	// select the first two contracts as good contracts
	goodContracts := []types.FileContractID{fcid1, fcid2}
	if err := ss.UpdateContractSet(context.Background(), testContractSet, goodContracts, nil); err != nil {
		t.Fatal(err)
	}

	// add an object
	obj := object.Object{
		Key: object.GenerateEncryptionKey(),
		Slabs: []object.SlabSlice{
			// hk1 is good so this slab should have full health.
			{
				Slab: object.Slab{
					Key:       object.GenerateEncryptionKey(),
					MinShards: 1,
					Shards:    newTestShards(hk1, fcid1, types.Hash256{1}),
				},
			},
			// hk4 is bad so this slab should have no health.
			{
				Slab: object.Slab{
					Key:       object.GenerateEncryptionKey(),
					MinShards: 2,
					Shards: []object.Sector{
						newTestShard(hk2, fcid2, types.Hash256{2}),
						newTestShard(hk3, fcid3, types.Hash256{4}),
					},
				},
			},
		},
	}

	if _, err := ss.addTestObject(t.Name(), obj); err != nil {
		t.Fatal(err)
	}

	if err := ss.RefreshHealth(context.Background()); err != nil {
		t.Fatal(err)
	}
	slabs, err := ss.UnhealthySlabs(context.Background(), 0.99, testContractSet, -1)
	if err != nil {
		t.Fatal(err)
	}
	if len(slabs) != 1 {
		t.Fatalf("unexpected amount of slabs to migrate, %v!=1", len(slabs))
	}

	expected := []api.UnhealthySlab{
		{Key: obj.Slabs[1].Slab.Key, Health: -1},
	}
	if !reflect.DeepEqual(slabs, expected) {
		t.Fatal("slabs are not returned in the correct order")
	}
}

// TestContractSectors is a test for the contract_sectors join table. It
// verifies that deleting contracts or sectors also cleans up the join table.
func TestContractSectors(t *testing.T) {
	ss := newTestSQLStore(t, defaultTestSQLStoreConfig)
	defer ss.Close()

	// add two hosts
	hks, err := ss.addTestHosts(2)
	if err != nil {
		t.Fatal(err)
	}

	// add two contracts
	fcids, _, err := ss.addTestContracts(hks)
	if err != nil {
		t.Fatal(err)
	}

	// create two objects
	obj1 := newTestObject(1)
	obj1.Slabs[0].Shards[0].Contracts = map[types.PublicKey][]types.FileContractID{hks[0]: {fcids[0]}}
	obj1.Slabs[0].Shards[1].LatestHost = hks[0]
	if _, err := ss.addTestObject(t.Name()+"_1", obj1); err != nil {
		t.Fatal(err)
	}

	obj2 := newTestObject(1)
	obj2.Slabs[0].Shards[0].Contracts = map[types.PublicKey][]types.FileContractID{hks[1]: {fcids[1]}}
	obj2.Slabs[0].Shards[1].LatestHost = hks[1]
	if _, err := ss.addTestObject(t.Name()+"_2", obj2); err != nil {
		t.Fatal(err)
	}

	// assert there's two sectors
	if n := ss.Count("contract_sectors"); n != 2 {
		t.Fatal("expected two sectors", n)
	}

	// archive the contract
	err = ss.ArchiveContract(context.Background(), fcids[0], api.ContractArchivalReasonRemoved)
	if err != nil {
		t.Fatal(err)
	}

	// assert there's one sector
	if n := ss.Count("contract_sectors"); n != 1 {
		t.Fatal("expected one sector", n)
	}

	// delete the object
	if err := ss.RemoveObjectBlocking(context.Background(), api.DefaultBucketName, t.Name()+"_2"); err != nil {
		t.Fatal(err)
	}

	// assert there's no sectors
	if n := ss.Count("contract_sectors"); n != 0 {
		t.Fatal("table should be empty", n)
	}
}

// TestUpdateSlab verifies the functionality of UpdateSlab.
func TestUpdateSlab(t *testing.T) {
	ss := newTestSQLStore(t, defaultTestSQLStoreConfig)
	defer ss.Close()

	// add 3 hosts
	hks, err := ss.addTestHosts(3)
	if err != nil {
		t.Fatal(err)
	}
	hk1, hk2, hk3 := hks[0], hks[1], hks[2]

	// add 3 contracts
	fcids, _, err := ss.addTestContracts(hks)
	if err != nil {
		t.Fatal(err)
	}
	fcid1, fcid2, fcid3 := fcids[0], fcids[1], fcids[2]

	// add an object
	obj := object.Object{
		Key: object.GenerateEncryptionKey(),
		Slabs: []object.SlabSlice{
			{
				Slab: object.Slab{
					Key:       object.GenerateEncryptionKey(),
					MinShards: 1,
					Shards: []object.Sector{
						newTestShard(hk1, fcid1, types.Hash256{1}),
						newTestShard(hk2, fcid2, types.Hash256{2}),
					},
				},
			},
		},
	}
	ctx := context.Background()
	if _, err := ss.addTestObject(t.Name(), obj); err != nil {
		t.Fatal(err)
	}

	// extract the slab key
	key, err := obj.Slabs[0].Key.MarshalBinary()
	if err != nil {
		t.Fatal(err)
	}

	// helper to fetch a slab from the database
	fetchSlab := func() (slab object.Slab) {
		t.Helper()
		if slab, err = ss.Slab(ctx, obj.Slabs[0].Key); err != nil {
			t.Fatal(err)
		}
		return
	}

	// helper to fetch contract ids for a sector
	contractIds := func(root types.Hash256) (fcids []types.FileContractID) {
		t.Helper()
		rows, err := ss.DB().Query(context.Background(), `
			SELECT fcid
			FROM contracts c
			INNER JOIN contract_sectors cs ON c.id = cs.db_contract_id
			INNER JOIN sectors s ON s.id = cs.db_sector_id
			WHERE s.root = ?
		`, sql.Hash256(root))
		if err != nil {
			t.Fatal(err)
		}
		defer rows.Close()
		for rows.Next() {
			var fcid types.FileContractID
			if err := rows.Scan((*sql.FileContractID)(&fcid)); err != nil {
				t.Fatal(err)
			}
			fcids = append(fcids, fcid)
		}
		return
	}

	// fetch inserted slab
	inserted := fetchSlab()

	// assert both sectors were upload to one contract/host
	for i := 0; i < 2; i++ {
		if cids := contractIds(types.Hash256(inserted.Shards[i].Root)); len(cids) != 1 {
			t.Fatalf("sector %d was uploaded to unexpected amount of contracts, %v!=1", i+1, len(cids))
		} else if inserted.Shards[i].LatestHost != hks[i] {
			t.Fatalf("sector %d was uploaded to unexpected amount of hosts, %v!=1", i+1, len(hks))
		}
	}

	// select contracts h1 and h3 as good contracts (h2 is bad)
	goodContracts := []types.FileContractID{fcid1, fcid3}
	if err := ss.UpdateContractSet(ctx, testContractSet, goodContracts, nil); err != nil {
		t.Fatal(err)
	}

	// fetch slabs for migration and assert there is only one
	if err := ss.RefreshHealth(context.Background()); err != nil {
		t.Fatal(err)
	}
	toMigrate, err := ss.UnhealthySlabs(ctx, 0.99, testContractSet, -1)
	if err != nil {
		t.Fatal(err)
	}
	if len(toMigrate) != 1 {
		t.Fatal("unexpected number of slabs to migrate", len(toMigrate))
	}

	// migrate the sector from h2 to h3
	slab := obj.Slabs[0].Slab
	slab.Shards[1] = newTestShard(hk3, fcid3, types.Hash256{2})

	// update the slab to reflect the migration
	err = ss.UpdateSlab(ctx, slab, testContractSet)
	if err != nil {
		t.Fatal(err)
	}

	// fetch updated slab
	updated := fetchSlab()

	// assert the first sector is still only on one host, also assert it's h1
	if cids := contractIds(types.Hash256(updated.Shards[0].Root)); len(cids) != 1 {
		t.Fatalf("sector 1 was uploaded to unexpected amount of contracts, %v!=1", len(cids))
	} else if types.FileContractID(cids[0]) != fcid1 {
		t.Fatal("sector 1 was uploaded to unexpected contract", cids[0])
	} else if updated.Shards[0].LatestHost != hks[0] {
		t.Fatal("host key was invalid", updated.Shards[0].LatestHost, sql.PublicKey(hks[0]))
	} else if hks[0] != hk1 {
		t.Fatal("sector 1 was uploaded to unexpected host", hks[0])
	}

	// assert the second sector however is uploaded to two hosts, assert it's h2 and h3
	if cids := contractIds(types.Hash256(updated.Shards[1].Root)); len(cids) != 2 {
		t.Fatalf("sector 1 was uploaded to unexpected amount of contracts, %v!=2", len(cids))
	} else if types.FileContractID(cids[0]) != fcid2 || types.FileContractID(cids[1]) != fcid3 {
		t.Fatal("sector 1 was uploaded to unexpected contracts", cids[0], cids[1])
	} else if updated.Shards[0].LatestHost != hks[0] {
		t.Fatal("host key was invalid", updated.Shards[0].LatestHost, sql.PublicKey(hks[0]))
	}

	// assert there's still only one entry in the dbslab table
	if cnt := ss.Count("slabs"); cnt != 1 {
		t.Fatalf("unexpected number of entries in dbslab, %v != 1", cnt)
	}

	// fetch slabs for migration and assert there are none left
	if err := ss.RefreshHealth(context.Background()); err != nil {
		t.Fatal(err)
	}
	toMigrate, err = ss.UnhealthySlabs(ctx, 0.99, testContractSet, -1)
	if err != nil {
		t.Fatal(err)
	}
	if len(toMigrate) != 0 {
		t.Fatal("unexpected number of slabs to migrate", len(toMigrate))
	}

	if obj, err := ss.Object(context.Background(), api.DefaultBucketName, t.Name()); err != nil {
		t.Fatal(err)
	} else if len(obj.Slabs) != 1 {
		t.Fatalf("unexpected number of slabs, %v != 1", len(obj.Slabs))
	} else if obj.Slabs[0].Key.String() != updated.Key.String() {
		t.Fatalf("unexpected slab, %v != %v", obj.Slabs[0].Key, updated.Key)
	}

	// update the slab to change its contract set.
	if err := ss.UpdateContractSet(ctx, "other", nil, nil); err != nil {
		t.Fatal(err)
	}
	err = ss.UpdateSlab(ctx, slab, "other")
	if err != nil {
		t.Fatal(err)
	}
	var csID int64
	if err := ss.DB().QueryRow(context.Background(), "SELECT db_contract_set_id FROM slabs WHERE `key` = ?", key).
		Scan(&csID); err != nil {
		t.Fatal(err)
	} else if csID != ss.ContractSetID("other") {
		t.Fatal("contract set was not updated")
	}
}

func newTestObject(slabs int) object.Object {
	obj := object.Object{}

	obj.Slabs = make([]object.SlabSlice, slabs)
	obj.Key = object.GenerateEncryptionKey()
	for i := range obj.Slabs {
		n := uint8(frand.Uint64n(10) + 1)
		offset := uint32(frand.Uint64n(1 << 22))
		length := offset + uint32(frand.Uint64n(1<<22))
		obj.Slabs[i] = object.SlabSlice{
			Slab: object.Slab{
				Key:       object.GenerateEncryptionKey(),
				MinShards: n,
				Shards:    make([]object.Sector, n*2),
			},
			Offset: offset,
			Length: length,
		}
		for j := range obj.Slabs[i].Shards {
			var fcid types.FileContractID
			frand.Read(fcid[:])
			obj.Slabs[i].Shards[j] = newTestShard(frand.Entropy256(), fcid, frand.Entropy256())
		}
	}
	return obj
}

// TestRecordContractSpending tests RecordContractSpending.
func TestRecordContractSpending(t *testing.T) {
	ss := newTestSQLStore(t, defaultTestSQLStoreConfig)
	defer ss.Close()

	// Create a host for the contract.
	hk := types.GeneratePrivateKey().PublicKey()
	err := ss.addTestHost(hk)
	if err != nil {
		t.Fatal(err)
	}

	// Add an announcement.
	if err := ss.announceHost(hk, "address"); err != nil {
		t.Fatal(err)
	}

	fcid := types.FileContractID{1, 1, 1, 1, 1}
	cm, err := ss.addTestContract(fcid, hk)
	if err != nil {
		t.Fatal(err)
	} else if cm.Spending != (api.ContractSpending{}) {
		t.Fatal("spending should be all 0")
	} else if cm.Size != 0 && cm.RevisionNumber != 0 {
		t.Fatalf("unexpected size or revision number, %v %v", cm.Size, cm.RevisionNumber)
	}

	// Record some spending.
	expectedSpending := api.ContractSpending{
		Uploads:     types.Siacoins(1),
		Downloads:   types.Siacoins(2),
		FundAccount: types.Siacoins(3),
		Deletions:   types.Siacoins(4),
		SectorRoots: types.Siacoins(5),
	}
	err = ss.RecordContractSpending(context.Background(), []api.ContractSpendingRecord{
		// non-existent contract
		{
			ContractID: types.FileContractID{1, 2, 3},
		},
		// valid spending
		{
			ContractID:       fcid,
			ContractSpending: expectedSpending,
			RevisionNumber:   100,
			Size:             200,
		},
	})
	if err != nil {
		t.Fatal(err)
	}
	cm2, err := ss.Contract(context.Background(), fcid)
	if err != nil {
		t.Fatal(err)
	} else if cm2.Spending != expectedSpending {
		t.Fatal("invalid spending", cm2.Spending, expectedSpending)
	} else if cm2.Size != 200 && cm2.RevisionNumber != 100 {
		t.Fatalf("unexpected size or revision number, %v %v", cm2.Size, cm2.RevisionNumber)
	}

	// Record the same spending again but with a lower revision number. This
	// shouldn't update the size.
	err = ss.RecordContractSpending(context.Background(), []api.ContractSpendingRecord{
		{
			ContractID:       fcid,
			ContractSpending: expectedSpending,
			RevisionNumber:   100,
			Size:             200,
		},
	})
	if err != nil {
		t.Fatal(err)
	}
	expectedSpending = expectedSpending.Add(expectedSpending)
	cm3, err := ss.Contract(context.Background(), fcid)
	if err != nil {
		t.Fatal(err)
	} else if cm3.Spending != expectedSpending {
		t.Fatal("invalid spending")
	} else if cm2.Size != 200 && cm2.RevisionNumber != 100 {
		t.Fatalf("unexpected size or revision number, %v %v", cm2.Size, cm2.RevisionNumber)
	}
}

// TestRenameObjects is a unit test for RenameObject and RenameObjects.
func TestRenameObjects(t *testing.T) {
	ss := newTestSQLStore(t, defaultTestSQLStoreConfig)
	defer ss.Close()

	// Create a few objects.
	objects := []string{
		"/fileś/1a",
		"/fileś/2a",
		"/fileś/3a",
		"/fileś/CASE",
		"/fileś/case",
		"/fileś/dir/1b",
		"/fileś/dir/2b",
		"/fileś/dir/3b",
		"/foo",
		"/bar",
		"/baz",
		"/baz2",
		"/baz3",
	}
	ctx := context.Background()
	for _, path := range objects {
		if _, err := ss.addTestObject(path, newTestObject(1)); err != nil {
			t.Fatal(err)
		}
	}

	// Try renaming objects that don't exist.
	if err := ss.RenameObjectBlocking(ctx, api.DefaultBucketName, "/fileś", "/fileś2", false); !errors.Is(err, api.ErrObjectNotFound) {
		t.Fatal(err)
	}
	if err := ss.RenameObjectsBlocking(ctx, api.DefaultBucketName, "/fileś1", "/fileś2", false); !errors.Is(err, api.ErrObjectNotFound) {
		t.Fatal(err)
	}

	// Perform some renames.
	if err := ss.RenameObjectsBlocking(ctx, api.DefaultBucketName, "/fileś/dir/", "/fileś/", false); err != nil {
		t.Fatal(err)
	}
	if err := ss.RenameObjectBlocking(ctx, api.DefaultBucketName, "/foo", "/fileś/foo", false); err != nil {
		t.Fatal(err)
	}
	if err := ss.RenameObjectBlocking(ctx, api.DefaultBucketName, "/bar", "/fileś/bar", false); err != nil {
		t.Fatal(err)
	}
	if err := ss.RenameObjectBlocking(ctx, api.DefaultBucketName, "/baz", "/fileś/baz", false); err != nil {
		t.Fatal(err)
	}
	if err := ss.RenameObjectsBlocking(ctx, api.DefaultBucketName, "/fileś/case", "/fileś/case1", false); err != nil {
		t.Fatal(err)
	}
	if err := ss.RenameObjectsBlocking(ctx, api.DefaultBucketName, "/fileś/CASE", "/fileś/case2", false); err != nil {
		t.Fatal(err)
	}
	if err := ss.RenameObjectsBlocking(ctx, api.DefaultBucketName, "/baz2", "/fileś/baz", false); !errors.Is(err, api.ErrObjectExists) {
		t.Fatal(err)
	} else if err := ss.RenameObjectsBlocking(ctx, api.DefaultBucketName, "/baz2", "/fileś/baz", true); err != nil {
		t.Fatal(err)
	} else if err := ss.RenameObjectBlocking(ctx, api.DefaultBucketName, "/baz3", "/fileś/baz", true); err != nil {
		t.Fatal(err)
	}

	// Paths after.
	objectsAfter := []string{
		"/fileś/1a",
		"/fileś/2a",
		"/fileś/3a",
		"/fileś/1b",
		"/fileś/2b",
		"/fileś/3b",
		"/fileś/foo",
		"/fileś/bar",
		"/fileś/baz",
		"/fileś/case1",
		"/fileś/case2",
	}
	objectsAfterMap := make(map[string]struct{})
	for _, path := range objectsAfter {
		objectsAfterMap[path] = struct{}{}
	}

	// Assert that number of objects matches.
	objs, err := ss.SearchObjects(ctx, api.DefaultBucketName, "/", 0, 100)
	if err != nil {
		t.Fatal(err)
	}
	if len(objs) != len(objectsAfter) {
		t.Fatal("unexpected number of objects", len(objs), len(objectsAfter))
	}

	// Assert paths are correct.
	for _, obj := range objs {
		if _, exists := objectsAfterMap[obj.Name]; !exists {
			t.Fatal("unexpected path", obj.Name)
		}
	}

	// Assert directories are correct
	expectedDirs := []struct {
		id       int64
		parentID int64
		name     string
	}{
		{
			id:       1,
			parentID: 0,
			name:     "/",
		},
		{
			id:       2,
			parentID: 1,
			name:     "/fileś/",
		},
	}

	var n int64
	if err := ss.DB().QueryRow(ctx, "SELECT COUNT(*) FROM directories").Scan(&n); err != nil {
		t.Fatal(err)
	} else if n != int64(len(expectedDirs)) {
		t.Fatalf("unexpected number of directories, %v != %v", n, len(expectedDirs))
	}

	type row struct {
		ID       int64
		ParentID int64
		Name     string
	}
	rows, err := ss.DB().Query(context.Background(), "SELECT id, COALESCE(db_parent_id, 0), name FROM directories ORDER BY id ASC")
	if err != nil {
		t.Fatal(err)
	}
	defer rows.Close()
	var i int
	for rows.Next() {
		var dir row
		if err := rows.Scan(&dir.ID, &dir.ParentID, &dir.Name); err != nil {
			t.Fatal(err)
		} else if dir.ID != expectedDirs[i].id {
			t.Fatalf("unexpected directory id, %v != %v", dir.ID, expectedDirs[i].id)
		} else if dir.ParentID != expectedDirs[i].parentID {
			t.Fatalf("unexpected directory parent id, %v != %v", dir.ParentID, expectedDirs[i].parentID)
		} else if dir.Name != expectedDirs[i].name {
			t.Fatalf("unexpected directory name, %v != %v", dir.Name, expectedDirs[i].name)
		}
		i++
	}
	if len(expectedDirs) != i {
		t.Fatalf("expected %v dirs, got %v", len(expectedDirs), i)
	}
}

// TestObjectsStats is a unit test for ObjectsStats.
func TestObjectsStats(t *testing.T) {
	ss := newTestSQLStore(t, defaultTestSQLStoreConfig)
	defer ss.Close()

	// Fetch stats on clean database.
	info, err := ss.ObjectsStats(context.Background(), api.ObjectsStatsOpts{})
	if err != nil {
		t.Fatal(err)
	}
	if !reflect.DeepEqual(info, api.ObjectsStatsResponse{MinHealth: 1}) {
		t.Fatal("unexpected stats", info)
	}

	// Create a few objects of different size.
	var objectsSize uint64
	var sectorsSize uint64
	var totalUploadedSize uint64
	for i := 0; i < 2; i++ {
		obj := newTestObject(1)
		objectsSize += uint64(obj.TotalSize())
		for _, slab := range obj.Slabs {
			sectorsSize += uint64(len(slab.Shards) * rhpv2.SectorSize)

			for _, s := range slab.Shards {
				for hpk, fcids := range s.Contracts {
					if err := ss.addTestHost(hpk); err != nil {
						t.Fatal(err)
					}
					for _, fcid := range fcids {
						c, err := ss.addTestContract(fcid, hpk)
						if err != nil {
							t.Fatal(err)
						}
						totalUploadedSize += c.Size
					}
				}
			}
		}

		key := hex.EncodeToString(frand.Bytes(32))
		if _, err := ss.addTestObject(key, obj); err != nil {
			t.Fatal(err)
		}
	}

	// Get all entries in contract_sectors and store them again with a different
	// contract id. This should cause the uploaded size to double.
	var newContractID types.FileContractID
	frand.Read(newContractID[:])
	hks, err := ss.addTestHosts(1)
	if err != nil {
		t.Fatal(err)
	}
	hk := hks[0]
	c, err := ss.addTestContract(newContractID, hk)
	if err != nil {
		t.Fatal(err)
	}
	totalUploadedSize += c.Size
	if _, err := ss.DB().Exec(context.Background(), `
		INSERT INTO contract_sectors (db_contract_id, db_sector_id)
		SELECT (
			SELECT id FROM contracts WHERE fcid = ?
		), db_sector_id
		FROM contract_sectors
	`, sql.FileContractID(newContractID)); err != nil {
		t.Fatal(err)
	}

	// Check sizes.
	for _, opts := range []api.ObjectsStatsOpts{
		{},                              // any bucket
		{Bucket: api.DefaultBucketName}, // specific bucket
	} {
		info, err = ss.ObjectsStats(context.Background(), opts)
		if err != nil {
			t.Fatal(err)
		} else if info.TotalObjectsSize != objectsSize {
			t.Fatal("wrong size", info.TotalObjectsSize, objectsSize)
		} else if info.TotalSectorsSize != sectorsSize {
			t.Fatal("wrong size", info.TotalSectorsSize, sectorsSize)
		} else if info.TotalUploadedSize != totalUploadedSize {
			t.Fatal("wrong size", info.TotalUploadedSize, totalUploadedSize)
		} else if info.NumObjects != 2 {
			t.Fatal("wrong number of objects", info.NumObjects, 2)
		}
	}

	// Check other bucket.
	if err := ss.CreateBucket(context.Background(), "other", api.BucketPolicy{}); err != nil {
		t.Fatal(err)
	} else if info, err := ss.ObjectsStats(context.Background(), api.ObjectsStatsOpts{Bucket: "other"}); err != nil {
		t.Fatal(err)
	} else if info.TotalObjectsSize != 0 {
		t.Fatal("wrong size", info.TotalObjectsSize)
	} else if info.TotalSectorsSize != 0 {
		t.Fatal("wrong size", info.TotalSectorsSize, 0)
	} else if info.TotalUploadedSize != totalUploadedSize {
		t.Fatal("wrong size", info.TotalUploadedSize, totalUploadedSize)
	} else if info.NumObjects != 0 {
		t.Fatal("wrong number of objects", info.NumObjects)
	}
}

func TestPartialSlab(t *testing.T) {
	ss := newTestSQLStore(t, defaultTestSQLStoreConfig)
	defer ss.Close()

	// create 2 hosts
	hks, err := ss.addTestHosts(2)
	if err != nil {
		t.Fatal(err)
	}
	hk1, hk2 := hks[0], hks[1]

	// create 2 contracts
	fcids, _, err := ss.addTestContracts(hks)
	if err != nil {
		t.Fatal(err)
	}
	fcid1, fcid2 := fcids[0], fcids[1]

	// helper function to assert buffer stats returned by SlabBuffers.
	assertBuffer := func(name string, size int64, complete, locked bool) {
		t.Helper()
		buffers, err := ss.SlabBuffers(context.Background())
		if err != nil {
			t.Fatal(err)
		}
		if len(buffers) == 0 {
			t.Fatal("no buffers")
		}
		var buf api.SlabBuffer
		for _, b := range buffers {
			if b.Filename == name {
				buf = b
				break
			}
		}
		if buf == (api.SlabBuffer{}) {
			t.Fatal("buffer not found for name", name)
		}
		if buf.ContractSet != testContractSet {
			t.Fatal("wrong contract set", buf.ContractSet, testContractSet)
		}
		if buf.Filename != name {
			t.Fatal("wrong filename", buf.Filename, name)
		}
		if buf.MaxSize != int64(bufferedSlabSize(1)) {
			t.Fatal("wrong max size", buf.MaxSize, bufferedSlabSize(1))
		}
		if buf.Size != size {
			t.Fatal("wrong size", buf.Size, size)
		}
		if buf.Complete != complete {
			t.Fatal("wrong complete", buf.Complete, complete)
		}
		if buf.Locked != locked {
			t.Fatal("wrong locked", buf.Locked, locked)
		}
	}

	// prepare the data for 3 partial slabs. The first one is very small. The
	// second one almost fills a buffer except for 1 byte. The third one spans 2
	// buffers.
	fullSlabSize := bufferedSlabSize(1)
	slab1Data := []byte{1, 2, 3, 4}
	slab2Data := frand.Bytes(int(fullSlabSize) - len(slab1Data) - 1) // leave 1 byte
	slab3Data := []byte{5, 6}                                        // 1 byte more than fits in the slab

	// Add the first slab.
	ctx := context.Background()
	slabs, bufferSize, err := ss.AddPartialSlab(ctx, slab1Data, 1, 2, testContractSet)
	if err != nil {
		t.Fatal(err)
	}
	if len(slabs) != 1 {
		t.Fatal("expected 1 slab to be created", len(slabs))
	}
	if slabs[0].Length != uint32(len(slab1Data)) || slabs[0].Offset != 0 {
		t.Fatal("wrong offset/length", slabs[0].Offset, slabs[0].Length)
	} else if bufferSize != rhpv2.SectorSize {
		t.Fatal("unexpected buffer size", bufferSize)
	}
	data, err := ss.FetchPartialSlab(ctx, slabs[0].Key, slabs[0].Offset, slabs[0].Length)
	if err != nil {
		t.Fatal(err)
	} else if !bytes.Equal(data, slab1Data) {
		t.Fatal("wrong data")
	}

	type bufferedSlab struct {
		ID       uint
		Filename string
	}
	fetchBuffer := func(ec object.EncryptionKey) (b bufferedSlab) {
		t.Helper()
		if err := ss.DB().QueryRow(context.Background(), `
			SELECT bs.id, bs.filename
			FROM buffered_slabs bs
			INNER JOIN slabs sla ON sla.db_buffered_slab_id = bs.id
			WHERE sla.key = ?
		`, sql.EncryptionKey(ec)).
			Scan(&b.ID, &b.Filename); err != nil && !errors.Is(err, dsql.ErrNoRows) {
			t.Fatal(err)
		}
		return
	}

	buffer := fetchBuffer(slabs[0].Key)
	if buffer.Filename == "" {
		t.Fatal("empty filename")
	}
	buffer1Name := buffer.Filename
	assertBuffer(buffer1Name, 4, false, false)

	// Use the added partial slab to create an object.
	testObject := func(partialSlabs []object.SlabSlice) object.Object {
		obj := object.Object{
			Key: object.GenerateEncryptionKey(),
			Slabs: []object.SlabSlice{
				{
					Slab: object.Slab{
						Health:    1.0,
						Key:       object.GenerateEncryptionKey(),
						MinShards: 1,
						Shards: []object.Sector{
							newTestShard(hk1, fcid1, frand.Entropy256()),
							newTestShard(hk2, fcid2, frand.Entropy256()),
						},
					},
					Offset: 0,
					Length: rhpv2.SectorSize,
				},
			},
		}
		obj.Slabs = append(obj.Slabs, partialSlabs...)
		return obj
	}
	obj := testObject(slabs)
	fetched, err := ss.addTestObject("key", obj)
	if err != nil {
		t.Fatal(err)
	}
	if !reflect.DeepEqual(obj, *fetched.Object) {
		t.Fatal("mismatch", cmp.Diff(obj, fetched.Object, cmp.AllowUnexported(object.EncryptionKey{})))
	}

	// Add the second slab.
	slabs, bufferSize, err = ss.AddPartialSlab(ctx, slab2Data, 1, 2, testContractSet)
	if err != nil {
		t.Fatal(err)
	}
	if len(slabs) != 1 {
		t.Fatal("expected 1 slab to be created", len(slabs))
	}
	if slabs[0].Length != uint32(len(slab2Data)) || slabs[0].Offset != uint32(len(slab1Data)) {
		t.Fatal("wrong offset/length", slabs[0].Offset, slabs[0].Length)
	} else if bufferSize != rhpv2.SectorSize {
		t.Fatal("unexpected buffer size", bufferSize)
	}
	data, err = ss.FetchPartialSlab(ctx, slabs[0].Key, slabs[0].Offset, slabs[0].Length)
	if err != nil {
		t.Fatal(err)
	} else if !bytes.Equal(data, slab2Data) {
		t.Fatal("wrong data")
	}
	assertBuffer(buffer1Name, 4194303, false, false)

	// Create an object again.
	obj2 := testObject(slabs)
	fetched, err = ss.addTestObject("key2", obj2)
	if err != nil {
		t.Fatal(err)
	}
	if !reflect.DeepEqual(obj2, *fetched.Object) {
		t.Fatal("mismatch", cmp.Diff(obj2, fetched.Object))
	}

	// Add third slab.
	slabs, bufferSize, err = ss.AddPartialSlab(ctx, slab3Data, 1, 2, testContractSet)
	if err != nil {
		t.Fatal(err)
	}
	if len(slabs) != 2 {
		t.Fatal("expected 2 slabs to be created", len(slabs))
	}
	if slabs[0].Length != 1 || slabs[0].Offset != uint32(len(slab1Data)+len(slab2Data)) {
		t.Fatal("wrong offset/length", slabs[0].Offset, slabs[0].Length)
	}
	if slabs[1].Length != uint32(len(slab3Data)-1) || slabs[1].Offset != 0 {
		t.Fatal("wrong offset/length", slabs[0].Offset, slabs[0].Length)
	}
	if bufferSize != 2*rhpv2.SectorSize {
		t.Fatal("unexpected buffer size", bufferSize)
	}
	if data1, err := ss.FetchPartialSlab(ctx, slabs[0].Key, slabs[0].Offset, slabs[0].Length); err != nil {
		t.Fatal(err)
	} else if data2, err := ss.FetchPartialSlab(ctx, slabs[1].Key, slabs[1].Offset, slabs[1].Length); err != nil {
		t.Fatal(err)
	} else if !bytes.Equal(slab3Data, append(data1, data2...)) {
		t.Fatal("wrong data")
	}
	assertBuffer(buffer1Name, rhpv2.SectorSize, true, false)

	buffer = fetchBuffer(slabs[1].Key)
	buffer2Name := buffer.Filename
	assertBuffer(buffer2Name, 1, false, false)

	// Create an object again.
	obj3 := testObject(slabs)
	fetched, err = ss.addTestObject("key3", obj3)
	if err != nil {
		t.Fatal(err)
	}
	if !reflect.DeepEqual(obj3, *fetched.Object) {
		t.Fatal("mismatch", cmp.Diff(obj3, fetched.Object, cmp.AllowUnexported(object.EncryptionKey{})))
	}

	// Fetch the buffer for uploading
	packedSlabs, err := ss.PackedSlabsForUpload(ctx, time.Hour, 1, 2, testContractSet, 100)
	if err != nil {
		t.Fatal(err)
	}
	if len(packedSlabs) != 1 {
		t.Fatal("expected 1 slab to be returned", len(packedSlabs))
	}
	assertBuffer(buffer1Name, rhpv2.SectorSize, true, true)
	assertBuffer(buffer2Name, 1, false, false)

	buffer = fetchBuffer(packedSlabs[0].Key)
	if buffer.ID != packedSlabs[0].BufferID {
		t.Fatalf("wrong buffer id, %v != %v", buffer.ID, packedSlabs[0].BufferID)
	}

	// Mark slab as uploaded.
	err = ss.MarkPackedSlabsUploaded(context.Background(), []api.UploadedPackedSlab{
		{
			BufferID: buffer.ID,
			Shards: []object.Sector{
				newTestShard(hk1, fcid1, types.Hash256{3}),
				newTestShard(hk2, fcid2, types.Hash256{4}),
			},
		},
	})
	if err != nil {
		t.Fatal(err)
	}

	buffer = fetchBuffer(packedSlabs[0].Key)
	if buffer != (bufferedSlab{}) {
		t.Fatal("shouldn't be able to find buffer", err)
	}
	assertBuffer(buffer2Name, 1, false, false)

	_, err = ss.FetchPartialSlab(ctx, slabs[0].Key, slabs[0].Offset, slabs[0].Length)
	if !errors.Is(err, api.ErrObjectNotFound) {
		t.Fatal("expected ErrObjectNotFound", err)
	}

	files, err := os.ReadDir(ss.slabBufferMgr.dir)
	if err != nil {
		t.Fatal(err)
	}
	filesFound := make(map[string]struct{})
	for _, file := range files {
		filesFound[file.Name()] = struct{}{}
	}
	if _, exists := filesFound[buffer1Name]; exists {
		t.Fatal("buffer file should have been deleted", buffer1Name)
	} else if _, exists := filesFound[buffer2Name]; !exists {
		t.Fatal("buffer file should not have been deleted", buffer2Name)
	}

	// Add 2 more partial slabs.
	slices1, _, err := ss.AddPartialSlab(ctx, frand.Bytes(rhpv2.SectorSize/2), 1, 2, testContractSet)
	if err != nil {
		t.Fatal(err)
	}
	slices2, bufferSize, err := ss.AddPartialSlab(ctx, frand.Bytes(rhpv2.SectorSize/2), 1, 2, testContractSet)
	if err != nil {
		t.Fatal(err)
	}

	// Associate them with an object.
	if _, err := ss.addTestObject(t.Name(), object.Object{
		Key:   object.GenerateEncryptionKey(),
		Slabs: append(slices1, slices2...),
	}); err != nil {
		t.Fatal(err)
	}

	// Fetch the buffers we have. Should be 1 completed and 1 incomplete.
	buffersBefore, err := ss.SlabBuffers(context.Background())
	if err != nil {
		t.Fatal(err)
	}
	if len(buffersBefore) != 2 {
		t.Fatal("expected 2 buffers", len(buffersBefore))
	}
	if !buffersBefore[0].Complete {
		t.Fatal("expected buffer to be complete")
	} else if buffersBefore[1].Complete {
		t.Fatal("expected buffer to be incomplete")
	}
	if bufferSize != 2*rhpv2.SectorSize {
		t.Fatal("unexpected buffer size", bufferSize)
	}

	// Close manager to make sure we can restart the database without
	// issues due to open files.
	// NOTE: Close on the database doesn't work because that will wipe the
	// in-memory ss.
	if err := ss.slabBufferMgr.Close(); err != nil {
		t.Fatal(err)
	}

	// Restart it. The buffer should still be there.
	ss2 := ss.Reopen()
	defer ss2.Close()
	buffersAfter, err := ss2.SlabBuffers(context.Background())
	if err != nil {
		t.Fatal(err)
	}
	if !cmp.Equal(buffersBefore, buffersAfter) {
		t.Fatal("buffers don't match", cmp.Diff(buffersBefore, buffersAfter))
	}
}

func TestContractSizes(t *testing.T) {
	ss := newTestSQLStore(t, defaultTestSQLStoreConfig)
	defer ss.Close()

	// define a helper function that calculates the amount of data that can be
	// pruned by inspecting the contract sizes
	prunableData := func(fcid *types.FileContractID) (n uint64) {
		t.Helper()

		sizes, err := ss.ContractSizes(context.Background())
		if err != nil {
			t.Fatal(err)
		}

		for id, size := range sizes {
			if fcid != nil && id != *fcid {
				continue
			}
			n += size.Prunable
		}
		return
	}

	// create hosts
	hks, err := ss.addTestHosts(2)
	if err != nil {
		t.Fatal(err)
	}

	// create contracts
	fcids, _, err := ss.addTestContracts(hks)
	if err != nil {
		t.Fatal(err)
	}

	// add an object to both contracts
	for i := 0; i < 2; i++ {
		if _, err := ss.addTestObject(fmt.Sprintf("obj_%d", i+1), object.Object{
			Key: object.GenerateEncryptionKey(),
			Slabs: []object.SlabSlice{
				{
					Slab: object.Slab{
						Key:       object.GenerateEncryptionKey(),
						MinShards: 1,
						Shards:    newTestShards(hks[i], fcids[i], types.Hash256{byte(i)}),
					},
				},
			},
		}); err != nil {
			t.Fatal(err)
		}
		if err := ss.RecordContractSpending(context.Background(), []api.ContractSpendingRecord{
			{
				ContractID:     fcids[i],
				RevisionNumber: 1,
				Size:           rhpv2.SectorSize,
			},
		}); err != nil {
			t.Fatal(err)
		}
	}

	// assert there's two objects
	s, err := ss.ObjectsStats(context.Background(), api.ObjectsStatsOpts{})
	if err != nil {
		t.Fatal(err)
	}
	if s.NumObjects != 2 {
		t.Fatal("expected 2 objects", s.NumObjects)
	}

	// assert there's no data to be pruned
	if n := prunableData(nil); n != 0 {
		t.Fatal("expected no prunable data", n)
	}

	// remove the first object
	if err := ss.RemoveObjectBlocking(context.Background(), api.DefaultBucketName, "obj_1"); err != nil {
		t.Fatal(err)
	}

	// assert there's one sector that can be pruned and assert it's from fcid 1
	if n := prunableData(nil); n != rhpv2.SectorSize {
		t.Fatalf("unexpected amount of prunable data %v", n)
	} else if n := prunableData(&fcids[1]); n != 0 {
		t.Fatalf("expected no prunable data %v", n)
	}

	// remove the second object
	if err := ss.RemoveObjectBlocking(context.Background(), api.DefaultBucketName, "obj_2"); err != nil {
		t.Fatal(err)
	}

	// assert there's now two sectors that can be pruned
	if n := prunableData(nil); n != rhpv2.SectorSize*2 {
		t.Fatalf("unexpected amount of prunable data %v", n)
	} else if n := prunableData(&fcids[0]); n != rhpv2.SectorSize {
		t.Fatalf("unexpected amount of prunable data %v", n)
	} else if n := prunableData(&fcids[1]); n != rhpv2.SectorSize {
		t.Fatalf("unexpected amount of prunable data %v", n)
	}

	if size, err := ss.ContractSize(context.Background(), fcids[0]); err != nil {
		t.Fatal("unexpected err", err)
	} else if size.Prunable != rhpv2.SectorSize {
		t.Fatal("unexpected prunable data", size.Prunable)
	}

	if size, err := ss.ContractSize(context.Background(), fcids[1]); err != nil {
		t.Fatal("unexpected err", err)
	} else if size.Prunable != rhpv2.SectorSize {
		t.Fatal("unexpected prunable data", size.Prunable)
	}

	// archive all contracts
	if err := ss.ArchiveAllContracts(context.Background(), t.Name()); err != nil {
		t.Fatal(err)
	}

	// assert there's no data to be pruned
	if n := prunableData(nil); n != 0 {
		t.Fatal("expected no prunable data", n)
	}
}

func TestObjectsBySlabKey(t *testing.T) {
	ss := newTestSQLStore(t, defaultTestSQLStoreConfig)
	defer ss.Close()

	// create a host
	hks, err := ss.addTestHosts(1)
	if err != nil {
		t.Fatal(err)
	}
	hk1 := hks[0]

	// create a contract
	fcids, _, err := ss.addTestContracts(hks)
	if err != nil {
		t.Fatal(err)
	}
	fcid1 := fcids[0]

	// create a slab.
	slab := object.Slab{
		Health:    1.0,
		Key:       object.GenerateEncryptionKey(),
		MinShards: 1,
		Shards:    newTestShards(hk1, fcid1, types.Hash256{1}),
	}

	// Add 3 objects that all reference the slab.
	obj := object.Object{
		Key: object.GenerateEncryptionKey(),
		Slabs: []object.SlabSlice{
			{
				Slab:   slab,
				Offset: 1,
				Length: 0, // incremented later
			},
		},
	}
	for _, name := range []string{"obj1", "obj2", "obj3"} {
		obj.Slabs[0].Length++
		if _, err := ss.addTestObject(name, obj); err != nil {
			t.Fatal(err)
		}
	}

	// Fetch the objects by slab.
	objs, err := ss.ObjectsBySlabKey(context.Background(), api.DefaultBucketName, slab.Key)
	if err != nil {
		t.Fatal(err)
	}
	for i, name := range []string{"obj1", "obj2", "obj3"} {
		if objs[i].Name != name {
			t.Fatal("unexpected object name", objs[i].Name, name)
		}
		if objs[i].Size != int64(i)+1 {
			t.Fatal("unexpected object size", objs[i].Size, i+1)
		}
		if objs[i].Health != 1.0 {
			t.Fatal("unexpected object health", objs[i].Health)
		}
	}
}

func TestBuckets(t *testing.T) {
	ss := newTestSQLStore(t, defaultTestSQLStoreConfig)
	defer ss.Close()

	// List the buckets. Should be the default one.
	buckets, err := ss.ListBuckets(context.Background())
	if err != nil {
		t.Fatal(err)
	} else if len(buckets) != 1 {
		t.Fatal("expected 1 bucket", len(buckets))
	} else if buckets[0].Name != api.DefaultBucketName {
		t.Fatal("expected default bucket")
	}

	// Create 2 more buckets and delete the default one. This should result in
	// 2 buckets.
	b1, b2 := "bucket1", "bucket2"
	if err := ss.CreateBucket(context.Background(), b1, api.BucketPolicy{}); err != nil {
		t.Fatal(err)
	} else if err := ss.CreateBucket(context.Background(), b2, api.BucketPolicy{}); err != nil {
		t.Fatal(err)
	} else if err := ss.DeleteBucket(context.Background(), api.DefaultBucketName); err != nil {
		t.Fatal(err)
	} else if buckets, err := ss.ListBuckets(context.Background()); err != nil {
		t.Fatal(err)
	} else if len(buckets) != 2 {
		t.Fatal("expected 2 buckets", len(buckets))
	} else if buckets[0].Name != b1 {
		t.Fatal("unexpected bucket", buckets[0])
	} else if buckets[1].Name != b2 {
		t.Fatal("unexpected bucket", buckets[1])
	}

	// Creating an existing buckets shouldn't work and neither should deleting
	// one that doesn't exist.
	if err := ss.CreateBucket(context.Background(), b1, api.BucketPolicy{}); !errors.Is(err, api.ErrBucketExists) {
		t.Fatal("expected ErrBucketExists", err)
	} else if err := ss.DeleteBucket(context.Background(), "foo"); !errors.Is(err, api.ErrBucketNotFound) {
		t.Fatal("expected ErrBucketNotFound", err)
	}
}

func TestBucketObjects(t *testing.T) {
	ss := newTestSQLStore(t, defaultTestSQLStoreConfig)
	defer ss.Close()

	// Adding an object to a bucket that doesn't exist shouldn't work.
	obj := newTestObject(1)
	err := ss.UpdateObject(context.Background(), "unknown-bucket", "foo", testContractSet, testETag, testMimeType, testMetadata, obj)
	if !errors.Is(err, api.ErrBucketNotFound) {
		t.Fatal("expected ErrBucketNotFound", err)
	}

	// Create buckest for the test.
	b1, b2 := "bucket1", "bucket2"
	if err := ss.CreateBucket(context.Background(), b1, api.BucketPolicy{}); err != nil {
		t.Fatal(err)
	} else if err := ss.CreateBucket(context.Background(), b2, api.BucketPolicy{}); err != nil {
		t.Fatal(err)
	} else if err := ss.CreateBucket(context.Background(), b2, api.BucketPolicy{}); !errors.Is(err, api.ErrBucketExists) {
		t.Fatal(err)
	}

	// Create some objects for the test spread over 2 buckets.
	objects := []struct {
		path   string
		size   int64
		bucket string
	}{
		{"/foo/bar", 1, b1},
		{"/foo/bar", 2, b2},
		{"/bar", 3, b1},
		{"/bar", 4, b2},
	}
	ctx := context.Background()
	for _, o := range objects {
		obj := newTestObject(frand.Intn(9) + 1)
		obj.Slabs = obj.Slabs[:1]
		obj.Slabs[0].Length = uint32(o.size)
		err := ss.UpdateObject(ctx, o.bucket, o.path, testContractSet, testETag, testMimeType, testMetadata, obj)
		if err != nil {
			t.Fatal(err)
		}
	}

	// Deleting a bucket with objects shouldn't work.
	if err := ss.DeleteBucket(ctx, b1); !errors.Is(err, api.ErrBucketNotEmpty) {
		t.Fatal(err)
	}

	// List the objects in the buckets.
	if entries, _, err := ss.ObjectEntries(context.Background(), b1, "/foo/", "", "", "", "", 0, -1); err != nil {
		t.Fatal(err)
	} else if len(entries) != 1 {
		t.Fatal("expected 1 entry", len(entries))
	} else if entries[0].Size != 1 {
		t.Fatal("unexpected size", entries[0].Size)
	} else if entries, _, err := ss.ObjectEntries(context.Background(), b2, "/foo/", "", "", "", "", 0, -1); err != nil {
		t.Fatal(err)
	} else if len(entries) != 1 {
		t.Fatal("expected 1 entry", len(entries))
	} else if entries[0].Size != 2 {
		t.Fatal("unexpected size", entries[0].Size)
	}

	// Search the objects in the buckets.
	if objects, err := ss.SearchObjects(context.Background(), b1, "", 0, -1); err != nil {
		t.Fatal(err)
	} else if len(objects) != 2 {
		t.Fatal("expected 2 objects", len(objects))
	} else if objects[0].Size != 3 || objects[1].Size != 1 {
		t.Fatal("unexpected size", objects[0].Size, objects[1].Size)
	} else if objects, err := ss.SearchObjects(context.Background(), b2, "", 0, -1); err != nil {
		t.Fatal(err)
	} else if len(objects) != 2 {
		t.Fatal("expected 2 objects", len(objects))
	} else if objects[0].Size != 4 || objects[1].Size != 2 {
		t.Fatal("unexpected size", objects[0].Size, objects[1].Size)
	}

	// Rename object foo/bar in bucket 1 to foo/baz but not in bucket 2.
	if err := ss.RenameObjectBlocking(context.Background(), b1, "/foo/bar", "/foo/baz", false); err != nil {
		t.Fatal(err)
	} else if entries, _, err := ss.ObjectEntries(context.Background(), b1, "/foo/", "", "", "", "", 0, -1); err != nil {
		t.Fatal(err)
	} else if len(entries) != 1 {
		t.Fatal("expected 2 entries", len(entries))
	} else if entries[0].Name != "/foo/baz" {
		t.Fatal("unexpected name", entries[0].Name)
	} else if entries, _, err := ss.ObjectEntries(context.Background(), b2, "/foo/", "", "", "", "", 0, -1); err != nil {
		t.Fatal(err)
	} else if len(entries) != 1 {
		t.Fatal("expected 2 entries", len(entries))
	} else if entries[0].Name != "/foo/bar" {
		t.Fatal("unexpected name", entries[0].Name)
	}

	// Rename foo/bar in bucket 2 using the batch rename.
	if err := ss.RenameObjectsBlocking(context.Background(), b2, "/foo/bar", "/foo/bam", false); err != nil {
		t.Fatal(err)
	} else if entries, _, err := ss.ObjectEntries(context.Background(), b1, "/foo/", "", "", "", "", 0, -1); err != nil {
		t.Fatal(err)
	} else if len(entries) != 1 {
		t.Fatal("expected 2 entries", len(entries))
	} else if entries[0].Name != "/foo/baz" {
		t.Fatal("unexpected name", entries[0].Name)
	} else if entries, _, err := ss.ObjectEntries(context.Background(), b2, "/foo/", "", "", "", "", 0, -1); err != nil {
		t.Fatal(err)
	} else if len(entries) != 1 {
		t.Fatal("expected 2 entries", len(entries))
	} else if entries[0].Name != "/foo/bam" {
		t.Fatal("unexpected name", entries[0].Name)
	}

	// Delete foo/baz in bucket 1 but first try bucket 2 since that should fail.
	if err := ss.RemoveObjectBlocking(context.Background(), b2, "/foo/baz"); !errors.Is(err, api.ErrObjectNotFound) {
		t.Fatal(err)
	} else if err := ss.RemoveObjectBlocking(context.Background(), b1, "/foo/baz"); err != nil {
		t.Fatal(err)
	} else if entries, _, err := ss.ObjectEntries(context.Background(), b1, "/foo/", "", "", "", "", 0, -1); err != nil {
		t.Fatal(err)
	} else if len(entries) > 0 {
		t.Fatal("expected 0 entries", len(entries))
	} else if entries, _, err := ss.ObjectEntries(context.Background(), b2, "/foo/", "", "", "", "", 0, -1); err != nil {
		t.Fatal(err)
	} else if len(entries) != 1 {
		t.Fatal("expected 1 entry", len(entries))
	}

	// Delete all files in bucket 2.
	if entries, _, err := ss.ObjectEntries(context.Background(), b2, "/", "", "", "", "", 0, -1); err != nil {
		t.Fatal(err)
	} else if len(entries) != 2 {
		t.Fatal("expected 2 entries", len(entries))
	} else if err := ss.RemoveObjectsBlocking(context.Background(), b2, "/"); err != nil {
		t.Fatal(err)
	} else if entries, _, err := ss.ObjectEntries(context.Background(), b2, "/", "", "", "", "", 0, -1); err != nil {
		t.Fatal(err)
	} else if len(entries) != 0 {
		t.Fatal("expected 0 entries", len(entries))
	} else if entries, _, err := ss.ObjectEntries(context.Background(), b1, "/", "", "", "", "", 0, -1); err != nil {
		t.Fatal(err)
	} else if len(entries) != 1 {
		t.Fatal("expected 1 entry", len(entries))
	}

	// Fetch /bar from bucket 1.
	if obj, err := ss.Object(context.Background(), b1, "/bar"); err != nil {
		t.Fatal(err)
	} else if obj.Size != 3 {
		t.Fatal("unexpected size", obj.Size)
	} else if _, err := ss.Object(context.Background(), b2, "/bar"); !errors.Is(err, api.ErrObjectNotFound) {
		t.Fatal(err)
	}

	// See if we can fetch the object by slab.
	if obj, err := ss.Object(context.Background(), b1, "/bar"); err != nil {
		t.Fatal(err)
	} else if objects, err := ss.ObjectsBySlabKey(context.Background(), b1, obj.Slabs[0].Key); err != nil {
		t.Fatal(err)
	} else if len(objects) != 1 {
		t.Fatal("expected 1 object", len(objects))
	} else if objects, err := ss.ObjectsBySlabKey(context.Background(), b2, obj.Slabs[0].Key); err != nil {
		t.Fatal(err)
	} else if len(objects) != 0 {
		t.Fatal("expected 0 objects", len(objects))
	}
}

func TestCopyObject(t *testing.T) {
	ss := newTestSQLStore(t, defaultTestSQLStoreConfig)
	defer ss.Close()

	// Create the buckets.
	ctx := context.Background()
	if err := ss.CreateBucket(ctx, "src", api.BucketPolicy{}); err != nil {
		t.Fatal(err)
	} else if err := ss.CreateBucket(ctx, "dst", api.BucketPolicy{}); err != nil {
		t.Fatal(err)
	}

	// Create one object.
	obj := newTestObject(1)
	err := ss.UpdateObject(ctx, "src", "/foo", testContractSet, testETag, testMimeType, testMetadata, obj)
	if err != nil {
		t.Fatal(err)
	}

	// Copy it within the same bucket.
	if om, err := ss.CopyObject(ctx, "src", "src", "/foo", "/bar", "", nil); err != nil {
		t.Fatal(err)
	} else if entries, _, err := ss.ObjectEntries(ctx, "src", "/", "", "", "", "", 0, -1); err != nil {
		t.Fatal(err)
	} else if len(entries) != 2 {
		t.Fatal("expected 2 entries", len(entries))
	} else if entries[0].Name != "/bar" || entries[1].Name != "/foo" {
		t.Fatal("unexpected names", entries[0].Name, entries[1].Name)
	} else if om.ModTime.IsZero() {
		t.Fatal("expected mod time to be set")
	}

	// Copy it cross buckets.
	if om, err := ss.CopyObject(ctx, "src", "dst", "/foo", "/bar", "", nil); err != nil {
		t.Fatal(err)
	} else if entries, _, err := ss.ObjectEntries(ctx, "dst", "/", "", "", "", "", 0, -1); err != nil {
		t.Fatal(err)
	} else if len(entries) != 1 {
		t.Fatal("expected 1 entry", len(entries))
	} else if entries[0].Name != "/bar" {
		t.Fatal("unexpected names", entries[0].Name, entries[1].Name)
	} else if om.ModTime.IsZero() {
		t.Fatal("expected mod time to be set")
	}
}

func TestMarkSlabUploadedAfterRenew(t *testing.T) {
	ss := newTestSQLStore(t, defaultTestSQLStoreConfig)
	defer ss.Close()

	// create host.
	hks, err := ss.addTestHosts(1)
	if err != nil {
		t.Fatal(err)
	}
	hk := hks[0]

	// create contracts
	fcids, _, err := ss.addTestContracts(hks)
	if err != nil {
		t.Fatal(err)
	}
	fcid := fcids[0]

	// create a full buffered slab.
	completeSize := bufferedSlabSize(1)
	slabs, _, err := ss.AddPartialSlab(context.Background(), frand.Bytes(completeSize), 1, 1, testContractSet)
	if err != nil {
		t.Fatal(err)
	}

	// add it to an object to prevent it from getting pruned.
	_, err = ss.addTestObject(t.Name(), object.Object{
		Key:   object.GenerateEncryptionKey(),
		Slabs: slabs,
	})
	if err != nil {
		t.Fatal(err)
	}

	// fetch it for upload.
	packedSlabs, err := ss.PackedSlabsForUpload(context.Background(), time.Hour, 1, 1, testContractSet, 100)
	if err != nil {
		t.Fatal(err)
	}
	if len(packedSlabs) != 1 {
		t.Fatal("expected 1 slab to be returned", len(packedSlabs))
	}

	// renew the contract.
	fcidRenewed := types.FileContractID{2, 2, 2, 2, 2}
	uc := randomMultisigUC()
	rev := rhpv2.ContractRevision{
		Revision: types.FileContractRevision{
			ParentID:         fcidRenewed,
			UnlockConditions: uc,
			FileContract: types.FileContract{
				MissedProofOutputs: []types.SiacoinOutput{},
				ValidProofOutputs:  []types.SiacoinOutput{},
			},
		},
	}
	_, err = ss.AddRenewedContract(context.Background(), rev, types.NewCurrency64(1), types.NewCurrency64(1), 100, fcid, api.ContractStatePending)
	if err != nil {
		t.Fatal(err)
	}

	// mark it as uploaded.
	err = ss.MarkPackedSlabsUploaded(context.Background(), []api.UploadedPackedSlab{
		{
			BufferID: packedSlabs[0].BufferID,
			Shards:   newTestShards(hk, fcid, types.Hash256{1}),
		},
	})
	if err != nil {
		t.Fatal(err)
	} else if count := ss.Count("contract_sectors"); count != 1 {
		t.Fatal("expected 1 sector", count)
	}
}

func TestListObjects(t *testing.T) {
	ss := newTestSQLStore(t, defaultTestSQLStoreConfig)
	defer ss.Close()
	objects := []struct {
		path string
		size int64
	}{
		{"/foo/bar", 1},
		{"/foo/bat", 2},
		{"/foo/baz/quux", 3},
		{"/foo/baz/quuz", 4},
		{"/gab/guub", 5},
		{"/FOO/bar", 6}, // test case sensitivity
	}

	// assert mod time & clear it afterwards so we can compare
	assertModTime := func(entries []api.ObjectMetadata) {
		for i := range entries {
			if !strings.HasSuffix(entries[i].Name, "/") && entries[i].ModTime.IsZero() {
				t.Fatal("mod time should be set")
			}
			entries[i].ModTime = api.TimeRFC3339{}
		}
	}

	ctx := context.Background()
	for _, o := range objects {
		obj := newTestObject(frand.Intn(9) + 1)
		obj.Slabs = obj.Slabs[:1]
		obj.Slabs[0].Length = uint32(o.size)
		if _, err := ss.addTestObject(o.path, obj); err != nil {
			t.Fatal(err)
		}
	}

	// override health of some slabs
	if err := ss.overrideSlabHealth("/foo/baz/quuz", 0.5); err != nil {
		t.Fatal(err)
	}
	if err := ss.overrideSlabHealth("/foo/baz/quux", 0.75); err != nil {
		t.Fatal(err)
	}

	// update health of objects to match the overridden health of the slabs
	if err := updateAllObjectsHealth(ss.DB()); err != nil {
		t.Fatal()
	}

	tests := []struct {
		prefix  string
		sortBy  string
		sortDir string
		marker  string
		want    []api.ObjectMetadata
	}{
		{"/", "", "", "", []api.ObjectMetadata{{Name: "/FOO/bar", Size: 6, Health: 1}, {Name: "/foo/bar", Size: 1, Health: 1}, {Name: "/foo/bat", Size: 2, Health: 1}, {Name: "/foo/baz/quux", Size: 3, Health: .75}, {Name: "/foo/baz/quuz", Size: 4, Health: .5}, {Name: "/gab/guub", Size: 5, Health: 1}}},
		{"/", "", "ASC", "", []api.ObjectMetadata{{Name: "/FOO/bar", Size: 6, Health: 1}, {Name: "/foo/bar", Size: 1, Health: 1}, {Name: "/foo/bat", Size: 2, Health: 1}, {Name: "/foo/baz/quux", Size: 3, Health: .75}, {Name: "/foo/baz/quuz", Size: 4, Health: .5}, {Name: "/gab/guub", Size: 5, Health: 1}}},
		{"/", "", "DESC", "", []api.ObjectMetadata{{Name: "/gab/guub", Size: 5, Health: 1}, {Name: "/foo/baz/quuz", Size: 4, Health: .5}, {Name: "/foo/baz/quux", Size: 3, Health: .75}, {Name: "/foo/bat", Size: 2, Health: 1}, {Name: "/foo/bar", Size: 1, Health: 1}, {Name: "/FOO/bar", Size: 6, Health: 1}}},
		{"/", "health", "ASC", "", []api.ObjectMetadata{{Name: "/foo/baz/quuz", Size: 4, Health: .5}, {Name: "/foo/baz/quux", Size: 3, Health: .75}, {Name: "/FOO/bar", Size: 6, Health: 1}, {Name: "/foo/bar", Size: 1, Health: 1}, {Name: "/foo/bat", Size: 2, Health: 1}, {Name: "/gab/guub", Size: 5, Health: 1}}},
		{"/", "health", "DESC", "", []api.ObjectMetadata{{Name: "/FOO/bar", Size: 6, Health: 1}, {Name: "/foo/bar", Size: 1, Health: 1}, {Name: "/foo/bat", Size: 2, Health: 1}, {Name: "/gab/guub", Size: 5, Health: 1}, {Name: "/foo/baz/quux", Size: 3, Health: .75}, {Name: "/foo/baz/quuz", Size: 4, Health: .5}}},
		{"/foo/b", "", "", "", []api.ObjectMetadata{{Name: "/foo/bar", Size: 1, Health: 1}, {Name: "/foo/bat", Size: 2, Health: 1}, {Name: "/foo/baz/quux", Size: 3, Health: .75}, {Name: "/foo/baz/quuz", Size: 4, Health: .5}}},
		{"o/baz/quu", "", "", "", []api.ObjectMetadata{}},
		{"/foo", "", "", "", []api.ObjectMetadata{{Name: "/foo/bar", Size: 1, Health: 1}, {Name: "/foo/bat", Size: 2, Health: 1}, {Name: "/foo/baz/quux", Size: 3, Health: .75}, {Name: "/foo/baz/quuz", Size: 4, Health: .5}}},
		{"/foo", "size", "ASC", "", []api.ObjectMetadata{{Name: "/foo/bar", Size: 1, Health: 1}, {Name: "/foo/bat", Size: 2, Health: 1}, {Name: "/foo/baz/quux", Size: 3, Health: .75}, {Name: "/foo/baz/quuz", Size: 4, Health: .5}}},
		{"/foo", "size", "DESC", "", []api.ObjectMetadata{{Name: "/foo/baz/quuz", Size: 4, Health: .5}, {Name: "/foo/baz/quux", Size: 3, Health: .75}, {Name: "/foo/bat", Size: 2, Health: 1}, {Name: "/foo/bar", Size: 1, Health: 1}}},
	}
	// set common fields
	for i := range tests {
		for j := range tests[i].want {
			tests[i].want[j].ETag = testETag
			tests[i].want[j].MimeType = testMimeType
		}
	}
	for _, test := range tests {
		res, err := ss.ListObjects(ctx, api.DefaultBucketName, test.prefix, test.sortBy, test.sortDir, "", -1)
		if err != nil {
			t.Fatal(err)
		}

		// assert mod time & clear it afterwards so we can compare
		assertModTime(res.Objects)

		got := res.Objects
		if !(len(got) == 0 && len(test.want) == 0) && !reflect.DeepEqual(got, test.want) {
			t.Fatalf("\nkey: %v\ngot: %v\nwant: %v", test.prefix, got, test.want)
		}
		if len(res.Objects) > 0 {
			marker := ""
			for offset := 0; offset < len(test.want); offset++ {
				res, err := ss.ListObjects(ctx, api.DefaultBucketName, test.prefix, test.sortBy, test.sortDir, marker, 1)
				if err != nil {
					t.Fatal(err)
				}

				// assert mod time & clear it afterwards so we can compare
				assertModTime(res.Objects)

				got := res.Objects
				if len(got) != 1 {
					t.Fatalf("expected 1 object, got %v", len(got))
				} else if got[0].Name != test.want[offset].Name {
					t.Fatalf("expected %v, got %v, offset %v, marker %v", test.want[offset].Name, got[0].Name, offset, marker)
				}
				marker = res.NextMarker
			}
		}
	}
}

func TestDeleteHostSector(t *testing.T) {
	ss := newTestSQLStore(t, defaultTestSQLStoreConfig)
	defer ss.Close()

	// create 2 hosts.
	hks, err := ss.addTestHosts(2)
	if err != nil {
		t.Fatal(err)
	}
	hk1, hk2 := hks[0], hks[1]

	// create 2 contracts with each
	fcids, _, err := ss.addTestContracts([]types.PublicKey{hk1, hk1, hk2, hk2})
	if err != nil {
		t.Fatal(err)
	}

	// create a healthy slab with one sector that is uploaded to all contracts.
	root := types.Hash256{1, 2, 3}
	ss.InsertSlab(object.Slab{
		Key:       object.GenerateEncryptionKey(),
		MinShards: 1,
		Shards: []object.Sector{
			{
				Contracts: map[types.PublicKey][]types.FileContractID{
					hk1: fcids,
				},
				Root:       root,
				LatestHost: hk1,
			},
		},
	})

	// Make sure 4 contractSector entries exist.
	if n := ss.Count("contract_sectors"); n != 4 {
		t.Fatal("expected 4 contract-sector links", n)
	}

	// Prune the sector from hk1.
	if n, err := ss.DeleteHostSector(context.Background(), hk1, root); err != nil {
		t.Fatal(err)
	} else if n != 2 {
		t.Fatal("no sectors were pruned", n)
	}

	// Make sure 2 contractSector entries exist.
	if n := ss.Count("contract_sectors"); n != 2 {
		t.Fatal("expected 2 contract-sector links", n)
	}

	// Find the slab. It should have an invalid health.
	var slabID int64
	var validUntil int64
	if err := ss.DB().QueryRow(context.Background(), "SELECT id, health_valid_until FROM slabs").Scan(&slabID, &validUntil); err != nil {
		t.Fatal(err)
	} else if time.Now().Before(time.Unix(validUntil, 0)) {
		t.Fatal("expected health to be invalid")
	}

	sectorContractCnt := func(root types.Hash256) (n int) {
		t.Helper()
		err := ss.DB().QueryRow(context.Background(), `
			SELECT COUNT(*)
			FROM contract_sectors cs
			INNER JOIN sectors s ON s.id = cs.db_sector_id
			WHERE s.root = ?
		`, (*sql.Hash256)(&root)).Scan(&n)
		if err != nil {
			t.Fatal(err)
		}
		return
	}

	// helper to fetch sectors
	type sector struct {
		LatestHost types.PublicKey
		Root       types.Hash256
		SlabID     int64
	}
	fetchSectors := func() (sectors []sector) {
		t.Helper()
		rows, err := ss.DB().Query(context.Background(), "SELECT root, latest_host, db_slab_id FROM sectors")
		if err != nil {
			t.Fatal(err)
		}
		defer rows.Close()
		for rows.Next() {
			var s sector
			if err := rows.Scan((*sql.PublicKey)(&s.Root), (*sql.Hash256)(&s.LatestHost), &s.SlabID); err != nil {
				t.Fatal(err)
			}
			sectors = append(sectors, s)
		}
		return
	}

	// Fetch the sector and assert the contracts association.
	if sectors := fetchSectors(); len(sectors) != 1 {
		t.Fatal("expected 1 sector", len(sectors))
	} else if cnt := sectorContractCnt(types.Hash256(sectors[0].Root)); cnt != 2 {
		t.Fatal("expected 2 contracts", cnt)
	} else if sectors[0].LatestHost != hk2 {
		t.Fatalf("expected latest host to be hk2, got %v", sectors[0].LatestHost)
	} else if sectors[0].SlabID != slabID {
		t.Fatalf("expected slab id to be %v, got %v", slabID, sectors[0].SlabID)
	}

	hi, err := ss.Host(context.Background(), hk1)
	if err != nil {
		t.Fatal(err)
	} else if hi.Interactions.LostSectors != 2 {
		t.Fatalf("expected 2 lost sector, got %v", hi.Interactions.LostSectors)
	}

	// Reset lost sectors again.
	if err := ss.ResetLostSectors(context.Background(), hk1); err != nil {
		t.Fatal(err)
	}

	hi, err = ss.Host(context.Background(), hk1)
	if err != nil {
		t.Fatal(err)
	} else if hi.Interactions.LostSectors != 0 {
		t.Fatalf("expected 0 lost sector, got %v", hi.Interactions.LostSectors)
	}

	// Prune the sector from hk2.
	if n, err := ss.DeleteHostSector(context.Background(), hk2, root); err != nil {
		t.Fatal(err)
	} else if n != 2 {
		t.Fatal("no sectors were pruned", n)
	}

	hi, err = ss.Host(context.Background(), hk2)
	if err != nil {
		t.Fatal(err)
	} else if hi.Interactions.LostSectors != 2 {
		t.Fatalf("expected 0 lost sector, got %v", hi.Interactions.LostSectors)
	}

	// Fetch the sector and check the public key has the default value
	if sectors := fetchSectors(); len(sectors) != 1 {
		t.Fatal("expected 1 sector", len(sectors))
	} else if cnt := sectorContractCnt(types.Hash256(sectors[0].Root)); cnt != 0 {
		t.Fatal("expected 0 contracts", cnt)
	} else if sector := sectors[0]; sector.LatestHost != [32]byte{} {
		t.Fatal("expected latest host to be empty", sector.LatestHost)
	} else if sectors[0].SlabID != slabID {
		t.Fatalf("expected slab id to be %v, got %v", slabID, sectors[0].SlabID)
	}
}
func newTestShards(hk types.PublicKey, fcid types.FileContractID, root types.Hash256) []object.Sector {
	return []object.Sector{
		newTestShard(hk, fcid, root),
	}
}

func newTestShard(hk types.PublicKey, fcid types.FileContractID, root types.Hash256) object.Sector {
	return object.Sector{
		LatestHost: hk,
		Contracts: map[types.PublicKey][]types.FileContractID{
			hk: {fcid},
		},
		Root: root,
	}
}

func TestUpdateSlabSanityChecks(t *testing.T) {
	ss := newTestSQLStore(t, defaultTestSQLStoreConfig)
	defer ss.Close()

	// create hosts and contracts.
	hks, err := ss.addTestHosts(5)
	if err != nil {
		t.Fatal(err)
	}
	_, contracts, err := ss.addTestContracts(hks)
	if err != nil {
		t.Fatal(err)
	}

	// prepare a slab.
	var shards []object.Sector
	for i := 0; i < 5; i++ {
		shards = append(shards, newTestShard(hks[i], contracts[i].ID, types.Hash256{byte(i + 1)}))
	}
	slab := object.Slab{
		Key:    object.GenerateEncryptionKey(),
		Shards: shards,
		Health: 1,
	}

	// set slab.
	_, err = ss.addTestObject(t.Name(), object.Object{
		Key:   object.GenerateEncryptionKey(),
		Slabs: []object.SlabSlice{{Slab: slab}},
	})
	if err != nil {
		t.Fatal(err)
	}

	// verify slab.
	rSlab, err := ss.Slab(context.Background(), slab.Key)
	if err != nil {
		t.Fatal(err)
	} else if !reflect.DeepEqual(slab, rSlab) {
		t.Fatal("unexpected slab", cmp.Diff(slab, rSlab, cmp.AllowUnexported(object.EncryptionKey{})))
	}

	// change the length to fail the update.
	if err := ss.UpdateSlab(context.Background(), object.Slab{
		Key:    slab.Key,
		Shards: shards[:len(shards)-1],
	}, testContractSet); !errors.Is(err, isql.ErrInvalidNumberOfShards) {
		t.Fatal(err)
	}

	// reverse the order of the shards to fail the update.
	reversedShards := append([]object.Sector{}, shards...)
	for i := 0; i < len(reversedShards)/2; i++ {
		j := len(reversedShards) - i - 1
		reversedShards[i], reversedShards[j] = reversedShards[j], reversedShards[i]
	}
	reversedSlab := object.Slab{
		Key:    slab.Key,
		Shards: reversedShards,
	}
	if err := ss.UpdateSlab(context.Background(), reversedSlab, testContractSet); !errors.Is(err, isql.ErrShardRootChanged) {
		t.Fatal(err)
	}
}

func TestSlabHealthInvalidation(t *testing.T) {
	// create db
	ss := newTestSQLStore(t, defaultTestSQLStoreConfig)
	defer ss.Close()

	// define a helper to assert the health validity of a given slab
	assertHealthValid := func(slabKey object.EncryptionKey, expected bool) {
		t.Helper()

		var validUntil int64
		if err := ss.DB().QueryRow(context.Background(), "SELECT health_valid_until FROM slabs WHERE `key` = ?", sql.EncryptionKey(slabKey)).Scan(&validUntil); err != nil {
			t.Fatal(err)
		} else if valid := time.Now().Before(time.Unix(validUntil, 0)); valid != expected {
			t.Fatal("unexpected health valid", valid)
		}
	}

	// define a helper to refresh the health
	refreshHealth := func(slabKeys ...object.EncryptionKey) {
		t.Helper()

		// refresh health
		if err := ss.RefreshHealth(context.Background()); err != nil {
			t.Fatal(err)
		}

		// assert all slabs
		for _, slabKey := range slabKeys {
			assertHealthValid(slabKey, true)
		}
	}

	// add hosts and contracts
	hks, err := ss.addTestHosts(4)
	if err != nil {
		t.Fatal(err)
	}
	fcids, _, err := ss.addTestContracts(hks)
	if err != nil {
		t.Fatal(err)
	}

	// prepare a slab with pieces on h1 and h2
	s1 := object.GenerateEncryptionKey()
	_, err = ss.addTestObject("o1", object.Object{
		Key: object.GenerateEncryptionKey(),
		Slabs: []object.SlabSlice{{Slab: object.Slab{
			Key: s1,
			Shards: []object.Sector{
				newTestShard(hks[0], fcids[0], types.Hash256{0}),
				newTestShard(hks[1], fcids[1], types.Hash256{1}),
			},
		}}},
	})
	if err != nil {
		t.Fatal(err)
	}

	// prepare a slab with pieces on h3 and h4
	s2 := object.GenerateEncryptionKey()
	err = ss.UpdateObject(context.Background(), api.DefaultBucketName, "o2", testContractSet, testETag, testMimeType, testMetadata, object.Object{
		Key: object.GenerateEncryptionKey(),
		Slabs: []object.SlabSlice{{Slab: object.Slab{
			Key: s2,
			Shards: []object.Sector{
				newTestShard(hks[2], fcids[2], types.Hash256{2}),
				newTestShard(hks[3], fcids[3], types.Hash256{3}),
			},
		}}},
	})
	if err != nil {
		t.Fatal(err)
	}

	// assert there are 0 contracts in the contract set
	cscs, err := ss.Contracts(context.Background(), api.ContractsOpts{ContractSet: testContractSet})
	if err != nil {
		t.Fatal(err)
	} else if len(cscs) != 0 {
		t.Fatal("expected 0 contracts", len(cscs))
	}

	// refresh health
	refreshHealth(s1, s2)

	// add 2 contracts to the contract set
	if err := ss.UpdateContractSet(context.Background(), testContractSet, fcids[:2], nil); err != nil {
		t.Fatal(err)
	}
	assertHealthValid(s1, false)
	assertHealthValid(s2, true)

	// refresh health
	refreshHealth(s1, s2)

	// switch out the contract set with two new contracts
	if err := ss.UpdateContractSet(context.Background(), testContractSet, fcids[2:], fcids[:2]); err != nil {
		t.Fatal(err)
	}
	assertHealthValid(s1, false)
	assertHealthValid(s2, false)

	// assert there are 2 contracts in the contract set
	cscs, err = ss.Contracts(context.Background(), api.ContractsOpts{ContractSet: testContractSet})
	if err != nil {
		t.Fatal(err)
	} else if len(cscs) != 2 {
		t.Fatal("expected 2 contracts", len(cscs))
	} else if cscs[0].ID != (types.FileContractID{3}) || cscs[1].ID != (types.FileContractID{4}) {
		t.Fatal("unexpected contracts", cscs)
	}

	// refresh health
	refreshHealth(s1, s2)

	// archive the contract for h3 and assert s2 was invalidated
	if err := ss.ArchiveContract(context.Background(), types.FileContractID{3}, "test"); err != nil {
		t.Fatal(err)
	}
	assertHealthValid(s1, true)
	assertHealthValid(s2, false)

	// archive the contract for h1 and assert s1 was invalidated
	if err := ss.ArchiveContract(context.Background(), types.FileContractID{1}, "test"); err != nil {
		t.Fatal(err)
	}
	assertHealthValid(s1, false)
	assertHealthValid(s2, false)

	// assert the health validity is always updated to a random time in the future that matches the boundaries
	for i := 0; i < 1e3; i++ {
		// reset health validity
		if _, err := ss.DB().Exec(context.Background(), "UPDATE slabs SET health_valid_until = 0;"); err != nil {
			t.Fatal(err)
		}

		// refresh health
		now := time.Now()
		if err := ss.RefreshHealth(context.Background()); err != nil {
			t.Fatal(err)
		}

		// fetch health_valid_until
		var validUntil int64
		if err := ss.DB().QueryRow(context.Background(), "SELECT health_valid_until FROM slabs").Scan(&validUntil); err != nil {
			t.Fatal(err)
		}

		// assert it's validity is within expected bounds
		minValidity := now.Add(refreshHealthMinHealthValidity).Add(-time.Second) // avoid NDF
		maxValidity := now.Add(refreshHealthMaxHealthValidity).Add(time.Second)  // avoid NDF
		validUntilUnix := time.Unix(validUntil, 0)
		if !(minValidity.Before(validUntilUnix) && maxValidity.After(validUntilUnix)) {
			t.Fatal("valid until not in boundaries", minValidity, maxValidity, validUntil, now)
		}
	}
}

func TestRefreshHealth(t *testing.T) {
	ss := newTestSQLStore(t, defaultTestSQLStoreConfig)
	defer ss.Close()

	// define a helper function to return an object's health
	health := func(name string) float64 {
		t.Helper()
		o, err := ss.Object(context.Background(), api.DefaultBucketName, name)
		if err != nil {
			t.Fatal(err)
		}
		return o.Health
	}

	// add test hosts
	hks, err := ss.addTestHosts(8)
	if err != nil {
		t.Fatal(err)
	}

	// add test contract & set it as contract set
	fcids, _, err := ss.addTestContracts(hks)
	if err != nil {
		t.Fatal(err)
	}
	err = ss.UpdateContractSet(context.Background(), testContractSet, fcids, nil)
	if err != nil {
		t.Fatal(err)
	}

	// add two test objects
	o1 := t.Name() + "1"
	if added, err := ss.addTestObject(o1, object.Object{
		Key: object.GenerateEncryptionKey(),
		Slabs: []object.SlabSlice{{Slab: object.Slab{
			MinShards: 2,
			Key:       object.GenerateEncryptionKey(),
			Shards: []object.Sector{
				newTestShard(hks[0], fcids[0], types.Hash256{0}),
				newTestShard(hks[1], fcids[1], types.Hash256{1}),
				newTestShard(hks[2], fcids[2], types.Hash256{2}),
				newTestShard(hks[3], fcids[3], types.Hash256{3}),
			},
		}}},
	}); err != nil {
		t.Fatal(err)
	} else if added.Health != 1 {
		t.Fatal("expected health to be 1, got", added.Health)
	}

	o2 := t.Name() + "2"
	if added, err := ss.addTestObject(o2, object.Object{
		Key: object.GenerateEncryptionKey(),
		Slabs: []object.SlabSlice{{Slab: object.Slab{
			MinShards: 2,
			Key:       object.GenerateEncryptionKey(),
			Shards: []object.Sector{
				newTestShard(hks[4], fcids[4], types.Hash256{4}),
				newTestShard(hks[5], fcids[5], types.Hash256{5}),
				newTestShard(hks[6], fcids[6], types.Hash256{6}),
				newTestShard(hks[7], fcids[7], types.Hash256{7}),
			},
		}}},
	}); err != nil {
		t.Fatal(err)
	} else if added.Health != 1 {
		t.Fatal("expected health to be 1, got", added.Health)
	}

	// update contract set to not contain the first contract
	err = ss.UpdateContractSet(context.Background(), testContractSet, fcids[1:], fcids[:1])
	if err != nil {
		t.Fatal(err)
	}
	err = ss.RefreshHealth(context.Background())
	if err != nil {
		t.Fatal(err)
	}
	if health(o1) != .5 {
		t.Fatal("expected health to be .5, got", health(o1))
	} else if health(o2) != 1 {
		t.Fatal("expected health to be 1, got", health(o2))
	}

	// update contract set again to increase health of o1 again and lower health
	// of o2
	err = ss.UpdateContractSet(context.Background(), testContractSet, fcids[:6], fcids[6:])
	if err != nil {
		t.Fatal(err)
	}
	err = ss.RefreshHealth(context.Background())
	if err != nil {
		t.Fatal(err)
	}
	if health(o1) != 1 {
		t.Fatal("expected health to be .4, got", health(o1))
	} else if health(o2) != 0 {
		t.Fatal("expected health to be 0, got", health(o2))
	}

	// add another object that is empty
	o3 := t.Name() + "3"
	if added, err := ss.addTestObject(o3, object.Object{
		Key: object.GenerateEncryptionKey(),
	}); err != nil {
		t.Fatal(err)
	} else if added.Health != 1 {
		t.Fatal("expected health to be 1, got", added.Health)
	}

	// a refresh should keep the health at 1
	if err := ss.RefreshHealth(context.Background()); err != nil {
		t.Fatal(err)
	} else if health(o3) != 1 {
		t.Fatalf("expected health to be 1, got %v", health(o3))
	}
}

func TestSlabCleanup(t *testing.T) {
	ss := newTestSQLStore(t, defaultTestSQLStoreConfig)
	defer ss.Close()

	// create contract set
	err := ss.db.Transaction(context.Background(), func(tx sql.DatabaseTx) error {
		return tx.UpdateContractSet(context.Background(), testContractSet, nil, nil)
	})
	if err != nil {
		t.Fatal(err)
	}
	csID := ss.ContractSetID(testContractSet)

	// create buffered slab
	bsID := uint(1)
	if _, err := ss.DB().Exec(context.Background(), "INSERT INTO buffered_slabs (filename) VALUES ('foo');"); err != nil {
		t.Fatal(err)
	}

	var dirID int64
	err = ss.db.Transaction(context.Background(), func(tx sql.DatabaseTx) error {
		var err error
		dirID, err = tx.MakeDirsForPath(context.Background(), "1")
		return err
	})
	if err != nil {
		t.Fatal(err)
	}

	// create objects
	insertObjStmt, err := ss.DB().Prepare(context.Background(), "INSERT INTO objects (db_directory_id, object_id, db_bucket_id, health) VALUES (?, ?, ?, ?);")
	if err != nil {
		t.Fatal(err)
	}
	defer insertObjStmt.Close()

	var obj1ID, obj2ID int64
	if res, err := insertObjStmt.Exec(context.Background(), dirID, "1", ss.DefaultBucketID(), 1); err != nil {
		t.Fatal(err)
	} else if obj1ID, err = res.LastInsertId(); err != nil {
		t.Fatal(err)
	} else if res, err := insertObjStmt.Exec(context.Background(), dirID, "2", ss.DefaultBucketID(), 1); err != nil {
		t.Fatal(err)
	} else if obj2ID, err = res.LastInsertId(); err != nil {
		t.Fatal(err)
	}

	// create a slab
	var slabID int64
	if res, err := ss.DB().Exec(context.Background(), "INSERT INTO slabs (db_contract_set_id, `key`, health_valid_until) VALUES (?, ?, ?);", csID, sql.EncryptionKey(object.GenerateEncryptionKey()), 100); err != nil {
		t.Fatal(err)
	} else if slabID, err = res.LastInsertId(); err != nil {
		t.Fatal(err)
	}

	// statement to reference slabs by inserting a slice for an object
	insertSlabRefStmt, err := ss.DB().Prepare(context.Background(), "INSERT INTO slices (db_object_id, db_slab_id) VALUES (?, ?);")
	if err != nil {
		t.Fatal(err)
	}
	defer insertSlabRefStmt.Close()

	// reference the slab
	if _, err := insertSlabRefStmt.Exec(context.Background(), obj1ID, slabID); err != nil {
		t.Fatal(err)
	} else if _, err := insertSlabRefStmt.Exec(context.Background(), obj2ID, slabID); err != nil {
		t.Fatal(err)
	}

	// delete the object
	err = ss.RemoveObjectBlocking(context.Background(), api.DefaultBucketName, "1")
	if err != nil {
		t.Fatal(err)
	}

	// check slab count
	if slabCntr := ss.Count("slabs"); slabCntr != 1 {
		t.Fatalf("expected 1 slabs, got %v", slabCntr)
	}

	// delete second object
	err = ss.RemoveObjectBlocking(context.Background(), api.DefaultBucketName, "2")
	if err != nil {
		t.Fatal(err)
	} else if slabCntr := ss.Count("slabs"); slabCntr != 0 {
		t.Fatalf("expected 0 slabs, got %v", slabCntr)
	}

	// create another slab referencing the buffered slab
	var bufferedSlabID int64
	if res, err := ss.DB().Exec(context.Background(), "INSERT INTO slabs (db_buffered_slab_id, db_contract_set_id, `key`, health_valid_until) VALUES (?, ?, ?, ?);", bsID, csID, sql.EncryptionKey(object.GenerateEncryptionKey()), 100); err != nil {
		t.Fatal(err)
	} else if bufferedSlabID, err = res.LastInsertId(); err != nil {
		t.Fatal(err)
	}

	var obj3ID int64
	if res, err := insertObjStmt.Exec(context.Background(), dirID, "3", ss.DefaultBucketID(), 1); err != nil {
		t.Fatal(err)
	} else if obj3ID, err = res.LastInsertId(); err != nil {
		t.Fatal(err)
	} else if _, err := insertSlabRefStmt.Exec(context.Background(), obj3ID, bufferedSlabID); err != nil {
		t.Fatal(err)
	}
	if slabCntr := ss.Count("slabs"); slabCntr != 1 {
		t.Fatalf("expected 1 slabs, got %v", slabCntr)
	}

	// delete third object
	err = ss.RemoveObjectBlocking(context.Background(), api.DefaultBucketName, "3")
	if err != nil {
		t.Fatal(err)
	} else if slabCntr := ss.Count("slabs"); slabCntr != 1 {
		t.Fatalf("expected 1 slabs, got %v", slabCntr)
	}
}

func TestUpdateObjectReuseSlab(t *testing.T) {
	ss := newTestSQLStore(t, defaultTestSQLStoreConfig)
	defer ss.Close()

	minShards, totalShards := 10, 30

	// create 90 hosts, enough for 3 slabs with 30 each
	hks, err := ss.addTestHosts(3 * totalShards)
	if err != nil {
		t.Fatal(err)
	}

	// create one contract each
	fcids, _, err := ss.addTestContracts(hks)
	if err != nil {
		t.Fatal(err)
	}

	// create an object
	obj := object.Object{
		Key: object.GenerateEncryptionKey(),
	}
	// add 2 slabs
	for i := 0; i < 2; i++ {
		obj.Slabs = append(obj.Slabs, object.SlabSlice{
			Offset: 0,
			Length: uint32(minShards) * rhpv2.SectorSize,
			Slab: object.Slab{
				Key:       object.GenerateEncryptionKey(),
				MinShards: uint8(minShards),
			},
		})
	}
	// 30 shards each
	for i := 0; i < len(obj.Slabs); i++ {
		for j := 0; j < totalShards; j++ {
			obj.Slabs[i].Shards = append(obj.Slabs[i].Shards, object.Sector{
				Contracts: map[types.PublicKey][]types.FileContractID{
					hks[i*totalShards+j]: {
						fcids[i*totalShards+j],
					},
				},
				LatestHost: hks[i*totalShards+j],
				Root:       frand.Entropy256(),
			})
		}
	}

	// add the object
	_, err = ss.addTestObject("1", obj)
	if err != nil {
		t.Fatal(err)
	}

	// helper to fetch relevant fields from an object
	fetchObj := func(bid int64, oid string) (id, bucketID int64, objectID string, health float64, size int64) {
		t.Helper()
		err := ss.DB().QueryRow(context.Background(), `
			SELECT id, db_bucket_id, object_id, health, size
			FROM objects
			WHERE db_bucket_id = ? AND object_id = ?
		`, bid, oid).Scan(&id, &bucketID, &objectID, &health, &size)
		if err != nil {
			t.Fatal(err)
		}
		return
	}

	// fetch the object
	id, bid, oid, health, size := fetchObj(ss.DefaultBucketID(), "1")
	if id != 1 {
		t.Fatal("unexpected id", id)
	} else if bid != ss.DefaultBucketID() {
		t.Fatal("bucket id mismatch", bid)
	} else if oid != "1" {
		t.Fatal("object id mismatch", oid)
	} else if health != 1 {
		t.Fatal("health mismatch", health)
	} else if size != obj.TotalSize() {
		t.Fatal("size mismatch", size)
	}

	// helper to fetch object's slices
	type slice struct {
		ID          int64
		ObjectIndex int64
		Offset      int64
		Length      int64
		SlabID      int64
	}
	fetchSlicesByObjectID := func(oid int64) (slices []slice) {
		t.Helper()
		rows, err := ss.DB().Query(context.Background(), "SELECT id, object_index, offset, length, db_slab_id FROM slices WHERE db_object_id = ?", oid)
		if err != nil {
			t.Fatal(err)
		}
		defer rows.Close()
		for rows.Next() {
			var s slice
			if err := rows.Scan(&s.ID, &s.ObjectIndex, &s.Offset, &s.Length, &s.SlabID); err != nil {
				t.Fatal(err)
			}
			slices = append(slices, s)
		}
		return
	}

	// fetch its slices
	slices := fetchSlicesByObjectID(id)
	if len(slices) != 2 {
		t.Fatal("invalid number of slices", len(slices))
	}

	// helper to fetch sectors
	type sector struct {
		ID         int64
		SlabID     int64
		LatestHost types.PublicKey
		Root       types.Hash256
	}
	fetchSectorsBySlabID := func(slabID int64) (sectors []sector) {
		t.Helper()
		rows, err := ss.DB().Query(context.Background(), "SELECT id, db_slab_id, root, latest_host FROM sectors WHERE db_slab_id = ?", slabID)
		if err != nil {
			t.Fatal(err)
		}
		defer rows.Close()
		for rows.Next() {
			var s sector
			if err := rows.Scan(&s.ID, &s.SlabID, (*sql.PublicKey)(&s.Root), (*sql.Hash256)(&s.LatestHost)); err != nil {
				t.Fatal(err)
			}
			sectors = append(sectors, s)
		}
		return
	}

	// helper type to fetch a slab
	type slab struct {
		ID               int64
		ContractSetID    int64
		Health           float64
		HealthValidUntil int64
		MinShards        uint8
		TotalShards      uint8
		Key              object.EncryptionKey
	}
	fetchSlabStmt, err := ss.DB().Prepare(context.Background(), "SELECT id, db_contract_set_id, health, health_valid_until, min_shards, total_shards, `key` FROM slabs WHERE id = ?")
	if err != nil {
		t.Fatal(err)
	}
	defer fetchSlabStmt.Close()

	for i, slice := range slices {
		if slice.ID != int64(i+1) {
			t.Fatal("unexpected id", slice.ID)
		} else if slice.ObjectIndex != int64(i+1) {
			t.Fatal("unexpected object index", slice.ObjectIndex)
		} else if slice.Offset != 0 || slice.Length != int64(minShards)*rhpv2.SectorSize {
			t.Fatal("invalid offset/length", slice.Offset, slice.Length)
		}

		// fetch the slab
		var slab slab
		err = fetchSlabStmt.QueryRow(context.Background(), slice.SlabID).
			Scan(&slab.ID, &slab.ContractSetID, &slab.Health, &slab.HealthValidUntil, &slab.MinShards, &slab.TotalShards, (*sql.EncryptionKey)(&slab.Key))
		if err != nil {
			t.Fatal(err)
		} else if slab.ID != int64(i+1) {
			t.Fatal("unexpected id", slab.ID)
		} else if slab.ContractSetID != 1 {
			t.Fatal("invalid contract set id", slab.ContractSetID)
		} else if slab.Health != 1 {
			t.Fatal("invalid health", slab.Health)
		} else if slab.HealthValidUntil != 0 {
			t.Fatal("invalid health validity", slab.HealthValidUntil)
		} else if slab.MinShards != uint8(minShards) {
			t.Fatal("invalid minShards", slab.MinShards)
		} else if slab.TotalShards != uint8(totalShards) {
			t.Fatal("invalid totalShards", slab.TotalShards)
		} else if slab.Key.String() != obj.Slabs[i].Key.String() {
			t.Fatal("wrong key")
		}

		// fetch the sectors
		sectors := fetchSectorsBySlabID(int64(slab.ID))
		if len(sectors) != totalShards {
			t.Fatal("invalid number of sectors", len(sectors))
		}
		for j, sector := range sectors {
			if sector.ID != int64(i*totalShards+j+1) {
				t.Fatal("invalid id", sector.ID)
			} else if sector.SlabID != int64(slab.ID) {
				t.Fatal("invalid slab id", sector.SlabID)
			} else if sector.LatestHost != hks[i*totalShards+j] {
				t.Fatal("invalid host")
			} else if sector.Root != obj.Slabs[i].Shards[j].Root {
				t.Fatal("invalid root")
			}
		}
	}

	obj2 := object.Object{
		Key: object.GenerateEncryptionKey(),
	}
	// add 1 slab with 30 shards
	obj2.Slabs = append(obj2.Slabs, object.SlabSlice{
		Offset: 0,
		Length: uint32(minShards) * rhpv2.SectorSize,
		Slab: object.Slab{
			Key:       object.GenerateEncryptionKey(),
			MinShards: uint8(minShards),
		},
	})
	// 30 shards each
	for i := 0; i < totalShards; i++ {
		obj2.Slabs[0].Shards = append(obj2.Slabs[0].Shards, object.Sector{
			Contracts: map[types.PublicKey][]types.FileContractID{
				hks[len(obj.Slabs)*totalShards+i]: {
					fcids[len(obj.Slabs)*totalShards+i],
				},
			},
			LatestHost: hks[len(obj.Slabs)*totalShards+i],
			Root:       frand.Entropy256(),
		})
	}
	// add the second slab of the first object too
	obj2.Slabs = append(obj2.Slabs, obj.Slabs[1])

	// add the object
	_, err = ss.addTestObject("2", obj2)
	if err != nil {
		t.Fatal(err)
	}

	// fetch the object
	id2, bid2, oid2, health2, size2 := fetchObj(ss.DefaultBucketID(), "2")
	if id2 != 2 {
		t.Fatal("unexpected id", id)
	} else if bid2 != ss.DefaultBucketID() {
		t.Fatal("bucket id mismatch", bid)
	} else if oid2 != "2" {
		t.Fatal("object id mismatch", oid)
	} else if health2 != 1 {
		t.Fatal("health mismatch", health)
	} else if size2 != obj.TotalSize() {
		t.Fatal("size mismatch", size)
	}

	// fetch its slices
	slices2 := fetchSlicesByObjectID(id2)
	if len(slices2) != 2 {
		t.Fatal("invalid number of slices", len(slices2))
	}

	// check the first one
	slice2 := slices2[0]
	if slice2.ID != int64(len(slices)+1) {
		t.Fatal("unexpected id", slice2.ID)
	} else if slice2.ObjectIndex != 1 {
		t.Fatal("unexpected object index", slice2.ObjectIndex)
	} else if slice2.Offset != 0 || slice2.Length != int64(minShards)*rhpv2.SectorSize {
		t.Fatal("invalid offset/length", slice2.Offset, slice2.Length)
	}

	// fetch the slab
	var slab2 slab
	err = fetchSlabStmt.QueryRow(context.Background(), slice2.SlabID).
		Scan(&slab2.ID, &slab2.ContractSetID, &slab2.Health, &slab2.HealthValidUntil, &slab2.MinShards, &slab2.TotalShards, (*sql.EncryptionKey)(&slab2.Key))
	if err != nil {
		t.Fatal(err)
	} else if slab2.ID != int64(len(slices)+1) {
		t.Fatal("unexpected id", slab2.ID)
	} else if slab2.ContractSetID != 1 {
		t.Fatal("invalid contract set id", slab2.ContractSetID)
	} else if slab2.Health != 1 {
		t.Fatal("invalid health", slab2.Health)
	} else if slab2.HealthValidUntil != 0 {
		t.Fatal("invalid health validity", slab2.HealthValidUntil)
	} else if slab2.MinShards != uint8(minShards) {
		t.Fatal("invalid minShards", slab2.MinShards)
	} else if slab2.TotalShards != uint8(totalShards) {
		t.Fatal("invalid totalShards", slab2.TotalShards)
	} else if slab2.Key.String() != obj2.Slabs[0].Key.String() {
		t.Fatal("wrong key")
	}

	// fetch the sectors
	sectors2 := fetchSectorsBySlabID(int64(slab2.ID))
	if len(sectors2) != totalShards {
		t.Fatal("invalid number of sectors", len(sectors2))
	}
	for j, sector := range sectors2 {
		if sector.ID != int64((len(obj.Slabs))*totalShards+j+1) {
			t.Fatal("invalid id", sector.ID)
		} else if sector.SlabID != int64(slab2.ID) {
			t.Fatal("invalid slab id", sector.SlabID)
		} else if sector.LatestHost != hks[(len(obj.Slabs))*totalShards+j] {
			t.Fatal("invalid host")
		} else if sector.Root != obj2.Slabs[0].Shards[j].Root {
			t.Fatal("invalid root")
		}
	}

	// the second slab of obj2 should be the same as the first in obj
	if slices2[1].SlabID != 2 {
		t.Fatal("wrong slab")
	}

	type contractSector struct {
		ContractID int64
		SectorID   int64
	}
	var contractSectors []contractSector
	rows, err := ss.DB().Query(context.Background(), "SELECT db_contract_id, db_sector_id FROM contract_sectors")
	if err != nil {
		t.Fatal(err)
	}
	defer rows.Close()
	for rows.Next() {
		var cs contractSector
		if err := rows.Scan(&cs.ContractID, &cs.SectorID); err != nil {
			t.Fatal(err)
		}
		contractSectors = append(contractSectors, cs)
	}
	if len(contractSectors) != 3*totalShards {
		t.Fatal("invalid number of contract sectors", len(contractSectors))
	}
	for i, cs := range contractSectors {
		if cs.ContractID != int64(i+1) {
			t.Fatal("invalid contract id")
		} else if cs.SectorID != int64(i+1) {
			t.Fatal("invalid sector id")
		}
	}
}

// TestUpdateObjectParallel calls UpdateObject from multiple threads in parallel
// while retries are disabled to make sure calling the same method from multiple
// threads won't cause deadlocks.
//
// NOTE: This test only covers the optimistic case of inserting objects without
// overwriting them. As soon as combining deletions and insertions within the
// same transaction, deadlocks become more likely due to the gap locks MySQL
// uses.
func TestUpdateObjectParallel(t *testing.T) {
	if config.MySQLConfigFromEnv().URI == "" {
		// it's pretty much impossile to optimise for both sqlite and mysql at
		// the same time so we skip this test for SQLite for now
		// TODO: once we moved away from gorm and implement separate interfaces
		// for SQLite and MySQL, we have more control over the used queries and
		// can revisit this
		t.SkipNow()
	}
	ss := newTestSQLStore(t, defaultTestSQLStoreConfig)
	ss.retryTransactionIntervals = []time.Duration{0} // don't retry
	defer ss.Close()

	// create 2 hosts
	hks, err := ss.addTestHosts(2)
	if err != nil {
		t.Fatal(err)
	}
	hk1, hk2 := hks[0], hks[1]

	// create 2 contracts
	fcids, _, err := ss.addTestContracts(hks)
	if err != nil {
		t.Fatal(err)
	}
	fcid1, fcid2 := fcids[0], fcids[1]

	c := make(chan string)
	ctx, cancel := context.WithCancel(context.Background())
	work := func() {
		t.Helper()
		defer cancel()
		for name := range c {
			// create an object
			obj := object.Object{
				Key: object.GenerateEncryptionKey(),
				Slabs: []object.SlabSlice{
					{
						Slab: object.Slab{
							Health:    1.0,
							Key:       object.GenerateEncryptionKey(),
							MinShards: 1,
							Shards:    newTestShards(hk1, fcid1, frand.Entropy256()),
						},
						Offset: 10,
						Length: 100,
					},
					{
						Slab: object.Slab{
							Health:    1.0,
							Key:       object.GenerateEncryptionKey(),
							MinShards: 2,
							Shards:    newTestShards(hk2, fcid2, frand.Entropy256()),
						},
						Offset: 20,
						Length: 200,
					},
				},
			}

			// update the object
			if err := ss.UpdateObject(context.Background(), api.DefaultBucketName, name, testContractSet, testETag, testMimeType, testMetadata, obj); err != nil {
				t.Error(err)
				return
			}
		}
	}

	var wg sync.WaitGroup
	for i := 0; i < 4; i++ {
		wg.Add(1)
		go func() {
			work()
			wg.Done()
		}()
	}

	// create 1000 objects and then overwrite them
	for i := 0; i < 1000; i++ {
		select {
		case c <- fmt.Sprintf("object-%d", i):
		case <-ctx.Done():
			return
		}
	}

	close(c)
	wg.Wait()
}

func TestDirectories(t *testing.T) {
	ss := newTestSQLStore(t, defaultTestSQLStoreConfig)
	defer ss.Close()

	objects := []string{
		"/foo",
		"/bar/baz",
		"///somefile",
		"/dir/fakedir/",
		"/",
		"/bar/fileinsamedirasbefore",
	}

	for _, o := range objects {
		var dirID int64
		err := ss.db.Transaction(context.Background(), func(tx sql.DatabaseTx) error {
			var err error
			dirID, err = tx.MakeDirsForPath(context.Background(), o)
			return err
		})
		if err != nil {
			t.Fatal(err)
		} else if dirID == 0 {
			t.Fatalf("unexpected dir id %v", dirID)
		}
	}

	expectedDirs := []struct {
		name     string
		id       int64
		parentID int64
	}{
		{
			name:     "/",
			id:       1,
			parentID: 0,
		},
		{
			name:     "/bar/",
			id:       2,
			parentID: 1,
		},
		{
			name:     "//",
			id:       3,
			parentID: 1,
		},
		{
			name:     "///",
			id:       4,
			parentID: 3,
		},
		{
			name:     "/dir/",
			id:       5,
			parentID: 1,
		},
	}

	type row struct {
		ID       int64
		ParentID int64
		Name     string
	}
	rows, err := ss.DB().Query(context.Background(), "SELECT id, COALESCE(db_parent_id, 0), name FROM directories ORDER BY id ASC")
	if err != nil {
		t.Fatal(err)
	}
	defer rows.Close()
	var nDirs int
	for i := 0; rows.Next(); i++ {
		var dir row
		if err := rows.Scan(&dir.ID, &dir.ParentID, &dir.Name); err != nil {
			t.Fatal(err)
		} else if dir.ID != expectedDirs[i].id {
			t.Fatalf("unexpected id %v", dir.ID)
		} else if dir.ParentID != expectedDirs[i].parentID {
			t.Fatalf("unexpected parent id %v", dir.ParentID)
		} else if dir.Name != expectedDirs[i].name {
			t.Fatalf("unexpected name '%v' != '%v'", dir.Name, expectedDirs[i].name)
		}
		nDirs++
	}
	if len(expectedDirs) != nDirs {
		t.Fatalf("expected %v dirs, got %v", len(expectedDirs), nDirs)
	}

	now := time.Now()
	ss.Retry(100, 100*time.Millisecond, func() error {
		ss.triggerSlabPruning()
		return ss.waitForPruneLoop(now)
	})

	if n := ss.Count("directories"); n != 1 {
		t.Fatal("expected 1 dir, got", n)
	}
}<|MERGE_RESOLUTION|>--- conflicted
+++ resolved
@@ -620,35 +620,14 @@
 	}
 
 	// add it to a set
-	err = ss.SetContractSet(context.Background(), testContractSet, []types.FileContractID{fcid})
-	if err != nil {
-		t.Fatal(err)
-	}
-
-<<<<<<< HEAD
+	err = ss.UpdateContractSet(context.Background(), testContractSet, []types.FileContractID{fcid}, nil)
+	if err != nil {
+		t.Fatal(err)
+	}
+
 	// assert the contract is returned
 	if added.RenewedFrom != (types.FileContractID{}) {
 		t.Fatal("unexpected")
-=======
-	// add an object for that contract.
-	obj := object.Object{
-		Key: object.GenerateEncryptionKey(),
-		Slabs: []object.SlabSlice{
-			// good slab
-			{
-				Slab: object.Slab{
-					Key:       object.GenerateEncryptionKey(),
-					MinShards: 1,
-					Shards:    append(newTestShards(hk, fcid1, types.Hash256{1}), newTestShards(hk2, fcid2, types.Hash256{2})...),
-				},
-			},
-		},
-	}
-
-	// create a contract set with both contracts.
-	if err := ss.UpdateContractSet(context.Background(), "test", []types.FileContractID{fcid1, fcid2}, nil); err != nil {
-		t.Fatal(err)
->>>>>>> 78c07434
 	}
 
 	// add an object
