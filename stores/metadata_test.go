package stores

import (
	"context"
	"encoding/hex"
	"errors"
	"fmt"
	"reflect"
	"testing"

	"github.com/google/go-cmp/cmp"
	rhpv2 "go.sia.tech/core/rhp/v2"
	"go.sia.tech/core/types"
	"go.sia.tech/renterd/api"
	"go.sia.tech/renterd/hostdb"
	"go.sia.tech/renterd/object"
	"gorm.io/gorm"
	"gorm.io/gorm/schema"
	"lukechampine.com/frand"
)

func generateMultisigUC(m, n uint64, salt string) types.UnlockConditions {
	uc := types.UnlockConditions{
		PublicKeys:         make([]types.UnlockKey, n),
		SignaturesRequired: uint64(m),
	}
	for i := range uc.PublicKeys {
		uc.PublicKeys[i].Algorithm = types.SpecifierEd25519
		uc.PublicKeys[i].Key = frand.Bytes(32)
	}
	return uc
}

// TestObjectBasic tests the hydration of raw objects works when we fetch
// objects from the metadata store.
func TestObjectBasic(t *testing.T) {
	db, _, _, err := newTestSQLStore()
	if err != nil {
		t.Fatal(err)
	}

	// create 2 hosts
	hks, err := db.addTestHosts(2)
	if err != nil {
		t.Fatal(err)
	}
	hk1, hk2 := hks[0], hks[1]

	// create 2 contracts
	fcids, _, err := db.addTestContracts(hks)
	if err != nil {
		t.Fatal(err)
	}
	fcid1, fcid2 := fcids[0], fcids[1]

	// create an object
	want := object.Object{
		Key: object.GenerateEncryptionKey(),
		Slabs: []object.SlabSlice{
			{
				Slab: object.Slab{
					Key:       object.GenerateEncryptionKey(),
					MinShards: 1,
					Shards: []object.Sector{
						{
							Host: hk1,
							Root: types.Hash256{1},
						},
					},
				},
				Offset: 10,
				Length: 100,
			},
			{
				Slab: object.Slab{
					Key:       object.GenerateEncryptionKey(),
					MinShards: 2,
					Shards: []object.Sector{
						{
							Host: hk2,
							Root: types.Hash256{2},
						},
					},
				},
				Offset: 20,
				Length: 200,
			},
		},
	}

	// add the object
	if err := db.UpdateObject(context.Background(), t.Name(), want, nil, map[types.PublicKey]types.FileContractID{
		hk1: fcid1,
		hk2: fcid2,
	}); err != nil {
		t.Fatal(err)
	}

	// fetch the object
	got, err := db.Object(context.Background(), t.Name())
	if err != nil {
		t.Fatal(err)
	}
	if !reflect.DeepEqual(got, want) {
		t.Fatal("object mismatch", cmp.Diff(got, want))
	}
}

// TestSQLContractStore tests SQLContractStore functionality.
func TestSQLContractStore(t *testing.T) {
	cs, _, _, err := newTestSQLStore()
	if err != nil {
		t.Fatal(err)
	}

	// Create a host for the contract.
	hk := types.GeneratePrivateKey().PublicKey()
	err = cs.addTestHost(hk)
	if err != nil {
		t.Fatal(err)
	}

	// Add an announcement.
	err = cs.insertTestAnnouncement(hk, hostdb.Announcement{NetAddress: "address"})
	if err != nil {
		t.Fatal(err)
	}

	// Create random unlock conditions for the host.
	uc := generateMultisigUC(1, 2, "salt")
	uc.PublicKeys[1].Key = hk[:]
	uc.Timelock = 192837

	// Create a contract and set all fields.
	fcid := types.FileContractID{1, 1, 1, 1, 1}
	c := rhpv2.ContractRevision{
		Revision: types.FileContractRevision{
			ParentID:         fcid,
			UnlockConditions: uc,
			FileContract: types.FileContract{
				RevisionNumber: 200,
				Filesize:       4096,
				FileMerkleRoot: types.Hash256{222},
				WindowStart:    400,
				WindowEnd:      500,
				ValidProofOutputs: []types.SiacoinOutput{
					{
						Value:   types.NewCurrency64(121),
						Address: types.Address{2, 1, 2},
					},
				},
				MissedProofOutputs: []types.SiacoinOutput{
					{
						Value:   types.NewCurrency64(323),
						Address: types.Address{2, 3, 2},
					},
				},
				UnlockHash: types.Hash256{6, 6, 6},
			},
		},
		Signatures: [2]types.TransactionSignature{
			{
				ParentID:       types.Hash256(fcid),
				PublicKeyIndex: 0,
				Timelock:       100000,
				CoveredFields:  types.CoveredFields{WholeTransaction: true},
				Signature:      []byte("signature1"),
			},
			{
				ParentID:       types.Hash256(fcid),
				PublicKeyIndex: 1,
				Timelock:       200000,
				CoveredFields:  types.CoveredFields{WholeTransaction: true},
				Signature:      []byte("signature2"),
			},
		},
	}

	// Look it up. Should fail.
	ctx := context.Background()
	_, err = cs.Contract(ctx, c.ID())
	if !errors.Is(err, ErrContractNotFound) {
		t.Fatal(err)
	}
	contracts, err := cs.Contracts(ctx)
	if err != nil {
		t.Fatal(err)
	}
	if len(contracts) != 0 {
		t.Fatalf("should have 0 contracts but got %v", len(contracts))
	}

	// Insert it.
	totalCost := types.NewCurrency64(456)
	startHeight := uint64(100)
	returned, err := cs.AddContract(ctx, c, totalCost, startHeight)
	if err != nil {
		t.Fatal(err)
	}
	expected := api.ContractMetadata{
		ID:          fcid,
		HostIP:      "address",
		HostKey:     hk,
		StartHeight: 100,
		WindowStart: 400,
		WindowEnd:   500,
		RenewedFrom: types.FileContractID{},
		Spending: api.ContractSpending{
			Uploads:     types.ZeroCurrency,
			Downloads:   types.ZeroCurrency,
			FundAccount: types.ZeroCurrency,
		},
		TotalCost: totalCost,
	}
	if !reflect.DeepEqual(returned, expected) {
		t.Fatal("contract mismatch")
	}

	// Look it up again.
	fetched, err := cs.Contract(ctx, c.ID())
	if err != nil {
		t.Fatal(err)
	}
	if !reflect.DeepEqual(fetched, expected) {
		t.Fatal("contract mismatch")
	}
	contracts, err = cs.Contracts(ctx)
	if err != nil {
		t.Fatal(err)
	}
	if len(contracts) != 1 {
		t.Fatalf("should have 1 contracts but got %v", len(contracts))
	}
	if !reflect.DeepEqual(contracts[0], expected) {
		t.Fatal("contract mismatch")
	}

	// Add a contract set with our contract and assert we can fetch it using the set name
	if err := cs.SetContractSet(ctx, "foo", []types.FileContractID{contracts[0].ID}); err != nil {
		t.Fatal(err)
	}
	if contracts, err := cs.ContractSetContracts(ctx, "foo"); err != nil {
		t.Fatal(err)
	} else if len(contracts) != 1 {
		t.Fatalf("should have 1 contracts but got %v", len(contracts))
	}
	if _, err := cs.ContractSetContracts(ctx, "bar"); !errors.Is(err, api.ErrContractSetNotFound) {
		t.Fatal(err)
	}

	// Add another contract set.
	if err := cs.SetContractSet(ctx, "foo2", []types.FileContractID{contracts[0].ID}); err != nil {
		t.Fatal(err)
	}

	// Fetch contract sets.
	sets, err := cs.ContractSets(ctx)
	if err != nil {
		t.Fatal(err)
	}
	if len(sets) != 2 {
		t.Fatal("wrong number of sets")
	}
	if sets[0] != "foo" || sets[1] != "foo2" {
		t.Fatal("wrong sets returned", sets)
	}

	// Delete the contract.
	if err := cs.ArchiveContract(ctx, c.ID(), api.ContractArchivalReasonRemoved); err != nil {
		t.Fatal(err)
	}

	// Look it up. Should fail.
	_, err = cs.Contract(ctx, c.ID())
	if !errors.Is(err, ErrContractNotFound) {
		t.Fatal(err)
	}
	contracts, err = cs.Contracts(ctx)
	if err != nil {
		t.Fatal(err)
	}
	if len(contracts) != 0 {
		t.Fatalf("should have 0 contracts but got %v", len(contracts))
	}

	// Make sure the db was cleaned up properly through the CASCADE delete.
	tableCountCheck := func(table interface{}, tblCount int64) error {
		var count int64
		if err := cs.db.Model(table).Count(&count).Error; err != nil {
			return err
		}
		if count != tblCount {
			return fmt.Errorf("expected %v objects in table %v but got %v", tblCount, table.(schema.Tabler).TableName(), count)
		}
		return nil
	}
	if err := tableCountCheck(&dbContract{}, 0); err != nil {
		t.Fatal(err)
	}

	// Check join table count as well.
	var count int64
	if err := cs.db.Table("contract_sectors").Count(&count).Error; err != nil {
		t.Fatal(err)
	}
	if count != 0 {
		t.Fatalf("expected %v objects in contract_sectors but got %v", 0, count)
	}
}

func TestContractsForHost(t *testing.T) {
	// create a SQL store
	cs, _, _, err := newTestSQLStore()
	if err != nil {
		t.Fatal(err)
	}

	// add 2 hosts
	hks, err := cs.addTestHosts(2)
	if err != nil {
		t.Fatal(err)
	}

	// add 2 contracts
	_, _, err = cs.addTestContracts(hks)
	if err != nil {
		t.Fatal(err)
	}

	// fetch raw hosts
	var hosts []dbHost
	if err := cs.db.
		Model(&dbHost{}).
		Find(&hosts).
		Error; err != nil {
		t.Fatal(err)
	}
	if len(hosts) != 2 {
		t.Fatal("unexpected number of hosts")
	}

	contracts, _ := contractsForHost(cs.db, hosts[0])
	if len(contracts) != 1 || contracts[0].Host.convert().PublicKey.String() != hosts[0].convert().PublicKey.String() {
		t.Fatal("unexpected", len(contracts), contracts)
	}

	contracts, _ = contractsForHost(cs.db, hosts[1])
	if len(contracts) != 1 || contracts[0].Host.convert().PublicKey.String() != hosts[1].convert().PublicKey.String() {
		t.Fatalf("unexpected contracts, %+v", contracts)
	}
}

// TestRenewContract is a test for AddRenewedContract.
func TestRenewedContract(t *testing.T) {
	cs, _, _, err := newTestSQLStore()
	if err != nil {
		t.Fatal(err)
	}

	// Create a host for the contract and another one for redundancy.
	hks, err := cs.addTestHosts(2)
	if err != nil {
		t.Fatal(err)
	}
	hk, hk2 := hks[0], hks[1]

	// Add announcements.
	err = cs.insertTestAnnouncement(hk, hostdb.Announcement{NetAddress: "address"})
	if err != nil {
		t.Fatal(err)
	}
	err = cs.insertTestAnnouncement(hk2, hostdb.Announcement{NetAddress: "address2"})
	if err != nil {
		t.Fatal(err)
	}

	// Create random unlock conditions for the hosts.
	uc := generateMultisigUC(1, 2, "salt")
	uc.PublicKeys[1].Key = hk[:]
	uc.Timelock = 192837

	uc2 := generateMultisigUC(1, 2, "salt")
	uc2.PublicKeys[1].Key = hk2[:]
	uc2.Timelock = 192837

	// Insert the contracts.
	fcid1 := types.FileContractID{1, 1, 1, 1, 1}
	c := rhpv2.ContractRevision{
		Revision: types.FileContractRevision{
			ParentID:         fcid1,
			UnlockConditions: uc,
			FileContract: types.FileContract{
				Filesize:       1,
				WindowStart:    2,
				WindowEnd:      3,
				RevisionNumber: 4,
			},
		},
	}
	oldContractTotal := types.NewCurrency64(111)
	oldContractStartHeight := uint64(100)
	ctx := context.Background()
	added, err := cs.AddContract(ctx, c, oldContractTotal, oldContractStartHeight)
	if err != nil {
		t.Fatal(err)
	}

	// Assert the contract is returned.
	if added.RenewedFrom != (types.FileContractID{}) {
		t.Fatal("unexpected")
	}

	fcid2 := types.FileContractID{9, 9, 9, 9, 9}
	c2 := c
	c2.Revision.ParentID = fcid2
	c2.Revision.UnlockConditions = uc2
	_, err = cs.AddContract(ctx, c2, oldContractTotal, oldContractStartHeight)
	if err != nil {
		t.Fatal(err)
	}

	// add an object for that contract.
	obj := object.Object{
		Key: object.GenerateEncryptionKey(),
		Slabs: []object.SlabSlice{
			// good slab
			{
				Slab: object.Slab{
					Key:       object.GenerateEncryptionKey(),
					MinShards: 1,
					Shards: []object.Sector{
						{
							Host: hk,
							Root: types.Hash256{1},
						},
						{
							Host: hk2,
							Root: types.Hash256{2},
						},
					},
				},
			},
		},
	}

	// create a contract set with both contracts.
	if err := cs.SetContractSet(context.Background(), "test", []types.FileContractID{fcid1, fcid2}); err != nil {
		t.Fatal(err)
	}

	// add the object.
	if err := cs.UpdateObject(context.Background(), "foo", obj, nil, map[types.PublicKey]types.FileContractID{
		hk:  fcid1,
		hk2: fcid2,
	}); err != nil {
		t.Fatal(err)
	}

	// no slabs should be unhealthy.
	slabs, err := cs.UnhealthySlabs(context.Background(), 0.99, "test", 10)
	if err != nil {
		t.Fatal(err)
	}
	if len(slabs) > 0 {
		t.Fatal("shouldn't return any slabs", len(slabs))
	}

	// Renew it.
	fcid1Renewed := types.FileContractID{2, 2, 2, 2, 2}
	renewed := rhpv2.ContractRevision{
		Revision: types.FileContractRevision{
			ParentID:         fcid1Renewed,
			UnlockConditions: uc,
			FileContract: types.FileContract{
				MissedProofOutputs: []types.SiacoinOutput{},
				ValidProofOutputs:  []types.SiacoinOutput{},
			},
		},
	}
	newContractTotal := types.NewCurrency64(222)
	newContractStartHeight := uint64(200)
	if _, err := cs.AddRenewedContract(ctx, renewed, newContractTotal, newContractStartHeight, fcid1); err != nil {
		t.Fatal(err)
	}

	// make sure the contract set was updated.
	setContracts, err := cs.ContractSetContracts(context.Background(), "test")
	if err != nil {
		t.Fatal(err)
	}
	if len(setContracts) != 2 || (setContracts[0].ID != fcid1Renewed && setContracts[1].ID != fcid1Renewed) {
		t.Fatal("contract set wasn't updated", setContracts)
	}

	// slab should still be in good shape.
	slabs, err = cs.UnhealthySlabs(context.Background(), 0.99, "test", 10)
	if err != nil {
		t.Fatal(err)
	}
	if len(slabs) > 0 {
		t.Fatal("shouldn't return any slabs", len(slabs))
	}

	// Contract should be gone from active contracts.
	_, err = cs.Contract(ctx, fcid1)
	if !errors.Is(err, ErrContractNotFound) {
		t.Fatal(err)
	}

	// New contract should exist.
	newContract, err := cs.Contract(ctx, fcid1Renewed)
	if err != nil {
		t.Fatal(err)
	}
	expected := api.ContractMetadata{
		ID:          fcid1Renewed,
		HostIP:      "address",
		HostKey:     hk,
		StartHeight: newContractStartHeight,
		RenewedFrom: fcid1,
		Spending: api.ContractSpending{
			Uploads:     types.ZeroCurrency,
			Downloads:   types.ZeroCurrency,
			FundAccount: types.ZeroCurrency,
		},
		TotalCost: newContractTotal,
	}
	if !reflect.DeepEqual(newContract, expected) {
		t.Fatal("mismatch")
	}

	// Archived contract should exist.
	var ac dbArchivedContract
	err = cs.db.Model(&dbArchivedContract{}).
		Where("fcid", fileContractID(fcid1)).
		Take(&ac).
		Error
	if err != nil {
		t.Fatal(err)
	}

	ac.Model = Model{}
	expectedContract := dbArchivedContract{
		Host:      publicKey(c.HostKey()),
		RenewedTo: fileContractID(fcid1Renewed),
		Reason:    api.ContractArchivalReasonRenewed,

		ContractCommon: ContractCommon{
			FCID: fileContractID(fcid1),

			TotalCost:      currency(oldContractTotal),
			ProofHeight:    0,
			RevisionHeight: 0,
			RevisionNumber: "0",
			StartHeight:    100,
			WindowStart:    2,
			WindowEnd:      3,

			UploadSpending:      zeroCurrency,
			DownloadSpending:    zeroCurrency,
			FundAccountSpending: zeroCurrency,
		},
	}
	if !reflect.DeepEqual(ac, expectedContract) {
		t.Fatal("mismatch", cmp.Diff(ac, expectedContract))
	}

	// Renew it once more.
	fcid3 := types.FileContractID{3, 3, 3, 3, 3}
	renewed = rhpv2.ContractRevision{
		Revision: types.FileContractRevision{
			ParentID:         fcid3,
			UnlockConditions: uc,
			FileContract: types.FileContract{
				MissedProofOutputs: []types.SiacoinOutput{},
				ValidProofOutputs:  []types.SiacoinOutput{},
			},
		},
	}
	newContractTotal = types.NewCurrency64(333)
	newContractStartHeight = uint64(300)

	// Assert the renewed contract is returned
	renewedContract, err := cs.AddRenewedContract(ctx, renewed, newContractTotal, newContractStartHeight, fcid1Renewed)
	if err != nil {
		t.Fatal(err)
	}
	if renewedContract.RenewedFrom != fcid1Renewed {
		t.Fatal("unexpected")
	}
}

// TestAncestorsContracts verifies that AncestorContracts returns the right
// ancestors in the correct order.
func TestAncestorsContracts(t *testing.T) {
	cs, _, _, err := newTestSQLStore()
	if err != nil {
		t.Fatal(err)
	}

	hk := types.PublicKey{1, 2, 3}
	if err := cs.addTestHost(hk); err != nil {
		t.Fatal(err)
	}

	// Create a chain of 4 contracts.
	// Their start heights are 0, 1, 2, 3.
	fcids := []types.FileContractID{{1}, {2}, {3}, {4}}
	if _, err := cs.addTestContract(fcids[0], hk); err != nil {
		t.Fatal(err)
	}
	for i := 1; i < len(fcids); i++ {
		if _, err := cs.addTestRenewedContract(fcids[i], fcids[i-1], hk, uint64(i)); err != nil {
			t.Fatal(err)
		}
	}

	// Fetch the ancestors but only the ones with a startHeight >= 1. That
	// should return 2 contracts. The active one with height 3 isn't
	// returned and the one with height 0 is also not returned.
	contracts, err := cs.AncestorContracts(context.Background(), fcids[len(fcids)-1], 1)
	if err != nil {
		t.Fatal(err)
	}
	if len(contracts) != len(fcids)-2 {
		t.Fatal("wrong number of contracts returned", len(contracts))
	}
	for i := 0; i < len(contracts)-1; i++ {
		if !reflect.DeepEqual(contracts[i], api.ArchivedContract{
			ID:          fcids[len(fcids)-2-i],
			HostKey:     hk,
			RenewedTo:   fcids[len(fcids)-1-i],
			StartHeight: 2,
			WindowStart: 400,
			WindowEnd:   500,
		}) {
			t.Fatal("wrong contract", i)
		}
	}
}

func TestArchiveContracts(t *testing.T) {
	cs, _, _, err := newTestSQLStore()
	if err != nil {
		t.Fatal(err)
	}

	// add 3 hosts
	hks, err := cs.addTestHosts(3)
	if err != nil {
		t.Fatal(err)
	}

	// add 3 contracts
	fcids, _, err := cs.addTestContracts(hks)
	if err != nil {
		t.Fatal(err)
	}

	// archive 2 of them
	toArchive := map[types.FileContractID]string{
		fcids[1]: "foo",
		fcids[2]: "bar",
	}
	if err := cs.ArchiveContracts(context.Background(), toArchive); err != nil {
		t.Fatal(err)
	}

	// assert the first one is still active
	active, err := cs.Contracts(context.Background())
	if err != nil {
		t.Fatal(err)
	}
	if len(active) != 1 || active[0].ID != fcids[0] {
		t.Fatal("wrong contracts", active)
	}

	// assert the two others were archived
	ffcids := make([]fileContractID, 2)
	ffcids[0] = fileContractID(fcids[1])
	ffcids[1] = fileContractID(fcids[2])
	var acs []dbArchivedContract
	err = cs.db.Model(&dbArchivedContract{}).
		Where("fcid IN (?)", ffcids).
		Find(&acs).
		Error
	if err != nil {
		t.Fatal(err)
	}
	if len(acs) != 2 {
		t.Fatal("wrong number of archived contracts", len(acs))
	}
	if acs[0].Reason != "foo" || acs[1].Reason != "bar" {
		t.Fatal("unexpected reason", acs[0].Reason, acs[1].Reason)
	}
}

func (s *SQLStore) addTestContracts(keys []types.PublicKey) (fcids []types.FileContractID, contracts []api.ContractMetadata, err error) {
	cnt, err := s.contractsCount()
	if err != nil {
		return nil, nil, err
	}
	for i, key := range keys {
		fcids = append(fcids, types.FileContractID{byte(int(cnt) + i + 1)})
		contract, err := s.addTestContract(fcids[len(fcids)-1], key)
		if err != nil {
			return nil, nil, err
		}
		contracts = append(contracts, contract)
	}
	return
}

func (s *SQLStore) addTestContract(fcid types.FileContractID, hk types.PublicKey) (api.ContractMetadata, error) {
	rev := testContractRevision(fcid, hk)
	return s.AddContract(context.Background(), rev, types.ZeroCurrency, 0)
}

func (s *SQLStore) addTestRenewedContract(fcid, renewedFrom types.FileContractID, hk types.PublicKey, startHeight uint64) (api.ContractMetadata, error) {
	rev := testContractRevision(fcid, hk)
	return s.AddRenewedContract(context.Background(), rev, types.ZeroCurrency, startHeight, renewedFrom)
}

func (s *SQLStore) contractsCount() (cnt int64, err error) {
	err = s.db.
		Model(&dbContract{}).
		Count(&cnt).
		Error
	return
}

func testContractRevision(fcid types.FileContractID, hk types.PublicKey) rhpv2.ContractRevision {
	uc := generateMultisigUC(1, 2, "salt")
	uc.PublicKeys[1].Key = hk[:]
	uc.Timelock = 192837
	return rhpv2.ContractRevision{
		Revision: types.FileContractRevision{
			ParentID:         fcid,
			UnlockConditions: uc,
			FileContract: types.FileContract{
				RevisionNumber: 200,
				Filesize:       4096,
				FileMerkleRoot: types.Hash256{222},
				WindowStart:    400,
				WindowEnd:      500,
				ValidProofOutputs: []types.SiacoinOutput{
					{
						Value:   types.NewCurrency64(121),
						Address: types.Address{2, 1, 2},
					},
				},
				MissedProofOutputs: []types.SiacoinOutput{
					{
						Value:   types.NewCurrency64(323),
						Address: types.Address{2, 3, 2},
					},
				},
				UnlockHash: types.Hash256{6, 6, 6},
			},
		},
		Signatures: [2]types.TransactionSignature{
			{
				ParentID:       types.Hash256(fcid),
				PublicKeyIndex: 0,
				Timelock:       100000,
				CoveredFields:  types.CoveredFields{WholeTransaction: true},
				Signature:      []byte("signature1"),
			},
			{
				ParentID:       types.Hash256(fcid),
				PublicKeyIndex: 1,
				Timelock:       200000,
				CoveredFields:  types.CoveredFields{WholeTransaction: true},
				Signature:      []byte("signature2"),
			},
		},
	}
}

// TestSQLMetadataStore tests basic MetadataStore functionality.
func TestSQLMetadataStore(t *testing.T) {
	db, _, _, err := newTestSQLStore()
	if err != nil {
		t.Fatal(err)
	}

	// Create 2 hosts
	hks, err := db.addTestHosts(2)
	if err != nil {
		t.Fatal(err)
	}
	hk1, hk2 := hks[0], hks[1]

	// Create 2 contracts
	fcids, contracts, err := db.addTestContracts(hks)
	if err != nil {
		t.Fatal(err)
	}
	fcid1, fcid2 := fcids[0], fcids[1]

	// Extract start height and total cost
	startHeight1, totalCost1 := contracts[0].StartHeight, contracts[0].TotalCost
	startHeight2, totalCost2 := contracts[1].StartHeight, contracts[1].TotalCost

	// Define usedHosts.
	usedHosts := map[types.PublicKey]types.FileContractID{
		hk1: fcid1,
		hk2: fcid2,
	}

	// Create an object with 2 slabs pointing to 2 different sectors.
	obj1 := object.Object{
		Key: object.GenerateEncryptionKey(),
		Slabs: []object.SlabSlice{
			{
				Slab: object.Slab{
					Key:       object.GenerateEncryptionKey(),
					MinShards: 1,
					Shards: []object.Sector{
						{
							Host: hk1,
							Root: types.Hash256{1},
						},
					},
				},
				Offset: 10,
				Length: 100,
			},
			{
				Slab: object.Slab{
					Key:       object.GenerateEncryptionKey(),
					MinShards: 2,
					Shards: []object.Sector{
						{
							Host: hk2,
							Root: types.Hash256{2},
						},
					},
				},
				Offset: 20,
				Length: 200,
			},
		},
	}

	// Store it.
	ctx := context.Background()
	objID := "key1"
	if err := db.UpdateObject(ctx, objID, obj1, nil, usedHosts); err != nil {
		t.Fatal(err)
	}

	// Try to store it again. Should work.
	if err := db.UpdateObject(ctx, objID, obj1, nil, usedHosts); err != nil {
		t.Fatal(err)
	}

	// Fetch it using get and verify every field.
	obj, err := db.dbObject(objID)
	if err != nil {
		t.Fatal(err)
	}

	obj1Key, err := obj1.Key.MarshalText()
	if err != nil {
		t.Fatal(err)
	}
	obj1Slab0Key, err := obj1.Slabs[0].Key.MarshalText()
	if err != nil {
		t.Fatal(err)
	}
	obj1Slab1Key, err := obj1.Slabs[1].Key.MarshalText()
	if err != nil {
		t.Fatal(err)
	}

	// Set the Model fields to zero before comparing. These are set by gorm
	// itself and contain a few timestamps which would make the following
	// code a lot more verbose.
	obj.Model = Model{}
	for i := range obj.Slabs {
		obj.Slabs[i].Model = Model{}
	}

	expectedObj := dbObject{
		ObjectID: objID,
		Key:      obj1Key,
		Size:     obj1.Size(),
		Slabs: []dbSlice{
			{
				DBObjectID: 1,
				DBSlabID:   1,
				Offset:     10,
				Length:     100,
			},
			{
				DBObjectID: 1,
				DBSlabID:   2,
				Offset:     20,
				Length:     200,
			},
		},
	}
	if !reflect.DeepEqual(obj, expectedObj) {
		t.Fatal("object mismatch", cmp.Diff(obj, expectedObj))
	}

	// Fetch it and verify again.
	fullObj, err := db.Object(ctx, objID)
	if err != nil {
		t.Fatal(err)
	}
	if !reflect.DeepEqual(fullObj, obj1) {
		t.Fatal("object mismatch")
	}

	expectedObjSlab1 := dbSlab{
		Key:         obj1Slab0Key,
		MinShards:   1,
		TotalShards: 1,
		Shards: []dbSector{
			{
				DBSlabID:   1,
				Root:       obj1.Slabs[0].Shards[0].Root[:],
				LatestHost: publicKey(obj1.Slabs[0].Shards[0].Host),
				Contracts: []dbContract{
					{
						HostID: 1,
						Host: dbHost{
							PublicKey: publicKey(hk1),
						},

						ContractCommon: ContractCommon{
							FCID: fileContractID(fcid1),

							TotalCost:      currency(totalCost1),
							RevisionNumber: "0",
							StartHeight:    startHeight1,
							WindowStart:    400,
							WindowEnd:      500,

							UploadSpending:      zeroCurrency,
							DownloadSpending:    zeroCurrency,
							FundAccountSpending: zeroCurrency,
						},
					},
				},
			},
		},
	}

	expectedObjSlab2 := dbSlab{
		Key:         obj1Slab1Key,
		MinShards:   2,
		TotalShards: 1,
		Shards: []dbSector{
			{
				DBSlabID:   2,
				Root:       obj1.Slabs[1].Shards[0].Root[:],
				LatestHost: publicKey(obj1.Slabs[1].Shards[0].Host),
				Contracts: []dbContract{
					{
						HostID: 2,
						Host: dbHost{
							PublicKey: publicKey(hk2),
						},
						ContractCommon: ContractCommon{
							FCID: fileContractID(fcid2),

							TotalCost:      currency(totalCost2),
							RevisionNumber: "0",
							StartHeight:    startHeight2,
							WindowStart:    400,
							WindowEnd:      500,

							UploadSpending:      zeroCurrency,
							DownloadSpending:    zeroCurrency,
							FundAccountSpending: zeroCurrency,
						},
					},
				},
			},
		},
	}

	// Compare slabs.
	slab1, err := db.dbSlab(obj1Slab0Key)
	if err != nil {
		t.Fatal(err)
	}
	slab2, err := db.dbSlab(obj1Slab1Key)
	if err != nil {
		t.Fatal(err)
	}
	slabs := []*dbSlab{&slab1, &slab2}
	for i := range slabs {
		slabs[i].Model = Model{}
		slabs[i].Shards[0].Model = Model{}
		slabs[i].Shards[0].Contracts[0].Model = Model{}
		slabs[i].Shards[0].Contracts[0].Host.Model = Model{}
	}
	if !reflect.DeepEqual(slab1, expectedObjSlab1) {
		t.Fatal("mismatch", cmp.Diff(slab1, expectedObjSlab1))
	}
	if !reflect.DeepEqual(slab2, expectedObjSlab2) {
		t.Fatal("mismatch", cmp.Diff(slab2, expectedObjSlab2))
	}

	// Remove the first slab of the object.
	obj1.Slabs = obj1.Slabs[1:]
<<<<<<< HEAD
	if err := db.UpdateObject(ctx, objID, obj1, nil, usedHosts); err != nil {
=======
	if err := db.UpdateObject(ctx, objID, obj1, usedHosts); err != nil {
>>>>>>> c5357519
		t.Fatal(err)
	}
	fullObj, err = db.Object(ctx, objID)
	if err != nil {
		t.Fatal(err)
	}
	if !reflect.DeepEqual(fullObj, obj1) {
		t.Fatal("object mismatch")
	}

	// Sanity check the db at the end of the test. We expect:
	// - 1 element in the object table since we only stored and overwrote a single object
	// - 1 element in the slabs table since we updated the object to only have 1 slab
	// - 1 element in the slices table for the same reason
	// - 1 element in the sectors table for the same reason
	countCheck := func(objCount, sliceCount, slabCount, sectorCount int64) error {
		tableCountCheck := func(table interface{}, tblCount int64) error {
			var count int64
			if err := db.db.Model(table).Count(&count).Error; err != nil {
				return err
			}
			if count != tblCount {
				return fmt.Errorf("expected %v objects in table %v but got %v", tblCount, table.(schema.Tabler).TableName(), count)
			}
			return nil
		}
		// Check all tables.
		if err := tableCountCheck(&dbObject{}, objCount); err != nil {
			return err
		}
		if err := tableCountCheck(&dbSlice{}, sliceCount); err != nil {
			return err
		}
		if err := tableCountCheck(&dbSlab{}, slabCount); err != nil {
			return err
		}
		if err := tableCountCheck(&dbSector{}, sectorCount); err != nil {
			return err
		}
		return nil
	}
	if err := countCheck(1, 1, 1, 1); err != nil {
		t.Fatal(err)
	}

	// Delete the object. Due to the cascade this should delete everything
	// but the sectors.
	if err := db.RemoveObject(ctx, objID); err != nil {
		t.Fatal(err)
	}
	if err := countCheck(0, 0, 0, 0); err != nil {
		t.Fatal(err)
	}
}

// TestObjectEntries is a test for the ObjectEntries method.
func TestObjectEntries(t *testing.T) {
	os, _, _, err := newTestSQLStore()
	if err != nil {
		t.Fatal(err)
	}
	objects := []struct {
		path string
		size int64
	}{
		{"/foo/bar", 1},
		{"/foo/bat", 2},
		{"/foo/baz/quux", 3},
		{"/foo/baz/quuz", 4},
		{"/gab/guub", 5},
		{"/fileś/śpecial", 6}, // utf8
	}
	ctx := context.Background()
	for _, o := range objects {
		obj, ucs := newTestObject(frand.Intn(9) + 1)
		obj.Slabs = obj.Slabs[:1]
		obj.Slabs[0].Length = uint32(o.size)
		os.UpdateObject(ctx, o.path, obj, nil, ucs)
	}
	tests := []struct {
		path   string
		prefix string
		want   []api.ObjectMetadata
	}{
		{"/", "", []api.ObjectMetadata{{Name: "/fileś/", Size: 6}, {Name: "/foo/", Size: 10}, {Name: "/gab/", Size: 5}}},
		{"/foo/", "", []api.ObjectMetadata{{Name: "/foo/bar", Size: 1}, {Name: "/foo/bat", Size: 2}, {Name: "/foo/baz/", Size: 7}}},
		{"/foo/baz/", "", []api.ObjectMetadata{{Name: "/foo/baz/quux", Size: 3}, {Name: "/foo/baz/quuz", Size: 4}}},
		{"/gab/", "", []api.ObjectMetadata{{Name: "/gab/guub", Size: 5}}},
		{"/fileś/", "", []api.ObjectMetadata{{Name: "/fileś/śpecial", Size: 6}}},

		{"/", "f", []api.ObjectMetadata{{Name: "/fileś/", Size: 6}, {Name: "/foo/", Size: 10}}},
		{"/foo/", "fo", []api.ObjectMetadata{}},
		{"/foo/baz/", "quux", []api.ObjectMetadata{{Name: "/foo/baz/quux", Size: 3}}},
		{"/gab/", "/guub", []api.ObjectMetadata{}},
	}
	for _, test := range tests {
		got, err := os.ObjectEntries(ctx, test.path, test.prefix, 0, -1)
		if err != nil {
			t.Fatal(err)
		}
		if !(len(got) == 0 && len(test.want) == 0) && !reflect.DeepEqual(got, test.want) {
			t.Errorf("\nlist: %v\nprefix: %v\ngot: %v\nwant: %v", test.path, test.prefix, got, test.want)
		}
		for offset := 0; offset < len(test.want); offset++ {
			got, err := os.ObjectEntries(ctx, test.path, test.prefix, offset, 1)
			if err != nil {
				t.Fatal(err)
			}
			if len(got) != 1 || got[0] != test.want[offset] {
				t.Errorf("\nlist: %v\nprefix: %v\ngot: %v\nwant: %v", test.path, test.prefix, got, test.want[offset])
			}
		}
	}
}

// TestSearchObjects is a test for the SearchObjects method.
func TestSearchObjects(t *testing.T) {
	os, _, _, err := newTestSQLStore()
	if err != nil {
		t.Fatal(err)
	}
	objects := []struct {
		path string
		size int64
	}{
		{"/foo/bar", 1},
		{"/foo/bat", 2},
		{"/foo/baz/quux", 3},
		{"/foo/baz/quuz", 4},
		{"/gab/guub", 5},
	}
	ctx := context.Background()
	for _, o := range objects {
		obj, ucs := newTestObject(frand.Intn(9) + 1)
		obj.Slabs = obj.Slabs[:1]
		obj.Slabs[0].Length = uint32(o.size)
		os.UpdateObject(ctx, o.path, obj, nil, ucs)
	}
	tests := []struct {
		path string
		want []api.ObjectMetadata
	}{
		{"/", []api.ObjectMetadata{{Name: "/foo/bar", Size: 1}, {Name: "/foo/bat", Size: 2}, {Name: "/foo/baz/quux", Size: 3}, {Name: "/foo/baz/quuz", Size: 4}, {Name: "/gab/guub", Size: 5}}},
		{"/foo/b", []api.ObjectMetadata{{Name: "/foo/bar", Size: 1}, {Name: "/foo/bat", Size: 2}, {Name: "/foo/baz/quux", Size: 3}, {Name: "/foo/baz/quuz", Size: 4}}},
		{"o/baz/quu", []api.ObjectMetadata{{Name: "/foo/baz/quux", Size: 3}, {Name: "/foo/baz/quuz", Size: 4}}},
		{"uu", []api.ObjectMetadata{{Name: "/foo/baz/quux", Size: 3}, {Name: "/foo/baz/quuz", Size: 4}, {Name: "/gab/guub", Size: 5}}},
	}
	for _, test := range tests {
		got, err := os.SearchObjects(ctx, test.path, 0, -1)
		if err != nil {
			t.Fatal(err)
		}
		if !(len(got) == 0 && len(test.want) == 0) && !reflect.DeepEqual(got, test.want) {
			t.Errorf("\nkey: %v\ngot: %v\nwant: %v", test.path, got, test.want)
		}
		for offset := 0; offset < len(test.want); offset++ {
			got, err := os.SearchObjects(ctx, test.path, offset, 1)
			if err != nil {
				t.Fatal(err)
			}
			if len(got) != 1 || got[0] != test.want[offset] {
				t.Errorf("\nkey: %v\ngot: %v\nwant: %v", test.path, got, test.want[offset])
			}
		}
	}
}

// TestUnhealthySlabs tests the functionality of UnhealthySlabs.
func TestUnhealthySlabs(t *testing.T) {
	db, _, _, err := newTestSQLStore()
	if err != nil {
		t.Fatal(err)
	}

	// add 4 hosts
	hks, err := db.addTestHosts(4)
	if err != nil {
		t.Fatal(err)
	}
	hk1, hk2, hk3, hk4 := hks[0], hks[1], hks[2], hks[3]

	// add 4 contracts
	fcids, _, err := db.addTestContracts(hks)
	if err != nil {
		t.Fatal(err)
	}
	fcid1, fcid2, fcid3, fcid4 := fcids[0], fcids[1], fcids[2], fcids[3]

	// select the first three contracts as good contracts
	goodContracts := []types.FileContractID{fcid1, fcid2, fcid3}
	if err := db.SetContractSet(context.Background(), "autopilot", goodContracts); err != nil {
		t.Fatal(err)
	}

	// add an object
	obj := object.Object{
		Key: object.GenerateEncryptionKey(),
		Slabs: []object.SlabSlice{
			// good slab
			{
				Slab: object.Slab{
					Key:       object.GenerateEncryptionKey(),
					MinShards: 1,
					Shards: []object.Sector{
						{
							Host: hk1,
							Root: types.Hash256{1},
						},
						{
							Host: hk2,
							Root: types.Hash256{2},
						},
						{
							Host: hk3,
							Root: types.Hash256{3},
						},
					},
				},
			},
			// unhealthy slab - hk4 is bad (1/3)
			{
				Slab: object.Slab{
					Key:       object.GenerateEncryptionKey(),
					MinShards: 1,
					Shards: []object.Sector{
						{
							Host: hk1,
							Root: types.Hash256{4},
						},
						{
							Host: hk2,
							Root: types.Hash256{5},
						},
						{
							Host: hk4,
							Root: types.Hash256{6},
						},
					},
				},
			},
			// unhealthy slab - hk4 is bad (2/3)
			{
				Slab: object.Slab{
					Key:       object.GenerateEncryptionKey(),
					MinShards: 1,
					Shards: []object.Sector{
						{
							Host: hk1,
							Root: types.Hash256{7},
						},
						{
							Host: hk4,
							Root: types.Hash256{8},
						},
						{
							Host: hk4,
							Root: types.Hash256{9},
						},
					},
				},
			},
			// unhealthy slab - hk5 is deleted (1/3)
			{
				Slab: object.Slab{
					Key:       object.GenerateEncryptionKey(),
					MinShards: 1,
					Shards: []object.Sector{
						{
							Host: hk1,
							Root: types.Hash256{10},
						},
						{
							Host: hk2,
							Root: types.Hash256{11},
						},
						{
							Host: types.PublicKey{5},
							Root: types.Hash256{12},
						},
					},
				},
			},
			// unhealthy slab - h1 is reused
			{
				Slab: object.Slab{
					Key:       object.GenerateEncryptionKey(),
					MinShards: 1,
					Shards: []object.Sector{
						{
							Host: hk1,
							Root: types.Hash256{13},
						},
						{
							Host: hk1,
							Root: types.Hash256{14},
						},
						{
							Host: hk1,
							Root: types.Hash256{15},
						},
					},
				},
			},
			// lost slab - no good pieces (0/3)
			{
				Slab: object.Slab{
					Key:       object.GenerateEncryptionKey(),
					MinShards: 1,
					Shards: []object.Sector{
						{
							Host: types.PublicKey{1},
							Root: types.Hash256{16},
						},
						{
							Host: types.PublicKey{2},
							Root: types.Hash256{17},
						},
						{
							Host: types.PublicKey{3},
							Root: types.Hash256{18},
						},
					},
				},
			},
		},
	}

	ctx := context.Background()
	if err := db.UpdateObject(ctx, "foo", obj, nil, map[types.PublicKey]types.FileContractID{
		hk1: fcid1,
		hk2: fcid2,
		hk3: fcid3,
		hk4: fcid4,
		{5}: {5}, // deleted host and contract
	}); err != nil {
		t.Fatal(err)
	}

	slabs, err := db.UnhealthySlabs(ctx, 0.99, "autopilot", -1)
	if err != nil {
		t.Fatal(err)
	}
	if len(slabs) != 4 {
		t.Fatalf("unexpected amount of slabs to migrate, %v!=4", len(slabs))
	}

	expected := []object.SlabSlice{
		obj.Slabs[4],
		obj.Slabs[2],
		obj.Slabs[1],
		obj.Slabs[3],
	}
	if reflect.DeepEqual(slabs, expected) {
		t.Fatal("slabs are not returned in the correct order")
	}

	slabs, err = db.UnhealthySlabs(ctx, 0.49, "autopilot", -1)
	if err != nil {
		t.Fatal(err)
	}
	if len(slabs) != 2 {
		t.Fatalf("unexpected amount of slabs to migrate, %v!=2", len(slabs))
	}

	expected = []object.SlabSlice{
		obj.Slabs[4],
		obj.Slabs[2],
	}
	if reflect.DeepEqual(slabs, expected) {
		t.Fatal("slabs are not returned in the correct order")
	}
}

// TestUnhealthySlabs tests the functionality of UnhealthySlabs on slabs that
// don't have any redundancy.
func TestUnhealthySlabsNoRedundancy(t *testing.T) {
	db, _, _, err := newTestSQLStore()
	if err != nil {
		t.Fatal(err)
	}

	// add 3 hosts
	hks, err := db.addTestHosts(4)
	if err != nil {
		t.Fatal(err)
	}
	hk1, hk2, hk3 := hks[0], hks[1], hks[2]

	// add 4 contracts
	fcids, _, err := db.addTestContracts(hks)
	if err != nil {
		t.Fatal(err)
	}
	fcid1, fcid2, fcid3 := fcids[0], fcids[1], fcids[2]

	// select the first two contracts as good contracts
	goodContracts := []types.FileContractID{fcid1, fcid2}
	if err := db.SetContractSet(context.Background(), "autopilot", goodContracts); err != nil {
		t.Fatal(err)
	}

	// add an object
	obj := object.Object{
		Key: object.GenerateEncryptionKey(),
		Slabs: []object.SlabSlice{
			// hk1 is good so this slab should have full health.
			{
				Slab: object.Slab{
					Key:       object.GenerateEncryptionKey(),
					MinShards: 1,
					Shards: []object.Sector{
						{
							Host: hk1,
							Root: types.Hash256{1},
						},
					},
				},
			},
			// hk4 is bad so this slab should have no health.
			{
				Slab: object.Slab{
					Key:       object.GenerateEncryptionKey(),
					MinShards: 2,
					Shards: []object.Sector{
						{
							Host: hk2,
							Root: types.Hash256{2},
						},
						{
							Host: hk3,
							Root: types.Hash256{4},
						},
					},
				},
			},
		},
	}

	ctx := context.Background()
	if err := db.UpdateObject(ctx, "foo", obj, nil, map[types.PublicKey]types.FileContractID{
		hk1: fcid1,
		hk2: fcid2,
		hk3: fcid3,
	}); err != nil {
		t.Fatal(err)
	}

	slabs, err := db.UnhealthySlabs(ctx, 0.99, "autopilot", -1)
	if err != nil {
		t.Fatal(err)
	}
	if len(slabs) != 0 {
		t.Fatalf("unexpected amount of slabs to migrate, %v!=0", len(slabs))
	}

	expected := []object.SlabSlice{
		obj.Slabs[0],
	}
	if reflect.DeepEqual(slabs, expected) {
		t.Fatal("slabs are not returned in the correct order")
	}
}

// TestContractSectors is a test for the contract_sectors join table. It
// verifies that deleting contracts or sectors also cleans up the join table.
func TestContractSectors(t *testing.T) {
	db, _, _, err := newTestSQLStore()
	if err != nil {
		t.Fatal(err)
	}

	// Create a host, contract and sector to upload to that host into the
	// given contract.
	hk1 := types.PublicKey{1}
	fcid1 := types.FileContractID{1}
	err = db.addTestHost(hk1)
	if err != nil {
		t.Fatal(err)
	}
	_, err = db.addTestContract(fcid1, hk1)
	if err != nil {
		t.Fatal(err)
	}
	sectorGood := object.Sector{
		Host: hk1,
		Root: types.Hash256{1},
	}

	// Prepare used contracts.
	usedContracts := map[types.PublicKey]types.FileContractID{
		hk1: fcid1,
	}

	// Create object.
	obj := object.Object{
		Key: object.GenerateEncryptionKey(),
		Slabs: []object.SlabSlice{
			{
				Slab: object.Slab{
					Key:       object.GenerateEncryptionKey(),
					MinShards: 1,
					Shards: []object.Sector{
						sectorGood,
					},
				},
			},
		},
	}
	ctx := context.Background()
	if err := db.UpdateObject(ctx, "foo", obj, nil, usedContracts); err != nil {
		t.Fatal(err)
	}

	// Delete the contract.
	err = db.ArchiveContract(ctx, fcid1, api.ContractArchivalReasonRemoved)
	if err != nil {
		t.Fatal(err)
	}

	// Check the join table. Should be empty.
	var css []dbContractSector
	if err := db.db.Find(&css).Error; err != nil {
		t.Fatal(err)
	}
	if len(css) != 0 {
		t.Fatal("table should be empty", len(css))
	}

	// Add the contract back.
	_, err = db.addTestContract(fcid1, hk1)
	if err != nil {
		t.Fatal(err)
	}

	// Add the object again.
	if err := db.UpdateObject(ctx, "foo", obj, nil, usedContracts); err != nil {
		t.Fatal(err)
	}

	// Delete the object.
	if err := db.RemoveObject(ctx, "foo"); err != nil {
		t.Fatal(err)
	}

	// Delete the sector.
	if err := db.db.Delete(&dbSector{Model: Model{ID: 1}}).Error; err != nil {
		t.Fatal(err)
	}
	if err := db.db.Find(&css).Error; err != nil {
		t.Fatal(err)
	}
	if len(css) != 0 {
		t.Fatal("table should be empty")
	}
}

// TestPutSlab verifies the functionality of PutSlab.
func TestPutSlab(t *testing.T) {
	db, _, _, err := newTestSQLStore()
	if err != nil {
		t.Fatal(err)
	}

	// add 3 hosts
	hks, err := db.addTestHosts(3)
	if err != nil {
		t.Fatal(err)
	}
	hk1, hk2, hk3 := hks[0], hks[1], hks[2]

	// add 3 contracts
	fcids, _, err := db.addTestContracts(hks)
	if err != nil {
		t.Fatal(err)
	}
	fcid1, fcid2, fcid3 := fcids[0], fcids[1], fcids[2]

	// add an object
	obj := object.Object{
		Key: object.GenerateEncryptionKey(),
		Slabs: []object.SlabSlice{
			{
				Slab: object.Slab{
					Key:       object.GenerateEncryptionKey(),
					MinShards: 1,
					Shards: []object.Sector{
						{
							Host: hk1,
							Root: types.Hash256{1},
						},
						{
							Host: hk2,
							Root: types.Hash256{2},
						},
					},
				},
			},
		},
	}
	ctx := context.Background()
	if err := db.UpdateObject(ctx, "foo", obj, nil, map[types.PublicKey]types.FileContractID{
		hk1: fcid1,
		hk2: fcid2,
	}); err != nil {
		t.Fatal(err)
	}

	// extract the slab key
	key, err := obj.Slabs[0].Key.MarshalText()
	if err != nil {
		t.Fatal(err)
	}

	// helper to fetch a slab from the database
	fetchSlab := func() (slab dbSlab) {
		t.Helper()
		if err = db.db.
			Where(&dbSlab{Key: key}).
			Preload("Shards.Contracts").
			Take(&slab).
			Error; err != nil {
			t.Fatal(err)
		}
		return
	}

	// helper to extract the FCID from a list of contracts
	contractIds := func(contracts []dbContract) (ids []fileContractID) {
		for _, c := range contracts {
			ids = append(ids, fileContractID(c.FCID))
		}
		return
	}

	// fetch inserted slab
	inserted := fetchSlab()

	// assert both sectors were upload to one contract/host
	for i := 0; i < 2; i++ {
		if cids := contractIds(inserted.Shards[i].Contracts); len(cids) != 1 {
			t.Fatalf("sector %d was uploaded to unexpected amount of contracts, %v!=1", i+1, len(cids))
		} else if inserted.Shards[i].LatestHost != publicKey(hks[i]) {
			t.Fatalf("sector %d was uploaded to unexpected amount of hosts, %v!=1", i+1, len(hks))
		}
	}

	// select contracts h1 and h3 as good contracts (h2 is bad)
	goodContracts := []types.FileContractID{fcid1, fcid3}
	if err := db.SetContractSet(ctx, "autopilot", goodContracts); err != nil {
		t.Fatal(err)
	}

	// fetch slabs for migration and assert there is only one
	toMigrate, err := db.UnhealthySlabs(ctx, 0.99, "autopilot", -1)
	if err != nil {
		t.Fatal(err)
	}
	if len(toMigrate) != 1 {
		t.Fatal("unexpected number of slabs to migrate", len(toMigrate))
	}

	// migrate the sector from h2 to h3
	slab := toMigrate[0]
	slab.Shards[1] = object.Sector{
		Host: hk3,
		Root: types.Hash256{2},
	}

	// update the slab to reflect the migration
	err = db.UpdateSlab(ctx, slab, map[types.PublicKey]types.FileContractID{
		hk1: fcid1,
		hk3: fcid3,
	})
	if err != nil {
		t.Fatal(err)
	}

	// fetch updated slab
	updated := fetchSlab()

	// assert the first sector is still only on one host, also assert it's h1
	if cids := contractIds(updated.Shards[0].Contracts); len(cids) != 1 {
		t.Fatalf("sector 1 was uploaded to unexpected amount of contracts, %v!=1", len(cids))
	} else if types.FileContractID(cids[0]) != fcid1 {
		t.Fatal("sector 1 was uploaded to unexpected contract", cids[0])
	} else if updated.Shards[0].LatestHost != publicKey(hks[0]) {
		t.Fatal("host key was invalid", updated.Shards[0].LatestHost, publicKey(hks[0]))
	} else if hks[0] != hk1 {
		t.Fatal("sector 1 was uploaded to unexpected host", hks[0])
	}

	// assert the second sector however is uploaded to two hosts, assert it's h2 and h3
	if cids := contractIds(updated.Shards[1].Contracts); len(cids) != 2 {
		t.Fatalf("sector 1 was uploaded to unexpected amount of contracts, %v!=2", len(cids))
	} else if types.FileContractID(cids[0]) != fcid2 || types.FileContractID(cids[1]) != fcid3 {
		t.Fatal("sector 1 was uploaded to unexpected contracts", cids[0], cids[1])
	} else if updated.Shards[0].LatestHost != publicKey(hks[0]) {
		t.Fatal("host key was invalid", updated.Shards[0].LatestHost, publicKey(hks[0]))
	}

	// assert there's still only one entry in the dbslab table
	var cnt int64
	if err := db.db.Model(&dbSlab{}).Count(&cnt).Error; err != nil {
		t.Fatal(err)
	} else if cnt != 1 {
		t.Fatalf("unexpected number of entries in dbslab, %v != 1", cnt)
	}

	// fetch slabs for migration and assert there are none left
	toMigrate, err = db.UnhealthySlabs(ctx, 0.99, "autopilot", -1)
	if err != nil {
		t.Fatal(err)
	}
	if len(toMigrate) != 0 {
		t.Fatal("unexpected number of slabs to migrate", len(toMigrate))
	}

	if obj, err := db.dbObject("foo"); err != nil {
		t.Fatal(err)
	} else if len(obj.Slabs) != 1 {
		t.Fatalf("unexpected number of slabs, %v != 1", len(obj.Slabs))
	} else if obj.Slabs[0].ID != updated.ID {
		t.Fatalf("unexpected slab, %v != %v", obj.Slabs[0].ID, updated.ID)
	}
}

func newTestObject(slabs int) (object.Object, map[types.PublicKey]types.FileContractID) {
	obj := object.Object{}
	usedContracts := make(map[types.PublicKey]types.FileContractID)

	obj.Slabs = make([]object.SlabSlice, slabs)
	obj.Key = object.GenerateEncryptionKey()
	for i := range obj.Slabs {
		n := uint8(frand.Uint64n(10) + 1)
		offset := uint32(frand.Uint64n(1 << 22))
		length := offset + uint32(frand.Uint64n(1<<22))
		obj.Slabs[i] = object.SlabSlice{
			Slab: object.Slab{
				Key:       object.GenerateEncryptionKey(),
				MinShards: n,
				Shards:    make([]object.Sector, n*2),
			},
			Offset: offset,
			Length: length,
		}
		for j := range obj.Slabs[i].Shards {
			var fcid types.FileContractID
			frand.Read(fcid[:])
			obj.Slabs[i].Shards[j].Root = frand.Entropy256()
			obj.Slabs[i].Shards[j].Host = frand.Entropy256()
			usedContracts[obj.Slabs[i].Shards[j].Host] = fcid
		}
	}
	return obj, usedContracts
}

// TestRecordContractSpending tests RecordContractSpending.
func TestRecordContractSpending(t *testing.T) {
	cs, _, _, err := newTestSQLStore()
	if err != nil {
		t.Fatal(err)
	}

	// Create a host for the contract.
	hk := types.GeneratePrivateKey().PublicKey()
	err = cs.addTestHost(hk)
	if err != nil {
		t.Fatal(err)
	}

	// Add an announcement.
	err = cs.insertTestAnnouncement(hk, hostdb.Announcement{NetAddress: "address"})
	if err != nil {
		t.Fatal(err)
	}

	fcid := types.FileContractID{1, 1, 1, 1, 1}
	cm, err := cs.addTestContract(fcid, hk)
	if err != nil {
		t.Fatal(err)
	}
	if cm.Spending != (api.ContractSpending{}) {
		t.Fatal("spending should be all 0")
	}

	// Record some spending.
	expectedSpending := api.ContractSpending{
		Uploads:     types.Siacoins(1),
		Downloads:   types.Siacoins(2),
		FundAccount: types.Siacoins(3),
	}
	err = cs.RecordContractSpending(context.Background(), []api.ContractSpendingRecord{
		// non-existent contract
		{
			ContractID: types.FileContractID{1, 2, 3},
		},
		// valid spending
		{
			ContractID:       fcid,
			ContractSpending: expectedSpending,
		},
	})
	if err != nil {
		t.Fatal(err)
	}
	cm2, err := cs.Contract(context.Background(), fcid)
	if err != nil {
		t.Fatal(err)
	}
	if cm2.Spending != expectedSpending {
		t.Fatal("invalid spending")
	}

	// Record the same spending again.
	err = cs.RecordContractSpending(context.Background(), []api.ContractSpendingRecord{
		{
			ContractID:       fcid,
			ContractSpending: expectedSpending,
		},
	})
	if err != nil {
		t.Fatal(err)
	}
	expectedSpending = expectedSpending.Add(expectedSpending)
	cm3, err := cs.Contract(context.Background(), fcid)
	if err != nil {
		t.Fatal(err)
	}
	if cm3.Spending != expectedSpending {
		t.Fatal("invalid spending")
	}
}

// TestObjectsStats is a unit test for ObjectsStats.
func TestObjectsStats(t *testing.T) {
	cs, _, _, err := newTestSQLStore()
	if err != nil {
		t.Fatal(err)
	}

	// Fetch stats on clean database.
	info, err := cs.ObjectsStats(context.Background())
	if err != nil {
		t.Fatal(err)
	}
	if !reflect.DeepEqual(info, api.ObjectsStats{}) {
		t.Fatal("unexpected stats", info)
	}

	// Create a few objects of different size.
	var objectsSize uint64
	var sectorsSize uint64
	for i := 0; i < 2; i++ {
		obj, contracts := newTestObject(1)
		objectsSize += uint64(obj.Size())
		for _, slab := range obj.Slabs {
			sectorsSize += uint64(len(slab.Shards) * rhpv2.SectorSize)
		}

		for hpk, fcid := range contracts {
			if err := cs.addTestHost(hpk); err != nil {
				t.Fatal(err)
			}
			_, err := cs.addTestContract(fcid, hpk)
			if err != nil {
				t.Fatal(err)
			}
		}

		key := hex.EncodeToString(frand.Bytes(32))
		err := cs.UpdateObject(context.Background(), key, obj, nil, contracts)
		if err != nil {
			t.Fatal(err)
		}
	}

	// Get all entries in contract_sectors and store them again with a different
	// contract id. This should cause the uploaded size to double.
	var contractSectors []dbContractSector
	err = cs.db.Find(&contractSectors).Error
	if err != nil {
		t.Fatal(err)
	}
	var newContractID types.FileContractID
	frand.Read(newContractID[:])
	_, err = cs.addTestContract(newContractID, types.PublicKey{})
	if err != nil {
		t.Fatal(err)
	}
	newContract, err := cs.contract(context.Background(), fileContractID(newContractID))
	if err != nil {
		t.Fatal(err)
	}
	for _, contractSector := range contractSectors {
		contractSector.DBContractID = newContract.ID
		err = cs.db.Create(&contractSector).Error
		if err != nil {
			t.Fatal(err)
		}
	}

	// Check sizes.
	info, err = cs.ObjectsStats(context.Background())
	if err != nil {
		t.Fatal(err)
	}
	if info.TotalObjectsSize != objectsSize {
		t.Fatal("wrong size", info.TotalObjectsSize, objectsSize)
	}
	if info.TotalSectorsSize != sectorsSize {
		t.Fatal("wrong size", info.TotalSectorsSize, sectorsSize)
	}
	if info.TotalUploadedSize != sectorsSize*2 {
		t.Fatal("wrong size", info.TotalUploadedSize, sectorsSize*2)
	}
	if info.NumObjects != 2 {
		t.Fatal("wrong number of objects", info.NumObjects, 2)
	}
}

// dbObject retrieves a dbObject from the store.
func (s *SQLStore) dbObject(key string) (dbObject, error) {
	var obj dbObject
	tx := s.db.Where(&dbObject{ObjectID: key}).
		Preload("Slabs").
		Take(&obj)
	if errors.Is(tx.Error, gorm.ErrRecordNotFound) {
		return dbObject{}, api.ErrObjectNotFound
	}
	return obj, nil
}

<<<<<<< HEAD
// dbObject retrieves a dbObject from the store.
=======
// dbSlab retrieves a dbSlab from the store.
>>>>>>> c5357519
func (s *SQLStore) dbSlab(key []byte) (dbSlab, error) {
	var slab dbSlab
	tx := s.db.Where(&dbSlab{Key: key}).
		Preload("Shards.Contracts.Host").
		Take(&slab)
	if errors.Is(tx.Error, gorm.ErrRecordNotFound) {
		return dbSlab{}, api.ErrObjectNotFound
	}
	return slab, nil
}<|MERGE_RESOLUTION|>--- conflicted
+++ resolved
@@ -1008,11 +1008,7 @@
 
 	// Remove the first slab of the object.
 	obj1.Slabs = obj1.Slabs[1:]
-<<<<<<< HEAD
 	if err := db.UpdateObject(ctx, objID, obj1, nil, usedHosts); err != nil {
-=======
-	if err := db.UpdateObject(ctx, objID, obj1, usedHosts); err != nil {
->>>>>>> c5357519
 		t.Fatal(err)
 	}
 	fullObj, err = db.Object(ctx, objID)
@@ -1945,11 +1941,7 @@
 	return obj, nil
 }
 
-<<<<<<< HEAD
-// dbObject retrieves a dbObject from the store.
-=======
 // dbSlab retrieves a dbSlab from the store.
->>>>>>> c5357519
 func (s *SQLStore) dbSlab(key []byte) (dbSlab, error) {
 	var slab dbSlab
 	tx := s.db.Where(&dbSlab{Key: key}).
