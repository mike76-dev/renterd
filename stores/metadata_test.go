--- conflicted
+++ resolved
@@ -441,10 +441,6 @@
 	if len(roots) != 1 || roots[0] != root {
 		t.Fatal("unexpected", roots)
 	}
-<<<<<<< HEAD
-
-=======
->>>>>>> f32b5acc
 }
 
 // TestRenewContract is a test for AddRenewedContract.
