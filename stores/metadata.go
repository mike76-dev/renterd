--- conflicted
+++ resolved
@@ -15,11 +15,7 @@
 	"go.sia.tech/renterd/api"
 	isql "go.sia.tech/renterd/internal/sql"
 	"go.sia.tech/renterd/object"
-<<<<<<< HEAD
-=======
 	sql "go.sia.tech/renterd/stores/sql"
-	"go.sia.tech/siad/modules"
->>>>>>> e33d7d76
 	"go.uber.org/zap"
 	"gorm.io/gorm"
 	"gorm.io/gorm/clause"
@@ -1752,107 +1748,8 @@
 	}
 
 	// Update slab.
-<<<<<<< HEAD
-	return ss.retryTransaction(ctx, func(tx *gorm.DB) (err error) {
-		// update slab
-		if err := tx.Model(&dbSlab{}).
-			Where("key", key).
-			Updates(map[string]interface{}{
-				"db_contract_set_id": gorm.Expr("(SELECT id FROM contract_sets WHERE name = ?)", contractSet),
-				"health_valid_until": time.Now().Unix(),
-				"health":             1,
-			}).
-			Error; err != nil {
-			return err
-		}
-
-		// find all used contracts
-		contracts, err := fetchUsedContracts(tx, usedContracts)
-		if err != nil {
-			return err
-		}
-
-		// find existing slab
-		var slab dbSlab
-		if err = tx.
-			Where(&dbSlab{Key: key}).
-			Preload("Shards").
-			Take(&slab).
-			Error; err == gorm.ErrRecordNotFound {
-			return fmt.Errorf("slab with key '%s' not found: %w", s.Key.String(), err)
-		} else if err != nil {
-			return err
-		}
-
-		// make sure the number of shards doesn't change.
-		// NOTE: check both the slice as well as the TotalShards field to be
-		// safe.
-		if len(s.Shards) != int(slab.TotalShards) {
-			return fmt.Errorf("%w: expected %v shards (TotalShards) but got %v", errInvalidNumberOfShards, slab.TotalShards, len(s.Shards))
-		} else if len(s.Shards) != len(slab.Shards) {
-			return fmt.Errorf("%w: expected %v shards (Shards) but got %v", errInvalidNumberOfShards, len(slab.Shards), len(s.Shards))
-		}
-
-		// make sure the roots stay the same.
-		for i, shard := range s.Shards {
-			if shard.Root != types.Hash256(slab.Shards[i].Root) {
-				return fmt.Errorf("%w: shard %v has changed root from %v to %v", errShardRootChanged, i, slab.Shards[i].Root, shard.Root[:])
-			}
-		}
-
-		// prepare sectors to update
-		sectors := make([]dbSector, len(s.Shards))
-		for i := range s.Shards {
-			sectors[i] = dbSector{
-				DBSlabID:   slab.ID,
-				SlabIndex:  i + 1,
-				LatestHost: publicKey(s.Shards[i].LatestHost),
-				Root:       s.Shards[i].Root[:],
-			}
-		}
-
-		// ensure the sectors exists
-		sectorIDs, err := upsertSectors(tx, sectors)
-		if err != nil {
-			return fmt.Errorf("failed to create sector: %w", err)
-		}
-
-		// build contract <-> sector links
-		var contractSectors []dbContractSector
-		for i, shard := range s.Shards {
-			sectorID := sectorIDs[i]
-
-			// ensure the associations are updated
-			for _, fcids := range shard.Contracts {
-				for _, fcid := range fcids {
-					if _, ok := contracts[fcid]; ok {
-						contractSectors = append(contractSectors, dbContractSector{
-							DBSectorID:   sectorID,
-							DBContractID: contracts[fcid].ID,
-						})
-					}
-				}
-			}
-		}
-
-		// if there are no associations we are done
-		if len(contractSectors) == 0 {
-			return nil
-		}
-
-		// create associations
-		if err := tx.Table("contract_sectors").
-			Clauses(clause.OnConflict{
-				DoNothing: true,
-			}).
-			Create(&contractSectors).Error; err != nil {
-			return err
-		}
-		return nil
-=======
 	return ss.bMain.Transaction(ctx, func(tx sql.DatabaseTx) error {
 		return tx.UpdateSlab(ctx, s, contractSet, s.Contracts())
->>>>>>> e33d7d76
 	})
 }
 
