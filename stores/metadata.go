package stores

import (
	"context"
	"errors"
	"fmt"
	"math"
	"strings"
	"time"

	"go.sia.tech/core/types"
	"go.sia.tech/renterd/alerts"
	"go.sia.tech/renterd/api"
	"go.sia.tech/renterd/object"
	sql "go.sia.tech/renterd/stores/sql"
	"go.uber.org/zap"
	"lukechampine.com/frand"
)

const (
	// batchDurationThreshold is the upper bound for the duration of a batch
	// operation on the database. As long as we are below the threshold, we
	// increase the batch size.
	batchDurationThreshold = time.Second

	// refreshHealthBatchSize is the number of slabs for which we update the
	// health per db transaction. 10000 equals roughtly 1.2TiB of slabs at a
	// 10/30 erasure coding and takes <1s to execute on an SSD in SQLite.
	refreshHealthBatchSize = 10000

	// slabPruningBatchSize is the number of slabs per batch when we prune
	// slabs. We limit this to 100 slabs which is 3000 sectors at default
	// redundancy.
	slabPruningBatchSize = 100

	refreshHealthMinHealthValidity = 12 * time.Hour
	refreshHealthMaxHealthValidity = 72 * time.Hour
)

var (
	pruneSlabsAlertID = frand.Entropy256()
)

var objectDeleteBatchSizes = []int64{10, 50, 100, 200, 500, 1000, 5000, 10000, 50000, 100000}

func (s *SQLStore) Bucket(ctx context.Context, bucket string) (b api.Bucket, err error) {
	err = s.db.Transaction(ctx, func(tx sql.DatabaseTx) (err error) {
		b, err = tx.Bucket(ctx, bucket)
		return
	})
	return
}

func (s *SQLStore) Buckets(ctx context.Context) (buckets []api.Bucket, err error) {
	err = s.db.Transaction(ctx, func(tx sql.DatabaseTx) (err error) {
		buckets, err = tx.Buckets(ctx)
		return
	})
	return
}

func (s *SQLStore) CreateBucket(ctx context.Context, bucket string, policy api.BucketPolicy) error {
	return s.db.Transaction(ctx, func(tx sql.DatabaseTx) error {
		return tx.CreateBucket(ctx, bucket, policy)
	})
}

func (s *SQLStore) UpdateBucketPolicy(ctx context.Context, bucket string, policy api.BucketPolicy) error {
	return s.db.Transaction(ctx, func(tx sql.DatabaseTx) error {
		return tx.UpdateBucketPolicy(ctx, bucket, policy)
	})
}

func (s *SQLStore) DeleteBucket(ctx context.Context, bucket string) error {
	return s.db.Transaction(ctx, func(tx sql.DatabaseTx) error {
		return tx.DeleteBucket(ctx, bucket)
	})
}

// ObjectsStats returns some info related to the objects stored in the store. To
// reduce locking and make sure all results are consistent, everything is done
// within a single transaction.
func (s *SQLStore) ObjectsStats(ctx context.Context, opts api.ObjectsStatsOpts) (resp api.ObjectsStatsResponse, _ error) {
	err := s.db.Transaction(ctx, func(tx sql.DatabaseTx) (err error) {
		resp, err = tx.ObjectsStats(ctx, opts)
		return
	})
	return resp, err
}

func (s *SQLStore) SlabBuffers(ctx context.Context) ([]api.SlabBuffer, error) {
	return s.slabBufferMgr.SlabBuffers(), nil
}

func (s *SQLStore) AddRenewal(ctx context.Context, c api.ContractMetadata) error {
	return s.db.Transaction(ctx, func(tx sql.DatabaseTx) error {
		// fetch renewed contract
		renewed, err := tx.Contract(ctx, c.RenewedFrom)
		if err != nil {
			return err
		}

		// insert renewal by updating the renewed contract
		err = tx.UpdateContract(ctx, c.RenewedFrom, c)
		if err != nil {
			return err
		}

		// reinsert renewed contract
		renewed.ArchivalReason = api.ContractArchivalReasonRenewed
		renewed.RenewedTo = c.ID
		renewed.Usability = api.ContractUsabilityBad
		return tx.PutContract(ctx, renewed)
	})
}

func (s *SQLStore) AncestorContracts(ctx context.Context, id types.FileContractID, startHeight uint64) (ancestors []api.ContractMetadata, err error) {
	err = s.db.Transaction(ctx, func(tx sql.DatabaseTx) error {
		ancestors, err = tx.AncestorContracts(ctx, id, startHeight)
		return err
	})
	return
}

func (s *SQLStore) ArchiveContract(ctx context.Context, id types.FileContractID, reason string) error {
	return s.ArchiveContracts(ctx, map[types.FileContractID]string{id: reason})
}

func (s *SQLStore) ArchiveContracts(ctx context.Context, toArchive map[types.FileContractID]string) error {
	// archive contracts one-by-one to avoid overwhelming the database due to
	// the cascade deletion of contract-sectors.
	var errs []string
	for fcid, reason := range toArchive {
		// invalidate health of related sectors before archiving the contract
		// NOTE: even if this is not done in the same transaction it won't have any
		// lasting negative effects.
		if err := s.invalidateSlabHealthByFCID(ctx, []types.FileContractID{fcid}); err != nil {
			return fmt.Errorf("ArchiveContracts: failed to invalidate slab health: %w", err)
		}

		// archive the contract but don't interrupt the process if one contract
		// fails
		if err := s.db.Transaction(ctx, func(tx sql.DatabaseTx) error {
			return tx.ArchiveContract(ctx, fcid, reason)
		}); err != nil {
			errs = append(errs, fmt.Sprintf("%v: %v", fcid, err))
			continue
		}
	}
	if len(errs) > 0 {
		return fmt.Errorf("ArchiveContracts: failed to archive at least one contract: %v", strings.Join(errs, "; "))
	}
	return nil
}

func (s *SQLStore) ArchiveAllContracts(ctx context.Context, reason string) error {
	contracts, err := s.Contracts(ctx, api.ContractsOpts{})
	if err != nil {
		return fmt.Errorf("failed to fetch contracts: %w", err)
	}
	toArchive := make(map[types.FileContractID]string)
	for _, c := range contracts {
		toArchive[c.ID] = reason
	}
	return s.ArchiveContracts(ctx, toArchive)
}

func (s *SQLStore) Contract(ctx context.Context, id types.FileContractID) (cm api.ContractMetadata, err error) {
	err = s.db.Transaction(ctx, func(tx sql.DatabaseTx) error {
		cm, err = tx.Contract(ctx, id)
		return err
	})
	return
}

func (s *SQLStore) Contracts(ctx context.Context, opts api.ContractsOpts) ([]api.ContractMetadata, error) {
	var contracts []api.ContractMetadata
	err := s.db.Transaction(ctx, func(tx sql.DatabaseTx) (err error) {
		contracts, err = tx.Contracts(ctx, opts)
		return
	})
	return contracts, err
}

func (s *SQLStore) ContractRoots(ctx context.Context, id types.FileContractID) (roots []types.Hash256, err error) {
	err = s.db.Transaction(ctx, func(tx sql.DatabaseTx) error {
		roots, err = tx.ContractRoots(ctx, id)
		return err
	})
	return
}

func (s *SQLStore) ContractSizes(ctx context.Context) (sizes map[types.FileContractID]api.ContractSize, err error) {
	err = s.db.Transaction(ctx, func(tx sql.DatabaseTx) error {
		sizes, err = tx.ContractSizes(ctx)
		return err
	})
	return
}

func (s *SQLStore) ContractSize(ctx context.Context, id types.FileContractID) (cs api.ContractSize, err error) {
	err = s.db.Transaction(ctx, func(tx sql.DatabaseTx) (err error) {
		cs, err = tx.ContractSize(ctx, id)
		return
	})
	return cs, err
}

func (s *SQLStore) PutContract(ctx context.Context, c api.ContractMetadata) error {
	return s.db.Transaction(ctx, func(tx sql.DatabaseTx) error {
		return tx.PutContract(ctx, c)
	})
}

func (s *SQLStore) UpdateContractUsability(ctx context.Context, fcid types.FileContractID, usability string) error {
	// update usability
	if err := s.db.Transaction(ctx, func(tx sql.DatabaseTx) error {
		return tx.UpdateContractUsability(ctx, fcid, usability)
	}); err != nil {
		return fmt.Errorf("failed to update contract usability: %w", err)
	}

	// invalidate health
	if err := s.invalidateSlabHealthByFCID(ctx, []types.FileContractID{fcid}); err != nil {
		return fmt.Errorf("failed to invalidate slab health: %w", err)
	}

	return nil
}

func (s *SQLStore) RenewedContract(ctx context.Context, renewedFrom types.FileContractID) (cm api.ContractMetadata, err error) {
	err = s.db.Transaction(ctx, func(tx sql.DatabaseTx) error {
		cm, err = tx.RenewedContract(ctx, renewedFrom)
		return err
	})
	return
}

func (s *SQLStore) Object(ctx context.Context, bucket, key string) (obj api.Object, err error) {
	err = s.db.Transaction(ctx, func(tx sql.DatabaseTx) error {
		obj, err = tx.Object(ctx, bucket, key)
		return err
	})
	return
}

func (s *SQLStore) RecordContractSpending(ctx context.Context, records []api.ContractSpendingRecord) error {
	if len(records) == 0 {
		return nil // nothing to do
	}

	squashedRecords := make(map[types.FileContractID]api.ContractSpending)
	latestValues := make(map[types.FileContractID]struct {
		revision          uint64
		size              uint64
		missedHostPayout  types.Currency
		validRenterPayout types.Currency
	})
	for _, r := range records {
		squashedRecords[r.ContractID] = squashedRecords[r.ContractID].Add(r.ContractSpending)
		v := latestValues[r.ContractID]
		if r.RevisionNumber > latestValues[r.ContractID].revision {
			v.revision = r.RevisionNumber
			v.size = r.Size
			v.missedHostPayout = r.MissedHostPayout
			v.validRenterPayout = r.ValidRenterPayout
			latestValues[r.ContractID] = v
		}
	}
	metrics := make([]api.ContractMetric, 0, len(squashedRecords))
	for fcid, newSpending := range squashedRecords {
		err := s.db.Transaction(ctx, func(tx sql.DatabaseTx) error {
			contract, err := tx.Contract(ctx, fcid)
			if errors.Is(err, api.ErrContractNotFound) {
			} else if err != nil {
				return fmt.Errorf("failed to fetch contract: %w", err)
			}

			remainingCollateral := types.ZeroCurrency
			if mhp := latestValues[fcid].missedHostPayout; types.Currency(contract.ContractPrice).Cmp(mhp) <= 0 {
				remainingCollateral = mhp.Sub(types.Currency(contract.ContractPrice))
			}
			m := api.ContractMetric{
				Timestamp:           api.TimeNow(),
				ContractID:          fcid,
				HostKey:             contract.HostKey,
				RemainingCollateral: remainingCollateral,
				RemainingFunds:      latestValues[fcid].validRenterPayout,
				RevisionNumber:      latestValues[fcid].revision,
				UploadSpending:      contract.Spending.Uploads.Add(newSpending.Uploads),
				FundAccountSpending: contract.Spending.FundAccount.Add(newSpending.FundAccount),
				DeleteSpending:      contract.Spending.Deletions.Add(newSpending.Deletions),
				SectorRootsSpending: contract.Spending.SectorRoots.Add(newSpending.SectorRoots),
			}
			metrics = append(metrics, m)

			var updates api.ContractSpending
			if !newSpending.Uploads.IsZero() {
				updates.Uploads = m.UploadSpending
			}
			if !newSpending.FundAccount.IsZero() {
				updates.FundAccount = m.FundAccountSpending
			}
			if !newSpending.Deletions.IsZero() {
				updates.Deletions = m.DeleteSpending
			}
			if !newSpending.SectorRoots.IsZero() {
				updates.SectorRoots = m.SectorRootsSpending
			}
			return tx.RecordContractSpending(ctx, fcid, latestValues[fcid].revision, latestValues[fcid].size, updates)
		})
		if err != nil {
			return err
		}
	}
	if len(metrics) > 0 {
		if err := s.RecordContractMetric(ctx, metrics...); err != nil {
			s.logger.Errorw("failed to record contract metrics", zap.Error(err))
		}
	}
	return nil
}

func (s *SQLStore) RenameObject(ctx context.Context, bucket, keyOld, keyNew string, force bool) error {
	return s.db.Transaction(ctx, func(tx sql.DatabaseTx) error {
		err := tx.RenameObject(ctx, bucket, keyOld, keyNew, force)
		if err != nil {
			return err
		}
		s.triggerSlabPruning()
		return nil
	})
}

func (s *SQLStore) RenameObjects(ctx context.Context, bucket, prefixOld, prefixNew string, force bool) error {
	return s.db.Transaction(ctx, func(tx sql.DatabaseTx) error {
		if err := tx.RenameObjects(ctx, bucket, prefixOld, prefixNew, force); err != nil {
			return err
		}
		s.triggerSlabPruning()
		return nil
	})
}

func (s *SQLStore) FetchPartialSlab(ctx context.Context, ec object.EncryptionKey, offset, length uint32) ([]byte, error) {
	return s.slabBufferMgr.FetchPartialSlab(ctx, ec, offset, length)
}

func (s *SQLStore) AddPartialSlab(ctx context.Context, data []byte, minShards, totalShards uint8) ([]object.SlabSlice, int64, error) {
	return s.slabBufferMgr.AddPartialSlab(ctx, data, minShards, totalShards)
}

func (s *SQLStore) CopyObject(ctx context.Context, srcBucket, dstBucket, srcPath, dstPath, mimeType string, metadata api.ObjectUserMetadata) (om api.ObjectMetadata, err error) {
	err = s.db.Transaction(ctx, func(tx sql.DatabaseTx) error {
		if srcBucket != dstBucket || srcPath != dstPath {
			_, err = tx.DeleteObject(ctx, dstBucket, dstPath)
			if err != nil {
				return fmt.Errorf("CopyObject: failed to delete object: %w", err)
			}
		}
		om, err = tx.CopyObject(ctx, srcBucket, dstBucket, srcPath, dstPath, mimeType, metadata)
		return err
	})
	return
}

func (s *SQLStore) DeleteHostSector(ctx context.Context, hk types.PublicKey, root types.Hash256) (deletedSectors int, err error) {
	err = s.db.Transaction(ctx, func(tx sql.DatabaseTx) error {
		deletedSectors, err = tx.DeleteHostSector(ctx, hk, root)
		return err
	})
	return
}

func (s *SQLStore) UpdateObject(ctx context.Context, bucket, key, eTag, mimeType string, metadata api.ObjectUserMetadata, o object.Object) error {
	// Sanity check input.
	for _, s := range o.Slabs {
		for i, shard := range s.Shards {
			// Verify that all hosts have a contract.
			if len(shard.Contracts) == 0 {
				return fmt.Errorf("missing hosts for slab %d", i)
			}
		}
	}

	// UpdateObject is ACID.
	var prune bool
	err := s.db.Transaction(ctx, func(tx sql.DatabaseTx) error {
		// Try to delete. We want to get rid of the object and its slices if it
		// exists.
		//
		// NOTE: the object's created_at is currently used as its ModTime, if we
		// ever stop recreating the object but update it instead we need to take
		// this into account
		//
		// NOTE: the metadata is not deleted because this delete will cascade,
		// if we stop recreating the object we have to make sure to delete the
		// object's metadata before trying to recreate it
		var err error
		prune, err = tx.DeleteObject(ctx, bucket, key)
		if err != nil {
			return fmt.Errorf("UpdateObject: failed to delete object: %w", err)
		}

		// Insert a new object.
<<<<<<< HEAD
		err = tx.InsertObject(ctx, bucket, key, dirID, o, mimeType, eTag, metadata)
=======
		err = tx.InsertObject(ctx, bucket, key, contractSet, o, mimeType, eTag, metadata)
>>>>>>> a7428a01
		if err != nil {
			return fmt.Errorf("failed to insert object: %w", err)
		}
		return nil
	})
	if err != nil {
		return err
	} else if prune {
		// trigger pruning if we deleted an object
		s.triggerSlabPruning()
	}
	return nil
}

func (s *SQLStore) RemoveObject(ctx context.Context, bucket, key string) error {
	var prune bool
	err := s.db.Transaction(ctx, func(tx sql.DatabaseTx) (err error) {
		prune, err = tx.DeleteObject(ctx, bucket, key)
		return
	})
	if err != nil {
		return fmt.Errorf("RemoveObject: failed to delete object: %w", err)
	} else if !prune {
		return fmt.Errorf("%w: key: %s", api.ErrObjectNotFound, key)
	}
	s.triggerSlabPruning()
	return nil
}

func (s *SQLStore) RemoveObjects(ctx context.Context, bucket, prefix string) error {
	var prune bool
	batchSizeIdx := 0
	for {
		start := time.Now()
		var done bool
		var duration time.Duration
		if err := s.db.Transaction(ctx, func(tx sql.DatabaseTx) error {
			deleted, err := tx.DeleteObjects(ctx, bucket, prefix, objectDeleteBatchSizes[batchSizeIdx])
			if err != nil {
				return err
			}
			prune = prune || deleted
			done = !deleted
			return nil
		}); err != nil {
			return fmt.Errorf("failed to delete objects: %w", err)
		} else if done {
			break // nothing more to delete
		}
		duration = time.Since(start)

		// increase the batch size if deletion was faster than the threshold
		if duration < batchDurationThreshold && batchSizeIdx < len(objectDeleteBatchSizes)-1 {
			batchSizeIdx++
		}
	}
	if !prune {
		return fmt.Errorf("%w: prefix: %s", api.ErrObjectNotFound, prefix)
	}
	s.triggerSlabPruning()
	return nil
}

func (s *SQLStore) Slab(ctx context.Context, key object.EncryptionKey) (slab object.Slab, err error) {
	err = s.db.Transaction(ctx, func(tx sql.DatabaseTx) error {
		slab, err = tx.Slab(ctx, key)
		return err
	})
	return
}

func (s *SQLStore) UpdateSlab(ctx context.Context, key object.EncryptionKey, sectors []api.UploadedSector) error {
	return s.db.Transaction(ctx, func(tx sql.DatabaseTx) error {
		return tx.UpdateSlab(ctx, key, sectors)
	})
}

func (s *SQLStore) RefreshHealth(ctx context.Context) error {
	for {
		// update slabs
		var rowsAffected int64
		err := s.db.Transaction(ctx, func(tx sql.DatabaseTx) (err error) {
			rowsAffected, err = tx.UpdateSlabHealth(ctx, refreshHealthBatchSize, refreshHealthMinHealthValidity, refreshHealthMaxHealthValidity)
			return
		})
		if err != nil {
			return fmt.Errorf("failed to update slab health: %w", err)
		}
		// check if done
		if rowsAffected < refreshHealthBatchSize {
			return nil // done
		}
		select {
		case <-ctx.Done():
			return context.Cause(ctx)
		case <-time.After(time.Second):
		}
	}
}

// UnhealthySlabs returns up to 'limit' slabs that do not reach full redundancy
// in the given contract set. These slabs need to be migrated to good contracts
// so they are restored to full health.
func (s *SQLStore) UnhealthySlabs(ctx context.Context, healthCutoff float64, limit int) (slabs []api.UnhealthySlab, err error) {
	if limit <= -1 {
		limit = math.MaxInt
	}
	err = s.db.Transaction(ctx, func(tx sql.DatabaseTx) error {
		slabs, err = tx.UnhealthySlabs(ctx, healthCutoff, limit)
		return err
	})
	return
}

// ObjectMetadata returns an object's metadata
func (s *SQLStore) ObjectMetadata(ctx context.Context, bucket, key string) (obj api.Object, err error) {
	err = s.db.Transaction(ctx, func(tx sql.DatabaseTx) error {
		obj, err = tx.ObjectMetadata(ctx, bucket, key)
		return err
	})
	return
}

// PackedSlabsForUpload returns up to 'limit' packed slabs that are ready for
// uploading. They are locked for 'lockingDuration' time before being handed out
// again.
func (s *SQLStore) PackedSlabsForUpload(ctx context.Context, lockingDuration time.Duration, minShards, totalShards uint8, limit int) ([]api.PackedSlab, error) {
	return s.slabBufferMgr.SlabsForUpload(ctx, lockingDuration, minShards, totalShards, limit)
}

func (s *SQLStore) PrunableContractRoots(ctx context.Context, fcid types.FileContractID, roots []types.Hash256) (indices []uint64, err error) {
	err = s.db.Transaction(ctx, func(tx sql.DatabaseTx) error {
		indices, err = tx.PrunableContractRoots(ctx, fcid, roots)
		return err
	})
	return
}

// MarkPackedSlabsUploaded marks the given slabs as uploaded and deletes them
// from the buffer.
func (s *SQLStore) MarkPackedSlabsUploaded(ctx context.Context, slabs []api.UploadedPackedSlab) error {
	// sanity check input
	for i, ss := range slabs {
		for _, shard := range ss.Shards {
			if shard.ContractID == (types.FileContractID{}) {
				return fmt.Errorf("slab %d is invalid, ContractID can not be empty", i)
			} else if shard.Root == (types.Hash256{}) {
				return fmt.Errorf("slab %d is invalid, Root can not be empty", i)
			}
		}
	}
	var fileNames []string
	err := s.db.Transaction(ctx, func(tx sql.DatabaseTx) error {
		fileNames = make([]string, len(slabs))
		for i, slab := range slabs {
			fileName, err := tx.MarkPackedSlabUploaded(ctx, slab)
			if err != nil {
				return err
			}
			fileNames[i] = fileName
		}
		return nil
	})
	if err != nil {
		return fmt.Errorf("marking slabs as uploaded in the db failed: %w", err)
	}

	// Delete buffer from disk.
	s.slabBufferMgr.RemoveBuffers(fileNames...)
	return nil
}

func (s *SQLStore) pruneSlabsLoop() {
	for {
		select {
		case <-s.slabPruneSigChan:
		case <-s.shutdownCtx.Done():
			return
		}

		// prune slabs
		pruneSuccess := true
		for {
			var deleted int64
			err := s.db.Transaction(s.shutdownCtx, func(dt sql.DatabaseTx) error {
				var err error
				deleted, err = dt.PruneSlabs(s.shutdownCtx, slabPruningBatchSize)
				return err
			})
			if err != nil {
				s.logger.Errorw("slab pruning failed", zap.Error(err))
				s.alerts.RegisterAlert(s.shutdownCtx, alerts.Alert{
					ID:        pruneSlabsAlertID,
					Severity:  alerts.SeverityWarning,
					Message:   "Failed to prune slabs",
					Timestamp: time.Now(),
					Data: map[string]interface{}{
						"error": err.Error(),
						"hint":  "This might happen when your database is under a lot of load due to deleting objects rapidly. This alert will disappear the next time slabs are pruned successfully.",
					},
				})
				pruneSuccess = false
			} else {
				s.alerts.DismissAlerts(s.shutdownCtx, pruneSlabsAlertID)
			}

			if deleted < slabPruningBatchSize {
				break // done
			}
		}

		// mark the last prune time where both slabs and dirs were pruned
		if pruneSuccess {
			s.mu.Lock()
			s.lastPrunedAt = time.Now()
			s.mu.Unlock()
		}
	}
}

func (s *SQLStore) triggerSlabPruning() {
	select {
	case s.slabPruneSigChan <- struct{}{}:
	default:
	}
}

func (s *SQLStore) invalidateSlabHealthByFCID(ctx context.Context, fcids []types.FileContractID) error {
	for {
		var affected int64
		err := s.db.Transaction(ctx, func(tx sql.DatabaseTx) (err error) {
			affected, err = tx.InvalidateSlabHealthByFCID(ctx, fcids, refreshHealthBatchSize)
			return
		})
		if err != nil {
			return fmt.Errorf("failed to invalidate slab health: %w", err)
		} else if affected < refreshHealthBatchSize {
			return nil // done
		}
		time.Sleep(time.Second)
	}
}

func (s *SQLStore) Objects(ctx context.Context, bucket, prefix, substring, delim, sortBy, sortDir, marker string, limit int, slabEncryptionKey object.EncryptionKey) (resp api.ObjectsResponse, err error) {
	err = s.db.Transaction(ctx, func(tx sql.DatabaseTx) error {
		resp, err = tx.Objects(ctx, bucket, prefix, substring, delim, sortBy, sortDir, marker, limit, slabEncryptionKey)
		return err
	})
	return
}<|MERGE_RESOLUTION|>--- conflicted
+++ resolved
@@ -403,11 +403,7 @@
 		}
 
 		// Insert a new object.
-<<<<<<< HEAD
-		err = tx.InsertObject(ctx, bucket, key, dirID, o, mimeType, eTag, metadata)
-=======
-		err = tx.InsertObject(ctx, bucket, key, contractSet, o, mimeType, eTag, metadata)
->>>>>>> a7428a01
+		err = tx.InsertObject(ctx, bucket, key, o, mimeType, eTag, metadata)
 		if err != nil {
 			return fmt.Errorf("failed to insert object: %w", err)
 		}
