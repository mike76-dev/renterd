--- conflicted
+++ resolved
@@ -156,19 +156,13 @@
 	// rawObjectRow contains all necessary information to reconstruct the object.
 	rawObjectSector struct {
 		// object
-<<<<<<< HEAD
+		ObjectID       uint
 		ObjectKey      []byte
 		ObjectName     string
 		ObjectSize     int64
+		ObjectModTime  time.Time
 		ObjectMimeType string
-=======
-		ObjectID      uint
-		ObjectKey     []byte
-		ObjectName    string
-		ObjectSize    int64
-		ObjectModTime time.Time
-		ObjectHealth  float64
->>>>>>> 948997dd
+		ObjectHealth   float64
 
 		// slice
 		SliceOffset uint32
@@ -189,17 +183,11 @@
 
 	// rawObjectMetadata is used for hydrating object metadata.
 	rawObjectMetadata struct {
-<<<<<<< HEAD
 		Health   float64
 		Name     string
 		Size     int64
 		MimeType string
-=======
-		Health  float64
-		ModTime datetime
-		Name    string
-		Size    int64
->>>>>>> 948997dd
+		ModTime  datetime
 	}
 )
 
@@ -315,25 +303,15 @@
 
 func (raw rawObjectMetadata) convert() api.ObjectMetadata {
 	return api.ObjectMetadata{
-<<<<<<< HEAD
 		Health:   raw.Health,
 		Name:     raw.Name,
 		Size:     raw.Size,
 		MimeType: raw.MimeType,
-	}
-}
-
-func (raw rawObject) convert(tx *gorm.DB) (api.Object, error) {
-=======
-		Health:  raw.Health,
-		ModTime: time.Time(raw.ModTime).UTC(),
-		Name:    raw.Name,
-		Size:    raw.Size,
+		ModTime:  time.Time(raw.ModTime).UTC(),
 	}
 }
 
 func (raw rawObject) convert() (api.Object, error) {
->>>>>>> 948997dd
 	if len(raw) == 0 {
 		return api.Object{}, errors.New("no slabs found")
 	}
@@ -414,17 +392,11 @@
 	// return object
 	return api.Object{
 		ObjectMetadata: api.ObjectMetadata{
-<<<<<<< HEAD
 			Name:     raw[0].ObjectName,
 			Size:     raw[0].ObjectSize,
 			Health:   minHealth,
 			MimeType: raw[0].ObjectMimeType,
-=======
-			Health:  minHealth,
-			ModTime: raw[0].ObjectModTime.UTC(),
-			Name:    raw[0].ObjectName,
-			Size:    raw[0].ObjectSize,
->>>>>>> 948997dd
+			ModTime:  raw[0].ObjectModTime.UTC(),
 		},
 		Object: object.Object{
 			Key:          key,
@@ -1029,11 +1001,7 @@
 		MIN(health) as health,
 		MAX(mimeType) as MimeType
 	FROM (
-<<<<<<< HEAD
-		SELECT MAX(size) AS size, MIN(slabs.health) as health, MAX(objects.mime_type) as mimeType, SUBSTR(object_id, ?) AS trimmed , INSTR(SUBSTR(object_id, ?), "/") AS slashindex
-=======
-		SELECT MAX(objects.created_at) AS created_at, MAX(size) AS size, MIN(slabs.health) as health, SUBSTR(object_id, ?) AS trimmed , INSTR(SUBSTR(object_id, ?), "/") AS slashindex
->>>>>>> 948997dd
+		SELECT MAX(objects.created_at) AS created_at, MAX(size) AS size, MIN(slabs.health) as health, MAX(objects.mime_type) as mimeType, SUBSTR(object_id, ?) AS trimmed , INSTR(SUBSTR(object_id, ?), "/") AS slashindex
 		FROM objects
 		INNER JOIN buckets b ON objects.db_bucket_id = b.id AND b.name = ?
 		LEFT JOIN slices ON objects.id = slices.db_object_id 
@@ -1074,22 +1042,13 @@
 		return
 	}
 
-<<<<<<< HEAD
-	if len(rows) == limit {
-		rows = rows[:len(rows)-1] // remove last element
-=======
 	// trim last element if we have more
 	if len(rows) == limit {
->>>>>>> 948997dd
 		hasMore = true
 		rows = rows[:len(rows)-1]
 	}
 
-<<<<<<< HEAD
-	// convert to api.ObjectMetadata
-=======
 	// convert rows into metadata
->>>>>>> 948997dd
 	for _, row := range rows {
 		metadata = append(metadata, row.convert())
 	}
@@ -1297,7 +1256,7 @@
 	return
 }
 
-func (s *SQLStore) UpdateObject(ctx context.Context, bucket, path, contractSet, mimeType string, o object.Object, usedContracts map[types.PublicKey]types.FileContractID) error {
+func (s *SQLStore) UpdateObject(ctx context.Context, bucket, path, contractSet string, o object.Object, usedContracts map[types.PublicKey]types.FileContractID, mimeType string) error {
 	s.objectsMu.Lock()
 	defer s.objectsMu.Unlock()
 
@@ -1716,11 +1675,7 @@
 	// accordingly
 	var rows rawObject
 	tx := s.db.
-<<<<<<< HEAD
-		Select("o.key as ObjectKey, o.object_id as ObjectName, o.size as ObjectSize, o.mime_type as ObjectMimeType, sli.id as SliceID, sli.offset as SliceOffset, sli.length as SliceLength, sla.id as SlabID, sla.health as SlabHealth, sla.key as SlabKey, sla.min_shards as SlabMinShards, bs.id IS NOT NULL AS SlabBuffered, sec.id as SectorID, sec.root as SectorRoot, sec.latest_host as SectorHost").
-=======
-		Select("o.id as ObjectID, o.key as ObjectKey, o.object_id as ObjectName, o.size as ObjectSize, o.created_at as ObjectModTime, sli.id as SliceID, sli.offset as SliceOffset, sli.length as SliceLength, sla.id as SlabID, sla.health as SlabHealth, sla.key as SlabKey, sla.min_shards as SlabMinShards, bs.id IS NOT NULL AS SlabBuffered, sec.id as SectorID, sec.root as SectorRoot, sec.latest_host as SectorHost").
->>>>>>> 948997dd
+		Select("o.id as ObjectID, o.key as ObjectKey, o.object_id as ObjectName, o.size as ObjectSize, o.mime_type as ObjectMimeType, o.created_at as ObjectModTime, sli.id as SliceID, sli.offset as SliceOffset, sli.length as SliceLength, sla.id as SlabID, sla.health as SlabHealth, sla.key as SlabKey, sla.min_shards as SlabMinShards, bs.id IS NOT NULL AS SlabBuffered, sec.id as SectorID, sec.root as SectorRoot, sec.latest_host as SectorHost").
 		Model(&dbObject{}).
 		Table("objects o").
 		Joins("INNER JOIN buckets b ON o.db_bucket_id = b.id AND b.name = ?", bucket).
@@ -2117,11 +2072,7 @@
 
 	var rows []rawObjectMetadata
 	err := s.db.
-<<<<<<< HEAD
-		Select("o.object_id as name, MAX(o.size) as size, MAX(o.mime_type) as mimeType, MIN(sla.health) as health").
-=======
-		Select("o.object_id as Name, MAX(o.size) as Size, MIN(sla.health) as Health, MAX(o.created_at) as ModTime").
->>>>>>> 948997dd
+		Select("o.object_id as Name, MAX(o.size) as Size, MIN(sla.health) as Health, MAX(o.mime_type) as mimeType, MAX(o.created_at) as ModTime").
 		Model(&dbObject{}).
 		Table("objects o").
 		Joins("INNER JOIN buckets b ON o.db_bucket_id = b.id AND b.name = ?", bucket).
