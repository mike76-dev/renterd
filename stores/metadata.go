--- conflicted
+++ resolved
@@ -532,12 +532,7 @@
 		return api.ContractMetadata{}, fmt.Errorf("failed to add contract: %w", err)
 	}
 
-<<<<<<< HEAD
-	return added.convert(), nil
-=======
-	s.addKnownContract(types.FileContractID(contract.ID))
 	return contract, nil
->>>>>>> 57893a78
 }
 
 func (s *SQLStore) Contracts(ctx context.Context, opts api.ContractsOpts) ([]api.ContractMetadata, error) {
@@ -553,49 +548,6 @@
 // The old contract specified as 'renewedFrom' will be deleted from the active
 // contracts and moved to the archive. Both new and old contract will be linked
 // to each other through the RenewedFrom and RenewedTo fields respectively.
-<<<<<<< HEAD
-func (s *SQLStore) AddRenewedContract(ctx context.Context, c rhpv2.ContractRevision, contractPrice, totalCost types.Currency, startHeight uint64, renewedFrom types.FileContractID, state string) (api.ContractMetadata, error) {
-	var cs contractState
-	if err := cs.LoadString(state); err != nil {
-		return api.ContractMetadata{}, err
-	}
-	var renewed dbContract
-	if err := s.retryTransaction(ctx, func(tx *gorm.DB) error {
-		// Fetch contract we renew from.
-		oldContract, err := contract(tx, fileContractID(renewedFrom))
-		if err != nil {
-			return err
-		}
-
-		// Create copy in archive.
-		err = tx.Create(&dbArchivedContract{
-			Host:      publicKey(oldContract.Host.PublicKey),
-			Reason:    api.ContractArchivalReasonRenewed,
-			RenewedTo: fileContractID(c.ID()),
-
-			ContractCommon: oldContract.ContractCommon,
-		}).Error
-		if err != nil {
-			return err
-		}
-
-		// Overwrite the old contract with the new one.
-		newContract := newContract(oldContract.HostID, c.ID(), renewedFrom, contractPrice, totalCost, startHeight, c.Revision.WindowStart, c.Revision.WindowEnd, oldContract.Size, cs)
-		newContract.Model = oldContract.Model
-		newContract.CreatedAt = time.Now()
-		err = tx.Save(&newContract).Error
-		if err != nil {
-			return err
-		}
-
-		// Populate host.
-		newContract.Host = oldContract.Host
-
-		renewed = newContract
-		return nil
-	}); err != nil {
-		return api.ContractMetadata{}, err
-=======
 func (s *SQLStore) AddRenewedContract(ctx context.Context, c rhpv2.ContractRevision, contractPrice, totalCost types.Currency, startHeight uint64, renewedFrom types.FileContractID, state string) (renewed api.ContractMetadata, err error) {
 	err = s.bMain.Transaction(ctx, func(tx sql.DatabaseTx) error {
 		renewed, err = tx.RenewContract(ctx, c, contractPrice, totalCost, startHeight, renewedFrom, state)
@@ -603,9 +555,7 @@
 	})
 	if err != nil {
 		return api.ContractMetadata{}, fmt.Errorf("failed to add renewed contract: %w", err)
->>>>>>> 57893a78
-	}
-	s.addKnownContract(c.ID())
+	}
 	return
 }
 
