package stores

import (
	"context"
	"encoding/json"
	"errors"
	"fmt"
	"math"
	"strings"
	"time"
	"unicode/utf8"

	rhpv2 "go.sia.tech/core/rhp/v2"
	"go.sia.tech/core/types"
	"go.sia.tech/renterd/api"
	"go.sia.tech/renterd/object"
	"go.sia.tech/siad/modules"
	"gorm.io/gorm"
	"gorm.io/gorm/clause"
)

const (
	// refreshHealthBatchSize is the number of slabs for which we update the
	// health per db transaction. 10000 equals roughtly 1.2TiB of slabs at a
	// 10/30 erasure coding and takes <1s to execute on an SSD in SQLite.
	refreshHealthBatchSize = 10000

	refreshHealthMinHealthValidity = 12 * time.Hour
	refreshHealthMaxHealthValidity = 72 * time.Hour
)

var (
	errInvalidNumberOfShards = errors.New("slab has invalid number of shards")
	errShardRootChanged      = errors.New("shard root changed")
)

const (
	contractStateInvalid contractState = iota
	contractStatePending
	contractStateActive
	contractStateComplete
	contractStateFailed
)

type (
	contractState uint8

	dbArchivedContract struct {
		Model

		ContractCommon
		RenewedTo fileContractID `gorm:"index;size:32"`

		Host   publicKey `gorm:"index;NOT NULL;size:32"`
		Reason string
	}

	dbContract struct {
		Model

		ContractCommon

		HostID uint `gorm:"index"`
		Host   dbHost
	}

	ContractCommon struct {
		FCID        fileContractID `gorm:"unique;index;NOT NULL;column:fcid;size:32"`
		RenewedFrom fileContractID `gorm:"index;size:32"`

		ContractPrice  currency
		State          contractState `gorm:"index;NOT NULL;default:0"`
		TotalCost      currency
		ProofHeight    uint64 `gorm:"index;default:0"`
		RevisionHeight uint64 `gorm:"index;default:0"`
		RevisionNumber string `gorm:"NOT NULL;default:'0'"` // string since db can't store math.MaxUint64
		Size           uint64
		StartHeight    uint64 `gorm:"index;NOT NULL"`
		WindowStart    uint64 `gorm:"index;NOT NULL;default:0"`
		WindowEnd      uint64 `gorm:"index;NOT NULL;default:0"`

		// spending fields
		UploadSpending      currency
		DownloadSpending    currency
		FundAccountSpending currency
		DeleteSpending      currency
		ListSpending        currency
	}

	dbContractSet struct {
		Model

		Name      string       `gorm:"unique;index;"`
		Contracts []dbContract `gorm:"many2many:contract_set_contracts;constraint:OnDelete:CASCADE"`
	}

	dbContractSetContract struct {
		DBContractSetID uint `gorm:"primaryKey;"`
		DBContractID    uint `gorm:"primaryKey;index"`
	}

	dbObject struct {
		Model

		DBBucketID uint `gorm:"index;uniqueIndex:idx_object_bucket;NOT NULL"`
		DBBucket   dbBucket
		ObjectID   string `gorm:"index;uniqueIndex:idx_object_bucket"`

		Key   []byte
		Slabs []dbSlice `gorm:"constraint:OnDelete:CASCADE"` // CASCADE to delete slices too
		Size  int64

		MimeType string `json:"index"`
		Etag     string `gorm:"index"`
	}

	dbBucket struct {
		Model

		Policy api.BucketPolicy `gorm:"serializer:json"`
		Name   string           `gorm:"unique;index;NOT NULL"`
	}

	dbSlice struct {
		Model
		DBObjectID        *uint `gorm:"index"`
		DBMultipartPartID *uint `gorm:"index"`

		// Slice related fields.
		DBSlabID uint `gorm:"index"`
		Offset   uint32
		Length   uint32
	}

	dbSlab struct {
		Model
		DBContractSetID  uint `gorm:"index"`
		DBContractSet    dbContractSet
		DBBufferedSlabID uint `gorm:"index;default: NULL"`

		Health           float64 `gorm:"index;default:1.0; NOT NULL"`
		HealthValidUntil int64   `gorm:"index;default:0; NOT NULL"` // unix timestamp
		Key              []byte  `gorm:"unique;NOT NULL;size:68"`   // json string
		MinShards        uint8   `gorm:"index"`
		TotalShards      uint8   `gorm:"index"`

		Slices []dbSlice
		Shards []dbSector `gorm:"constraint:OnDelete:CASCADE"` // CASCADE to delete shards too
	}

	dbBufferedSlab struct {
		Model

		DBSlab dbSlab

		Complete bool `gorm:"index"`
		Filename string
		Size     int64
	}

	dbSector struct {
		Model

		DBSlabID  uint `gorm:"index:idx_sectors_db_slab_id;uniqueIndex:idx_sectors_slab_id_slab_index;NOT NULL"`
		SlabIndex int  `gorm:"index:idx_sectors_slab_index;uniqueIndex:idx_sectors_slab_id_slab_index;NOT NULL"`

		LatestHost publicKey `gorm:"NOT NULL"`
		Root       []byte    `gorm:"index;unique;NOT NULL;size:32"`

		Contracts []dbContract `gorm:"many2many:contract_sectors;constraint:OnDelete:CASCADE"`
	}

	// dbContractSector is a join table between dbContract and dbSector.
	dbContractSector struct {
		DBSectorID   uint `gorm:"primaryKey;index"`
		DBContractID uint `gorm:"primaryKey;index"`
	}

	// rawObject is used for hydration and is made up of one or many raw sectors.
	rawObject []rawObjectSector

	// rawObjectRow contains all necessary information to reconstruct the object.
	rawObjectSector struct {
		// object
		ObjectID       uint
		ObjectKey      []byte
		ObjectName     string
		ObjectSize     int64
		ObjectModTime  time.Time
		ObjectMimeType string
		ObjectHealth   float64
		ObjectETag     string

		// slice
		SliceOffset uint32
		SliceLength uint32

		// slab
		SlabBuffered  bool
		SlabID        uint
		SlabHealth    float64
		SlabKey       []byte
		SlabMinShards uint8

		// sector
		SectorIndex uint
		SectorRoot  []byte
		LatestHost  publicKey

		// contract
		FCID    fileContractID
		HostKey publicKey
	}

	// rawObjectMetadata is used for hydrating object metadata.
	rawObjectMetadata struct {
		ETag     string
		Health   float64
		MimeType string
		ModTime  datetime
		Name     string
		Size     int64
	}
)

func (s *contractState) LoadString(state string) error {
	switch strings.ToLower(state) {
	case api.ContractStateInvalid:
		*s = contractStateInvalid
	case api.ContractStatePending:
		*s = contractStatePending
	case api.ContractStateActive:
		*s = contractStateActive
	case api.ContractStateComplete:
		*s = contractStateComplete
	case api.ContractStateFailed:
		*s = contractStateFailed
	default:
		*s = contractStateInvalid
	}
	return nil
}

func (s contractState) String() string {
	switch s {
	case contractStateInvalid:
		return api.ContractStateInvalid
	case contractStatePending:
		return api.ContractStatePending
	case contractStateActive:
		return api.ContractStateActive
	case contractStateComplete:
		return api.ContractStateComplete
	case contractStateFailed:
		return api.ContractStateFailed
	default:
		return api.ContractStateUnknown
	}
}

func (s dbSlab) HealthValid() bool {
	return time.Now().Before(time.Unix(s.HealthValidUntil, 0))
}

// TableName implements the gorm.Tabler interface.
func (dbArchivedContract) TableName() string { return "archived_contracts" }

// TableName implements the gorm.Tabler interface.
func (dbBucket) TableName() string { return "buckets" }

// TableName implements the gorm.Tabler interface.
func (dbContract) TableName() string { return "contracts" }

// TableName implements the gorm.Tabler interface.
func (dbContractSetContract) TableName() string { return "contract_set_contracts" }

// TableName implements the gorm.Tabler interface.
func (dbContractSector) TableName() string { return "contract_sectors" }

// TableName implements the gorm.Tabler interface.
func (dbContractSet) TableName() string { return "contract_sets" }

// TableName implements the gorm.Tabler interface.
func (dbObject) TableName() string { return "objects" }

// TableName implements the gorm.Tabler interface.
func (dbSector) TableName() string { return "sectors" }

// TableName implements the gorm.Tabler interface.
func (dbSlab) TableName() string { return "slabs" }

// TableName implements the gorm.Tabler interface.
func (dbBufferedSlab) TableName() string { return "buffered_slabs" }

// TableName implements the gorm.Tabler interface.
func (dbSlice) TableName() string { return "slices" }

// convert converts a dbContract to an ArchivedContract.
func (c dbArchivedContract) convert() api.ArchivedContract {
	var revisionNumber uint64
	_, _ = fmt.Sscan(c.RevisionNumber, &revisionNumber)
	return api.ArchivedContract{
		ID:        types.FileContractID(c.FCID),
		HostKey:   types.PublicKey(c.Host),
		RenewedTo: types.FileContractID(c.RenewedTo),

		ProofHeight:    c.ProofHeight,
		RevisionHeight: c.RevisionHeight,
		RevisionNumber: revisionNumber,
		Size:           c.Size,
		StartHeight:    c.StartHeight,
		State:          c.State.String(),
		WindowStart:    c.WindowStart,
		WindowEnd:      c.WindowEnd,

		Spending: api.ContractSpending{
			Uploads:     types.Currency(c.UploadSpending),
			Downloads:   types.Currency(c.DownloadSpending),
			FundAccount: types.Currency(c.FundAccountSpending),
			Deletions:   types.Currency(c.DeleteSpending),
			SectorRoots: types.Currency(c.ListSpending),
		},
	}
}

// convert converts a dbContract to a ContractMetadata.
func (c dbContract) convert() api.ContractMetadata {
	var revisionNumber uint64
	_, _ = fmt.Sscan(c.RevisionNumber, &revisionNumber)
	return api.ContractMetadata{
		ContractPrice: types.Currency(c.ContractPrice),
		ID:            types.FileContractID(c.FCID),
		HostIP:        c.Host.NetAddress,
		HostKey:       types.PublicKey(c.Host.PublicKey),
		SiamuxAddr:    c.Host.Settings.convert().SiamuxAddr(),

		RenewedFrom: types.FileContractID(c.RenewedFrom),
		TotalCost:   types.Currency(c.TotalCost),
		Spending: api.ContractSpending{
			Uploads:     types.Currency(c.UploadSpending),
			Downloads:   types.Currency(c.DownloadSpending),
			FundAccount: types.Currency(c.FundAccountSpending),
			Deletions:   types.Currency(c.DeleteSpending),
			SectorRoots: types.Currency(c.ListSpending),
		},
		ProofHeight:    c.ProofHeight,
		RevisionHeight: c.RevisionHeight,
		RevisionNumber: revisionNumber,
		Size:           c.Size,
		StartHeight:    c.StartHeight,
		State:          c.State.String(),
		WindowStart:    c.WindowStart,
		WindowEnd:      c.WindowEnd,
	}
}

// convert turns a dbObject into a object.Slab.
func (s dbSlab) convert() (slab object.Slab, err error) {
	// unmarshal key
	err = slab.Key.UnmarshalText(s.Key)
	if err != nil {
		return
	}

	// set health
	slab.Health = s.Health

	// set shards
	slab.MinShards = s.MinShards
	slab.Shards = make([]object.Sector, len(s.Shards))

	// hydrate shards
	for i, shard := range s.Shards {
		slab.Shards[i].LatestHost = types.PublicKey(shard.LatestHost)
		slab.Shards[i].Root = *(*types.Hash256)(shard.Root)
		for _, c := range shard.Contracts {
			if slab.Shards[i].Contracts == nil {
				slab.Shards[i].Contracts = make(map[types.PublicKey][]types.FileContractID)
			}
			slab.Shards[i].Contracts[types.PublicKey(c.Host.PublicKey)] = append(slab.Shards[i].Contracts[types.PublicKey(c.Host.PublicKey)], types.FileContractID(c.FCID))
		}
	}

	return
}

func (raw rawObjectMetadata) convert() api.ObjectMetadata {
	return api.ObjectMetadata{
		ETag:     raw.ETag,
		Health:   raw.Health,
		MimeType: raw.MimeType,
		ModTime:  time.Time(raw.ModTime).UTC(),
		Name:     raw.Name,
		Size:     raw.Size,
	}
}

func (raw rawObject) convert() (api.Object, error) {
	if len(raw) == 0 {
		return api.Object{}, errors.New("no slabs found")
	}

	// parse object key
	var key object.EncryptionKey
	if err := key.UnmarshalText(raw[0].ObjectKey); err != nil {
		return api.Object{}, err
	}

	// filter out slabs without slab ID and buffered slabs - this is expected
	// for an empty object or objects that end with a partial slab.
	var filtered rawObject
	var partialSlabSectors []*rawObjectSector
	minHealth := math.MaxFloat64
	for i, sector := range raw {
		if sector.SlabID != 0 && !sector.SlabBuffered {
			filtered = append(filtered, sector)
			if sector.SlabHealth < minHealth {
				minHealth = sector.SlabHealth
			}
		} else if sector.SlabBuffered {
			partialSlabSectors = append(partialSlabSectors, &raw[i])
		}
	}

	// hydrate all slabs
	slabs := make([]object.SlabSlice, 0, len(filtered))
	if len(filtered) > 0 {
		var start int
		// create a helper function to add a slab and update the state
		addSlab := func(end int) error {
			if filtered[start].SlabBuffered {
				return nil // ignore partial slabs
			}
			if slab, err := filtered[start:end].toSlabSlice(); err != nil {
				return err
			} else {
				slabs = append(slabs, slab)
				start = end
			}
			return nil
		}

		curr := filtered[0]
		for j, sector := range filtered {
			if sector.SectorIndex == 0 {
				return api.Object{}, api.ErrObjectCorrupted
			}
			if sector.SlabID != curr.SlabID ||
				sector.SliceOffset != curr.SliceOffset ||
				sector.SliceLength != curr.SliceLength {
				if err := addSlab(j); err != nil {
					return api.Object{}, err
				}
				curr = sector
			}
		}
		if err := addSlab(len(filtered)); err != nil {
			return api.Object{}, err
		}
	} else {
		minHealth = 1 // empty object
	}

	// fetch a potential partial slab from the buffer.
	var partialSlabs []object.PartialSlab
	for _, pss := range partialSlabSectors {
		var key object.EncryptionKey
		if err := key.UnmarshalText(pss.SlabKey); err != nil {
			return api.Object{}, err
		}
		partialSlabs = append(partialSlabs, object.PartialSlab{
			Key:    key,
			Offset: pss.SliceOffset,
			Length: pss.SliceLength,
		})
	}

	// return object
	return api.Object{
		ObjectMetadata: api.ObjectMetadata{
			ETag:     raw[0].ObjectETag,
			Health:   minHealth,
			MimeType: raw[0].ObjectMimeType,
			ModTime:  raw[0].ObjectModTime.UTC(),
			Name:     raw[0].ObjectName,
			Size:     raw[0].ObjectSize,
		},
		Object: object.Object{
			Key:          key,
			PartialSlabs: partialSlabs,
			Slabs:        slabs,
		},
	}, nil
}

func (raw rawObject) toSlabSlice() (slice object.SlabSlice, _ error) {
	if len(raw) == 0 {
		return object.SlabSlice{}, errors.New("no sectors found")
	}

	// unmarshal key
	if err := slice.Slab.Key.UnmarshalText(raw[0].SlabKey); err != nil {
		return object.SlabSlice{}, err
	}

	// hydrate all sectors
	slabID := raw[0].SlabID
	sectors := make([]object.Sector, 0, len(raw))
	secIdx := uint(0)
	for _, sector := range raw {
		if sector.SlabID != slabID {
			return object.SlabSlice{}, errors.New("sectors from different slabs") // developer error
		}
		latestHost := types.PublicKey(sector.LatestHost)
		fcid := types.FileContractID(sector.FCID)

		// next sector
		if sector.SectorIndex != secIdx {
			sectors = append(sectors, object.Sector{
				Contracts:  make(map[types.PublicKey][]types.FileContractID),
				LatestHost: latestHost,
				Root:       *(*types.Hash256)(sector.SectorRoot),
			})
			secIdx = sector.SectorIndex
		}

		// add host+contract to sector
		if fcid != (types.FileContractID{}) {
			sectors[len(sectors)-1].Contracts[types.PublicKey(sector.HostKey)] = append(sectors[len(sectors)-1].Contracts[types.PublicKey(sector.HostKey)], fcid)
		}
	}

	// hydrate all fields
	slice.Slab.Health = raw[0].SlabHealth
	slice.Slab.Shards = sectors
	slice.Slab.MinShards = raw[0].SlabMinShards
	slice.Offset = raw[0].SliceOffset
	slice.Length = raw[0].SliceLength
	return slice, nil
}

func (s *SQLStore) Bucket(ctx context.Context, bucket string) (api.Bucket, error) {
	var b dbBucket
	err := s.db.
		Model(&dbBucket{}).
		Where("name = ?", bucket).
		Take(&b).
		Error
	if errors.Is(err, gorm.ErrRecordNotFound) {
		return api.Bucket{}, api.ErrBucketNotFound
	} else if err != nil {
		return api.Bucket{}, err
	}
	return api.Bucket{
		CreatedAt: b.CreatedAt.UTC(),
		Name:      b.Name,
		Policy:    b.Policy,
	}, nil
}

func (s *SQLStore) CreateBucket(ctx context.Context, bucket string, policy api.BucketPolicy) error {
	// Create bucket.
	return s.retryTransaction(func(tx *gorm.DB) error {
		res := tx.Clauses(clause.OnConflict{
			DoNothing: true,
		}).
			Create(&dbBucket{
				Name:   bucket,
				Policy: policy,
			})
		if res.Error != nil {
			return res.Error
		} else if res.RowsAffected == 0 {
			return api.ErrBucketExists
		}
		return nil
	})
}

func (s *SQLStore) UpdateBucketPolicy(ctx context.Context, bucket string, policy api.BucketPolicy) error {
	b, err := json.Marshal(policy)
	if err != nil {
		return err
	}
	return s.retryTransaction(func(tx *gorm.DB) error {
		return tx.
			Model(&dbBucket{}).
			Where("name", bucket).
			Updates(map[string]interface{}{
				"policy": string(b),
			},
			).
			Error
	})
}

func (s *SQLStore) DeleteBucket(ctx context.Context, bucket string) error {
	// Delete bucket.
	return s.retryTransaction(func(tx *gorm.DB) error {
		var b dbBucket
		if err := tx.Take(&b, "name = ?", bucket).Error; errors.Is(err, gorm.ErrRecordNotFound) {
			return api.ErrBucketNotFound
		} else if err != nil {
			return err
		}
		var count int64
		if err := tx.Model(&dbObject{}).Where("db_bucket_id = ?", b.ID).
			Limit(1).
			Count(&count).Error; err != nil {
			return err
		}
		if count > 0 {
			return api.ErrBucketNotEmpty
		}
		res := tx.Delete(&b)
		if res.Error != nil {
			return res.Error
		}
		return pruneSlabs(tx)
	})
}

func (s *SQLStore) ListBuckets(ctx context.Context) ([]api.Bucket, error) {
	var buckets []dbBucket
	err := s.db.
		Model(&dbBucket{}).
		Find(&buckets).
		Error
	if err != nil {
		return nil, err
	}

	resp := make([]api.Bucket, len(buckets))
	for i, b := range buckets {
		resp[i] = api.Bucket{
			CreatedAt: b.CreatedAt.UTC(),
			Name:      b.Name,
			Policy:    b.Policy,
		}
	}
	return resp, nil
}

// ObjectsStats returns some info related to the objects stored in the store. To
// reduce locking and make sure all results are consistent, everything is done
// within a single transaction.
func (s *SQLStore) ObjectsStats(ctx context.Context) (api.ObjectsStatsResponse, error) {
	// Number of objects.
	var objInfo struct {
		NumObjects       uint64
		TotalObjectsSize uint64
	}
	err := s.db.
		Model(&dbObject{}).
		Select("COUNT(*) AS NumObjects, SUM(size) AS TotalObjectsSize").
		Scan(&objInfo).
		Error
	if err != nil {
		return api.ObjectsStatsResponse{}, err
	}

	var totalSectors uint64

	batchSize := 500000
	marker := uint64(0)
	for offset := 0; ; offset += batchSize {
		var result struct {
			Sectors uint64
			Marker  uint64
		}
		res := s.db.
			Model(&dbSector{}).
			Raw("SELECT COUNT(*) as Sectors, MAX(sectors.db_sector_id) as Marker FROM (SELECT cs.db_sector_id FROM contract_sectors cs WHERE cs.db_sector_id > ? GROUP BY cs.db_sector_id LIMIT ?) sectors", marker, batchSize).
			Scan(&result)
		if err := res.Error; err != nil {
			return api.ObjectsStatsResponse{}, err
		} else if result.Sectors == 0 {
			break // done
		}
		totalSectors += result.Sectors
		marker = result.Marker
	}

	var totalUploaded int64
	err = s.db.
		Model(&dbContractSector{}).
		Count(&totalUploaded).
		Error
	if err != nil {
		return api.ObjectsStatsResponse{}, err
	}

	return api.ObjectsStatsResponse{
		NumObjects:        objInfo.NumObjects,
		TotalObjectsSize:  objInfo.TotalObjectsSize,
		TotalSectorsSize:  totalSectors * rhpv2.SectorSize,
		TotalUploadedSize: uint64(totalUploaded) * rhpv2.SectorSize,
	}, nil
}

func (s *SQLStore) SlabBuffers(ctx context.Context) ([]api.SlabBuffer, error) {
	// Slab buffer info from the database.
	var bufferedSlabs []dbBufferedSlab
	err := s.db.Model(&dbBufferedSlab{}).
		Joins("DBSlab").
		Joins("DBSlab.DBContractSet").
		Find(&bufferedSlabs).
		Error
	if err != nil {
		return nil, err
	}
	// Translate buffers to contract set.
	fileNameToContractSet := make(map[string]string)
	for _, slab := range bufferedSlabs {
		fileNameToContractSet[slab.Filename] = slab.DBSlab.DBContractSet.Name
	}
	// Fetch in-memory buffer info and fill in contract set name.
	buffers := s.slabBufferMgr.SlabBuffers()
	for i := range buffers {
		buffers[i].ContractSet = fileNameToContractSet[buffers[i].Filename]
	}
	return buffers, nil
}

func (s *SQLStore) AddContract(ctx context.Context, c rhpv2.ContractRevision, contractPrice, totalCost types.Currency, startHeight uint64, state string) (_ api.ContractMetadata, err error) {
	var cs contractState
	if err := cs.LoadString(state); err != nil {
		return api.ContractMetadata{}, err
	}
	var added dbContract
	if err = s.retryTransaction(func(tx *gorm.DB) error {
		added, err = addContract(tx, c, contractPrice, totalCost, startHeight, types.FileContractID{}, cs)
		return err
	}); err != nil {
		return
	}

	s.addKnownContract(types.FileContractID(added.FCID))
	return added.convert(), nil
}

func (s *SQLStore) Contracts(ctx context.Context) ([]api.ContractMetadata, error) {
	var dbContracts []dbContract
	err := s.db.
		Model(&dbContract{}).
		Joins("Host").
		Find(&dbContracts).
		Error
	if err != nil {
		return nil, err
	}

	contracts := make([]api.ContractMetadata, len(dbContracts))
	for i, c := range dbContracts {
		contracts[i] = c.convert()
	}
	return contracts, nil
}

// AddRenewedContract adds a new contract which was created as the result of a renewal to the store.
// The old contract specified as 'renewedFrom' will be deleted from the active
// contracts and moved to the archive. Both new and old contract will be linked
// to each other through the RenewedFrom and RenewedTo fields respectively.
<<<<<<< HEAD
func (s *SQLStore) AddRenewedContract(ctx context.Context, c rhpv2.ContractRevision, totalCost types.Currency, startHeight uint64, renewedFrom types.FileContractID) (_ api.ContractMetadata, err error) {
=======
func (s *SQLStore) AddRenewedContract(ctx context.Context, c rhpv2.ContractRevision, contractPrice, totalCost types.Currency, startHeight uint64, renewedFrom types.FileContractID, state string) (api.ContractMetadata, error) {
	var cs contractState
	if err := cs.LoadString(state); err != nil {
		return api.ContractMetadata{}, err
	}
>>>>>>> d4afcc97
	var renewed dbContract
	if err := s.retryTransaction(func(tx *gorm.DB) error {
		// Fetch contract we renew from.
		oldContract, err := contract(tx, fileContractID(renewedFrom))
		if err != nil {
			return err
		}

		// Create copy in archive.
		err = tx.Create(&dbArchivedContract{
			Host:      publicKey(oldContract.Host.PublicKey),
			Reason:    api.ContractArchivalReasonRenewed,
			RenewedTo: fileContractID(c.ID()),

			ContractCommon: oldContract.ContractCommon,
		}).Error
		if err != nil {
			return err
		}

		// Overwrite the old contract with the new one.
		newContract := newContract(oldContract.HostID, c.ID(), renewedFrom, contractPrice, totalCost, startHeight, c.Revision.WindowStart, c.Revision.WindowEnd, oldContract.Size, cs)
		newContract.Model = oldContract.Model
		newContract.CreatedAt = time.Now()
		err = tx.Save(&newContract).Error
		if err != nil {
			return err
		}

		s.addKnownContract(c.ID())
		renewed = newContract
		return nil
	}); err != nil {
		return api.ContractMetadata{}, err
	}

	return renewed.convert(), nil
}

func (s *SQLStore) AncestorContracts(ctx context.Context, id types.FileContractID, startHeight uint64) ([]api.ArchivedContract, error) {
	var ancestors []dbArchivedContract
	err := s.db.Raw("WITH RECURSIVE ancestors AS (SELECT * FROM archived_contracts WHERE renewed_to = ? UNION ALL SELECT archived_contracts.* FROM ancestors, archived_contracts WHERE archived_contracts.renewed_to = ancestors.fcid) SELECT * FROM ancestors WHERE start_height >= ?", fileContractID(id), startHeight).
		Scan(&ancestors).
		Error
	if err != nil {
		return nil, err
	}
	contracts := make([]api.ArchivedContract, len(ancestors))
	for i, ancestor := range ancestors {
		contracts[i] = ancestor.convert()
	}
	return contracts, nil
}

func (s *SQLStore) ArchiveContract(ctx context.Context, id types.FileContractID, reason string) error {
	return s.ArchiveContracts(ctx, map[types.FileContractID]string{id: reason})
}

func (s *SQLStore) ArchiveContracts(ctx context.Context, toArchive map[types.FileContractID]string) error {
	// fetch ids
	var ids []types.FileContractID
	for id := range toArchive {
		ids = append(ids, id)
	}

	// fetch contracts
	cs, err := contracts(s.db, ids)
	if err != nil {
		return err
	}

	// archive them
	if err := s.retryTransaction(func(tx *gorm.DB) error {
		return archiveContracts(ctx, tx, cs, toArchive)
	}); err != nil {
		return err
	}

	return nil
}

func (s *SQLStore) ArchiveAllContracts(ctx context.Context, reason string) error {
	// fetch contract ids
	var fcids []fileContractID
	if err := s.db.
		Model(&dbContract{}).
		Pluck("fcid", &fcids).
		Error; err != nil {
		return err
	}

	// create map
	toArchive := make(map[types.FileContractID]string)
	for _, fcid := range fcids {
		toArchive[types.FileContractID(fcid)] = reason
	}

	return s.ArchiveContracts(ctx, toArchive)
}

func (s *SQLStore) Contract(ctx context.Context, id types.FileContractID) (api.ContractMetadata, error) {
	contract, err := s.contract(ctx, fileContractID(id))
	if err != nil {
		return api.ContractMetadata{}, err
	}
	return contract.convert(), nil
}

func (s *SQLStore) ContractRoots(ctx context.Context, id types.FileContractID) (roots []types.Hash256, err error) {
	if !s.isKnownContract(id) {
		return nil, api.ErrContractNotFound
	}

	var dbRoots []hash256
	if err = s.db.
		Raw(`
SELECT sec.root
FROM contracts c
INNER JOIN contract_sectors cs ON cs.db_contract_id = c.id
INNER JOIN sectors sec ON cs.db_sector_id = sec.id
WHERE c.fcid = ?
`, fileContractID(id)).
		Scan(&dbRoots).
		Error; err == nil {
		for _, r := range dbRoots {
			roots = append(roots, *(*types.Hash256)(&r))
		}
	}
	return
}

func (s *SQLStore) ContractSetContracts(ctx context.Context, set string) ([]api.ContractMetadata, error) {
	dbContracts, err := s.contracts(ctx, set)
	if err != nil {
		return nil, err
	}
	contracts := make([]api.ContractMetadata, len(dbContracts))
	for i, c := range dbContracts {
		contracts[i] = c.convert()
	}
	return contracts, nil
}

func (s *SQLStore) ContractSets(ctx context.Context) ([]string, error) {
	var sets []string
	err := s.db.Raw("SELECT name FROM contract_sets").
		Scan(&sets).
		Error
	return sets, err
}

func (s *SQLStore) ContractSizes(ctx context.Context) (map[types.FileContractID]api.ContractSize, error) {
	rows := make([]struct {
		Fcid     fileContractID `json:"fcid"`
		Size     uint64         `json:"size"`
		Prunable uint64         `json:"prunable"`
	}, 0)

	if err := s.db.
		Raw(`
SELECT fcid, MAX(c.size) as size, CASE WHEN MAX(c.size)>COUNT(cs.db_sector_id) * ? THEN MAX(c.size)-(COUNT(cs.db_sector_id) * ?) ELSE 0 END as prunable
FROM contracts c
LEFT JOIN contract_sectors cs ON cs.db_contract_id = c.id
GROUP BY c.fcid
	`, rhpv2.SectorSize, rhpv2.SectorSize).
		Scan(&rows).
		Error; err != nil {
		return nil, err
	}

	sizes := make(map[types.FileContractID]api.ContractSize)
	for _, row := range rows {
		if types.FileContractID(row.Fcid) == (types.FileContractID{}) {
			return nil, errors.New("invalid file contract id")
		}
		sizes[types.FileContractID(row.Fcid)] = api.ContractSize{
			Size:     row.Size,
			Prunable: row.Prunable,
		}
	}
	return sizes, nil
}

func (s *SQLStore) ContractSize(ctx context.Context, id types.FileContractID) (api.ContractSize, error) {
	if !s.isKnownContract(id) {
		return api.ContractSize{}, api.ErrContractNotFound
	}

	var size struct {
		Size     uint64 `json:"size"`
		Prunable uint64 `json:"prunable"`
	}

	if err := s.db.
		Raw(`
SELECT MAX(c.size) as size, CASE WHEN MAX(c.size)>(COUNT(cs.db_sector_id) * ?) THEN MAX(c.size)-(COUNT(cs.db_sector_id) * ?) ELSE 0 END as prunable
FROM contracts c
LEFT JOIN contract_sectors cs ON cs.db_contract_id = c.id
WHERE c.fcid = ?
`, rhpv2.SectorSize, rhpv2.SectorSize, fileContractID(id)).
		Take(&size).
		Error; err != nil {
		return api.ContractSize{}, err
	}

	return api.ContractSize{
		Size:     size.Size,
		Prunable: size.Prunable,
	}, nil
}

func (s *SQLStore) SetContractSet(ctx context.Context, name string, contractIds []types.FileContractID) error {
	var wantedIds []fileContractID
	wanted := make(map[fileContractID]struct{})
	for _, fcid := range contractIds {
		wantedIds = append(wantedIds, fileContractID(fcid))
		wanted[fileContractID(fcid)] = struct{}{}
	}

	var diff []fileContractID
	var nContractsAfter int
	err := s.retryTransaction(func(tx *gorm.DB) error {
		// fetch contract set
		var cs dbContractSet
		err := tx.
			Where(dbContractSet{Name: name}).
			Preload("Contracts").
			FirstOrCreate(&cs).
			Error
		if err != nil {
			return err
		}

		// fetch contracts
		var dbContracts []dbContract
		err = tx.
			Model(&dbContract{}).
			Where("fcid IN (?)", wantedIds).
			Find(&dbContracts).
			Error
		if err != nil {
			return err
		}
		nContractsAfter = len(dbContracts)

		// add removals to the diff
		for _, contract := range cs.Contracts {
			if _, ok := wanted[contract.FCID]; !ok {
				diff = append(diff, contract.FCID)
			}
			delete(wanted, contract.FCID)
		}

		// add additions to the diff
		for fcid := range wanted {
			diff = append(diff, fcid)
		}

		// update the association
		if err := tx.Model(&cs).Association("Contracts").Replace(&dbContracts); err != nil {
			return err
		}

		return nil
	})
	if err != nil {
		return fmt.Errorf("failed to set contract set: %w", err)
	}

	// Invalidate slab health.
	err = s.invalidateSlabHealthByFCID(ctx, diff)
	if err != nil {
		return fmt.Errorf("failed to invalidate slab health: %w", err)
	}

	// Record the update.
	err = s.RecordContractSetMetric(ctx, api.ContractSetMetric{
		Name:      name,
		Contracts: nContractsAfter,
		Timestamp: time.Now(),
	})
	if err != nil {
		return fmt.Errorf("failed to record contract set metric: %w", err)
	}
	return nil
}

func (s *SQLStore) RemoveContractSet(ctx context.Context, name string) error {
	return s.db.
		Where(dbContractSet{Name: name}).
		Delete(&dbContractSet{}).
		Error
}

func (s *SQLStore) RenewedContract(ctx context.Context, renewedFrom types.FileContractID) (_ api.ContractMetadata, err error) {
	var contract dbContract

	err = s.db.
		Where(&dbContract{ContractCommon: ContractCommon{RenewedFrom: fileContractID(renewedFrom)}}).
		Joins("Host").
		Take(&contract).
		Error
	if errors.Is(err, gorm.ErrRecordNotFound) {
		err = api.ErrContractNotFound
		return
	}

	return contract.convert(), nil
}

func (s *SQLStore) SearchObjects(ctx context.Context, bucket, substring string, offset, limit int) ([]api.ObjectMetadata, error) {
	// fetch one more to see if there are more entries
	if limit <= -1 {
		limit = math.MaxInt
	}

	var objects []api.ObjectMetadata
	err := s.db.
		Select("o.object_id as name, MAX(o.size) as size, MIN(sla.health) as health").
		Model(&dbObject{}).
		Table("objects o").
		Joins("INNER JOIN buckets b ON o.db_bucket_id = b.id AND b.name = ?", bucket).
		Joins("LEFT JOIN slices sli ON o.id = sli.`db_object_id`").
		Joins("LEFT JOIN slabs sla ON sli.db_slab_id = sla.`id`").
		Where("INSTR(o.object_id, ?) > 0 AND ?", substring, sqlWhereBucket("o", bucket)).
		Group("o.object_id").
		Offset(offset).
		Limit(limit).
		Scan(&objects).Error
	if err != nil {
		return nil, err
	}

	return objects, nil
}

func (s *SQLStore) ObjectEntries(ctx context.Context, bucket, path, prefix, marker string, offset, limit int) (metadata []api.ObjectMetadata, hasMore bool, err error) {
	// convenience variables
	usingMarker := marker != ""
	usingOffset := offset > 0

	// sanity check we are passing a directory
	if !strings.HasSuffix(path, "/") {
		panic("path must end in /")
	}

	// sanity check we are passing sane paging parameters
	if usingMarker && usingOffset {
		return nil, false, errors.New("fetching entries using a marker and an offset is not supported at the same time")
	}

	// ensure marker is '/' prefixed
	if usingMarker && !strings.HasPrefix(marker, "/") {
		marker = fmt.Sprintf("/%s", marker)
	}

	// ensure limits are out of play
	if limit <= -1 {
		limit = math.MaxInt
	}

	// figure out the HAVING CLAUSE and its parameters
	havingClause := "1 = 1"
	var havingParams []interface{}
	if usingMarker {
		havingClause = "name > ?"
		havingParams = append(havingParams, marker)

		offset = 0 // disable offset
	}

	// fetch one more to see if there are more entries
	if limit != math.MaxInt {
		limit += 1
	}

	var rows []rawObjectMetadata
	query := fmt.Sprintf(`
	SELECT
		MAX(etag) AS ETag,
		MAX(created_at) AS ModTime,
		CASE slashindex WHEN 0 THEN %s ELSE %s END AS name,
		SUM(size) AS size,
		MIN(health) as health,
		MAX(mimeType) as MimeType
	FROM (
		SELECT MAX(etag) AS etag, MAX(objects.created_at) AS created_at, MAX(size) AS size, MIN(slabs.health) as health, MAX(objects.mime_type) as mimeType, SUBSTR(object_id, ?) AS trimmed , INSTR(SUBSTR(object_id, ?), "/") AS slashindex
		FROM objects
		INNER JOIN buckets b ON objects.db_bucket_id = b.id AND b.name = ?
		LEFT JOIN slices ON objects.id = slices.db_object_id 
		LEFT JOIN slabs ON slices.db_slab_id = slabs.id
		WHERE SUBSTR(object_id, 1, ?) = ? AND ?
		GROUP BY object_id
	) AS m
	GROUP BY name
	HAVING SUBSTR(name, 1, ?) = ? AND name != ? AND %s
	ORDER BY name ASC
	LIMIT ?
	OFFSET ?`,
		sqlConcat(s.db, "?", "trimmed"),
		sqlConcat(s.db, "?", "substr(trimmed, 1, slashindex)"),
		havingClause)

	parameters := append(append([]interface{}{
		path, // sqlConcat(s.db, "?", "trimmed"),
		path, // sqlConcat(s.db, "?", "substr(trimmed, 1, slashindex)")

		utf8.RuneCountInString(path) + 1, // SUBSTR(object_id, ?)
		utf8.RuneCountInString(path) + 1, // INSTR(SUBSTR(object_id, ?), "/")
		bucket,                           // b.name = ?

		utf8.RuneCountInString(path),      // WHERE SUBSTR(object_id, 1, ?) = ? AND ?
		path,                              // WHERE SUBSTR(object_id, 1, ?) = ? AND ?
		sqlWhereBucket("objects", bucket), // WHERE SUBSTR(object_id, 1, ?) = ? AND ?

		utf8.RuneCountInString(path + prefix), // HAVING SUBSTR(name, 1, ?) = ? AND name != ?
		path + prefix,                         // HAVING SUBSTR(name, 1, ?) = ? AND name != ?
		path,                                  // HAVING SUBSTR(name, 1, ?) = ? AND name != ?
	}, havingParams...), limit, offset)

	if err = s.db.
		Raw(query, parameters...).
		Scan(&rows).
		Error; err != nil {
		return
	}

	// trim last element if we have more
	if len(rows) == limit {
		hasMore = true
		rows = rows[:len(rows)-1]
	}

	// convert rows into metadata
	for _, row := range rows {
		metadata = append(metadata, row.convert())
	}
	return
}

func (s *SQLStore) Object(ctx context.Context, bucket, path string) (api.Object, error) {
	var obj api.Object
	err := s.db.Transaction(func(tx *gorm.DB) error {
		o, err := s.object(ctx, tx, bucket, path)
		if err != nil {
			return err
		}
		obj, err = o.convert()
		return err
	})
	return obj, err
}

func (s *SQLStore) RecordContractSpending(ctx context.Context, records []api.ContractSpendingRecord) error {
	if len(records) == 0 {
		return nil // nothing to do
	}

	// Only allow for applying one batch of spending records at a time.
	s.spendingMu.Lock()
	defer s.spendingMu.Unlock()

	squashedRecords := make(map[types.FileContractID]api.ContractSpending)
	latestValues := make(map[types.FileContractID]struct {
		revision          uint64
		size              uint64
		missedHostPayout  types.Currency
		validRenterPayout types.Currency
	})
	for _, r := range records {
		squashedRecords[r.ContractID] = squashedRecords[r.ContractID].Add(r.ContractSpending)
		v := latestValues[r.ContractID]
		if r.RevisionNumber > latestValues[r.ContractID].revision {
			v.revision = r.RevisionNumber
			v.size = r.Size
			v.missedHostPayout = r.MissedHostPayout
			v.validRenterPayout = r.ValidRenterPayout
			latestValues[r.ContractID] = v
		}
	}
	metrics := make([]api.ContractMetric, 0, len(squashedRecords))
	for fcid, newSpending := range squashedRecords {
		err := s.retryTransaction(func(tx *gorm.DB) error {
			var contract dbContract
			err := tx.Model(&dbContract{}).
				Where("fcid = ?", fileContractID(fcid)).
				Joins("Host").
				Take(&contract).Error
			if errors.Is(err, gorm.ErrRecordNotFound) {
				return nil // contract not found, continue with next one
			} else if err != nil {
				return err
			}

			remainingCollateral := types.ZeroCurrency
			if mhp := latestValues[fcid].missedHostPayout; types.Currency(contract.ContractPrice).Cmp(mhp) <= 0 {
				remainingCollateral = mhp.Sub(types.Currency(contract.ContractPrice))
			}
			m := api.ContractMetric{
				Timestamp:           time.Now(),
				ContractID:          fcid,
				HostKey:             types.PublicKey(contract.Host.PublicKey),
				RemainingCollateral: remainingCollateral,
				RemainingFunds:      latestValues[fcid].validRenterPayout,
				RevisionNumber:      latestValues[fcid].revision,
				UploadSpending:      types.Currency(contract.UploadSpending).Add(newSpending.Uploads),
				DownloadSpending:    types.Currency(contract.DownloadSpending).Add(newSpending.Downloads),
				FundAccountSpending: types.Currency(contract.FundAccountSpending).Add(newSpending.FundAccount),
				DeleteSpending:      types.Currency(contract.DeleteSpending).Add(newSpending.Deletions),
				ListSpending:        types.Currency(contract.ListSpending).Add(newSpending.SectorRoots),
			}
			metrics = append(metrics, m)

			updates := make(map[string]interface{})
			if !newSpending.Uploads.IsZero() {
				updates["upload_spending"] = currency(m.UploadSpending)
			}
			if !newSpending.Downloads.IsZero() {
				updates["download_spending"] = currency(m.DownloadSpending)
			}
			if !newSpending.FundAccount.IsZero() {
				updates["fund_account_spending"] = currency(m.FundAccountSpending)
			}
			if !newSpending.Deletions.IsZero() {
				updates["delete_spending"] = currency(m.DeleteSpending)
			}
			if !newSpending.SectorRoots.IsZero() {
				updates["list_spending"] = currency(m.ListSpending)
			}
			updates["revision_number"] = latestValues[fcid].revision
			updates["size"] = latestValues[fcid].size
			return tx.Model(&contract).Updates(updates).Error
		})
		if err != nil {
			return err
		}
	}
	if err := s.RecordContractMetric(ctx, metrics...); err != nil {
		s.logger.Errorw("failed to record contract metrics", "err", err)
	}
	return nil
}

func (s *SQLStore) addKnownContract(fcid types.FileContractID) {
	s.mu.Lock()
	defer s.mu.Unlock()
	s.knownContracts[fcid] = struct{}{}
}

func (s *SQLStore) isKnownContract(fcid types.FileContractID) bool {
	s.mu.Lock()
	defer s.mu.Unlock()
	_, found := s.knownContracts[fcid]
	return found
}

func pruneSlabs(tx *gorm.DB) error {
	return tx.Exec(`DELETE FROM slabs WHERE slabs.id IN (SELECT * FROM (SELECT sla.id FROM slabs sla
		LEFT JOIN slices sli ON sli.db_slab_id  = sla.id
		WHERE db_object_id IS NULL AND db_multipart_part_id IS NULL AND sla.db_buffered_slab_id IS NULL) toDelete)`).Error
}

func fetchUsedContracts(tx *gorm.DB, usedContracts map[types.PublicKey]map[types.FileContractID]struct{}) (map[types.FileContractID]dbContract, error) {
	fcids := make([]fileContractID, 0, len(usedContracts))
	for _, hostFCIDs := range usedContracts {
		for fcid := range hostFCIDs {
			fcids = append(fcids, fileContractID(fcid))
		}
	}
	var contracts []dbContract
	err := tx.Model(&dbContract{}).
		Joins("Host").
		Where("fcid IN (?) OR renewed_from IN (?)", fcids, fcids).
		Find(&contracts).Error
	if err != nil {
		return nil, err
	}
	fetchedContracts := make(map[types.FileContractID]dbContract, len(contracts))
	for _, c := range contracts {
		// If a contract has been renewed, we add the renewed contract to the
		// map using the old contract's id.
		if _, renewed := usedContracts[types.PublicKey(c.Host.PublicKey)][types.FileContractID(c.RenewedFrom)]; renewed {
			fetchedContracts[types.FileContractID(c.RenewedFrom)] = c
		} else {
			fetchedContracts[types.FileContractID(c.FCID)] = c
		}
	}
	return fetchedContracts, nil
}

func (s *SQLStore) RenameObject(ctx context.Context, bucket, keyOld, keyNew string) error {
	tx := s.db.Exec(`UPDATE objects SET object_id = ? WHERE object_id = ? AND ?`, keyNew, keyOld, sqlWhereBucket("objects", bucket))
	if tx.Error != nil {
		return tx.Error
	}
	if tx.RowsAffected == 0 {
		return fmt.Errorf("%w: key %v", api.ErrObjectNotFound, keyOld)
	}
	return nil
}

func (s *SQLStore) RenameObjects(ctx context.Context, bucket, prefixOld, prefixNew string) error {
	tx := s.db.Exec("UPDATE objects SET object_id = "+sqlConcat(s.db, "?", "SUBSTR(object_id, ?)")+" WHERE SUBSTR(object_id, 1, ?) = ?",
		prefixNew, utf8.RuneCountInString(prefixOld)+1, utf8.RuneCountInString(prefixOld), prefixOld)
	if tx.Error != nil {
		return tx.Error
	}
	if tx.RowsAffected == 0 {
		return fmt.Errorf("%w: prefix %v", api.ErrObjectNotFound, prefixOld)
	}
	return nil
}

func (s *SQLStore) FetchPartialSlab(ctx context.Context, ec object.EncryptionKey, offset, length uint32) ([]byte, error) {
	return s.slabBufferMgr.FetchPartialSlab(ctx, ec, offset, length)
}

func (s *SQLStore) AddPartialSlab(ctx context.Context, data []byte, minShards, totalShards uint8, contractSet string) ([]object.PartialSlab, int64, error) {
	var contractSetID uint
	if err := s.db.Raw("SELECT id FROM contract_sets WHERE name = ?", contractSet).Scan(&contractSetID).Error; err != nil {
		return nil, 0, err
	}
	return s.slabBufferMgr.AddPartialSlab(ctx, data, minShards, totalShards, contractSetID)
}

func (s *SQLStore) CopyObject(ctx context.Context, srcBucket, dstBucket, srcPath, dstPath, mimeType string) (om api.ObjectMetadata, err error) {
	err = s.retryTransaction(func(tx *gorm.DB) error {
		var srcObj dbObject
		err = tx.Where("objects.object_id = ? AND DBBucket.name = ?", srcPath, srcBucket).
			Joins("DBBucket").
			Take(&srcObj).
			Error
		if err != nil {
			return fmt.Errorf("failed to fetch src object: %w", err)
		}

		srcObjHealth, err := s.objectHealth(ctx, tx, srcObj.ID)
		if err != nil {
			return fmt.Errorf("failed to fetch src object health: %w", err)
		}

		if srcBucket == dstBucket && srcPath == dstPath {
			// No copying is happening. We just update the metadata on the src
			// object.
			srcObj.MimeType = mimeType
			om = api.ObjectMetadata{
				Health:   srcObjHealth,
				MimeType: srcObj.MimeType,
				ModTime:  srcObj.CreatedAt.UTC(),
				Name:     srcObj.ObjectID,
				Size:     srcObj.Size,
			}
			return tx.Save(&srcObj).Error
		}
		_, err = deleteObject(tx, dstBucket, dstPath)
		if err != nil {
			return fmt.Errorf("failed to delete object: %w", err)
		}

		var srcSlices []dbSlice
		err = tx.Where("db_object_id = ?", srcObj.ID).
			Find(&srcSlices).
			Error
		if err != nil {
			return fmt.Errorf("failed to fetch src slices: %w", err)
		}
		for i := range srcSlices {
			srcSlices[i].Model = Model{}  // clear model
			srcSlices[i].DBObjectID = nil // clear object id
		}

		var bucket dbBucket
		err = tx.Where("name = ?", dstBucket).
			Take(&bucket).
			Error
		if err != nil {
			return fmt.Errorf("failed to fetch dst bucket: %w", err)
		}

		dstObj := srcObj
		dstObj.Model = Model{}        // clear model
		dstObj.DBBucket = bucket      // set dst bucket
		dstObj.ObjectID = dstPath     // set dst path
		dstObj.DBBucketID = bucket.ID // set dst bucket id
		dstObj.Slabs = srcSlices      // set slices
		if mimeType != "" {
			dstObj.MimeType = mimeType // override mime type
		}
		if err := tx.Create(&dstObj).Error; err != nil {
			return fmt.Errorf("failed to create copy of object: %w", err)
		}

		om = api.ObjectMetadata{
			MimeType: dstObj.MimeType,
			ETag:     dstObj.Etag,
			Health:   srcObjHealth,
			ModTime:  dstObj.CreatedAt.UTC(),
			Name:     dstObj.ObjectID,
			Size:     dstObj.Size,
		}
		return nil
	})
	return
}

func (s *SQLStore) DeleteHostSector(ctx context.Context, hk types.PublicKey, root types.Hash256) error {
	return s.retryTransaction(func(tx *gorm.DB) error {
		// Fetch contract_sectors to delete.
		var sectors []dbContractSector
		err := tx.Raw(`
			SELECT contract_sectors.*
			FROM contract_sectors
			INNER JOIN sectors s ON s.id = contract_sectors.db_sector_id
			INNER JOIN contracts c ON c.id = contract_sectors.db_contract_id
			INNER JOIN hosts h ON h.id = c.host_id
			WHERE s.root = ? AND h.public_key = ?
			`, root[:], publicKey(hk)).
			Scan(&sectors).
			Error
		if err != nil {
			return fmt.Errorf("failed to fetch contract sectors for deletion: %w", err)
		}

		if len(sectors) > 0 {
			// Update the affected slabs.
			var sectorIDs []uint
			uniqueIDs := make(map[uint]struct{})
			for _, s := range sectors {
				if _, exists := uniqueIDs[s.DBSectorID]; !exists {
					uniqueIDs[s.DBSectorID] = struct{}{}
					sectorIDs = append(sectorIDs, s.DBSectorID)
				}
			}
			err = tx.Exec("UPDATE slabs SET health_valid_until = ? WHERE id IN (SELECT db_slab_id FROM sectors WHERE id IN (?))", time.Now().Unix(), sectorIDs).Error
			if err != nil {
				return fmt.Errorf("failed to invalidate slab health: %w", err)
			}

			// Delete contract_sectors.
			res := tx.Delete(&sectors)
			if err := res.Error; err != nil {
				return fmt.Errorf("failed to delete contract sectors: %w", err)
			} else if res.RowsAffected != int64(len(sectors)) {
				return fmt.Errorf("expected %v affected rows but got %v", len(sectors), res.RowsAffected)
			}

			// Increment the host's lostSectors by the number of lost sectors.
			if err := tx.Exec("UPDATE hosts SET lost_sectors = lost_sectors + ? WHERE public_key = ?", len(sectors), publicKey(hk)).Error; err != nil {
				return fmt.Errorf("failed to increment lost sectors: %w", err)
			}
		}

		// Fetch the sector and update the latest_host field if the host for
		// which we remove the sector is the latest_host.
		var sector dbSector
		err = tx.Where("root", root[:]).
			Preload("Contracts.Host").
			Find(&sector).
			Error
		if err != nil {
			return fmt.Errorf("failed to fetch sectors: %w", err)
		}
		if sector.LatestHost == publicKey(hk) {
			if len(sector.Contracts) == 0 {
				sector.LatestHost = publicKey{} // no more hosts
			} else {
				sector.LatestHost = sector.Contracts[len(sector.Contracts)-1].Host.PublicKey // most recent contract
			}
			return tx.Save(sector).Error
		}
		return nil
	})
}

func (s *SQLStore) UpdateObject(ctx context.Context, bucket, path, contractSet, eTag, mimeType string, o object.Object) error {
	s.objectsMu.Lock()
	defer s.objectsMu.Unlock()

	// Sanity check input.
	for _, s := range o.Slabs {
		for i, shard := range s.Shards {
			// Verify that all hosts have a contract.
			if len(shard.Contracts) == 0 {
				return fmt.Errorf("missing hosts for slab %d", i)
			}
		}
	}

	// collect all used contracts
	usedContracts := o.Contracts()

	// UpdateObject is ACID.
	return s.retryTransaction(func(tx *gorm.DB) error {
		// Fetch contract set.
		var cs dbContractSet
		if err := tx.Take(&cs, "name = ?", contractSet).Error; err != nil {
			return fmt.Errorf("contract set %v not found: %w", contractSet, err)
		}

		// Try to delete. We want to get rid of the object and its slices if it
		// exists.
		//
		// NOTE: please note that the object's created_at is currently used as
		// its ModTime, if we ever stop recreating the object but update it
		// instead we need to take this into account
		_, err := deleteObject(tx, bucket, path)
		if err != nil {
			return fmt.Errorf("failed to delete object: %w", err)
		}

		// Insert a new object.
		objKey, err := o.Key.MarshalText()
		if err != nil {
			return fmt.Errorf("failed to marshal object key: %w", err)
		}
		var bucketID uint
		err = tx.Table("(SELECT id from buckets WHERE buckets.name = ?) bucket_id", bucket).
			Take(&bucketID).Error
		if errors.Is(err, gorm.ErrRecordNotFound) {
			return fmt.Errorf("bucket %v not found: %w", bucket, api.ErrBucketNotFound)
		} else if err != nil {
			return fmt.Errorf("failed to fetch bucket id: %w", err)
		}
		obj := dbObject{
			DBBucketID: bucketID,
			ObjectID:   path,
			Key:        objKey,
			Size:       o.TotalSize(),
			MimeType:   mimeType,
			Etag:       eTag,
		}
		err = tx.Create(&obj).Error
		if err != nil {
			return fmt.Errorf("failed to create object: %w", err)
		}

		// Fetch the used contracts.
		contracts, err := fetchUsedContracts(tx, usedContracts)
		if err != nil {
			return fmt.Errorf("failed to fetch used contracts: %w", err)
		}

		// Create all slices. This also creates any missing slabs or sectors.
		if err := s.createSlices(tx, &obj.ID, nil, cs.ID, contracts, o.Slabs, o.PartialSlabs); err != nil {
			return fmt.Errorf("failed to create slices: %w", err)
		}
		return nil
	})
}

func (s *SQLStore) RemoveObject(ctx context.Context, bucket, key string) error {
	var rowsAffected int64
	var err error
	err = s.retryTransaction(func(tx *gorm.DB) error {
		rowsAffected, err = deleteObject(tx, bucket, key)
		return err
	})
	if err != nil {
		return err
	}
	if rowsAffected == 0 {
		return fmt.Errorf("%w: key: %s", api.ErrObjectNotFound, key)
	}
	return nil
}

func (s *SQLStore) RemoveObjects(ctx context.Context, bucket, prefix string) error {
	var rowsAffected int64
	var err error
	err = s.retryTransaction(func(tx *gorm.DB) error {
		rowsAffected, err = deleteObjects(tx, bucket, prefix)
		return err
	})
	if err != nil {
		return err
	}
	if rowsAffected == 0 {
		return fmt.Errorf("%w: prefix: %s", api.ErrObjectNotFound, prefix)
	}
	return nil
}

func (s *SQLStore) Slab(ctx context.Context, key object.EncryptionKey) (object.Slab, error) {
	k, err := key.MarshalText()
	if err != nil {
		return object.Slab{}, err
	}
	var slab dbSlab
	tx := s.db.Where(&dbSlab{Key: k}).
		Preload("Shards.Contracts.Host").
		Take(&slab)
	if errors.Is(tx.Error, gorm.ErrRecordNotFound) {
		return object.Slab{}, api.ErrObjectNotFound
	}
	return slab.convert()
}

func (ss *SQLStore) UpdateSlab(ctx context.Context, s object.Slab, contractSet string) error {
	ss.objectsMu.Lock()
	defer ss.objectsMu.Unlock()

	// sanity check the shards don't contain an empty root
	for _, s := range s.Shards {
		if s.Root == (types.Hash256{}) {
			return errors.New("shard root can never be the empty root")
		}
	}
	// Sanity check input.
	for i, shard := range s.Shards {
		// Verify that all hosts have a contract.
		if len(shard.Contracts) == 0 {
			return fmt.Errorf("missing hosts for slab %d", i)
		}
	}

	// extract the slab key
	key, err := s.Key.MarshalText()
	if err != nil {
		return err
	}

	// collect all used contracts
	usedContracts := s.Contracts()

	// Update slab.
	return ss.retryTransaction(func(tx *gorm.DB) (err error) {
		// fetch contract set
		var cs dbContractSet
		if err := tx.Take(&cs, "name = ?", contractSet).Error; err != nil {
			return err
		}

		// find all contracts of that shard
		contracts, err := fetchUsedContracts(tx, usedContracts)
		if err != nil {
			return err
		}

		// find existing slab
		var slab dbSlab
		if err = tx.
			Where(&dbSlab{Key: key}).
			Preload("Shards").
			Take(&slab).
			Error; err == gorm.ErrRecordNotFound {
			return fmt.Errorf("slab with key '%s' not found: %w", string(key), err)
		} else if err != nil {
			return err
		}

		// make sure the number of shards doesn't change.
		// NOTE: check both the slice as well as the TotalShards field to be
		// safe.
		if len(s.Shards) != int(slab.TotalShards) {
			return fmt.Errorf("%w: expected %v shards (TotalShards) but got %v", errInvalidNumberOfShards, slab.TotalShards, len(s.Shards))
		} else if len(s.Shards) != len(slab.Shards) {
			return fmt.Errorf("%w: expected %v shards (Shards) but got %v", errInvalidNumberOfShards, len(slab.Shards), len(s.Shards))
		}

		// make sure the roots stay the same.
		for i, shard := range s.Shards {
			if shard.Root != types.Hash256(slab.Shards[i].Root) {
				return fmt.Errorf("%w: shard %v has changed root from %v to %v", errShardRootChanged, i, slab.Shards[i].Root, shard.Root[:])
			}
		}

		// update fields
		if err := tx.Model(&slab).
			Where(&slab).
			Updates(map[string]interface{}{
				"db_contract_set_id": cs.ID,
				"health_valid_until": time.Now().Unix(),
				"health":             1,
			}).
			Error; err != nil {
			return err
		}

		// loop updated shards
		for i, shard := range s.Shards {
			// ensure the sector exists
			var sector dbSector
			if err := tx.
				Where(dbSector{Root: shard.Root[:]}).
				Assign(dbSector{
					DBSlabID:   slab.ID,
					SlabIndex:  i + 1,
					LatestHost: publicKey(shard.LatestHost),
					Root:       shard.Root[:],
				},
				).
				FirstOrCreate(&sector).
				Error; err != nil {
				return err
			}

			// ensure the associations are updated
			var associatedContracts []dbContract
			for _, fcids := range shard.Contracts {
				for _, fcid := range fcids {
					if _, ok := contracts[fcid]; ok {
						associatedContracts = append(associatedContracts, contracts[fcid])
					}
				}
			}
			if err := tx.
				Model(&sector).
				Association("Contracts").
				Append(&associatedContracts); err != nil {
				return err
			}
		}
		return nil
	})
}

func (s *SQLStore) RefreshHealth(ctx context.Context) error {
	var nSlabs int64
	if err := s.db.Model(&dbSlab{}).Count(&nSlabs).Error; err != nil {
		return err
	}
	if nSlabs == 0 {
		return nil // nothing to do
	}

	// Update slab health in batches.
	now := time.Now()

	for {
		healthQuery := s.db.Raw(`
SELECT slabs.id, slabs.db_contract_set_id, CASE WHEN (slabs.min_shards = slabs.total_shards)
THEN
    CASE WHEN (COUNT(DISTINCT(CASE WHEN cs.name IS NULL THEN NULL ELSE c.host_id END)) < slabs.min_shards)
    THEN -1
    ELSE 1
    END
ELSE (CAST(COUNT(DISTINCT(CASE WHEN cs.name IS NULL THEN NULL ELSE c.host_id END)) AS FLOAT) - CAST(slabs.min_shards AS FLOAT)) / Cast(slabs.total_shards - slabs.min_shards AS FLOAT)
END AS health
FROM slabs
INNER JOIN sectors s ON s.db_slab_id = slabs.id
LEFT JOIN contract_sectors se ON s.id = se.db_sector_id
LEFT JOIN contracts c ON se.db_contract_id = c.id
LEFT JOIN contract_set_contracts csc ON csc.db_contract_id = c.id AND csc.db_contract_set_id = slabs.db_contract_set_id
LEFT JOIN contract_sets cs ON cs.id = csc.db_contract_set_id
WHERE slabs.health_valid_until <= ?
GROUP BY slabs.id
LIMIT ?
`, now.Unix(), refreshHealthBatchSize)
		var rowsAffected int64
		err := s.retryTransaction(func(tx *gorm.DB) error {
			s.objectsMu.Lock()
			defer s.objectsMu.Unlock()

			var res *gorm.DB
			if isSQLite(s.db) {
				res = tx.Exec("UPDATE slabs SET health = src.health, health_valid_until = (?) FROM (?) AS src WHERE slabs.id=src.id", sqlRandomTimestamp(s.db, now, refreshHealthMinHealthValidity, refreshHealthMaxHealthValidity), healthQuery)
			} else {
				res = tx.Exec("UPDATE slabs sla INNER JOIN (?) h ON sla.id = h.id SET sla.health = h.health, health_valid_until = (?)", healthQuery, sqlRandomTimestamp(s.db, now, refreshHealthMinHealthValidity, refreshHealthMaxHealthValidity))
			}
			if res.Error != nil {
				return res.Error
			}
			rowsAffected = res.RowsAffected
			return nil
		})
		if err != nil {
			return err
		} else if rowsAffected < refreshHealthBatchSize {
			return nil // done
		}
		select {
		case <-ctx.Done():
			return ctx.Err()
		case <-time.After(time.Second):
		}
	}
}

// UnhealthySlabs returns up to 'limit' slabs that do not reach full redundancy
// in the given contract set. These slabs need to be migrated to good contracts
// so they are restored to full health.
func (s *SQLStore) UnhealthySlabs(ctx context.Context, healthCutoff float64, set string, limit int) ([]api.UnhealthySlab, error) {
	if limit <= -1 {
		limit = math.MaxInt
	}

	var rows []struct {
		Key    []byte
		Health float64
	}

	if err := s.db.
		Select("slabs.key, slabs.health").
		Joins("INNER JOIN contract_sets cs ON slabs.db_contract_set_id = cs.id").
		Model(&dbSlab{}).
		Where("health <= ? AND cs.name = ?", healthCutoff, set).
		Order("health ASC").
		Limit(limit).
		Find(&rows).
		Error; err != nil {
		return nil, err
	}

	slabs := make([]api.UnhealthySlab, len(rows))
	for i, row := range rows {
		var key object.EncryptionKey
		if err := key.UnmarshalText(row.Key); err != nil {
			return nil, err
		}
		slabs[i] = api.UnhealthySlab{
			Key:    key,
			Health: row.Health,
		}
	}
	return slabs, nil
}

func (s *SQLStore) createSlices(tx *gorm.DB, objID, multiPartID *uint, contractSetID uint, contracts map[types.FileContractID]dbContract, slices []object.SlabSlice, partialSlabs []object.PartialSlab) error {
	if (objID == nil && multiPartID == nil) || (objID != nil && multiPartID != nil) {
		return fmt.Errorf("either objID or multiPartID must be set")
	}

	for i, ss := range slices {
		// Create Slab if it doesn't exist yet.
		slabKey, err := ss.Key.MarshalText()
		if err != nil {
			return fmt.Errorf("failed to marshal slab key: %w", err)
		}
		slab := &dbSlab{
			Key:         slabKey,
			MinShards:   ss.MinShards,
			TotalShards: uint8(len(ss.Shards)),
		}
		err = tx.Where(dbSlab{Key: slabKey}).
			Assign(dbSlab{
				DBContractSetID: contractSetID,
			}).
			FirstOrCreate(&slab).Error
		if err != nil {
			return fmt.Errorf("failed to create slab %v/%v: %w", i+1, len(slices), err)
		}

		// Create Slice.
		slice := dbSlice{
			DBSlabID:          slab.ID,
			DBObjectID:        objID,
			DBMultipartPartID: multiPartID,
			Offset:            ss.Offset,
			Length:            ss.Length,
		}
		err = tx.Create(&slice).Error
		if err != nil {
			return fmt.Errorf("failed to create slice %v/%v: %w", i+1, len(slices), err)
		}

		for j, shard := range ss.Shards {
			var sector dbSector
			err := tx.
				Where(dbSector{Root: shard.Root[:]}).
				Assign(dbSector{
					DBSlabID:   slab.ID,
					SlabIndex:  j + 1,
					LatestHost: publicKey(shard.LatestHost),
				}).
				FirstOrCreate(&sector).
				Error
			if err != nil {
				return fmt.Errorf("failed to create sector %v/%v: %w", j+1, len(ss.Shards), err)
			}
			// Add contract and host to join tables.
			var associatedContracts []dbContract
			for _, fcids := range shard.Contracts {
				for _, fcid := range fcids {
					if _, ok := contracts[fcid]; ok {
						associatedContracts = append(associatedContracts, contracts[fcid])
					}
				}
			}
			if err := tx.
				Model(&sector).
				Association("Contracts").
				Append(&associatedContracts); err != nil {
				return err
			}
		}
	}

	// Handle partial slabs. We create a slice for each partial slab.
	if len(partialSlabs) == 0 {
		return nil
	}

	for _, partialSlab := range partialSlabs {
		key, err := partialSlab.Key.MarshalText()
		if err != nil {
			return err
		}
		var buffer dbBufferedSlab
		err = tx.Joins("DBSlab").
			Take(&buffer, "DBSlab.key = ?", key).
			Error
		if err != nil {
			return fmt.Errorf("failed to fetch buffered slab: %w", err)
		}

		err = tx.Create(&dbSlice{
			DBObjectID:        objID,
			DBMultipartPartID: multiPartID,
			DBSlabID:          buffer.DBSlab.ID,
			Offset:            partialSlab.Offset,
			Length:            partialSlab.Length,
		}).Error
		if err != nil {
			return fmt.Errorf("failed to create slice for partial slab: %w", err)
		}
	}
	return nil
}

// object retrieves a raw object from the store.
func (s *SQLStore) object(ctx context.Context, txn *gorm.DB, bucket string, path string) (rawObject, error) {
	// NOTE: we LEFT JOIN here because empty objects are valid and need to be
	// included in the result set, when we convert the rawObject before
	// returning it we'll check for SlabID and/or SectorID being 0 and act
	// accordingly
	var rows rawObject
	tx := s.db.
		Select("o.id as ObjectID, o.key as ObjectKey, o.object_id as ObjectName, o.size as ObjectSize, o.mime_type as ObjectMimeType, o.created_at as ObjectModTime, o.etag as ObjectETag, sli.id as SliceID, sli.offset as SliceOffset, sli.length as SliceLength, sla.id as SlabID, sla.health as SlabHealth, sla.key as SlabKey, sla.min_shards as SlabMinShards, bs.id IS NOT NULL AS SlabBuffered, sec.slab_index as SectorIndex, sec.root as SectorRoot, sec.latest_host as LatestHost, c.fcid as FCID, h.public_key as HostKey").
		Model(&dbObject{}).
		Table("objects o").
		Joins("INNER JOIN buckets b ON o.db_bucket_id = b.id AND b.name = ?", bucket).
		Joins("LEFT JOIN slices sli ON o.id = sli.`db_object_id`").
		Joins("LEFT JOIN slabs sla ON sli.db_slab_id = sla.`id`").
		Joins("LEFT JOIN sectors sec ON sla.id = sec.`db_slab_id`").
		Joins("LEFT JOIN contract_sectors cs ON sec.id = cs.`db_sector_id`").
		Joins("LEFT JOIN contracts c ON cs.`db_contract_id` = c.`id`").
		Joins("LEFT JOIN hosts h ON c.host_id = h.id").
		Joins("LEFT JOIN buffered_slabs bs ON sla.db_buffered_slab_id = bs.`id`").
		Where("o.object_id = ? AND ?", path, sqlWhereBucket("o", bucket)).
		Order("sli.id ASC").
		Order("sec.slab_index ASC").
		Scan(&rows)
	if errors.Is(tx.Error, gorm.ErrRecordNotFound) || len(rows) == 0 {
		return nil, api.ErrObjectNotFound
	}

	return rows, nil
}

func (s *SQLStore) objectHealth(ctx context.Context, tx *gorm.DB, objectID uint) (health float64, err error) {
	if err = tx.
		Select("MIN(sla.health)").
		Model(&dbObject{}).
		Table("objects o").
		Joins("LEFT JOIN slices sli ON o.id = sli.`db_object_id`").
		Joins("LEFT JOIN slabs sla ON sli.db_slab_id = sla.`id`").
		Where("o.id = ?", objectID).
		Scan(&health).
		Error; errors.Is(err, gorm.ErrRecordNotFound) {
		err = api.ErrObjectNotFound
	}
	return
}

// contract retrieves a contract from the store.
func (s *SQLStore) contract(ctx context.Context, id fileContractID) (dbContract, error) {
	return contract(s.db, id)
}

// contracts retrieves all contracts in the given set.
func (s *SQLStore) contracts(ctx context.Context, set string) ([]dbContract, error) {
	var cs dbContractSet
	err := s.db.
		Where(&dbContractSet{Name: set}).
		Preload("Contracts.Host").
		Take(&cs).
		Error

	if errors.Is(err, gorm.ErrRecordNotFound) {
		return nil, fmt.Errorf("%w '%s'", api.ErrContractSetNotFound, set)
	} else if err != nil {
		return nil, err
	}

	return cs.Contracts, nil
}

// PackedSlabsForUpload returns up to 'limit' packed slabs that are ready for
// uploading. They are locked for 'lockingDuration' time before being handed out
// again.
func (s *SQLStore) PackedSlabsForUpload(ctx context.Context, lockingDuration time.Duration, minShards, totalShards uint8, set string, limit int) ([]api.PackedSlab, error) {
	var contractSetID uint
	if err := s.db.Raw("SELECT id FROM contract_sets WHERE name = ?", set).
		Scan(&contractSetID).Error; err != nil {
		return nil, err
	}
	return s.slabBufferMgr.SlabsForUpload(ctx, lockingDuration, minShards, totalShards, contractSetID, limit)
}

func (s *SQLStore) ObjectsBySlabKey(ctx context.Context, bucket string, slabKey object.EncryptionKey) (metadata []api.ObjectMetadata, err error) {
	var rows []rawObjectMetadata
	key, err := slabKey.MarshalText()
	if err != nil {
		return nil, err
	}

	err = s.db.Raw(`
SELECT DISTINCT obj.object_id as Name, obj.size as Size, obj.mime_type as MimeType, sla.health as Health
FROM slabs sla
INNER JOIN slices sli ON sli.db_slab_id = sla.id
INNER JOIN objects obj ON sli.db_object_id = obj.id
INNER JOIN buckets b ON obj.db_bucket_id = b.id AND b.name = ?
WHERE sla.key = ?
	`, bucket, key).
		Scan(&rows).
		Error
	if err != nil {
		return nil, err
	}

	// convert rows
	for _, row := range rows {
		metadata = append(metadata, row.convert())
	}
	return
}

// MarkPackedSlabsUploaded marks the given slabs as uploaded and deletes them
// from the buffer.
func (s *SQLStore) MarkPackedSlabsUploaded(ctx context.Context, slabs []api.UploadedPackedSlab) error {
	// Sanity check input.
	for i, ss := range slabs {
		for _, shard := range ss.Shards {
			// Verify that all hosts have a contract.
			if len(shard.Contracts) == 0 {
				return fmt.Errorf("missing hosts for slab %d", i)
			}
		}
	}
	var fileName string
	err := s.retryTransaction(func(tx *gorm.DB) error {
		for _, slab := range slabs {
			var err error
			fileName, err = s.markPackedSlabUploaded(tx, slab)
			if err != nil {
				return err
			}
		}
		return nil
	})
	if err != nil {
		return fmt.Errorf("marking slabs as uploaded in the db failed: %w", err)
	}

	// Delete buffer from disk.
	s.slabBufferMgr.RemoveBuffers(fileName)
	return nil
}

func (s *SQLStore) markPackedSlabUploaded(tx *gorm.DB, slab api.UploadedPackedSlab) (string, error) {
	// collect all used contracts
	usedContracts := slab.Contracts()
	contracts, err := fetchUsedContracts(tx, usedContracts)
	if err != nil {
		return "", err
	}

	// find the slab
	var sla dbSlab
	if err := tx.Where("db_buffered_slab_id", slab.BufferID).
		Take(&sla).Error; err != nil {
		return "", err
	}

	// update the slab
	if err := tx.Model(&dbSlab{}).
		Where("id", sla.ID).
		Updates(map[string]interface{}{
			"db_buffered_slab_id": nil,
		}).Error; err != nil {
		return "", err
	}

	// delete buffer
	var buffer dbBufferedSlab
	if err := tx.Take(&buffer, "id = ?", slab.BufferID).Error; err != nil {
		return "", err
	}
	fileName := buffer.Filename
	err = tx.Delete(&buffer).
		Error
	if err != nil {
		return "", err
	}

	// add the shards to the slab
	var shards []dbSector
	for i := range slab.Shards {
		sector := dbSector{
			DBSlabID:   sla.ID,
			SlabIndex:  i + 1,
			LatestHost: publicKey(slab.Shards[i].LatestHost),
			Root:       slab.Shards[i].Root[:],
		}
		for _, fcids := range slab.Shards[i].Contracts {
			for _, fcid := range fcids {
				if c, ok := contracts[fcid]; ok {
					sector.Contracts = append(sector.Contracts, c)
				}
			}
		}
		shards = append(shards, sector)
	}
	return fileName, tx.Create(shards).Error
}

// contract retrieves a contract from the store.
func contract(tx *gorm.DB, id fileContractID) (contract dbContract, err error) {
	err = tx.
		Where(&dbContract{ContractCommon: ContractCommon{FCID: id}}).
		Joins("Host").
		Take(&contract).
		Error

	if errors.Is(err, gorm.ErrRecordNotFound) {
		err = api.ErrContractNotFound
	}
	return
}

// contracts retrieves all contracts for the given ids from the store.
func contracts(tx *gorm.DB, ids []types.FileContractID) (dbContracts []dbContract, err error) {
	fcids := make([]fileContractID, len(ids))
	for i, fcid := range ids {
		fcids[i] = fileContractID(fcid)
	}

	// fetch contracts
	err = tx.
		Model(&dbContract{}).
		Where("fcid IN (?)", fcids).
		Joins("Host").
		Find(&dbContracts).
		Error
	return
}

// contractsForHost retrieves all contracts for the given host
func contractsForHost(tx *gorm.DB, host dbHost) (contracts []dbContract, err error) {
	err = tx.
		Where(&dbContract{HostID: host.ID}).
		Joins("Host").
		Find(&contracts).
		Error
	return
}

func newContract(hostID uint, fcid, renewedFrom types.FileContractID, contractPrice, totalCost types.Currency, startHeight, windowStart, windowEnd, size uint64, state contractState) dbContract {
	return dbContract{
		HostID: hostID,

		ContractCommon: ContractCommon{
			FCID:        fileContractID(fcid),
			RenewedFrom: fileContractID(renewedFrom),

			ContractPrice:  currency(contractPrice),
			State:          state,
			TotalCost:      currency(totalCost),
			RevisionNumber: "0",
			Size:           size,
			StartHeight:    startHeight,
			WindowStart:    windowStart,
			WindowEnd:      windowEnd,

			UploadSpending:      zeroCurrency,
			DownloadSpending:    zeroCurrency,
			FundAccountSpending: zeroCurrency,
			DeleteSpending:      zeroCurrency,
			ListSpending:        zeroCurrency,
		},
	}
}

// addContract adds a contract to the store.
func addContract(tx *gorm.DB, c rhpv2.ContractRevision, contractPrice, totalCost types.Currency, startHeight uint64, renewedFrom types.FileContractID, state contractState) (dbContract, error) {
	fcid := c.ID()

	// Find host.
	var host dbHost
	err := tx.Model(&dbHost{}).Where(&dbHost{PublicKey: publicKey(c.HostKey())}).
		Find(&host).Error
	if err != nil {
		return dbContract{}, err
	}

	// Create contract.
	contract := newContract(host.ID, fcid, renewedFrom, contractPrice, totalCost, startHeight, c.Revision.WindowStart, c.Revision.WindowEnd, c.Revision.Filesize, state)

	// Insert contract.
	err = tx.Create(&contract).Error
	if err != nil {
		return dbContract{}, err
	}
	// Populate host.
	contract.Host = host
	return contract, nil
}

// archiveContracts archives the given contracts and uses the given reason as
// archival reason
//
// NOTE: this function archives the contracts without setting a renewed ID
func archiveContracts(ctx context.Context, tx *gorm.DB, contracts []dbContract, toArchive map[types.FileContractID]string) error {
	var toInvalidate []fileContractID
	for _, contract := range contracts {
		toInvalidate = append(toInvalidate, contract.FCID)
	}
	// Invalidate the health on the slabs before deleting the contracts to avoid
	// breaking the relations beforehand.
	if err := invalidateSlabHealthByFCID(ctx, tx, toInvalidate); err != nil {
		return fmt.Errorf("invalidating slab health failed: %w", err)
	}
	for _, contract := range contracts {
		// sanity check the host is populated
		if contract.Host.ID == 0 {
			return fmt.Errorf("host not populated for contract %v", contract.FCID)
		}

		// create a copy in the archive
		if err := tx.Create(&dbArchivedContract{
			Host:   publicKey(contract.Host.PublicKey),
			Reason: toArchive[types.FileContractID(contract.FCID)],

			ContractCommon: contract.ContractCommon,
		}).Error; err != nil {
			return err
		}

		// remove the contract
		res := tx.Delete(&contract)
		if err := res.Error; err != nil {
			return err
		}
		if res.RowsAffected != 1 {
			return fmt.Errorf("expected to delete 1 row, deleted %d", res.RowsAffected)
		}
	}
	return nil
}

// deleteObject deletes an object from the store and prunes all slabs which are
// without an obect after the deletion. That means in case of packed uploads,
// the slab is only deleted when no more objects point to it.
func deleteObject(tx *gorm.DB, bucket string, path string) (numDeleted int64, _ error) {
	tx = tx.Where("object_id = ? AND ?", path, sqlWhereBucket("objects", bucket)).
		Delete(&dbObject{})
	if tx.Error != nil {
		return 0, tx.Error
	}
	numDeleted = tx.RowsAffected
	if numDeleted == 0 {
		return 0, nil // nothing to prune if no object was deleted
	}
	if err := pruneSlabs(tx); err != nil {
		return 0, err
	}
	return
}

func deleteObjects(tx *gorm.DB, bucket string, path string) (numDeleted int64, _ error) {
	tx = tx.Exec("DELETE FROM objects WHERE SUBSTR(object_id, 1, ?) = ? AND ?",
		utf8.RuneCountInString(path), path, sqlWhereBucket("objects", bucket))
	if tx.Error != nil {
		return 0, tx.Error
	}
	numDeleted = tx.RowsAffected
	if err := pruneSlabs(tx); err != nil {
		return 0, err
	}
	return numDeleted, nil
}

func invalidateSlabHealthByFCID(ctx context.Context, tx *gorm.DB, fcids []fileContractID) error {
	if len(fcids) == 0 {
		return nil
	}

	for {
		now := time.Now().Unix()
		if resp := tx.Exec(`
		UPDATE slabs SET health_valid_until = ? WHERE id in (
			   SELECT *
			   FROM (
					   SELECT slabs.id
					   FROM slabs
					   INNER JOIN sectors se ON se.db_slab_id = slabs.id
					   INNER JOIN contract_sectors cs ON cs.db_sector_id = se.id
					   INNER JOIN contracts c ON c.id = cs.db_contract_id
					   WHERE c.fcid IN (?) AND slabs.health_valid_until >= ?
					   LIMIT ?
			   ) slab_ids
		)`, now, fcids, now, refreshHealthBatchSize); resp.Error != nil {
			return fmt.Errorf("failed to invalidate slab health: %w", resp.Error)
		} else if resp.RowsAffected < refreshHealthBatchSize {
			break // done
		}

		select {
		case <-ctx.Done():
			return ctx.Err()
		case <-time.After(time.Second):
		}
	}
	return nil
}

func (s *SQLStore) invalidateSlabHealthByFCID(ctx context.Context, fcids []fileContractID) error {
	return s.retryTransaction(func(tx *gorm.DB) error {
		return invalidateSlabHealthByFCID(ctx, tx, fcids)
	})
}

func sqlConcat(db *gorm.DB, a, b string) string {
	if isSQLite(db) {
		return fmt.Sprintf("%s || %s", a, b)
	}
	return fmt.Sprintf("CONCAT(%s, %s)", a, b)
}

func sqlRandomTimestamp(db *gorm.DB, now time.Time, min, max time.Duration) clause.Expr {
	if isSQLite(db) {
		return gorm.Expr("ABS(RANDOM()) % (? - ?) + ?", int(max.Seconds()), int(min.Seconds()), now.Add(min).Unix())
	}
	return gorm.Expr("FLOOR(? + RAND() * (? - ?))", now.Add(min).Unix(), int(max.Seconds()), int(min.Seconds()))
}

func sqlWhereBucket(objTable string, bucket string) clause.Expr {
	return gorm.Expr(fmt.Sprintf("%s.db_bucket_id = (SELECT id FROM buckets WHERE buckets.name = ?)", objTable), bucket)
}

// TODO: we can use ObjectEntries instead of ListObject if we want to use '/' as
// a delimiter for now (see backend.go) but it would be interesting to have
// arbitrary 'delim' support in ListObjects.
func (s *SQLStore) ListObjects(ctx context.Context, bucket, prefix, marker string, limit int) (api.ObjectsListResponse, error) {
	// fetch one more to see if there are more entries
	if limit <= -1 {
		limit = math.MaxInt
	} else {
		limit++
	}

	prefixExpr := exprTRUE
	if prefix != "" {
		prefixExpr = gorm.Expr("SUBSTR(o.object_id, 1, ?) = ?", utf8.RuneCountInString(prefix), prefix)
	}
	markerExpr := exprTRUE
	if marker != "" {
		markerExpr = gorm.Expr("o.object_id > ?", marker)
	}

	var rows []rawObjectMetadata
	err := s.db.
		Select("o.object_id as Name, MAX(o.size) as Size, MIN(sla.health) as Health, MAX(o.mime_type) as mimeType, MAX(o.created_at) as ModTime").
		Model(&dbObject{}).
		Table("objects o").
		Joins("INNER JOIN buckets b ON o.db_bucket_id = b.id AND b.name = ?", bucket).
		Joins("LEFT JOIN slices sli ON o.id = sli.`db_object_id`").
		Joins("LEFT JOIN slabs sla ON sli.db_slab_id = sla.`id`").
		Where("? AND ? AND ?", sqlWhereBucket("o", bucket), prefixExpr, markerExpr).
		Group("o.object_id").
		Order("o.object_id").
		Limit(int(limit)).
		Scan(&rows).Error
	if err != nil {
		return api.ObjectsListResponse{}, err
	}

	var hasMore bool
	var nextMarker string
	if len(rows) == limit {
		hasMore = true
		rows = rows[:len(rows)-1]
		nextMarker = rows[len(rows)-1].Name
	}

	var objects []api.ObjectMetadata
	for _, row := range rows {
		objects = append(objects, row.convert())
	}

	return api.ObjectsListResponse{
		HasMore:    hasMore,
		NextMarker: nextMarker,
		Objects:    objects,
	}, nil
}

func (ss *SQLStore) processConsensusChangeContracts(cc modules.ConsensusChange) {
	height := uint64(cc.InitialHeight())
	for _, sb := range cc.RevertedBlocks {
		var b types.Block
		convertToCore(sb, (*types.V1Block)(&b))

		// revert contracts that got reorged to "pending".
		for _, txn := range b.Transactions {
			// handle contracts
			for i := range txn.FileContracts {
				fcid := txn.FileContractID(i)
				if ss.isKnownContract(fcid) {
					ss.unappliedContractState[fcid] = contractStatePending // revert from 'active' to 'pending'
					ss.logger.Infow("contract state changed: active -> pending",
						"fcid", fcid,
						"reason", "contract reverted")
				}
			}
			// handle contract revision
			for _, rev := range txn.FileContractRevisions {
				if ss.isKnownContract(rev.ParentID) {
					if rev.RevisionNumber == math.MaxUint64 && rev.Filesize == 0 {
						ss.unappliedContractState[rev.ParentID] = contractStateActive // revert from 'complete' to 'active'
						ss.logger.Infow("contract state changed: complete -> active",
							"fcid", rev.ParentID,
							"reason", "final revision reverted")
					}
				}
			}
			// handle storage proof
			for _, sp := range txn.StorageProofs {
				if ss.isKnownContract(sp.ParentID) {
					ss.unappliedContractState[sp.ParentID] = contractStateActive // revert from 'complete' to 'active'
					ss.logger.Infow("contract state changed: complete -> active",
						"fcid", sp.ParentID,
						"reason", "storage proof reverted")
				}
			}
		}
		height--
	}

	for _, sb := range cc.AppliedBlocks {
		var b types.Block
		convertToCore(sb, (*types.V1Block)(&b))

		// Update RevisionHeight and RevisionNumber for our contracts.
		for _, txn := range b.Transactions {
			// handle contracts
			for i := range txn.FileContracts {
				fcid := txn.FileContractID(i)
				if ss.isKnownContract(fcid) {
					ss.unappliedContractState[fcid] = contractStateActive // 'pending' -> 'active'
					ss.logger.Infow("contract state changed: pending -> active",
						"fcid", fcid,
						"reason", "contract confirmed")
				}
			}
			// handle contract revision
			for _, rev := range txn.FileContractRevisions {
				if ss.isKnownContract(rev.ParentID) {
					ss.unappliedRevisions[types.FileContractID(rev.ParentID)] = revisionUpdate{
						height: height,
						number: rev.RevisionNumber,
						size:   rev.Filesize,
					}
					if rev.RevisionNumber == math.MaxUint64 && rev.Filesize == 0 {
						ss.unappliedContractState[rev.ParentID] = contractStateComplete // renewed: 'active' -> 'complete'
						ss.logger.Infow("contract state changed: active -> complete",
							"fcid", rev.ParentID,
							"reason", "final revision confirmed")
					}
				}
			}
			// handle storage proof
			for _, sp := range txn.StorageProofs {
				if ss.isKnownContract(sp.ParentID) {
					ss.unappliedProofs[sp.ParentID] = height
					ss.unappliedContractState[sp.ParentID] = contractStateComplete // storage proof: 'active' -> 'complete'
					ss.logger.Infow("contract state changed: active -> complete",
						"fcid", sp.ParentID,
						"reason", "storage proof confirmed")
				}
			}
		}
		height++
	}
}<|MERGE_RESOLUTION|>--- conflicted
+++ resolved
@@ -761,15 +761,11 @@
 // The old contract specified as 'renewedFrom' will be deleted from the active
 // contracts and moved to the archive. Both new and old contract will be linked
 // to each other through the RenewedFrom and RenewedTo fields respectively.
-<<<<<<< HEAD
-func (s *SQLStore) AddRenewedContract(ctx context.Context, c rhpv2.ContractRevision, totalCost types.Currency, startHeight uint64, renewedFrom types.FileContractID) (_ api.ContractMetadata, err error) {
-=======
 func (s *SQLStore) AddRenewedContract(ctx context.Context, c rhpv2.ContractRevision, contractPrice, totalCost types.Currency, startHeight uint64, renewedFrom types.FileContractID, state string) (api.ContractMetadata, error) {
 	var cs contractState
 	if err := cs.LoadString(state); err != nil {
 		return api.ContractMetadata{}, err
 	}
->>>>>>> d4afcc97
 	var renewed dbContract
 	if err := s.retryTransaction(func(tx *gorm.DB) error {
 		// Fetch contract we renew from.
