package stores

import (
	"context"
	"errors"
	"fmt"
	"math"
	"strings"
	"time"
	"unicode/utf8"

	rhpv2 "go.sia.tech/core/rhp/v2"
	"go.sia.tech/core/types"
	"go.sia.tech/renterd/api"
	"go.sia.tech/renterd/object"
	"gorm.io/gorm"
	"gorm.io/gorm/clause"
)

const (
	// refreshHealthBatchSize is the number of slabs for which we update the
	// health per db transaction. 10000 equals roughtly 1.2TiB of slabs at a
	// 10/30 erasure coding and takes <1s to execute on an SSD in SQLite.
	refreshHealthBatchSize = 10000
)

type (
	dbArchivedContract struct {
		Model

		ContractCommon
		RenewedTo fileContractID `gorm:"index;size:32"`

		Host   publicKey `gorm:"index;NOT NULL;size:32"`
		Reason string
	}

	dbContract struct {
		Model

		ContractCommon

		HostID uint `gorm:"index"`
		Host   dbHost
	}

	ContractCommon struct {
		FCID        fileContractID `gorm:"unique;index;NOT NULL;column:fcid;size:32"`
		RenewedFrom fileContractID `gorm:"index;size:32"`

		TotalCost      currency
		ProofHeight    uint64 `gorm:"index;default:0"`
		RevisionHeight uint64 `gorm:"index;default:0"`
		RevisionNumber string `gorm:"NOT NULL;default:'0'"` // string since db can't store math.MaxUint64
		Size           uint64
		StartHeight    uint64 `gorm:"index;NOT NULL"`
		WindowStart    uint64 `gorm:"index;NOT NULL;default:0"`
		WindowEnd      uint64 `gorm:"index;NOT NULL;default:0"`

		// spending fields
		UploadSpending      currency
		DownloadSpending    currency
		FundAccountSpending currency
		DeleteSpending      currency
		ListSpending        currency
	}

	dbContractSet struct {
		Model

		Name      string       `gorm:"unique;index;"`
		Contracts []dbContract `gorm:"many2many:contract_set_contracts;constraint:OnDelete:CASCADE"`
	}

	dbContractSetContract struct {
		DBContractSetID uint `gorm:"primaryKey;"`
		DBContractID    uint `gorm:"primaryKey;index"`
	}

	dbObject struct {
		Model

		DBBucketID uint `gorm:"index;uniqueIndex:idx_object_bucket;NOT NULL"`
		DBBucket   dbBucket
		ObjectID   string `gorm:"index;uniqueIndex:idx_object_bucket"`

		Key   []byte
		Slabs []dbSlice `gorm:"constraint:OnDelete:CASCADE"` // CASCADE to delete slices too
		Size  int64

<<<<<<< HEAD
		MimeType string `json:"index"`
=======
		Etag string `gorm:"index"`
>>>>>>> fa53b11d
	}

	dbBucket struct {
		Model

		Policy api.BucketPolicy `gorm:"serializer:json"`
		Name   string           `gorm:"unique;index;NOT NULL"`
	}

	dbSlice struct {
		Model
		DBObjectID        *uint `gorm:"index"`
		DBMultipartPartID *uint `gorm:"index"`

		// Slice related fields.
		DBSlabID uint `gorm:"index"`
		Offset   uint32
		Length   uint32
	}

	dbSlab struct {
		Model
		DBContractSetID  uint `gorm:"index"`
		DBContractSet    dbContractSet
		DBBufferedSlabID uint `gorm:"index;default: NULL"`

		Health      float64 `gorm:"index;default:1.0; NOT NULL"`
		HealthValid bool    `gorm:"index;default:0;NOT NULL"`
		Key         []byte  `gorm:"unique;NOT NULL;size:68"` // json string
		MinShards   uint8   `gorm:"index"`
		TotalShards uint8   `gorm:"index"`

		Slices []dbSlice
		Shards []dbSector `gorm:"constraint:OnDelete:CASCADE"` // CASCADE to delete shards too
	}

	dbBufferedSlab struct {
		Model

		DBSlab dbSlab

		Complete bool `gorm:"index"`
		Filename string
		Size     int64
	}

	dbSector struct {
		Model

		DBSlabID   uint      `gorm:"index"`
		LatestHost publicKey `gorm:"NOT NULL"`
		Root       []byte    `gorm:"index;unique;NOT NULL;size:32"`

		Contracts []dbContract `gorm:"many2many:contract_sectors;constraint:OnDelete:CASCADE"`
	}

	// dbContractSector is a join table between dbContract and dbSector.
	dbContractSector struct {
		DBSectorID   uint `gorm:"primaryKey;index"`
		DBContractID uint `gorm:"primaryKey;index"`
	}

	// rawObject is used for hydration and is made up of one or many raw sectors.
	rawObject []rawObjectSector

	// rawObjectRow contains all necessary information to reconstruct the object.
	rawObjectSector struct {
		// object
<<<<<<< HEAD
		ObjectID       uint
		ObjectKey      []byte
		ObjectName     string
		ObjectSize     int64
		ObjectModTime  time.Time
		ObjectMimeType string
		ObjectHealth   float64
=======
		ObjectID      uint
		ObjectKey     []byte
		ObjectName    string
		ObjectSize    int64
		ObjectModTime time.Time
		ObjectHealth  float64
		ObjectETag    string
>>>>>>> fa53b11d

		// slice
		SliceOffset uint32
		SliceLength uint32

		// slab
		SlabBuffered  bool
		SlabID        uint
		SlabHealth    float64
		SlabKey       []byte
		SlabMinShards uint8

		// sector
		SectorID   uint
		SectorRoot []byte
		SectorHost publicKey
	}

	// rawObjectMetadata is used for hydrating object metadata.
	rawObjectMetadata struct {
<<<<<<< HEAD
		Health   float64
		Name     string
		Size     int64
		MimeType string
		ModTime  datetime
=======
		ETag    string
		Health  float64
		ModTime datetime
		Name    string
		Size    int64
>>>>>>> fa53b11d
	}
)

// TableName implements the gorm.Tabler interface.
func (dbArchivedContract) TableName() string { return "archived_contracts" }

// TableName implements the gorm.Tabler interface.
func (dbBucket) TableName() string { return "buckets" }

// TableName implements the gorm.Tabler interface.
func (dbContract) TableName() string { return "contracts" }

// TableName implements the gorm.Tabler interface.
func (dbContractSetContract) TableName() string { return "contract_set_contracts" }

// TableName implements the gorm.Tabler interface.
func (dbContractSector) TableName() string { return "contract_sectors" }

// TableName implements the gorm.Tabler interface.
func (dbContractSet) TableName() string { return "contract_sets" }

// TableName implements the gorm.Tabler interface.
func (dbObject) TableName() string { return "objects" }

// TableName implements the gorm.Tabler interface.
func (dbSector) TableName() string { return "sectors" }

// TableName implements the gorm.Tabler interface.
func (dbSlab) TableName() string { return "slabs" }

// TableName implements the gorm.Tabler interface.
func (dbBufferedSlab) TableName() string { return "buffered_slabs" }

// TableName implements the gorm.Tabler interface.
func (dbSlice) TableName() string { return "slices" }

// convert converts a dbContract to an ArchivedContract.
func (c dbArchivedContract) convert() api.ArchivedContract {
	var revisionNumber uint64
	_, _ = fmt.Sscan(c.RevisionNumber, &revisionNumber)
	return api.ArchivedContract{
		ID:        types.FileContractID(c.FCID),
		HostKey:   types.PublicKey(c.Host),
		RenewedTo: types.FileContractID(c.RenewedTo),

		ProofHeight:    c.ProofHeight,
		RevisionHeight: c.RevisionHeight,
		RevisionNumber: revisionNumber,
		Size:           c.Size,
		StartHeight:    c.StartHeight,
		WindowStart:    c.WindowStart,
		WindowEnd:      c.WindowEnd,

		Spending: api.ContractSpending{
			Uploads:     types.Currency(c.UploadSpending),
			Downloads:   types.Currency(c.DownloadSpending),
			FundAccount: types.Currency(c.FundAccountSpending),
			Deletions:   types.Currency(c.DeleteSpending),
			SectorRoots: types.Currency(c.ListSpending),
		},
	}
}

// convert converts a dbContract to a ContractMetadata.
func (c dbContract) convert() api.ContractMetadata {
	var revisionNumber uint64
	_, _ = fmt.Sscan(c.RevisionNumber, &revisionNumber)
	return api.ContractMetadata{
		ID:         types.FileContractID(c.FCID),
		HostIP:     c.Host.NetAddress,
		HostKey:    types.PublicKey(c.Host.PublicKey),
		SiamuxAddr: c.Host.Settings.convert().SiamuxAddr(),

		RenewedFrom: types.FileContractID(c.RenewedFrom),
		TotalCost:   types.Currency(c.TotalCost),
		Spending: api.ContractSpending{
			Uploads:     types.Currency(c.UploadSpending),
			Downloads:   types.Currency(c.DownloadSpending),
			FundAccount: types.Currency(c.FundAccountSpending),
			Deletions:   types.Currency(c.DeleteSpending),
			SectorRoots: types.Currency(c.ListSpending),
		},
		ProofHeight:    c.ProofHeight,
		RevisionHeight: c.RevisionHeight,
		RevisionNumber: revisionNumber,
		Size:           c.Size,
		StartHeight:    c.StartHeight,
		WindowStart:    c.WindowStart,
		WindowEnd:      c.WindowEnd,
	}
}

// convert turns a dbObject into a object.Slab.
func (s dbSlab) convert() (slab object.Slab, err error) {
	// unmarshal key
	err = slab.Key.UnmarshalText(s.Key)
	if err != nil {
		return
	}

	// set shards
	slab.MinShards = s.MinShards
	slab.Shards = make([]object.Sector, len(s.Shards))

	// hydrate shards
	for i, shard := range s.Shards {
		slab.Shards[i].Host = types.PublicKey(shard.LatestHost)
		slab.Shards[i].Root = *(*types.Hash256)(shard.Root)
	}

	return
}

func (raw rawObjectMetadata) convert() api.ObjectMetadata {
	return api.ObjectMetadata{
<<<<<<< HEAD
		Health:   raw.Health,
		Name:     raw.Name,
		Size:     raw.Size,
		MimeType: raw.MimeType,
		ModTime:  time.Time(raw.ModTime).UTC(),
=======
		ETag:    raw.ETag,
		Health:  raw.Health,
		Name:    raw.Name,
		Size:    raw.Size,
		ModTime: time.Time(raw.ModTime).UTC(),
>>>>>>> fa53b11d
	}
}

func (raw rawObject) convert() (api.Object, error) {
	if len(raw) == 0 {
		return api.Object{}, errors.New("no slabs found")
	}

	// parse object key
	var key object.EncryptionKey
	if err := key.UnmarshalText(raw[0].ObjectKey); err != nil {
		return api.Object{}, err
	}

	// filter out slabs without slab ID and buffered slabs - this is expected
	// for an empty object or objects that end with a partial slab.
	var filtered rawObject
	var partialSlabSectors []*rawObjectSector
	minHealth := math.MaxFloat64
	for i, sector := range raw {
		if sector.SlabID != 0 && !sector.SlabBuffered {
			filtered = append(filtered, sector)
			if sector.SlabHealth < minHealth {
				minHealth = sector.SlabHealth
			}
		} else if sector.SlabBuffered {
			partialSlabSectors = append(partialSlabSectors, &raw[i])
		}
	}

	// hydrate all slabs
	slabs := make([]object.SlabSlice, 0, len(filtered))
	if len(filtered) > 0 {
		curr := filtered[0].SlabID
		var start int
		// create a helper function to add a slab and update the state
		addSlab := func(end int, id uint) error {
			if filtered[start].SlabBuffered {
				return nil // ignore partial slabs
			}
			if slab, err := filtered[start:end].toSlabSlice(); err != nil {
				return err
			} else {
				slabs = append(slabs, slab)
				curr = id
				start = end
			}
			return nil
		}

		for j, sector := range filtered {
			if sector.SectorID == 0 {
				return api.Object{}, api.ErrObjectCorrupted
			}
			if sector.SlabID != curr {
				if err := addSlab(j, sector.SlabID); err != nil {
					return api.Object{}, err
				}
			}
		}
		if err := addSlab(len(filtered), 0); err != nil {
			return api.Object{}, err
		}
	} else {
		minHealth = 1 // empty object
	}

	// fetch a potential partial slab from the buffer.
	var partialSlabs []object.PartialSlab
	for _, pss := range partialSlabSectors {
		var key object.EncryptionKey
		if err := key.UnmarshalText(pss.SlabKey); err != nil {
			return api.Object{}, err
		}
		partialSlabs = append(partialSlabs, object.PartialSlab{
			Key:    key,
			Offset: pss.SliceOffset,
			Length: pss.SliceLength,
		})
	}

	// return object
	return api.Object{
		ObjectMetadata: api.ObjectMetadata{
<<<<<<< HEAD
			Name:     raw[0].ObjectName,
			Size:     raw[0].ObjectSize,
			Health:   minHealth,
			MimeType: raw[0].ObjectMimeType,
			ModTime:  raw[0].ObjectModTime.UTC(),
=======
			ETag:    raw[0].ObjectETag,
			Health:  minHealth,
			ModTime: raw[0].ObjectModTime.UTC(),
			Name:    raw[0].ObjectName,
			Size:    raw[0].ObjectSize,
>>>>>>> fa53b11d
		},
		Object: object.Object{
			Key:          key,
			PartialSlabs: partialSlabs,
			Slabs:        slabs,
		},
	}, nil
}

func (raw rawObject) toSlabSlice() (slice object.SlabSlice, _ error) {
	if len(raw) == 0 {
		return object.SlabSlice{}, errors.New("no sectors found")
	}

	// unmarshal key
	if err := slice.Slab.Key.UnmarshalText(raw[0].SlabKey); err != nil {
		return object.SlabSlice{}, err
	}

	// hydrate all sectors
	slabID := raw[0].SlabID
	sectors := make([]object.Sector, 0, len(raw))
	for _, sector := range raw {
		if sector.SlabID != slabID {
			return object.SlabSlice{}, errors.New("sectors from different slabs") // developer error
		}
		sectors = append(sectors, object.Sector{
			Host: types.PublicKey(sector.SectorHost),
			Root: *(*types.Hash256)(sector.SectorRoot),
		})
	}

	// hydrate all fields
	slice.Slab.Health = raw[0].SlabHealth
	slice.Slab.Shards = sectors
	slice.Slab.MinShards = raw[0].SlabMinShards
	slice.Offset = raw[0].SliceOffset
	slice.Length = raw[0].SliceLength
	return slice, nil
}

func (s *SQLStore) Bucket(ctx context.Context, bucket string) (api.Bucket, error) {
	var b dbBucket
	err := s.db.
		Model(&dbBucket{}).
		Where("name = ?", bucket).
		Take(&b).
		Error
	if errors.Is(err, gorm.ErrRecordNotFound) {
		return api.Bucket{}, api.ErrBucketNotFound
	} else if err != nil {
		return api.Bucket{}, err
	}
	return api.Bucket{
		CreatedAt: b.CreatedAt.UTC(),
		Name:      b.Name,
		Policy:    b.Policy,
	}, nil
}

func (s *SQLStore) CreateBucket(ctx context.Context, bucket string, policy api.BucketPolicy) error {
	// Create bucket.
	return s.retryTransaction(func(tx *gorm.DB) error {
		res := tx.Clauses(clause.OnConflict{
			DoNothing: true,
		}).
			Create(&dbBucket{
				Name:   bucket,
				Policy: policy,
			})
		if res.Error != nil {
			return res.Error
		} else if res.RowsAffected == 0 {
			return api.ErrBucketExists
		}
		return nil
	})
}

func (s *SQLStore) UpdateBucketPolicy(ctx context.Context, bucket string, policy api.BucketPolicy) error {
	return s.retryTransaction(func(tx *gorm.DB) error {
		return tx.
			Model(&dbBucket{}).
			Where("name", bucket).
			Updates(dbBucket{
				Policy: policy,
			}).
			Error
	})
}

func (s *SQLStore) DeleteBucket(ctx context.Context, bucket string) error {
	// Delete bucket.
	return s.retryTransaction(func(tx *gorm.DB) error {
		var b dbBucket
		if err := tx.Take(&b, "name = ?", bucket).Error; errors.Is(err, gorm.ErrRecordNotFound) {
			return api.ErrBucketNotFound
		} else if err != nil {
			return err
		}
		var count int64
		if err := tx.Model(&dbObject{}).Where("db_bucket_id = ?", b.ID).
			Limit(1).
			Count(&count).Error; err != nil {
			return err
		}
		if count > 0 {
			return api.ErrBucketNotEmpty
		}
		res := tx.Delete(&b)
		if res.Error != nil {
			return res.Error
		}
		return nil
	})
}

func (s *SQLStore) ListBuckets(ctx context.Context) ([]api.Bucket, error) {
	var buckets []dbBucket
	err := s.db.
		Model(&dbBucket{}).
		Find(&buckets).
		Error
	if err != nil {
		return nil, err
	}

	resp := make([]api.Bucket, len(buckets))
	for i, b := range buckets {
		resp[i] = api.Bucket{
			CreatedAt: b.CreatedAt.UTC(),
			Name:      b.Name,
			Policy:    b.Policy,
		}
	}
	return resp, nil
}

// ObjectsStats returns some info related to the objects stored in the store. To
// reduce locking and make sure all results are consistent, everything is done
// within a single transaction.
func (s *SQLStore) ObjectsStats(ctx context.Context) (api.ObjectsStatsResponse, error) {
	var resp api.ObjectsStatsResponse
	return resp, s.db.Transaction(func(tx *gorm.DB) error {
		// Number of objects.
		var objInfo struct {
			NumObjects       uint64
			TotalObjectsSize uint64
		}
		err := tx.
			Model(&dbObject{}).
			Select("COUNT(*) AS NumObjects, SUM(size) AS TotalObjectsSize").
			Scan(&objInfo).
			Error
		if err != nil {
			return err
		}
		resp.NumObjects = objInfo.NumObjects
		resp.TotalObjectsSize = objInfo.TotalObjectsSize

		// Size of sectors
		var sectorSizes struct {
			SectorsSize  uint64
			UploadedSize uint64
		}
		err = tx.
			Model(&dbContractSector{}).
			Select("COUNT(DISTINCT db_sector_id) * ? as sectors_size, COUNT(*) * ? as uploaded_size", rhpv2.SectorSize, rhpv2.SectorSize).
			Scan(&sectorSizes).
			Error
		if err != nil {
			return err
		}
		resp.TotalSectorsSize = sectorSizes.SectorsSize
		resp.TotalUploadedSize = sectorSizes.UploadedSize
		return nil
	})
}

func (s *SQLStore) SlabBuffers(ctx context.Context) ([]api.SlabBuffer, error) {
	// Slab buffer info from the database.
	var bufferedSlabs []dbBufferedSlab
	err := s.db.Model(&dbBufferedSlab{}).
		Joins("DBSlab").
		Joins("DBSlab.DBContractSet").
		Find(&bufferedSlabs).
		Error
	if err != nil {
		return nil, err
	}
	// Translate buffers to contract set.
	fileNameToContractSet := make(map[string]string)
	for _, slab := range bufferedSlabs {
		fileNameToContractSet[slab.Filename] = slab.DBSlab.DBContractSet.Name
	}
	// Fetch in-memory buffer info and fill in contract set name.
	buffers := s.slabBufferMgr.SlabBuffers()
	for i := range buffers {
		buffers[i].ContractSet = fileNameToContractSet[buffers[i].Filename]
	}
	return buffers, nil
}

func (s *SQLStore) AddContract(ctx context.Context, c rhpv2.ContractRevision, totalCost types.Currency, startHeight uint64) (_ api.ContractMetadata, err error) {
	var added dbContract
	if err = s.retryTransaction(func(tx *gorm.DB) error {
		added, err = addContract(tx, c, totalCost, startHeight, types.FileContractID{})
		return err
	}); err != nil {
		return
	}

	s.addKnownContract(types.FileContractID(added.FCID))
	return added.convert(), nil
}

func (s *SQLStore) Contracts(ctx context.Context) ([]api.ContractMetadata, error) {
	var dbContracts []dbContract
	err := s.db.
		Model(&dbContract{}).
		Joins("Host").
		Find(&dbContracts).
		Error
	if err != nil {
		return nil, err
	}

	contracts := make([]api.ContractMetadata, len(dbContracts))
	for i, c := range dbContracts {
		contracts[i] = c.convert()
	}
	return contracts, nil
}

// AddRenewedContract adds a new contract which was created as the result of a renewal to the store.
// The old contract specified as 'renewedFrom' will be deleted from the active
// contracts and moved to the archive. Both new and old contract will be linked
// to each other through the RenewedFrom and RenewedTo fields respectively.
func (s *SQLStore) AddRenewedContract(ctx context.Context, c rhpv2.ContractRevision, totalCost types.Currency, startHeight uint64, renewedFrom types.FileContractID) (api.ContractMetadata, error) {
	var renewed dbContract
	if err := s.retryTransaction(func(tx *gorm.DB) error {
		// Fetch contract we renew from.
		oldContract, err := contract(tx, fileContractID(renewedFrom))
		if err != nil {
			return err
		}

		// Create copy in archive.
		err = tx.Create(&dbArchivedContract{
			Host:      publicKey(oldContract.Host.PublicKey),
			Reason:    api.ContractArchivalReasonRenewed,
			RenewedTo: fileContractID(c.ID()),

			ContractCommon: oldContract.ContractCommon,
		}).Error
		if err != nil {
			return err
		}

		// Overwrite the old contract with the new one.
		newContract := newContract(oldContract.HostID, c.ID(), renewedFrom, totalCost, startHeight, c.Revision.WindowStart, c.Revision.WindowEnd, oldContract.Size)
		newContract.Model = oldContract.Model
		newContract.CreatedAt = time.Now()
		err = tx.Save(&newContract).Error
		if err != nil {
			return err
		}

		s.addKnownContract(c.ID())
		renewed = newContract
		return nil
	}); err != nil {
		return api.ContractMetadata{}, err
	}

	return renewed.convert(), nil
}

func (s *SQLStore) AncestorContracts(ctx context.Context, id types.FileContractID, startHeight uint64) ([]api.ArchivedContract, error) {
	var ancestors []dbArchivedContract
	err := s.db.Raw("WITH RECURSIVE ancestors AS (SELECT * FROM archived_contracts WHERE renewed_to = ? UNION ALL SELECT archived_contracts.* FROM ancestors, archived_contracts WHERE archived_contracts.renewed_to = ancestors.fcid) SELECT * FROM ancestors WHERE start_height >= ?", fileContractID(id), startHeight).
		Scan(&ancestors).
		Error
	if err != nil {
		return nil, err
	}
	contracts := make([]api.ArchivedContract, len(ancestors))
	for i, ancestor := range ancestors {
		contracts[i] = ancestor.convert()
	}
	return contracts, nil
}

func (s *SQLStore) ArchiveContract(ctx context.Context, id types.FileContractID, reason string) error {
	return s.ArchiveContracts(ctx, map[types.FileContractID]string{id: reason})
}

func (s *SQLStore) ArchiveContracts(ctx context.Context, toArchive map[types.FileContractID]string) error {
	// fetch ids
	var ids []types.FileContractID
	for id := range toArchive {
		ids = append(ids, id)
	}

	// fetch contracts
	cs, err := contracts(s.db, ids)
	if err != nil {
		return err
	}

	// archive them
	if err := s.retryTransaction(func(tx *gorm.DB) error {
		return archiveContracts(tx, cs, toArchive)
	}); err != nil {
		return err
	}

	return nil
}

func (s *SQLStore) ArchiveAllContracts(ctx context.Context, reason string) error {
	// fetch contract ids
	var fcids []fileContractID
	if err := s.db.
		Model(&dbContract{}).
		Pluck("fcid", &fcids).
		Error; err != nil {
		return err
	}

	// create map
	toArchive := make(map[types.FileContractID]string)
	for _, fcid := range fcids {
		toArchive[types.FileContractID(fcid)] = reason
	}

	return s.ArchiveContracts(ctx, toArchive)
}

func (s *SQLStore) Contract(ctx context.Context, id types.FileContractID) (api.ContractMetadata, error) {
	contract, err := s.contract(ctx, fileContractID(id))
	if err != nil {
		return api.ContractMetadata{}, err
	}
	return contract.convert(), nil
}

func (s *SQLStore) ContractRoots(ctx context.Context, id types.FileContractID) (roots []types.Hash256, err error) {
	if !s.isKnownContract(id) {
		return nil, api.ErrContractNotFound
	}

	var dbRoots []hash256
	if err = s.db.
		Raw(`
SELECT sec.root
FROM contracts c
INNER JOIN contract_sectors cs ON cs.db_contract_id = c.id
INNER JOIN sectors sec ON cs.db_sector_id = sec.id
WHERE c.fcid = ?
`, fileContractID(id)).
		Scan(&dbRoots).
		Error; err == nil {
		for _, r := range dbRoots {
			roots = append(roots, *(*types.Hash256)(&r))
		}
	}
	return
}

func (s *SQLStore) ContractSetContracts(ctx context.Context, set string) ([]api.ContractMetadata, error) {
	dbContracts, err := s.contracts(ctx, set)
	if err != nil {
		return nil, err
	}
	contracts := make([]api.ContractMetadata, len(dbContracts))
	for i, c := range dbContracts {
		contracts[i] = c.convert()
	}
	return contracts, nil
}

func (s *SQLStore) ContractSets(ctx context.Context) ([]string, error) {
	var sets []string
	err := s.db.Raw("SELECT name FROM contract_sets").
		Scan(&sets).
		Error
	return sets, err
}

func (s *SQLStore) ContractSizes(ctx context.Context) (map[types.FileContractID]api.ContractSize, error) {
	rows := make([]struct {
		Fcid     fileContractID `json:"fcid"`
		Size     uint64         `json:"size"`
		Prunable uint64         `json:"prunable"`
	}, 0)

	if err := s.db.
		Raw(`
SELECT fcid, MAX(c.size) as size, CASE WHEN MAX(c.size)>COUNT(cs.db_sector_id) * ? THEN MAX(c.size)-(COUNT(cs.db_sector_id) * ?) ELSE 0 END as prunable
FROM contracts c
LEFT JOIN contract_sectors cs ON cs.db_contract_id = c.id
GROUP BY c.fcid
	`, rhpv2.SectorSize, rhpv2.SectorSize).
		Scan(&rows).
		Error; err != nil {
		return nil, err
	}

	sizes := make(map[types.FileContractID]api.ContractSize)
	for _, row := range rows {
		if types.FileContractID(row.Fcid) == (types.FileContractID{}) {
			return nil, errors.New("invalid file contract id")
		}
		sizes[types.FileContractID(row.Fcid)] = api.ContractSize{
			Size:     row.Size,
			Prunable: row.Prunable,
		}
	}
	return sizes, nil
}

func (s *SQLStore) ContractSize(ctx context.Context, id types.FileContractID) (api.ContractSize, error) {
	if !s.isKnownContract(id) {
		return api.ContractSize{}, api.ErrContractNotFound
	}

	var size struct {
		Size     uint64 `json:"size"`
		Prunable uint64 `json:"prunable"`
	}

	if err := s.db.
		Raw(`
SELECT MAX(c.size) as size, CASE WHEN MAX(c.size)>(COUNT(cs.db_sector_id) * ?) THEN MAX(c.size)-(COUNT(cs.db_sector_id) * ?) ELSE 0 END as prunable
FROM contracts c
LEFT JOIN contract_sectors cs ON cs.db_contract_id = c.id
WHERE c.fcid = ?
`, rhpv2.SectorSize, rhpv2.SectorSize, fileContractID(id)).
		Take(&size).
		Error; err != nil {
		return api.ContractSize{}, err
	}

	return api.ContractSize{
		Size:     size.Size,
		Prunable: size.Prunable,
	}, nil
}

func (s *SQLStore) SetContractSet(ctx context.Context, name string, contractIds []types.FileContractID) error {
	fcids := make([]fileContractID, len(contractIds))
	for i, fcid := range contractIds {
		fcids[i] = fileContractID(fcid)
	}

	return s.retryTransaction(func(tx *gorm.DB) error {
		// fetch current contracts
		var dbCurrentContracts []fileContractID
		err := tx.
			Model(&dbContract{}).
			Select("contracts.fcid").
			Joins("LEFT JOIN contract_set_contracts csc ON csc.db_contract_id = contracts.id").
			Joins("LEFT JOIN contract_sets cs ON cs.id = csc.db_contract_set_id AND cs.name = ?", name).
			Group("contracts.fcid").
			Scan(&dbCurrentContracts).
			Error
		if err != nil {
			return err
		}
		// fetch new contracts
		var dbNewContracts []dbContract
		err = tx.
			Model(&dbContract{}).
			Where("fcid IN (?)", fcids).
			Find(&dbNewContracts).
			Error
		if err != nil {
			return err
		}

		// create contract set
		var contractset dbContractSet
		err = tx.
			Where(dbContractSet{Name: name}).
			FirstOrCreate(&contractset).
			Error
		if err != nil {
			return err
		}

		// invalidate the health on all slab which are affected by this change
		currentMap := make(map[fileContractID]struct{})
		for _, fcid := range dbCurrentContracts {
			currentMap[fcid] = struct{}{}
		}
		newMap := make(map[fileContractID]struct{})
		for _, c := range dbNewContracts {
			newMap[c.FCID] = struct{}{}
		}
		for _, c := range dbNewContracts {
			delete(currentMap, c.FCID)
		}
		for _, fcid := range dbCurrentContracts {
			delete(newMap, fcid)
		}
		diff := make([]fileContractID, 0, len(currentMap)+len(newMap))
		for fcid := range currentMap {
			diff = append(diff, fcid)
		}
		for fcid := range newMap {
			diff = append(diff, fcid)
		}
		err = invalidateSlabHealthByFCID(tx, diff)
		if err != nil {
			return err
		}

		// update contracts
		return tx.Model(&contractset).Association("Contracts").Replace(&dbNewContracts)
	})
}

func (s *SQLStore) RemoveContractSet(ctx context.Context, name string) error {
	return s.db.
		Where(dbContractSet{Name: name}).
		Delete(&dbContractSet{}).
		Error
}

func (s *SQLStore) RenewedContract(ctx context.Context, renewedFrom types.FileContractID) (_ api.ContractMetadata, err error) {
	var contract dbContract

	err = s.db.
		Where(&dbContract{ContractCommon: ContractCommon{RenewedFrom: fileContractID(renewedFrom)}}).
		Joins("Host").
		Take(&contract).
		Error
	if errors.Is(err, gorm.ErrRecordNotFound) {
		err = api.ErrContractNotFound
		return
	}

	return contract.convert(), nil
}

func (s *SQLStore) SearchObjects(ctx context.Context, bucket, substring string, offset, limit int) ([]api.ObjectMetadata, error) {
	// fetch one more to see if there are more entries
	if limit <= -1 {
		limit = math.MaxInt
	}

	var objects []api.ObjectMetadata
	err := s.db.
		Select("o.object_id as name, MAX(o.size) as size, MIN(sla.health) as health").
		Model(&dbObject{}).
		Table("objects o").
		Joins("INNER JOIN buckets b ON o.db_bucket_id = b.id AND b.name = ?", bucket).
		Joins("LEFT JOIN slices sli ON o.id = sli.`db_object_id`").
		Joins("LEFT JOIN slabs sla ON sli.db_slab_id = sla.`id`").
		Where("INSTR(o.object_id, ?) > 0 AND ?", substring, sqlWhereBucket("o", bucket)).
		Group("o.object_id").
		Offset(offset).
		Limit(limit).
		Scan(&objects).Error
	if err != nil {
		return nil, err
	}

	return objects, nil
}

func (s *SQLStore) ObjectEntries(ctx context.Context, bucket, path, prefix, marker string, offset, limit int) (metadata []api.ObjectMetadata, hasMore bool, err error) {
	// convenience variables
	usingMarker := marker != ""
	usingOffset := offset > 0

	// sanity check we are passing a directory
	if !strings.HasSuffix(path, "/") {
		panic("path must end in /")
	}

	// sanity check we are passing sane paging parameters
	if usingMarker && usingOffset {
		return nil, false, errors.New("fetching entries using a marker and an offset is not supported at the same time")
	}

	// ensure marker is '/' prefixed
	if usingMarker && !strings.HasPrefix(marker, "/") {
		marker = fmt.Sprintf("/%s", marker)
	}

	// ensure limits are out of play
	if limit <= -1 {
		limit = math.MaxInt
	}

	// figure out the HAVING CLAUSE and its parameters
	havingClause := "1 = 1"
	var havingParams []interface{}
	if usingMarker {
		havingClause = "name > ?"
		havingParams = append(havingParams, marker)

		offset = 0 // disable offset
	}

	// fetch one more to see if there are more entries
	if limit != math.MaxInt {
		limit += 1
	}

	var rows []rawObjectMetadata
	query := fmt.Sprintf(`
	SELECT
		MAX(etag) AS ETag,
		MAX(created_at) AS ModTime,
		CASE slashindex WHEN 0 THEN %s ELSE %s END AS name,
		SUM(size) AS size,
		MIN(health) as health,
		MAX(mimeType) as MimeType
	FROM (
<<<<<<< HEAD
		SELECT MAX(objects.created_at) AS created_at, MAX(size) AS size, MIN(slabs.health) as health, MAX(objects.mime_type) as mimeType, SUBSTR(object_id, ?) AS trimmed , INSTR(SUBSTR(object_id, ?), "/") AS slashindex
=======
	SELECT MAX(etag) AS etag, MAX(objects.created_at) AS created_at, MAX(size) AS size, MIN(slabs.health) as health, SUBSTR(object_id, ?) AS trimmed , INSTR(SUBSTR(object_id, ?), "/") AS slashindex
>>>>>>> fa53b11d
		FROM objects
		INNER JOIN buckets b ON objects.db_bucket_id = b.id AND b.name = ?
		LEFT JOIN slices ON objects.id = slices.db_object_id 
		LEFT JOIN slabs ON slices.db_slab_id = slabs.id
		WHERE SUBSTR(object_id, 1, ?) = ? AND ?
		GROUP BY object_id
	) AS m
	GROUP BY name
	HAVING SUBSTR(name, 1, ?) = ? AND name != ? AND %s
	ORDER BY name ASC
	LIMIT ?
	OFFSET ?`,
		sqlConcat(s.db, "?", "trimmed"),
		sqlConcat(s.db, "?", "substr(trimmed, 1, slashindex)"),
		havingClause)

	parameters := append(append([]interface{}{
		path, // sqlConcat(s.db, "?", "trimmed"),
		path, // sqlConcat(s.db, "?", "substr(trimmed, 1, slashindex)")

		utf8.RuneCountInString(path) + 1, // SUBSTR(object_id, ?)
		utf8.RuneCountInString(path) + 1, // INSTR(SUBSTR(object_id, ?), "/")
		bucket,                           // b.name = ?

		utf8.RuneCountInString(path),      // WHERE SUBSTR(object_id, 1, ?) = ? AND ?
		path,                              // WHERE SUBSTR(object_id, 1, ?) = ? AND ?
		sqlWhereBucket("objects", bucket), // WHERE SUBSTR(object_id, 1, ?) = ? AND ?

		utf8.RuneCountInString(path + prefix), // HAVING SUBSTR(name, 1, ?) = ? AND name != ?
		path + prefix,                         // HAVING SUBSTR(name, 1, ?) = ? AND name != ?
		path,                                  // HAVING SUBSTR(name, 1, ?) = ? AND name != ?
	}, havingParams...), limit, offset)

	if err = s.db.
		Raw(query, parameters...).
		Scan(&rows).
		Error; err != nil {
		return
	}

	// trim last element if we have more
	if len(rows) == limit {
		hasMore = true
		rows = rows[:len(rows)-1]
	}

	// convert rows into metadata
	for _, row := range rows {
		metadata = append(metadata, row.convert())
	}
	return
}

func (s *SQLStore) Object(ctx context.Context, bucket, path string) (api.Object, error) {
	var obj api.Object
	err := s.db.Transaction(func(tx *gorm.DB) error {
		o, err := s.object(ctx, tx, bucket, path)
		if err != nil {
			return err
		}
		obj, err = o.convert()
		return err
	})
	return obj, err
}

func (s *SQLStore) RecordContractSpending(ctx context.Context, records []api.ContractSpendingRecord) error {
	if len(records) == 0 {
		return nil // nothing to do
	}

	// Only allow for applying one batch of spending records at a time.
	s.spendingMu.Lock()
	defer s.spendingMu.Unlock()

	squashedRecords := make(map[types.FileContractID]api.ContractSpending)
	latestRevision := make(map[types.FileContractID]uint64)
	latestSize := make(map[types.FileContractID]uint64)
	for _, r := range records {
		squashedRecords[r.ContractID] = squashedRecords[r.ContractID].Add(r.ContractSpending)
		if r.RevisionNumber > latestRevision[r.ContractID] {
			latestRevision[r.ContractID] = r.RevisionNumber
			latestSize[r.ContractID] = r.Size
		}
	}
	for fcid, newSpending := range squashedRecords {
		err := s.retryTransaction(func(tx *gorm.DB) error {
			var contract dbContract
			err := tx.Model(&dbContract{}).
				Where("fcid = ?", fileContractID(fcid)).
				Take(&contract).Error
			if errors.Is(err, gorm.ErrRecordNotFound) {
				return nil // contract not found, continue with next one
			} else if err != nil {
				return err
			}
			updates := make(map[string]interface{})
			if !newSpending.Uploads.IsZero() {
				updates["upload_spending"] = currency(types.Currency(contract.UploadSpending).Add(newSpending.Uploads))
			}
			if !newSpending.Downloads.IsZero() {
				updates["download_spending"] = currency(types.Currency(contract.DownloadSpending).Add(newSpending.Downloads))
			}
			if !newSpending.FundAccount.IsZero() {
				updates["fund_account_spending"] = currency(types.Currency(contract.FundAccountSpending).Add(newSpending.FundAccount))
			}
			if !newSpending.Deletions.IsZero() {
				updates["delete_spending"] = currency(types.Currency(contract.DeleteSpending).Add(newSpending.Deletions))
			}
			if !newSpending.SectorRoots.IsZero() {
				updates["list_spending"] = currency(types.Currency(contract.ListSpending).Add(newSpending.SectorRoots))
			}
			updates["revision_number"] = latestRevision[fcid]
			updates["size"] = latestSize[fcid]
			return tx.Model(&contract).Updates(updates).Error
		})
		if err != nil {
			return err
		}
	}
	return nil
}

func (s *SQLStore) addKnownContract(fcid types.FileContractID) {
	s.mu.Lock()
	defer s.mu.Unlock()
	s.knownContracts[fcid] = struct{}{}
}

func (s *SQLStore) isKnownContract(fcid types.FileContractID) bool {
	s.mu.Lock()
	defer s.mu.Unlock()
	_, found := s.knownContracts[fcid]
	return found
}

func pruneSlabs(tx *gorm.DB) error {
	return tx.Exec(`DELETE FROM slabs WHERE slabs.id IN (SELECT * FROM (SELECT sla.id FROM slabs sla
		LEFT JOIN slices sli ON sli.db_slab_id  = sla.id
		WHERE db_object_id IS NULL AND db_multipart_part_id IS NULL AND sla.db_buffered_slab_id IS NULL) toDelete)`).Error
}

func fetchUsedContracts(tx *gorm.DB, usedContracts map[types.PublicKey]types.FileContractID) (map[types.PublicKey]dbContract, error) {
	fcids := make([]fileContractID, 0, len(usedContracts))
	for _, fcid := range usedContracts {
		fcids = append(fcids, fileContractID(fcid))
	}
	var contracts []dbContract
	err := tx.Model(&dbContract{}).
		Joins("Host").
		Where("fcid IN (?) OR renewed_from IN (?)", fcids, fcids).
		Find(&contracts).Error
	if err != nil {
		return nil, err
	}
	fetchedContracts := make(map[types.PublicKey]dbContract, len(contracts))
	for _, c := range contracts {
		fetchedContracts[types.PublicKey(c.Host.PublicKey)] = c
	}
	return fetchedContracts, nil
}

func (s *SQLStore) RenameObject(ctx context.Context, bucket, keyOld, keyNew string) error {
	tx := s.db.Exec(`UPDATE objects SET object_id = ? WHERE object_id = ? AND ?`, keyNew, keyOld, sqlWhereBucket("objects", bucket))
	if tx.Error != nil {
		return tx.Error
	}
	if tx.RowsAffected == 0 {
		return fmt.Errorf("%w: key %v", api.ErrObjectNotFound, keyOld)
	}
	return nil
}

func (s *SQLStore) RenameObjects(ctx context.Context, bucket, prefixOld, prefixNew string) error {
	tx := s.db.Exec("UPDATE objects SET object_id = "+sqlConcat(s.db, "?", "SUBSTR(object_id, ?)")+" WHERE SUBSTR(object_id, 1, ?) = ?",
		prefixNew, utf8.RuneCountInString(prefixOld)+1, utf8.RuneCountInString(prefixOld), prefixOld)
	if tx.Error != nil {
		return tx.Error
	}
	if tx.RowsAffected == 0 {
		return fmt.Errorf("%w: prefix %v", api.ErrObjectNotFound, prefixOld)
	}
	return nil
}

func (s *SQLStore) FetchPartialSlab(ctx context.Context, ec object.EncryptionKey, offset, length uint32) ([]byte, error) {
	return s.slabBufferMgr.FetchPartialSlab(ctx, ec, offset, length)
}

func (s *SQLStore) AddPartialSlab(ctx context.Context, data []byte, minShards, totalShards uint8, contractSet string) ([]object.PartialSlab, int64, error) {
	var contractSetID uint
	if err := s.db.Raw("SELECT id FROM contract_sets WHERE name = ?", contractSet).Scan(&contractSetID).Error; err != nil {
		return nil, 0, err
	}
	return s.slabBufferMgr.AddPartialSlab(ctx, data, minShards, totalShards, contractSetID)
}

func (s *SQLStore) CopyObject(ctx context.Context, srcBucket, dstBucket, srcPath, dstPath, mimeType string) (om api.ObjectMetadata, err error) {
	err = s.retryTransaction(func(tx *gorm.DB) error {
		var srcObj dbObject
		err := tx.Where("objects.object_id = ? AND DBBucket.name = ?", srcPath, srcBucket).
			Joins("DBBucket").
			Take(&srcObj).
			Error
		if err != nil {
			return fmt.Errorf("failed to fetch src object: %w", err)
		}

		srcObjHealth, err := s.objectHealth(ctx, tx, srcObj.ID)
		if err != nil {
			return fmt.Errorf("failed to fetch src object health: %w", err)
		}

		var srcSlices []dbSlice
		err = tx.Where("db_object_id = ?", srcObj.ID).
			Find(&srcSlices).
			Error
		if err != nil {
			return fmt.Errorf("failed to fetch src slices: %w", err)
		}
		for i := range srcSlices {
			srcSlices[i].Model = Model{}  // clear model
			srcSlices[i].DBObjectID = nil // clear object id
		}

		var bucket dbBucket
		err = tx.Where("name = ?", dstBucket).
			Take(&bucket).
			Error
		if err != nil {
			return fmt.Errorf("failed to fetch dst bucket: %w", err)
		}

		dstObj := srcObj
		dstObj.Model = Model{}        // clear model
		dstObj.DBBucket = bucket      // set dst bucket
		dstObj.ObjectID = dstPath     // set dst path
		dstObj.DBBucketID = bucket.ID // set dst bucket id
		dstObj.Slabs = srcSlices      // set slices
		if mimeType != "" {
			dstObj.MimeType = mimeType // override mime type
		}
		if err := tx.Create(&dstObj).Error; err != nil {
			return fmt.Errorf("failed to create copy of object: %w", err)
		}

		om = api.ObjectMetadata{
<<<<<<< HEAD
			Health:   srcObjHealth,
			MimeType: dstObj.MimeType,
			ModTime:  dstObj.CreatedAt.UTC(),
			Name:     dstObj.ObjectID,
			Size:     dstObj.Size,
=======
			ETag:    dstObj.Etag,
			Health:  srcObjHealth,
			ModTime: dstObj.CreatedAt.UTC(),
			Name:    dstObj.ObjectID,
			Size:    dstObj.Size,
>>>>>>> fa53b11d
		}
		return nil
	})
	return
}

<<<<<<< HEAD
func (s *SQLStore) UpdateObject(ctx context.Context, bucket, path, contractSet string, o object.Object, usedContracts map[types.PublicKey]types.FileContractID, mimeType string) error {
=======
func (s *SQLStore) UpdateObject(ctx context.Context, bucket, path, contractSet string, o object.Object, ETag string, usedContracts map[types.PublicKey]types.FileContractID) error {
>>>>>>> fa53b11d
	s.objectsMu.Lock()
	defer s.objectsMu.Unlock()

	// Sanity check input.
	for _, ss := range o.Slabs {
		for _, shard := range ss.Shards {
			// Verify that all hosts have a contract.
			_, exists := usedContracts[shard.Host]
			if !exists {
				return fmt.Errorf("missing contract for host %v: %w", shard.Host, api.ErrContractNotFound)
			}
		}
	}

	// UpdateObject is ACID.
	return s.retryTransaction(func(tx *gorm.DB) error {
		// Fetch contract set.
		var cs dbContractSet
		if err := tx.Take(&cs, "name = ?", contractSet).Error; err != nil {
			return fmt.Errorf("contract set %v not found: %w", contractSet, err)
		}

		// Try to delete. We want to get rid of the object and its slices if it
		// exists.
		//
		// NOTE: please note that the object's created_at is currently used as
		// its ModTime, if we ever stop recreating the object but update it
		// instead we need to take this into account
		_, err := deleteObject(tx, bucket, path)
		if err != nil {
			return fmt.Errorf("failed to delete object: %w", err)
		}

		// Insert a new object.
		objKey, err := o.Key.MarshalText()
		if err != nil {
			return fmt.Errorf("failed to marshal object key: %w", err)
		}
		var bucketID uint
		err = tx.Table("(SELECT id from buckets WHERE buckets.name = ?) bucket_id", bucket).
			Take(&bucketID).Error
		if errors.Is(err, gorm.ErrRecordNotFound) {
			return fmt.Errorf("bucket %v not found: %w", bucket, api.ErrBucketNotFound)
		} else if err != nil {
			return fmt.Errorf("failed to fetch bucket id: %w", err)
		}
		obj := dbObject{
			DBBucketID: bucketID,
			ObjectID:   path,
			Key:        objKey,
			Size:       o.TotalSize(),
<<<<<<< HEAD
			MimeType:   mimeType,
=======
			Etag:       ETag,
>>>>>>> fa53b11d
		}
		err = tx.Create(&obj).Error
		if err != nil {
			return fmt.Errorf("failed to create object: %w", err)
		}

		// Fetch the used contracts.
		contracts, err := fetchUsedContracts(tx, usedContracts)
		if err != nil {
			return fmt.Errorf("failed to fetch used contracts: %w", err)
		}

		// Create all slices. This also creates any missing slabs or sectors.
		if err := s.createSlices(tx, &obj.ID, nil, cs.ID, contracts, o.Slabs, o.PartialSlabs); err != nil {
			return fmt.Errorf("failed to create slices: %w", err)
		}
		return nil
	})
}

func (s *SQLStore) RemoveObject(ctx context.Context, bucket, key string) error {
	var rowsAffected int64
	var err error
	err = s.retryTransaction(func(tx *gorm.DB) error {
		rowsAffected, err = deleteObject(tx, bucket, key)
		return err
	})
	if err != nil {
		return err
	}
	if rowsAffected == 0 {
		return fmt.Errorf("%w: key: %s", api.ErrObjectNotFound, key)
	}
	return nil
}

func (s *SQLStore) RemoveObjects(ctx context.Context, bucket, prefix string) error {
	var rowsAffected int64
	var err error
	err = s.retryTransaction(func(tx *gorm.DB) error {
		rowsAffected, err = deleteObjects(tx, bucket, prefix)
		return err
	})
	if err != nil {
		return err
	}
	if rowsAffected == 0 {
		return fmt.Errorf("%w: prefix: %s", api.ErrObjectNotFound, prefix)
	}
	return nil
}

func (s *SQLStore) Slab(ctx context.Context, key object.EncryptionKey) (object.Slab, error) {
	k, err := key.MarshalText()
	if err != nil {
		return object.Slab{}, err
	}
	var slab dbSlab
	tx := s.db.Where(&dbSlab{Key: k}).
		Preload("Shards.Contracts.Host").
		Take(&slab)
	if errors.Is(tx.Error, gorm.ErrRecordNotFound) {
		return object.Slab{}, api.ErrObjectNotFound
	}
	return slab.convert()
}

func (ss *SQLStore) UpdateSlab(ctx context.Context, s object.Slab, contractSet string, usedContracts map[types.PublicKey]types.FileContractID) error {
	ss.objectsMu.Lock()
	defer ss.objectsMu.Unlock()

	// sanity check the shards don't contain an empty root
	for _, s := range s.Shards {
		if s.Root == (types.Hash256{}) {
			return errors.New("shard root can never be the empty root")
		}
	}
	// Sanity check input.
	for _, shard := range s.Shards {
		// Verify that all hosts have a contract.
		_, exists := usedContracts[shard.Host]
		if !exists {
			return fmt.Errorf("missing contract for host %v", shard.Host)
		}
	}

	// extract the slab key
	key, err := s.Key.MarshalText()
	if err != nil {
		return err
	}

	// Update slab.
	return ss.retryTransaction(func(tx *gorm.DB) (err error) {
		// fetch contract set
		var cs dbContractSet
		if err := tx.Take(&cs, "name = ?", contractSet).Error; err != nil {
			return err
		}

		// find all contracts
		contracts, err := fetchUsedContracts(tx, usedContracts)
		if err != nil {
			return err
		}

		// find existing slab
		var slab dbSlab
		if err = tx.
			Where(&dbSlab{Key: key}).
			Assign(&dbSlab{
				DBContractSetID: cs.ID,
				TotalShards:     uint8(len(slab.Shards)),
			}).
			Preload("Shards").
			Take(&slab).
			Error; err == gorm.ErrRecordNotFound {
			return fmt.Errorf("slab with key '%s' not found: %w", string(key), err)
		} else if err != nil {
			return err
		}

		// invalidate health but optimistically indicate the slab's health is 1
		if err := tx.Model(&slab).
			Where(&slab).
			Updates(map[string]interface{}{
				"health_valid": false,
				"health":       1,
			}).
			Error; err != nil {
			return err
		}

		// loop updated shards
		for _, shard := range s.Shards {
			// ensure the sector exists
			var sector dbSector
			if err := tx.
				Where(dbSector{Root: shard.Root[:]}).
				Assign(dbSector{
					DBSlabID:   slab.ID,
					LatestHost: publicKey(shard.Host)},
				).
				FirstOrCreate(&sector).
				Error; err != nil {
				return err
			}

			// ensure the associations are updated
			contract, contractFound := contracts[shard.Host]
			if contractFound {
				if err := tx.
					Model(&sector).
					Association("Contracts").
					Append(&contract); err != nil {
					return err
				}
			}
		}
		return nil
	})
}

func (s *SQLStore) RefreshHealth(ctx context.Context) error {
	var nSlabs int64
	if err := s.db.Model(&dbSlab{}).Count(&nSlabs).Error; err != nil {
		return err
	}
	if nSlabs == 0 {
		return nil // nothing to do
	}

	// Update slab health in batches.
	for {
		healthQuery := s.db.Raw(`
SELECT slabs.id, slabs.db_contract_set_id, CASE WHEN (slabs.min_shards = slabs.total_shards)
THEN
    CASE WHEN (COUNT(DISTINCT(CASE WHEN cs.name IS NULL THEN NULL ELSE c.host_id END)) < slabs.min_shards)
    THEN -1
    ELSE 1
    END
ELSE (CAST(COUNT(DISTINCT(CASE WHEN cs.name IS NULL THEN NULL ELSE c.host_id END)) AS FLOAT) - CAST(slabs.min_shards AS FLOAT)) / Cast(slabs.total_shards - slabs.min_shards AS FLOAT)
END AS health
FROM slabs
INNER JOIN sectors s ON s.db_slab_id = slabs.id
LEFT JOIN contract_sectors se ON s.id = se.db_sector_id
LEFT JOIN contracts c ON se.db_contract_id = c.id
LEFT JOIN contract_set_contracts csc ON csc.db_contract_id = c.id AND csc.db_contract_set_id = slabs.db_contract_set_id
LEFT JOIN contract_sets cs ON cs.id = csc.db_contract_set_id
WHERE slabs.health_valid = 0
GROUP BY slabs.id
LIMIT ?
`, refreshHealthBatchSize)
		var rowsAffected int64
		err := s.retryTransaction(func(tx *gorm.DB) error {
			var res *gorm.DB
			if isSQLite(s.db) {
				res = s.db.Exec("UPDATE slabs SET health = src.health, health_valid = 1 FROM (?) AS src WHERE slabs.id=src.id", healthQuery)
			} else {
				res = s.db.Exec("UPDATE slabs sla INNER JOIN (?) h ON sla.id = h.id AND sla.health_valid = 0 SET sla.health = h.health, health_valid = 1", healthQuery)
			}
			if res.Error != nil {
				return res.Error
			}
			rowsAffected = res.RowsAffected
			return nil
		})
		if err != nil {
			return err
		}
		if rowsAffected == 0 {
			return nil // done
		}
		select {
		case <-ctx.Done():
			return ctx.Err()
		case <-time.After(time.Second):
		}
	}
}

// UnhealthySlabs returns up to 'limit' slabs that do not reach full redundancy
// in the given contract set. These slabs need to be migrated to good contracts
// so they are restored to full health.
func (s *SQLStore) UnhealthySlabs(ctx context.Context, healthCutoff float64, set string, limit int) ([]api.UnhealthySlab, error) {
	if limit <= -1 {
		limit = math.MaxInt
	}

	var rows []struct {
		Key    []byte
		Health float64
	}

	if err := s.db.
		Select("slabs.key, slabs.health").
		Joins("INNER JOIN contract_sets cs ON slabs.db_contract_set_id = cs.id").
		Model(&dbSlab{}).
		Where("health <= ? AND health_valid = 1 AND cs.name = ?", healthCutoff, set).
		Order("health ASC").
		Limit(limit).
		Find(&rows).
		Error; err != nil {
		return nil, err
	}

	slabs := make([]api.UnhealthySlab, len(rows))
	for i, row := range rows {
		var key object.EncryptionKey
		if err := key.UnmarshalText(row.Key); err != nil {
			return nil, err
		}
		slabs[i] = api.UnhealthySlab{
			Key:    key,
			Health: row.Health,
		}
	}
	return slabs, nil
}

func (s *SQLStore) createSlices(tx *gorm.DB, objID, multiPartID *uint, contractSetID uint, contracts map[types.PublicKey]dbContract, slices []object.SlabSlice, partialSlabs []object.PartialSlab) error {
	if (objID == nil && multiPartID == nil) || (objID != nil && multiPartID != nil) {
		return fmt.Errorf("either objID or multiPartID must be set")
	}

	var dbSlices []dbSlice
	for i, ss := range slices {
		// Create Slab if it doesn't exist yet.
		slabKey, err := ss.Key.MarshalText()
		if err != nil {
			return fmt.Errorf("failed to marshal slab key: %w", err)
		}
		slab := &dbSlab{
			Key:         slabKey,
			MinShards:   ss.MinShards,
			TotalShards: uint8(len(ss.Shards)),
		}
		err = tx.Where(dbSlab{Key: slabKey}).
			Assign(dbSlab{
				DBContractSetID: contractSetID,
			}).
			FirstOrCreate(&slab).Error
		if err != nil {
			return fmt.Errorf("failed to create slab %v/%v: %w", i+1, len(slices), err)
		}

		// Create Slice.
		slice := dbSlice{
			DBSlabID:          slab.ID,
			DBObjectID:        objID,
			DBMultipartPartID: multiPartID,
			Offset:            ss.Offset,
			Length:            ss.Length,
		}
		err = tx.Create(&slice).Error
		if err != nil {
			return fmt.Errorf("failed to create slice %v/%v: %w", i+1, len(slices), err)
		}
		dbSlices = append(dbSlices, slice)

		for j, shard := range ss.Shards {
			// Create sector if it doesn't exist yet.
			var sector dbSector
			err := tx.
				Where(dbSector{Root: shard.Root[:]}).
				Assign(dbSector{
					DBSlabID:   slab.ID,
					LatestHost: publicKey(shard.Host),
				}).
				FirstOrCreate(&sector).
				Error
			if err != nil {
				return fmt.Errorf("failed to create sector %v/%v: %w", j+1, len(ss.Shards), err)
			}

			// Add contract and host to join tables.
			contract, contractFound := contracts[shard.Host]
			if contractFound {
				err = tx.Model(&sector).Association("Contracts").Append(&contract)
				if err != nil {
					return fmt.Errorf("failed to append to Contracts association: %w", err)
				}
			}
		}
	}

	// Handle partial slabs. We create a slice for each partial slab.
	if len(partialSlabs) == 0 {
		return nil
	}

	for _, partialSlab := range partialSlabs {
		key, err := partialSlab.Key.MarshalText()
		if err != nil {
			return err
		}
		var buffer dbBufferedSlab
		err = tx.Joins("DBSlab").
			Take(&buffer, "DBSlab.key = ?", key).
			Error
		if err != nil {
			return fmt.Errorf("failed to fetch buffered slab: %w", err)
		}

		err = tx.Create(&dbSlice{
			DBObjectID:        objID,
			DBMultipartPartID: multiPartID,
			DBSlabID:          buffer.DBSlab.ID,
			Offset:            partialSlab.Offset,
			Length:            partialSlab.Length,
		}).Error
		if err != nil {
			return fmt.Errorf("failed to create slice for partial slab: %w", err)
		}
	}
	return nil
}

// object retrieves a raw object from the store.
func (s *SQLStore) object(ctx context.Context, txn *gorm.DB, bucket string, path string) (rawObject, error) {
	// NOTE: we LEFT JOIN here because empty objects are valid and need to be
	// included in the result set, when we convert the rawObject before
	// returning it we'll check for SlabID and/or SectorID being 0 and act
	// accordingly
	var rows rawObject
	tx := s.db.
<<<<<<< HEAD
		Select("o.id as ObjectID, o.key as ObjectKey, o.object_id as ObjectName, o.size as ObjectSize, o.mime_type as ObjectMimeType, o.created_at as ObjectModTime, sli.id as SliceID, sli.offset as SliceOffset, sli.length as SliceLength, sla.id as SlabID, sla.health as SlabHealth, sla.key as SlabKey, sla.min_shards as SlabMinShards, bs.id IS NOT NULL AS SlabBuffered, sec.id as SectorID, sec.root as SectorRoot, sec.latest_host as SectorHost").
=======
		Select("o.id as ObjectID, o.key as ObjectKey, o.object_id as ObjectName, o.size as ObjectSize, o.created_at as ObjectModTime, o.etag as ObjectETag, sli.id as SliceID, sli.offset as SliceOffset, sli.length as SliceLength, sla.id as SlabID, sla.health as SlabHealth, sla.key as SlabKey, sla.min_shards as SlabMinShards, bs.id IS NOT NULL AS SlabBuffered, sec.id as SectorID, sec.root as SectorRoot, sec.latest_host as SectorHost").
>>>>>>> fa53b11d
		Model(&dbObject{}).
		Table("objects o").
		Joins("INNER JOIN buckets b ON o.db_bucket_id = b.id AND b.name = ?", bucket).
		Joins("LEFT JOIN slices sli ON o.id = sli.`db_object_id`").
		Joins("LEFT JOIN slabs sla ON sli.db_slab_id = sla.`id`").
		Joins("LEFT JOIN sectors sec ON sla.id = sec.`db_slab_id`").
		Joins("LEFT JOIN buffered_slabs bs ON sla.db_buffered_slab_id = bs.`id`").
		Where("o.object_id = ? AND ?", path, sqlWhereBucket("o", bucket)).
		Order("sli.id ASC").
		Order("sec.id ASC").
		Scan(&rows)
	if errors.Is(tx.Error, gorm.ErrRecordNotFound) || len(rows) == 0 {
		return nil, api.ErrObjectNotFound
	}

	return rows, nil
}

func (s *SQLStore) objectHealth(ctx context.Context, tx *gorm.DB, objectID uint) (health float64, err error) {
	if err = tx.
		Select("MIN(sla.health)").
		Model(&dbObject{}).
		Table("objects o").
		Joins("LEFT JOIN slices sli ON o.id = sli.`db_object_id`").
		Joins("LEFT JOIN slabs sla ON sli.db_slab_id = sla.`id`").
		Where("o.id = ?", objectID).
		Scan(&health).
		Error; errors.Is(err, gorm.ErrRecordNotFound) {
		err = api.ErrObjectNotFound
	}
	return
}

// contract retrieves a contract from the store.
func (s *SQLStore) contract(ctx context.Context, id fileContractID) (dbContract, error) {
	return contract(s.db, id)
}

// contracts retrieves all contracts in the given set.
func (s *SQLStore) contracts(ctx context.Context, set string) ([]dbContract, error) {
	var cs dbContractSet
	err := s.db.
		Where(&dbContractSet{Name: set}).
		Preload("Contracts.Host").
		Take(&cs).
		Error

	if errors.Is(err, gorm.ErrRecordNotFound) {
		return nil, fmt.Errorf("%w '%s'", api.ErrContractSetNotFound, set)
	} else if err != nil {
		return nil, err
	}

	return cs.Contracts, nil
}

// PackedSlabsForUpload returns up to 'limit' packed slabs that are ready for
// uploading. They are locked for 'lockingDuration' time before being handed out
// again.
func (s *SQLStore) PackedSlabsForUpload(ctx context.Context, lockingDuration time.Duration, minShards, totalShards uint8, set string, limit int) ([]api.PackedSlab, error) {
	var contractSetID uint
	if err := s.db.Raw("SELECT id FROM contract_sets WHERE name = ?", set).
		Scan(&contractSetID).Error; err != nil {
		return nil, err
	}
	return s.slabBufferMgr.SlabsForUpload(ctx, lockingDuration, minShards, totalShards, contractSetID, limit)
}

func (s *SQLStore) ObjectsBySlabKey(ctx context.Context, bucket string, slabKey object.EncryptionKey) (metadata []api.ObjectMetadata, err error) {
	var rows []rawObjectMetadata
	key, err := slabKey.MarshalText()
	if err != nil {
		return nil, err
	}

	err = s.db.Raw(`
SELECT DISTINCT obj.object_id as Name, obj.size as Size, obj.mime_type as MimeType, sla.health as Health
FROM slabs sla
INNER JOIN slices sli ON sli.db_slab_id = sla.id
INNER JOIN objects obj ON sli.db_object_id = obj.id
INNER JOIN buckets b ON obj.db_bucket_id = b.id AND b.name = ?
WHERE sla.key = ?
	`, bucket, key).
		Scan(&rows).
		Error
	if err != nil {
		return nil, err
	}

	// convert rows
	for _, row := range rows {
		metadata = append(metadata, row.convert())
	}
	return
}

// MarkPackedSlabsUploaded marks the given slabs as uploaded and deletes them
// from the buffer.
func (s *SQLStore) MarkPackedSlabsUploaded(ctx context.Context, slabs []api.UploadedPackedSlab, usedContracts map[types.PublicKey]types.FileContractID) error {
	// Sanity check input.
	for _, ss := range slabs {
		for _, shard := range ss.Shards {
			// Verify that all hosts have a contract.
			_, exists := usedContracts[shard.Host]
			if !exists {
				return fmt.Errorf("missing contract for host %v", shard.Host)
			}
		}
	}
	var fileName string
	err := s.retryTransaction(func(tx *gorm.DB) error {
		contracts, err := fetchUsedContracts(tx, usedContracts)
		if err != nil {
			return err
		}
		for _, slab := range slabs {
			fileName, err = s.markPackedSlabUploaded(tx, slab, contracts)
			if err != nil {
				return err
			}
		}
		return nil
	})
	if err != nil {
		return fmt.Errorf("marking slabs as uploaded in the db failed: %w", err)
	}

	// Delete buffer from disk.
	s.slabBufferMgr.RemoveBuffers(fileName)
	return nil
}

func (s *SQLStore) markPackedSlabUploaded(tx *gorm.DB, slab api.UploadedPackedSlab, contracts map[types.PublicKey]dbContract) (string, error) {
	// find the slab
	var sla dbSlab
	if err := tx.Where("db_buffered_slab_id", slab.BufferID).
		Take(&sla).Error; err != nil {
		return "", err
	}

	// update the slab
	if err := tx.Model(&dbSlab{}).
		Where("id", sla.ID).
		Updates(map[string]interface{}{
			"db_buffered_slab_id": nil,
		}).Error; err != nil {
		return "", err
	}

	// delete buffer
	var buffer dbBufferedSlab
	if err := tx.Take(&buffer, "id = ?", slab.BufferID).Error; err != nil {
		return "", err
	}
	fileName := buffer.Filename
	err := tx.Delete(&buffer).
		Error
	if err != nil {
		return "", err
	}

	// add the shards to the slab
	var shards []dbSector
	for i := range slab.Shards {
		sector := dbSector{
			DBSlabID:   sla.ID,
			LatestHost: publicKey(slab.Shards[i].Host),
			Root:       slab.Shards[i].Root[:],
		}
		contract, exists := contracts[slab.Shards[i].Host]
		if !exists {
			s.logger.Warnw("missing contract for host", "host", slab.Shards[i].Host)
		} else {
			// Add contract to sector.
			sector.Contracts = []dbContract{contract}
		}
		shards = append(shards, sector)
	}
	return fileName, tx.Create(shards).Error
}

// contract retrieves a contract from the store.
func contract(tx *gorm.DB, id fileContractID) (contract dbContract, err error) {
	err = tx.
		Where(&dbContract{ContractCommon: ContractCommon{FCID: id}}).
		Joins("Host").
		Take(&contract).
		Error

	if errors.Is(err, gorm.ErrRecordNotFound) {
		err = api.ErrContractNotFound
	}
	return
}

// contracts retrieves all contracts for the given ids from the store.
func contracts(tx *gorm.DB, ids []types.FileContractID) (dbContracts []dbContract, err error) {
	fcids := make([]fileContractID, len(ids))
	for i, fcid := range ids {
		fcids[i] = fileContractID(fcid)
	}

	// fetch contracts
	err = tx.
		Model(&dbContract{}).
		Where("fcid IN (?)", fcids).
		Joins("Host").
		Find(&dbContracts).
		Error
	return
}

// contractsForHost retrieves all contracts for the given host
func contractsForHost(tx *gorm.DB, host dbHost) (contracts []dbContract, err error) {
	err = tx.
		Where(&dbContract{HostID: host.ID}).
		Joins("Host").
		Find(&contracts).
		Error
	return
}

func newContract(hostID uint, fcid, renewedFrom types.FileContractID, totalCost types.Currency, startHeight, windowStart, windowEnd, size uint64) dbContract {
	return dbContract{
		HostID: hostID,

		ContractCommon: ContractCommon{
			FCID:        fileContractID(fcid),
			RenewedFrom: fileContractID(renewedFrom),

			TotalCost:      currency(totalCost),
			RevisionNumber: "0",
			Size:           size,
			StartHeight:    startHeight,
			WindowStart:    windowStart,
			WindowEnd:      windowEnd,

			UploadSpending:      zeroCurrency,
			DownloadSpending:    zeroCurrency,
			FundAccountSpending: zeroCurrency,
			DeleteSpending:      zeroCurrency,
			ListSpending:        zeroCurrency,
		},
	}
}

// addContract adds a contract to the store.
func addContract(tx *gorm.DB, c rhpv2.ContractRevision, totalCost types.Currency, startHeight uint64, renewedFrom types.FileContractID) (dbContract, error) {
	fcid := c.ID()

	// Find host.
	var host dbHost
	err := tx.Model(&dbHost{}).Where(&dbHost{PublicKey: publicKey(c.HostKey())}).
		Find(&host).Error
	if err != nil {
		return dbContract{}, err
	}

	// Create contract.
	contract := newContract(host.ID, fcid, renewedFrom, totalCost, startHeight, c.Revision.WindowStart, c.Revision.WindowEnd, c.Revision.Filesize)

	// Insert contract.
	err = tx.Create(&contract).Error
	if err != nil {
		return dbContract{}, err
	}
	// Populate host.
	contract.Host = host
	return contract, nil
}

// archiveContracts archives the given contracts and uses the given reason as
// archival reason
//
// NOTE: this function archives the contracts without setting a renewed ID
func archiveContracts(tx *gorm.DB, contracts []dbContract, toArchive map[types.FileContractID]string) error {
	var toInvalidate []fileContractID
	for _, contract := range contracts {
		toInvalidate = append(toInvalidate, contract.FCID)
	}
	// Invalidate the health on the slabs before deleting the contracts to avoid
	// breaking the relations beforehand.
	if err := invalidateSlabHealthByFCID(tx, toInvalidate); err != nil {
		return fmt.Errorf("invalidating slab health failed: %w", err)
	}
	for _, contract := range contracts {
		// sanity check the host is populated
		if contract.Host.ID == 0 {
			return fmt.Errorf("host not populated for contract %v", contract.FCID)
		}

		// create a copy in the archive
		if err := tx.Create(&dbArchivedContract{
			Host:   publicKey(contract.Host.PublicKey),
			Reason: toArchive[types.FileContractID(contract.FCID)],

			ContractCommon: contract.ContractCommon,
		}).Error; err != nil {
			return err
		}

		// remove the contract
		res := tx.Delete(&contract)
		if err := res.Error; err != nil {
			return err
		}
		if res.RowsAffected != 1 {
			return fmt.Errorf("expected to delete 1 row, deleted %d", res.RowsAffected)
		}
	}

	// invalidate the slab health for affected slabs
	return invalidateSlabHealthByFCID(tx, toInvalidate)
}

// deleteObject deletes an object from the store and prunes all slabs which are
// without an obect after the deletion. That means in case of packed uploads,
// the slab is only deleted when no more objects point to it.
func deleteObject(tx *gorm.DB, bucket string, path string) (numDeleted int64, _ error) {
	tx = tx.Where("object_id = ? AND ?", path, sqlWhereBucket("objects", bucket)).
		Delete(&dbObject{})
	if tx.Error != nil {
		return 0, tx.Error
	}
	numDeleted = tx.RowsAffected
	if numDeleted == 0 {
		return 0, nil // nothing to prune if no object was deleted
	}
	if err := pruneSlabs(tx); err != nil {
		return 0, err
	}
	return
}

func deleteObjects(tx *gorm.DB, bucket string, path string) (numDeleted int64, _ error) {
	tx = tx.Exec("DELETE FROM objects WHERE SUBSTR(object_id, 1, ?) = ? AND ?",
		utf8.RuneCountInString(path), path, sqlWhereBucket("objects", bucket))
	if tx.Error != nil {
		return 0, tx.Error
	}
	numDeleted = tx.RowsAffected
	if err := pruneSlabs(tx); err != nil {
		return 0, err
	}
	return numDeleted, nil
}

func invalidateSlabHealthByFCID(tx *gorm.DB, fcids []fileContractID) error {
	return tx.Exec(`
UPDATE slabs SET health_valid = 0 WHERE id in (
	SELECT *
	FROM (
		SELECT slabs.id
		FROM slabs
		LEFT JOIN sectors se ON se.db_slab_id = slabs.id
		LEFT JOIN contract_sectors cs ON cs.db_sector_id = se.id
		LEFT JOIN contracts c ON c.id = cs.db_contract_id
		WHERE health_valid = 1 AND c.fcid IN (?)
	) slab_ids
)
		`, fcids).Error
}

func sqlConcat(db *gorm.DB, a, b string) string {
	if isSQLite(db) {
		return fmt.Sprintf("%s || %s", a, b)
	}
	return fmt.Sprintf("CONCAT(%s, %s)", a, b)
}

func sqlWhereBucket(objTable string, bucket string) clause.Expr {
	return gorm.Expr(fmt.Sprintf("%s.db_bucket_id = (SELECT id FROM buckets WHERE buckets.name = ?)", objTable), bucket)
}

// TODO: we can use ObjectEntries instead of ListObject if we want to use '/' as
// a delimiter for now (see backend.go) but it would be interesting to have
// arbitrary 'delim' support in ListObjects.
func (s *SQLStore) ListObjects(ctx context.Context, bucket, prefix, marker string, limit int) (api.ObjectsListResponse, error) {
	// fetch one more to see if there are more entries
	if limit <= -1 {
		limit = math.MaxInt
	} else {
		limit++
	}

	prefixExpr := gorm.Expr("TRUE")
	if prefix != "" {
		prefixExpr = gorm.Expr("SUBSTR(o.object_id, 1, ?) = ?", utf8.RuneCountInString(prefix), prefix)
	}
	markerExpr := gorm.Expr("TRUE")
	if marker != "" {
		markerExpr = gorm.Expr("o.object_id > ?", marker)
	}

	var rows []rawObjectMetadata
	err := s.db.
		Select("o.object_id as Name, MAX(o.size) as Size, MIN(sla.health) as Health, MAX(o.mime_type) as mimeType, MAX(o.created_at) as ModTime").
		Model(&dbObject{}).
		Table("objects o").
		Joins("INNER JOIN buckets b ON o.db_bucket_id = b.id AND b.name = ?", bucket).
		Joins("LEFT JOIN slices sli ON o.id = sli.`db_object_id`").
		Joins("LEFT JOIN slabs sla ON sli.db_slab_id = sla.`id`").
		Where("? AND ? AND ?", sqlWhereBucket("o", bucket), prefixExpr, markerExpr).
		Group("o.object_id").
		Order("o.object_id").
		Limit(int(limit)).
		Scan(&rows).Error
	if err != nil {
		return api.ObjectsListResponse{}, err
	}

	var hasMore bool
	var nextMarker string
	if len(rows) == limit {
		hasMore = true
		rows = rows[:len(rows)-1]
		nextMarker = rows[len(rows)-1].Name
	}

	var objects []api.ObjectMetadata
	for _, row := range rows {
		objects = append(objects, row.convert())
	}

	return api.ObjectsListResponse{
		HasMore:    hasMore,
		NextMarker: nextMarker,
		Objects:    objects,
	}, nil
}<|MERGE_RESOLUTION|>--- conflicted
+++ resolved
@@ -88,11 +88,8 @@
 		Slabs []dbSlice `gorm:"constraint:OnDelete:CASCADE"` // CASCADE to delete slices too
 		Size  int64
 
-<<<<<<< HEAD
 		MimeType string `json:"index"`
-=======
-		Etag string `gorm:"index"`
->>>>>>> fa53b11d
+		Etag     string `gorm:"index"`
 	}
 
 	dbBucket struct {
@@ -161,7 +158,6 @@
 	// rawObjectRow contains all necessary information to reconstruct the object.
 	rawObjectSector struct {
 		// object
-<<<<<<< HEAD
 		ObjectID       uint
 		ObjectKey      []byte
 		ObjectName     string
@@ -169,15 +165,7 @@
 		ObjectModTime  time.Time
 		ObjectMimeType string
 		ObjectHealth   float64
-=======
-		ObjectID      uint
-		ObjectKey     []byte
-		ObjectName    string
-		ObjectSize    int64
-		ObjectModTime time.Time
-		ObjectHealth  float64
-		ObjectETag    string
->>>>>>> fa53b11d
+		ObjectETag     string
 
 		// slice
 		SliceOffset uint32
@@ -198,19 +186,12 @@
 
 	// rawObjectMetadata is used for hydrating object metadata.
 	rawObjectMetadata struct {
-<<<<<<< HEAD
+		ETag     string
 		Health   float64
+		MimeType string
+		ModTime  datetime
 		Name     string
 		Size     int64
-		MimeType string
-		ModTime  datetime
-=======
-		ETag    string
-		Health  float64
-		ModTime datetime
-		Name    string
-		Size    int64
->>>>>>> fa53b11d
 	}
 )
 
@@ -326,19 +307,12 @@
 
 func (raw rawObjectMetadata) convert() api.ObjectMetadata {
 	return api.ObjectMetadata{
-<<<<<<< HEAD
+		ETag:     raw.ETag,
 		Health:   raw.Health,
+		MimeType: raw.MimeType,
+		ModTime:  time.Time(raw.ModTime).UTC(),
 		Name:     raw.Name,
 		Size:     raw.Size,
-		MimeType: raw.MimeType,
-		ModTime:  time.Time(raw.ModTime).UTC(),
-=======
-		ETag:    raw.ETag,
-		Health:  raw.Health,
-		Name:    raw.Name,
-		Size:    raw.Size,
-		ModTime: time.Time(raw.ModTime).UTC(),
->>>>>>> fa53b11d
 	}
 }
 
@@ -423,19 +397,12 @@
 	// return object
 	return api.Object{
 		ObjectMetadata: api.ObjectMetadata{
-<<<<<<< HEAD
-			Name:     raw[0].ObjectName,
-			Size:     raw[0].ObjectSize,
+			ETag:     raw[0].ObjectETag,
 			Health:   minHealth,
 			MimeType: raw[0].ObjectMimeType,
 			ModTime:  raw[0].ObjectModTime.UTC(),
-=======
-			ETag:    raw[0].ObjectETag,
-			Health:  minHealth,
-			ModTime: raw[0].ObjectModTime.UTC(),
-			Name:    raw[0].ObjectName,
-			Size:    raw[0].ObjectSize,
->>>>>>> fa53b11d
+			Name:     raw[0].ObjectName,
+			Size:     raw[0].ObjectSize,
 		},
 		Object: object.Object{
 			Key:          key,
@@ -1058,11 +1025,7 @@
 		MIN(health) as health,
 		MAX(mimeType) as MimeType
 	FROM (
-<<<<<<< HEAD
-		SELECT MAX(objects.created_at) AS created_at, MAX(size) AS size, MIN(slabs.health) as health, MAX(objects.mime_type) as mimeType, SUBSTR(object_id, ?) AS trimmed , INSTR(SUBSTR(object_id, ?), "/") AS slashindex
-=======
-	SELECT MAX(etag) AS etag, MAX(objects.created_at) AS created_at, MAX(size) AS size, MIN(slabs.health) as health, SUBSTR(object_id, ?) AS trimmed , INSTR(SUBSTR(object_id, ?), "/") AS slashindex
->>>>>>> fa53b11d
+		SELECT MAX(etag) AS etag, MAX(objects.created_at) AS created_at, MAX(size) AS size, MIN(slabs.health) as health, MAX(objects.mime_type) as mimeType, SUBSTR(object_id, ?) AS trimmed , INSTR(SUBSTR(object_id, ?), "/") AS slashindex
 		FROM objects
 		INNER JOIN buckets b ON objects.db_bucket_id = b.id AND b.name = ?
 		LEFT JOIN slices ON objects.id = slices.db_object_id 
@@ -1310,30 +1273,19 @@
 		}
 
 		om = api.ObjectMetadata{
-<<<<<<< HEAD
+			MimeType: dstObj.MimeType,
+			ETag:     dstObj.Etag,
 			Health:   srcObjHealth,
-			MimeType: dstObj.MimeType,
 			ModTime:  dstObj.CreatedAt.UTC(),
 			Name:     dstObj.ObjectID,
 			Size:     dstObj.Size,
-=======
-			ETag:    dstObj.Etag,
-			Health:  srcObjHealth,
-			ModTime: dstObj.CreatedAt.UTC(),
-			Name:    dstObj.ObjectID,
-			Size:    dstObj.Size,
->>>>>>> fa53b11d
 		}
 		return nil
 	})
 	return
 }
 
-<<<<<<< HEAD
-func (s *SQLStore) UpdateObject(ctx context.Context, bucket, path, contractSet string, o object.Object, usedContracts map[types.PublicKey]types.FileContractID, mimeType string) error {
-=======
-func (s *SQLStore) UpdateObject(ctx context.Context, bucket, path, contractSet string, o object.Object, ETag string, usedContracts map[types.PublicKey]types.FileContractID) error {
->>>>>>> fa53b11d
+func (s *SQLStore) UpdateObject(ctx context.Context, bucket, path, contractSet, ETag, mimeType string, o object.Object, usedContracts map[types.PublicKey]types.FileContractID) error {
 	s.objectsMu.Lock()
 	defer s.objectsMu.Unlock()
 
@@ -1385,11 +1337,8 @@
 			ObjectID:   path,
 			Key:        objKey,
 			Size:       o.TotalSize(),
-<<<<<<< HEAD
 			MimeType:   mimeType,
-=======
 			Etag:       ETag,
->>>>>>> fa53b11d
 		}
 		err = tx.Create(&obj).Error
 		if err != nil {
@@ -1756,11 +1705,7 @@
 	// accordingly
 	var rows rawObject
 	tx := s.db.
-<<<<<<< HEAD
-		Select("o.id as ObjectID, o.key as ObjectKey, o.object_id as ObjectName, o.size as ObjectSize, o.mime_type as ObjectMimeType, o.created_at as ObjectModTime, sli.id as SliceID, sli.offset as SliceOffset, sli.length as SliceLength, sla.id as SlabID, sla.health as SlabHealth, sla.key as SlabKey, sla.min_shards as SlabMinShards, bs.id IS NOT NULL AS SlabBuffered, sec.id as SectorID, sec.root as SectorRoot, sec.latest_host as SectorHost").
-=======
-		Select("o.id as ObjectID, o.key as ObjectKey, o.object_id as ObjectName, o.size as ObjectSize, o.created_at as ObjectModTime, o.etag as ObjectETag, sli.id as SliceID, sli.offset as SliceOffset, sli.length as SliceLength, sla.id as SlabID, sla.health as SlabHealth, sla.key as SlabKey, sla.min_shards as SlabMinShards, bs.id IS NOT NULL AS SlabBuffered, sec.id as SectorID, sec.root as SectorRoot, sec.latest_host as SectorHost").
->>>>>>> fa53b11d
+		Select("o.id as ObjectID, o.key as ObjectKey, o.object_id as ObjectName, o.size as ObjectSize, o.mime_type as ObjectMimeType, o.created_at as ObjectModTime, o.etag as ObjectETag, sli.id as SliceID, sli.offset as SliceOffset, sli.length as SliceLength, sla.id as SlabID, sla.health as SlabHealth, sla.key as SlabKey, sla.min_shards as SlabMinShards, bs.id IS NOT NULL AS SlabBuffered, sec.id as SectorID, sec.root as SectorRoot, sec.latest_host as SectorHost").
 		Model(&dbObject{}).
 		Table("objects o").
 		Joins("INNER JOIN buckets b ON o.db_bucket_id = b.id AND b.name = ?", bucket).
