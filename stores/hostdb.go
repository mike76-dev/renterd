--- conflicted
+++ resolved
@@ -104,28 +104,12 @@
 		Hosts []dbHost `gorm:"many2many:host_blocklist_entry_hosts;constraint:OnDelete:CASCADE"`
 	}
 
-<<<<<<< HEAD
-=======
 	// dbHostBlocklistEntryHost is a join table between dbBlocklistEntry and dbHost.
 	dbHostBlocklistEntryHost struct {
 		DBBlocklistEntryID uint `gorm:"primaryKey"`
 		DBHostID           uint `gorm:"primaryKey;index"`
 	}
 
-	// dbConsensusInfo defines table which stores the latest consensus info
-	// known to the hostdb. It should only ever contain a single entry with
-	// the consensusInfoID primary key.
-	dbInteraction struct {
-		Model
-
-		Host      publicKey
-		Result    json.RawMessage
-		Success   bool
-		Timestamp time.Time `gorm:"index; NOT NULL"`
-		Type      string    `gorm:"NOT NULL"`
-	}
-
->>>>>>> c562e692
 	dbConsensusInfo struct {
 		Model
 		CCID    []byte
