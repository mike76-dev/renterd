--- conflicted
+++ resolved
@@ -128,10 +128,6 @@
 
 	// announcement describes an announcement for a single host.
 	announcement struct {
-<<<<<<< HEAD
-		pk types.PublicKey
-=======
->>>>>>> ddc11311
 		chain.HostAnnouncement
 		blockHeight uint64
 		blockID     types.BlockID
@@ -923,19 +919,6 @@
 
 		// Process announcements, but only if they are not too old.
 		if b.Timestamp.After(time.Now().Add(-ss.announcementMaxAge)) {
-<<<<<<< HEAD
-			chain.ForEachHostAnnouncement(types.Block(b), func(pk types.PublicKey, a chain.HostAnnouncement) {
-				if a.NetAddress == "" {
-					return
-				}
-				newAnnouncements = append(newAnnouncements, announcement{
-					HostAnnouncement: a,
-					blockHeight:      height,
-					blockID:          b.ID(),
-					timestamp:        b.Timestamp,
-				})
-				ss.unappliedHostKeys[pk] = struct{}{}
-=======
 			chain.ForEachHostAnnouncement(types.Block(b), func(hk types.PublicKey, ha chain.HostAnnouncement) {
 				if ha.NetAddress == "" {
 					return
@@ -948,7 +931,6 @@
 					HostAnnouncement: ha,
 				})
 				ss.unappliedHostKeys[hk] = struct{}{}
->>>>>>> ddc11311
 			})
 		}
 		height++
@@ -1033,20 +1015,12 @@
 	var announcements []dbAnnouncement
 	for _, a := range as {
 		hosts = append(hosts, dbHost{
-<<<<<<< HEAD
-			PublicKey:        publicKey(a.pk),
-=======
 			PublicKey:        publicKey(a.hk),
->>>>>>> ddc11311
 			LastAnnouncement: a.timestamp.UTC(),
 			NetAddress:       a.NetAddress,
 		})
 		announcements = append(announcements, dbAnnouncement{
-<<<<<<< HEAD
-			HostKey:     publicKey(a.pk),
-=======
 			HostKey:     publicKey(a.hk),
->>>>>>> ddc11311
 			BlockHeight: a.blockHeight,
 			BlockID:     a.blockID.String(),
 			NetAddress:  a.NetAddress,
