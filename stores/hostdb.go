package stores

import (
	"context"
	"errors"
	"fmt"
	"time"

	"go.sia.tech/core/types"
	"go.sia.tech/renterd/api"
	"go.sia.tech/renterd/internal/gouging"
	sql "go.sia.tech/renterd/stores/sql"
)

var (
	ErrNegativeMaxDowntime = errors.New("max downtime can not be negative")
)

// Host returns information about a host.
func (s *SQLStore) Host(ctx context.Context, hostKey types.PublicKey) (api.Host, error) {
	hosts, err := s.Hosts(ctx, api.HostOptions{
		AutopilotID:     "",
		AddressContains: "",
		FilterMode:      api.HostFilterModeAll,
		UsabilityMode:   api.UsabilityFilterModeAll,
		KeyIn:           []types.PublicKey{hostKey},
		Offset:          0,
		Limit:           1,
	})
	if err != nil {
		return api.Host{}, err
	} else if len(hosts) == 0 {
		return api.Host{}, fmt.Errorf("%w %v", api.ErrHostNotFound, hostKey)
	} else {
		return hosts[0], nil
	}
}

func (s *SQLStore) UpdateHostCheck(ctx context.Context, autopilotID string, hk types.PublicKey, hc api.HostCheck) (err error) {
	return s.db.Transaction(ctx, func(tx sql.DatabaseTx) error {
		return tx.UpdateHostCheck(ctx, autopilotID, hk, hc)
	})
}

func (s *SQLStore) ResetLostSectors(ctx context.Context, hk types.PublicKey) error {
	return s.db.Transaction(ctx, func(tx sql.DatabaseTx) error {
		return tx.ResetLostSectors(ctx, hk)
	})
}

func (s *SQLStore) Hosts(ctx context.Context, opts api.HostOptions) ([]api.Host, error) {
	var hosts []api.Host
	err := s.db.Transaction(ctx, func(tx sql.DatabaseTx) (err error) {
		hosts, err = tx.Hosts(ctx, opts)
		return
	})
	return hosts, err
}

func (s *SQLStore) RemoveOfflineHosts(ctx context.Context, minRecentFailures uint64, maxDowntime time.Duration) (removed uint64, err error) {
	// sanity check 'maxDowntime'
	if maxDowntime < 0 {
		return 0, ErrNegativeMaxDowntime
	}
	err = s.db.Transaction(ctx, func(tx sql.DatabaseTx) error {
		n, err := tx.RemoveOfflineHosts(ctx, minRecentFailures, maxDowntime)
		removed = uint64(n)
		return err
	})
	return
}

func (s *SQLStore) UpdateHostAllowlistEntries(ctx context.Context, add, remove []types.PublicKey, clear bool) (err error) {
	// nothing to do
	if len(add)+len(remove) == 0 && !clear {
		return nil
	}
	return s.db.Transaction(ctx, func(tx sql.DatabaseTx) error {
		return tx.UpdateHostAllowlistEntries(ctx, add, remove, clear)
	})
}

func (s *SQLStore) UpdateHostBlocklistEntries(ctx context.Context, add, remove []string, clear bool) (err error) {
	// nothing to do
	if len(add)+len(remove) == 0 && !clear {
		return nil
	}
	return s.db.Transaction(ctx, func(tx sql.DatabaseTx) error {
		return tx.UpdateHostBlocklistEntries(ctx, add, remove, clear)
	})
}

func (s *SQLStore) HostAllowlist(ctx context.Context) (allowlist []types.PublicKey, err error) {
	err = s.db.Transaction(ctx, func(tx sql.DatabaseTx) error {
		allowlist, err = tx.HostAllowlist(ctx)
		return err
	})
	return
}

func (s *SQLStore) HostBlocklist(ctx context.Context) (blocklist []string, err error) {
	err = s.db.Transaction(ctx, func(tx sql.DatabaseTx) error {
		blocklist, err = tx.HostBlocklist(ctx)
		return err
	})
	return
}

func (s *SQLStore) RecordHostScans(ctx context.Context, scans []api.HostScan) error {
	return s.db.Transaction(ctx, func(tx sql.DatabaseTx) error {
		return tx.RecordHostScans(ctx, scans)
	})
}

func (s *SQLStore) RecordPriceTables(ctx context.Context, priceTableUpdate []api.HostPriceTableUpdate) error {
	return s.db.Transaction(ctx, func(tx sql.DatabaseTx) error {
		return tx.RecordPriceTables(ctx, priceTableUpdate)
	})
}

<<<<<<< HEAD
func (s *SQLStore) UsableHosts(ctx context.Context, minWindowStart uint64, offset, limit int) (hosts []api.HostInfo, err error) {
	err = s.db.Transaction(ctx, func(tx sql.DatabaseTx) error {
		hosts, err = tx.UsableHosts(ctx, minWindowStart, offset, limit)
=======
func (s *SQLStore) UsableHosts(ctx context.Context, gc gouging.Checker, offset, limit int) (hosts []api.HostInfo, err error) {
	err = s.db.Transaction(ctx, func(tx sql.DatabaseTx) error {
		hosts, err = tx.UsableHosts(ctx, gc, offset, limit)
>>>>>>> f7c14e47
		return err
	})
	return
}<|MERGE_RESOLUTION|>--- conflicted
+++ resolved
@@ -118,15 +118,9 @@
 	})
 }
 
-<<<<<<< HEAD
-func (s *SQLStore) UsableHosts(ctx context.Context, minWindowStart uint64, offset, limit int) (hosts []api.HostInfo, err error) {
+func (s *SQLStore) UsableHosts(ctx context.Context, gc gouging.Checker, minWindowStart uint64, offset, limit int) (hosts []api.HostInfo, err error) {
 	err = s.db.Transaction(ctx, func(tx sql.DatabaseTx) error {
-		hosts, err = tx.UsableHosts(ctx, minWindowStart, offset, limit)
-=======
-func (s *SQLStore) UsableHosts(ctx context.Context, gc gouging.Checker, offset, limit int) (hosts []api.HostInfo, err error) {
-	err = s.db.Transaction(ctx, func(tx sql.DatabaseTx) error {
-		hosts, err = tx.UsableHosts(ctx, gc, offset, limit)
->>>>>>> f7c14e47
+		hosts, err = tx.UsableHosts(ctx, gc, minWindowStart, offset, limit)
 		return err
 	})
 	return
