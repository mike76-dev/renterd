--- conflicted
+++ resolved
@@ -110,44 +110,6 @@
 		ScoreUptime           float64
 		ScoreVersion          float64
 		ScorePrices           float64
-
-		// gouging
-		GougingContractErr string
-		GougingDownloadErr string
-		GougingGougingErr  string
-		GougingPruneErr    string
-		GougingUploadErr   string
-	}
-
-	// dbHostInfo contains information about a host that is collected and used
-	// by the autopilot.
-	dbHostInfo struct {
-		Model
-
-		DBAutopilotID uint `gorm:"index:idx_host_infos_id,unique"`
-		DBAutopilot   dbAutopilot
-
-		DBHostID uint `gorm:"index:idx_host_infos_id,unique"`
-		DBHost   dbHost
-
-		// usability
-		UsabilityBlocked               bool `gorm:"index:idx_host_infos_usability_blocked"`
-		UsabilityOffline               bool `gorm:"index:idx_host_infos_usability_offline"`
-		UsabilityLowScore              bool `gorm:"index:idx_host_infos_usability_low_score"`
-		UsabilityRedundantIP           bool `gorm:"index:idx_host_infos_usability_redundant_ip"`
-		UsabilityGouging               bool `gorm:"index:idx_host_infos_usability_gouging"`
-		UsabilityNotAcceptingContracts bool `gorm:"index:idx_host_infos_usability_not_accepting_contracts"`
-		UsabilityNotAnnounced          bool `gorm:"index:idx_host_infos_usability_not_announced"`
-		UsabilityNotCompletingScan     bool `gorm:"index:idx_host_infos_usability_not_completing_scan"`
-
-		// score
-		ScoreAge              float64 `gorm:"index:idx_host_infos_score_age"`
-		ScoreCollateral       float64 `gorm:"index:idx_host_infos_score_collateral"`
-		ScoreInteractions     float64 `gorm:"index:idx_host_infos_score_interactions"`
-		ScoreStorageRemaining float64 `gorm:"index:idx_host_infos_score_storage_remaining"`
-		ScoreUptime           float64 `gorm:"index:idx_host_infos_score_uptime"`
-		ScoreVersion          float64 `gorm:"index:idx_host_infos_score_version"`
-		ScorePrices           float64 `gorm:"index:idx_host_infos_score_prices"`
 
 		// gouging
 		GougingContractErr string
@@ -341,11 +303,7 @@
 func (dbHost) TableName() string { return "hosts" }
 
 // TableName implements the gorm.Tabler interface.
-<<<<<<< HEAD
-func (dbHostInfo) TableName() string { return "host_infos" }
-=======
 func (dbHostCheck) TableName() string { return "host_checks" }
->>>>>>> 14ddedbb
 
 // TableName implements the gorm.Tabler interface.
 func (dbAllowlistEntry) TableName() string { return "host_allowlist_entries" }
@@ -423,68 +381,6 @@
 	}
 }
 
-func (hi dbHostInfo) convert() api.HostInfo {
-	return api.HostInfo{
-		Host: hi.DBHost.convert(),
-		Gouging: api.HostGougingBreakdown{
-			ContractErr: hi.GougingContractErr,
-			DownloadErr: hi.GougingDownloadErr,
-			GougingErr:  hi.GougingGougingErr,
-			PruneErr:    hi.GougingPruneErr,
-			UploadErr:   hi.GougingUploadErr,
-		},
-		Score: api.HostScoreBreakdown{
-			Age:              hi.ScoreAge,
-			Collateral:       hi.ScoreCollateral,
-			Interactions:     hi.ScoreInteractions,
-			StorageRemaining: hi.ScoreStorageRemaining,
-			Uptime:           hi.ScoreUptime,
-			Version:          hi.ScoreVersion,
-			Prices:           hi.ScorePrices,
-		},
-		Usability: api.HostUsabilityBreakdown{
-			Blocked:               hi.UsabilityBlocked,
-			Offline:               hi.UsabilityOffline,
-			LowScore:              hi.UsabilityLowScore,
-			RedundantIP:           hi.UsabilityRedundantIP,
-			Gouging:               hi.UsabilityGouging,
-			NotAcceptingContracts: hi.UsabilityNotAcceptingContracts,
-			NotAnnounced:          hi.UsabilityNotAnnounced,
-			NotCompletingScan:     hi.UsabilityNotCompletingScan,
-		},
-	}
-}
-
-func convertHostInfo(apID, hID uint, gouging api.HostGougingBreakdown, score api.HostScoreBreakdown, usability api.HostUsabilityBreakdown) *dbHostInfo {
-	return &dbHostInfo{
-		DBAutopilotID: apID,
-		DBHostID:      hID,
-
-		UsabilityBlocked:               usability.Blocked,
-		UsabilityOffline:               usability.Offline,
-		UsabilityLowScore:              usability.LowScore,
-		UsabilityRedundantIP:           usability.RedundantIP,
-		UsabilityGouging:               usability.Gouging,
-		UsabilityNotAcceptingContracts: usability.NotAcceptingContracts,
-		UsabilityNotAnnounced:          usability.NotAnnounced,
-		UsabilityNotCompletingScan:     usability.NotCompletingScan,
-
-		ScoreAge:              score.Age,
-		ScoreCollateral:       score.Collateral,
-		ScoreInteractions:     score.Interactions,
-		ScoreStorageRemaining: score.StorageRemaining,
-		ScoreUptime:           score.Uptime,
-		ScoreVersion:          score.Version,
-		ScorePrices:           score.Prices,
-
-		GougingContractErr: gouging.ContractErr,
-		GougingDownloadErr: gouging.DownloadErr,
-		GougingGougingErr:  gouging.GougingErr,
-		GougingPruneErr:    gouging.PruneErr,
-		GougingUploadErr:   gouging.UploadErr,
-	}
-}
-
 func (h *dbHost) BeforeCreate(tx *gorm.DB) (err error) {
 	tx.Statement.AddClause(clause.OnConflict{
 		Columns:   []clause.Column{{Name: "public_key"}},
@@ -674,180 +570,6 @@
 	return
 }
 
-func (ss *SQLStore) HostInfo(ctx context.Context, autopilotID string, hk types.PublicKey) (hi api.HostInfo, err error) {
-	err = ss.db.Transaction(func(tx *gorm.DB) error {
-		// fetch ap id
-		var apID uint
-		if err := tx.
-			Model(&dbAutopilot{}).
-			Where("identifier = ?", autopilotID).
-			Select("id").
-			Take(&apID).
-			Error; errors.Is(err, gorm.ErrRecordNotFound) {
-			return api.ErrAutopilotNotFound
-		} else if err != nil {
-			return err
-		}
-
-		// fetch host id
-		var hID uint
-		if err := tx.
-			Model(&dbHost{}).
-			Where("public_key = ?", publicKey(hk)).
-			Select("id").
-			Take(&hID).
-			Error; errors.Is(err, gorm.ErrRecordNotFound) {
-			return api.ErrHostNotFound
-		} else if err != nil {
-			return err
-		}
-
-		// fetch host info
-		var entity dbHostInfo
-		if err := tx.
-			Model(&dbHostInfo{}).
-			Where("db_autopilot_id = ? AND db_host_id = ?", apID, hID).
-			Preload("DBHost").
-			First(&entity).
-			Error; errors.Is(err, gorm.ErrRecordNotFound) {
-			return api.ErrHostInfoNotFound
-		} else if err != nil {
-			return err
-		}
-
-		hi = entity.convert()
-		return nil
-	})
-	return
-}
-
-func (ss *SQLStore) HostInfos(ctx context.Context, autopilotID string, filterMode, usabilityMode, addressContains string, keyIn []types.PublicKey, offset, limit int) (his []api.HostInfo, err error) {
-	if offset < 0 {
-		return nil, ErrNegativeOffset
-	}
-
-	err = ss.db.Transaction(func(tx *gorm.DB) error {
-		// fetch ap id
-		var apID uint
-		if err := tx.
-			Model(&dbAutopilot{}).
-			Where("identifier = ?", autopilotID).
-			Select("id").
-			Take(&apID).
-			Error; errors.Is(err, gorm.ErrRecordNotFound) {
-			return api.ErrAutopilotNotFound
-		} else if err != nil {
-			return err
-		}
-
-		// prepare query
-		query := tx.
-			Model(&dbHostInfo{}).
-			Where("db_autopilot_id = ?", apID).
-			Joins("DBHost")
-
-		// apply mode filter
-		switch filterMode {
-		case api.HostFilterModeAllowed:
-			query = query.Scopes(ss.excludeBlocked("DBHost"))
-		case api.HostFilterModeBlocked:
-			query = query.Scopes(ss.excludeAllowed("DBHost"))
-		case api.HostFilterModeAll:
-			// nothing to do
-		default:
-			return fmt.Errorf("invalid filter mode: %v", filterMode)
-		}
-
-		// apply usability filter
-		switch usabilityMode {
-		case api.UsabilityFilterModeUsable:
-			query = query.Where("usability_blocked = ? AND usability_offline = ? AND usability_low_score = ? AND usability_redundant_ip = ? AND usability_gouging = ? AND usability_not_accepting_contracts = ? AND usability_not_announced = ? AND usability_not_completing_scan = ?",
-				false, false, false, false, false, false, false, false)
-		case api.UsabilityFilterModeUnusable:
-			query = query.Where("usability_blocked = ? OR usability_offline = ? OR usability_low_score = ? OR usability_redundant_ip = ? OR usability_gouging = ? OR usability_not_accepting_contracts = ? OR usability_not_announced = ? OR usability_not_completing_scan = ?",
-				true, true, true, true, true, true, true, true)
-		case api.UsabilityFilterModeAll:
-			// nothing to do
-		default:
-			return fmt.Errorf("invalid usability mode: %v", usabilityMode)
-		}
-
-		// apply address filter
-		if addressContains != "" {
-			query = query.Scopes(func(d *gorm.DB) *gorm.DB {
-				return d.Where("net_address LIKE ?", "%"+addressContains+"%")
-			})
-		}
-
-		// apply key filter
-		if len(keyIn) > 0 {
-			pubKeys := make([]publicKey, len(keyIn))
-			for i, pk := range keyIn {
-				pubKeys[i] = publicKey(pk)
-			}
-			query = query.Scopes(func(d *gorm.DB) *gorm.DB {
-				return d.Where("public_key IN ?", pubKeys)
-			})
-		}
-
-		// fetch host info
-		var infos []dbHostInfo
-		if err := query.
-			Debug().
-			Offset(offset).
-			Limit(limit).
-			Find(&infos).
-			Error; err != nil {
-			return err
-		}
-		for _, hi := range infos {
-			his = append(his, hi.convert())
-		}
-		return nil
-	})
-	return
-}
-
-func (ss *SQLStore) UpdateHostInfo(ctx context.Context, autopilotID string, hk types.PublicKey, gouging api.HostGougingBreakdown, score api.HostScoreBreakdown, usability api.HostUsabilityBreakdown) (err error) {
-	err = ss.db.Transaction(func(tx *gorm.DB) error {
-		// fetch ap id
-		var apID uint
-		if err := tx.
-			Model(&dbAutopilot{}).
-			Where("identifier = ?", autopilotID).
-			Select("id").
-			Take(&apID).
-			Error; errors.Is(err, gorm.ErrRecordNotFound) {
-			return api.ErrAutopilotNotFound
-		} else if err != nil {
-			return err
-		}
-
-		// fetch host id
-		var hID uint
-		if err := tx.
-			Model(&dbHost{}).
-			Where("public_key = ?", publicKey(hk)).
-			Select("id").
-			Take(&hID).
-			Error; errors.Is(err, gorm.ErrRecordNotFound) {
-			return api.ErrHostNotFound
-		} else if err != nil {
-			return err
-		}
-
-		// update host info
-		return tx.
-			Clauses(clause.OnConflict{
-				Columns:   []clause.Column{{Name: "db_autopilot_id"}, {Name: "db_host_id"}},
-				UpdateAll: true,
-			}).
-			Create(convertHostInfo(apID, hID, gouging, score, usability)).
-			Error
-	})
-	return
-}
-
 // HostsForScanning returns the address of hosts for scanning.
 func (ss *SQLStore) HostsForScanning(ctx context.Context, maxLastScan time.Time, offset, limit int) ([]hostdb.HostAddress, error) {
 	if offset < 0 {
@@ -883,22 +605,19 @@
 	return hostAddresses, err
 }
 
-func (ss *SQLStore) SearchHosts(ctx context.Context, filterMode, addressContains string, keyIn []types.PublicKey, offset, limit int) ([]api.Host, error) {
+func (ss *SQLStore) SearchHosts(ctx context.Context, autopilotID, filterMode, usabilityMode, addressContains string, keyIn []types.PublicKey, offset, limit int) ([]api.Host, error) {
 	if offset < 0 {
 		return nil, ErrNegativeOffset
 	}
+
+	// TODO PJ: use
+	_ = autopilotID
+	_ = usabilityMode
 
 	// validate filterMode
 	switch filterMode {
 	case api.HostFilterModeAllowed:
-<<<<<<< HEAD
-		query = query.Scopes(ss.excludeBlocked("hosts"))
 	case api.HostFilterModeBlocked:
-		query = query.Scopes(ss.excludeAllowed("hosts"))
-		blocked = true
-=======
-	case api.HostFilterModeBlocked:
->>>>>>> 14ddedbb
 	case api.HostFilterModeAll:
 	default:
 		return nil, fmt.Errorf("invalid filter mode: %v", filterMode)
@@ -949,7 +668,7 @@
 
 // Hosts returns non-blocked hosts at given offset and limit.
 func (ss *SQLStore) Hosts(ctx context.Context, offset, limit int) ([]api.Host, error) {
-	return ss.SearchHosts(ctx, api.HostFilterModeAllowed, "", nil, offset, limit)
+	return ss.SearchHosts(ctx, "", api.HostFilterModeAllowed, api.UsabilityFilterModeAll, "", nil, offset, limit)
 }
 
 func (ss *SQLStore) RemoveOfflineHosts(ctx context.Context, minRecentFailures uint64, maxDowntime time.Duration) (removed uint64, err error) {
@@ -1347,50 +1066,16 @@
 	ss.unappliedAnnouncements = append(ss.unappliedAnnouncements, newAnnouncements...)
 }
 
-<<<<<<< HEAD
-// excludeBlocked can be used as a scope for a db transaction to exclude blocked
-// hosts.
-func (ss *SQLStore) excludeBlocked(alias string) func(db *gorm.DB) *gorm.DB {
-	return func(db *gorm.DB) *gorm.DB {
-		ss.mu.Lock()
-		defer ss.mu.Unlock()
-
-		if ss.hasAllowlist {
-			db = db.Where(fmt.Sprintf("EXISTS (SELECT 1 FROM host_allowlist_entry_hosts hbeh WHERE hbeh.db_host_id = %s.id)", alias))
-		}
-		if ss.hasBlocklist {
-			db = db.Where(fmt.Sprintf("NOT EXISTS (SELECT 1 FROM host_blocklist_entry_hosts hbeh WHERE hbeh.db_host_id = %s.id)", alias))
-=======
 // hostNetAddress can be used as a scope to filter hosts by their net address.
 func hostNetAddress(addressContains string) func(*gorm.DB) *gorm.DB {
 	return func(db *gorm.DB) *gorm.DB {
 		if addressContains != "" {
 			return db.Where("net_address LIKE ?", "%"+addressContains+"%")
->>>>>>> 14ddedbb
 		}
 		return db
 	}
 }
 
-<<<<<<< HEAD
-// excludeAllowed can be used as a scope for a db transaction to exclude allowed
-// hosts.
-func (ss *SQLStore) excludeAllowed(alias string) func(db *gorm.DB) *gorm.DB {
-	return func(db *gorm.DB) *gorm.DB {
-		ss.mu.Lock()
-		defer ss.mu.Unlock()
-
-		if ss.hasAllowlist {
-			db = db.Where(fmt.Sprintf("NOT EXISTS (SELECT 1 FROM host_allowlist_entry_hosts hbeh WHERE hbeh.db_host_id = %s.id)", alias))
-		}
-		if ss.hasBlocklist {
-			db = db.Where(fmt.Sprintf("EXISTS (SELECT 1 FROM host_blocklist_entry_hosts hbeh WHERE hbeh.db_host_id = %s.id)", alias))
-		}
-		if !ss.hasAllowlist && !ss.hasBlocklist {
-			// if neither an allowlist nor a blocklist exist, all hosts are allowed
-			// which means we return none
-			db = db.Where("1 = 0")
-=======
 func hostPublicKey(keyIn []types.PublicKey) func(*gorm.DB) *gorm.DB {
 	return func(db *gorm.DB) *gorm.DB {
 		if len(keyIn) > 0 {
@@ -1430,7 +1115,6 @@
 			}
 		case api.HostFilterModeAll:
 			// do nothing
->>>>>>> 14ddedbb
 		}
 		return db
 	}
