--- conflicted
+++ resolved
@@ -282,75 +282,9 @@
 }
 
 func (ss *SQLStore) UpdateHostCheck(ctx context.Context, autopilotID string, hk types.PublicKey, hc api.HostCheck) (err error) {
-<<<<<<< HEAD
-	err = ss.retryTransaction(ctx, (func(tx *gorm.DB) error {
-		// fetch ap id
-		var apID uint
-		if err := tx.
-			Table("autopilots").
-			Where("identifier = ?", autopilotID).
-			Select("id").
-			Take(&apID).
-			Error; errors.Is(err, gorm.ErrRecordNotFound) {
-			return api.ErrAutopilotNotFound
-		} else if err != nil {
-			return err
-		}
-
-		// fetch host id
-		var hID uint
-		if err := tx.
-			Model(&dbHost{}).
-			Where("public_key = ?", publicKey(hk)).
-			Select("id").
-			Take(&hID).
-			Error; errors.Is(err, gorm.ErrRecordNotFound) {
-			return fmt.Errorf("%w %v", api.ErrHostNotFound, hk)
-		} else if err != nil {
-			return err
-		}
-
-		// update host info
-		return tx.
-			Clauses(clause.OnConflict{
-				Columns:   []clause.Column{{Name: "db_autopilot_id"}, {Name: "db_host_id"}},
-				UpdateAll: true,
-			}).
-			Create(&dbHostCheck{
-				DBAutopilotID: apID,
-				DBHostID:      hID,
-
-				UsabilityBlocked:               hc.Usability.Blocked,
-				UsabilityOffline:               hc.Usability.Offline,
-				UsabilityLowScore:              hc.Usability.LowScore,
-				UsabilityRedundantIP:           hc.Usability.RedundantIP,
-				UsabilityGouging:               hc.Usability.Gouging,
-				UsabilityNotAcceptingContracts: hc.Usability.NotAcceptingContracts,
-				UsabilityNotAnnounced:          hc.Usability.NotAnnounced,
-				UsabilityNotCompletingScan:     hc.Usability.NotCompletingScan,
-
-				ScoreAge:              hc.Score.Age,
-				ScoreCollateral:       hc.Score.Collateral,
-				ScoreInteractions:     hc.Score.Interactions,
-				ScoreStorageRemaining: hc.Score.StorageRemaining,
-				ScoreUptime:           hc.Score.Uptime,
-				ScoreVersion:          hc.Score.Version,
-				ScorePrices:           hc.Score.Prices,
-
-				GougingContractErr: hc.Gouging.ContractErr,
-				GougingDownloadErr: hc.Gouging.DownloadErr,
-				GougingGougingErr:  hc.Gouging.GougingErr,
-				GougingPruneErr:    hc.Gouging.PruneErr,
-				GougingUploadErr:   hc.Gouging.UploadErr,
-			}).
-			Error
-	}))
-	return
-=======
 	return ss.bMain.Transaction(ctx, func(tx sql.DatabaseTx) error {
 		return tx.UpdateHostCheck(ctx, autopilotID, hk, hc)
 	})
->>>>>>> 1a061ab9
 }
 
 // HostsForScanning returns the address of hosts for scanning.
@@ -372,18 +306,9 @@
 }
 
 func (ss *SQLStore) SearchHosts(ctx context.Context, autopilotID, filterMode, usabilityMode, addressContains string, keyIn []types.PublicKey, offset, limit int) ([]api.Host, error) {
-	ss.mu.Lock()
-	hasAllowlist := ss.hasAllowlist
-	hasBlocklist := ss.hasBlocklist
-	ss.mu.Unlock()
-
 	var hosts []api.Host
 	err := ss.bMain.Transaction(ctx, func(tx sql.DatabaseTx) (err error) {
-<<<<<<< HEAD
-		hosts, err = tx.SearchHosts(ctx, autopilotID, filterMode, usabilityMode, addressContains, keyIn, offset, limit, hasAllowlist, hasBlocklist)
-=======
 		hosts, err = tx.SearchHosts(ctx, autopilotID, filterMode, usabilityMode, addressContains, keyIn, offset, limit)
->>>>>>> 1a061ab9
 		return
 	})
 	return hosts, err
@@ -494,12 +419,5 @@
 		return nil, nil, err
 	}
 
-<<<<<<< HEAD
 	return allowlist, blocklist, nil
-=======
-func (s *SQLStore) ResetLostSectors(ctx context.Context, hk types.PublicKey) error {
-	return s.bMain.Transaction(ctx, func(tx sql.DatabaseTx) error {
-		return tx.ResetLostSectors(ctx, hk)
-	})
->>>>>>> 1a061ab9
 }