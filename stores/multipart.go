--- conflicted
+++ resolved
@@ -326,17 +326,13 @@
 		}
 	}
 	var eTag string
-<<<<<<< HEAD
 	err = s.retryTransaction(ctx, func(tx *gorm.DB) error {
-=======
-	err = s.retryTransaction(func(tx *gorm.DB) error {
 		// Delete potentially existing object.
 		_, err := s.deleteObject(tx, bucket, path)
 		if err != nil {
 			return fmt.Errorf("failed to delete object: %w", err)
 		}
 
->>>>>>> 7477f878
 		// Find multipart upload.
 		var mu dbMultipartUpload
 		err = tx.Where("upload_id = ?", uploadID).
