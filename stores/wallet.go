--- conflicted
+++ resolved
@@ -24,15 +24,9 @@
 }
 
 // UnspentSiacoinElements returns a list of all unspent siacoin outputs
-<<<<<<< HEAD
-func (s *SQLStore) UnspentSiacoinElements() (tip types.ChainIndex, elements []types.SiacoinElement, err error) {
-	err = s.db.Transaction(s.shutdownCtx, func(tx sql.DatabaseTx) (err error) {
-		elements, tip, err = tx.UnspentSiacoinElements(context.Background())
-=======
 func (s *SQLStore) UnspentSiacoinElements() (ci types.ChainIndex, elements []types.SiacoinElement, err error) {
 	err = s.db.Transaction(context.Background(), func(tx sql.DatabaseTx) (err error) {
 		ci, elements, err = tx.UnspentSiacoinElements(context.Background())
->>>>>>> 55341491
 		return
 	})
 	return
