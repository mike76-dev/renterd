package stores

import (
	"bytes"
	"math"
	"time"

	"gitlab.com/NebulousLabs/encoding"
	"go.sia.tech/core/types"
	"go.sia.tech/coreutils/wallet"
	"go.sia.tech/siad/modules"
	"gorm.io/gorm"
)

type (
	dbWalletEvent struct {
		Model

		// event
		EventID        hash256 `gorm:"unique;index;NOT NULL;size:32"`
		Inflow         currency
		Outflow        currency
		Transaction    types.Transaction `gorm:"serializer:json"`
		MaturityHeight uint64            `gorm:"index"`
		Source         string            `gorm:"index:idx_events_source"`
		Timestamp      int64             `gorm:"index:idx_events_timestamp"`

		// chain index
		Height  uint64  `gorm:"index"`
		BlockID hash256 `gorm:"size:32"`
	}

	dbWalletOutput struct {
		Model

		// siacoin element
		OutputID       hash256 `gorm:"unique;index;NOT NULL;size:32"`
		LeafIndex      uint64
		MerkleProof    merkleProof
		Value          currency
		Address        hash256 `gorm:"size:32"`
		MaturityHeight uint64  `gorm:"index"`

		// chain index
		Height  uint64  `gorm:"index"`
		BlockID hash256 `gorm:"size:32"`
	}

	outputChange struct {
		addition bool
		se       dbWalletOutput
	}

	eventChange struct {
		addition bool
		event    dbWalletEvent
	}
)

// TableName implements the gorm.Tabler interface.
func (dbWalletEvent) TableName() string { return "wallet_events" }

// TableName implements the gorm.Tabler interface.
func (dbWalletOutput) TableName() string { return "wallet_outputs" }

func (e dbWalletEvent) Index() types.ChainIndex {
	return types.ChainIndex{
		Height: e.Height,
		ID:     types.BlockID(e.BlockID),
	}
}

func (se dbWalletOutput) Index() types.ChainIndex {
	return types.ChainIndex{
		Height: se.Height,
		ID:     types.BlockID(se.BlockID),
	}
}

// Tip returns the consensus change ID and block height of the last wallet
// change.
func (s *SQLStore) Tip() (types.ChainIndex, error) {
	return s.cs.Tip(), nil
}

// UnspentSiacoinElements returns a list of all unspent siacoin outputs
func (s *SQLStore) UnspentSiacoinElements() ([]wallet.SiacoinElement, error) {
<<<<<<< HEAD
	var dbElems []dbWalletOutput
	if err := s.db.Find(&dbElems).Error; err != nil {
		return nil, err
	}

	elements := make([]wallet.SiacoinElement, len(dbElems))
	for i, el := range dbElems {
		elements[i] = wallet.SiacoinElement{
			SiacoinElement: types.SiacoinElement{
				StateElement: types.StateElement{
					ID:          types.Hash256(el.OutputID),
					LeafIndex:   el.LeafIndex,
					MerkleProof: el.MerkleProof,
				},
				MaturityHeight: el.MaturityHeight,
				SiacoinOutput: types.SiacoinOutput{
					Address: types.Address(el.Address),
					Value:   types.Currency(el.Value),
				},
			},
			Index: types.ChainIndex{
				Height: el.Height,
				ID:     types.BlockID(el.BlockID),
=======
	var elems []dbSiacoinElement
	if err := s.db.Find(&elems).Error; err != nil {
		return nil, err
	}

	utxo := make([]wallet.SiacoinElement, len(elems))
	for i := range elems {
		utxo[i] = wallet.SiacoinElement{
			SiacoinElement: types.SiacoinElement{
				StateElement: types.StateElement{
					ID: types.Hash256(elems[i].OutputID),
					// TODO: LeafIndex missing
					// TODO: MerkleProof missing
				},
				SiacoinOutput: types.SiacoinOutput{
					Address: types.Address(elems[i].Address),
					Value:   types.Currency(elems[i].Value),
				},
				MaturityHeight: elems[i].MaturityHeight,
>>>>>>> c779d329
			},
			// TODO: Index missing
		}
	}
	return elements, nil
}

<<<<<<< HEAD
// WalletEvents returns a paginated list of events, ordered by maturity height,
// descending. If no more events are available, (nil, nil) is returned.
=======
// WalletEvents returns a paginated list of transactions ordered by maturity
// height, descending. If no more transactions are available, (nil, nil) should
// be returned.
>>>>>>> c779d329
func (s *SQLStore) WalletEvents(offset, limit int) ([]wallet.Event, error) {
	if limit == 0 || limit == -1 {
		limit = math.MaxInt64
	}

	var dbEvents []dbWalletEvent
	err := s.db.Raw("SELECT * FROM events ORDER BY timestamp DESC LIMIT ? OFFSET ?",
		limit, offset).Scan(&dbEvents).
		Error
	if err != nil {
		return nil, err
	}

<<<<<<< HEAD
	events := make([]wallet.Event, len(dbEvents))
	for i, e := range dbEvents {
		events[i] = wallet.Event{
			ID: types.Hash256(e.EventID),
=======
	txns := make([]wallet.Event, len(dbTxns))
	for i := range dbTxns {
		txns[i] = wallet.Event{
			Transaction: dbTxns[i].Raw,
>>>>>>> c779d329
			Index: types.ChainIndex{
				Height: e.Height,
				ID:     types.BlockID(e.BlockID),
			},
<<<<<<< HEAD
			Inflow:         types.Currency(e.Inflow),
			Outflow:        types.Currency(e.Outflow),
			Transaction:    e.Transaction,
			Source:         wallet.EventSource(e.Source),
			MaturityHeight: e.MaturityHeight,
			Timestamp:      time.Unix(e.Timestamp, 0),
=======
			ID:        types.Hash256(dbTxns[i].TransactionID),
			Inflow:    types.Currency(dbTxns[i].Inflow),
			Outflow:   types.Currency(dbTxns[i].Outflow),
			Timestamp: time.Unix(dbTxns[i].Timestamp, 0),
>>>>>>> c779d329
		}
	}
	return events, nil
}

<<<<<<< HEAD
// WalletEventCount returns the number of events relevant to the wallet.
=======
// WalletEventCount returns the total number of transactions in the wallet.
>>>>>>> c779d329
func (s *SQLStore) WalletEventCount() (uint64, error) {
	var count int64
	if err := s.db.Model(&dbWalletEvent{}).Count(&count).Error; err != nil {
		return 0, err
	}
	return uint64(count), nil
}

// TODO: remove
//
// ProcessConsensusChange implements chain.Subscriber.
func (s *SQLStore) processConsensusChangeWallet(cc modules.ConsensusChange) {
	return
	// // Add/Remove siacoin outputs.
	// for _, diff := range cc.SiacoinOutputDiffs {
	// 	var sco types.SiacoinOutput
	// 	convertToCore(diff.SiacoinOutput, (*types.V1SiacoinOutput)(&sco))
	// 	if sco.Address != s.walletAddress {
	// 		continue
	// 	}
	// 	if diff.Direction == modules.DiffApply {
	// 		// add new outputs
	// 		s.unappliedOutputChanges = append(s.unappliedOutputChanges, seChange{
	// 			addition: true,
	// 			seID:     hash256(diff.ID),
	// 			se: dbSiacoinElement{
	// 				Address:        hash256(sco.Address),
	// 				Value:          currency(sco.Value),
	// 				OutputID:       hash256(diff.ID),
	// 				MaturityHeight: uint64(cc.BlockHeight), // immediately spendable
	// 			},
	// 		})
	// 	} else {
	// 		// remove reverted outputs
	// 		s.unappliedOutputChanges = append(s.unappliedOutputChanges, seChange{
	// 			addition: false,
	// 			seID:     hash256(diff.ID),
	// 		})
	// 	}
	// }

	// // Create a 'fake' transaction for every matured siacoin output.
	// for _, diff := range cc.AppliedDiffs {
	// 	for _, dsco := range diff.DelayedSiacoinOutputDiffs {
	// 		// if a delayed output is reverted in an applied diff, the
	// 		// output has matured -- add a payout transaction.
	// 		if dsco.Direction != modules.DiffRevert {
	// 			continue
	// 		} else if types.Address(dsco.SiacoinOutput.UnlockHash) != s.walletAddress {
	// 			continue
	// 		}
	// 		var sco types.SiacoinOutput
	// 		convertToCore(dsco.SiacoinOutput, (*types.V1SiacoinOutput)(&sco))
	// 		s.unappliedTxnChanges = append(s.unappliedTxnChanges, txnChange{
	// 			addition: true,
	// 			txnID:    hash256(dsco.ID), // use output id as txn id
	// 			txn: dbTransaction{
	// 				Height:        uint64(dsco.MaturityHeight),
	// 				Inflow:        currency(sco.Value),                                                         // transaction inflow is value of matured output
	// 				TransactionID: hash256(dsco.ID),                                                            // use output as txn id
	// 				Timestamp:     int64(cc.AppliedBlocks[dsco.MaturityHeight-cc.InitialHeight()-1].Timestamp), // use timestamp of block that caused output to mature
	// 			},
	// 		})
	// 	}
	// }

	// // Revert transactions from reverted blocks.
	// for _, block := range cc.RevertedBlocks {
	// 	for _, stxn := range block.Transactions {
	// 		var txn types.Transaction
	// 		convertToCore(stxn, &txn)
	// 		if transactionIsRelevant(txn, s.walletAddress) {
	// 			// remove reverted txns
	// 			s.unappliedTxnChanges = append(s.unappliedTxnChanges, txnChange{
	// 				addition: false,
	// 				txnID:    hash256(txn.ID()),
	// 			})
	// 		}
	// 	}
	// }

	// // Revert 'fake' transactions.
	// for _, diff := range cc.RevertedDiffs {
	// 	for _, dsco := range diff.DelayedSiacoinOutputDiffs {
	// 		if dsco.Direction == modules.DiffApply {
	// 			s.unappliedTxnChanges = append(s.unappliedTxnChanges, txnChange{
	// 				addition: false,
	// 				txnID:    hash256(dsco.ID),
	// 			})
	// 		}
	// 	}
	// }

	// spentOutputs := make(map[types.SiacoinOutputID]types.SiacoinOutput)
	// for i, block := range cc.AppliedBlocks {
	// 	appliedDiff := cc.AppliedDiffs[i]
	// 	for _, diff := range appliedDiff.SiacoinOutputDiffs {
	// 		if diff.Direction == modules.DiffRevert {
	// 			var so types.SiacoinOutput
	// 			convertToCore(diff.SiacoinOutput, (*types.V1SiacoinOutput)(&so))
	// 			spentOutputs[types.SiacoinOutputID(diff.ID)] = so
	// 		}
	// 	}

	// 	for _, stxn := range block.Transactions {
	// 		var txn types.Transaction
	// 		convertToCore(stxn, &txn)
	// 		if transactionIsRelevant(txn, s.walletAddress) {
	// 			var inflow, outflow types.Currency
	// 			for _, out := range txn.SiacoinOutputs {
	// 				if out.Address == s.walletAddress {
	// 					inflow = inflow.Add(out.Value)
	// 				}
	// 			}
	// 			for _, in := range txn.SiacoinInputs {
	// 				if in.UnlockConditions.UnlockHash() == s.walletAddress {
	// 					so, ok := spentOutputs[in.ParentID]
	// 					if !ok {
	// 						panic("spent output not found")
	// 					}
	// 					outflow = outflow.Add(so.Value)
	// 				}
	// 			}

	// 			// add confirmed txns
	// 			s.unappliedTxnChanges = append(s.unappliedTxnChanges, txnChange{
	// 				addition: true,
	// 				txnID:    hash256(txn.ID()),
	// 				txn: dbTransaction{
	// 					Raw:           txn,
	// 					Height:        uint64(cc.InitialHeight()) + uint64(i) + 1,
	// 					BlockID:       hash256(block.ID()),
	// 					Inflow:        currency(inflow),
	// 					Outflow:       currency(outflow),
	// 					TransactionID: hash256(txn.ID()),
	// 					Timestamp:     int64(block.Timestamp),
	// 				},
	// 			})
	// 		}
	// 	}
	// }
}

func transactionIsRelevant(txn types.Transaction, addr types.Address) bool {
	for i := range txn.SiacoinInputs {
		if txn.SiacoinInputs[i].UnlockConditions.UnlockHash() == addr {
			return true
		}
	}
	for i := range txn.SiacoinOutputs {
		if txn.SiacoinOutputs[i].Address == addr {
			return true
		}
	}
	for i := range txn.SiafundInputs {
		if txn.SiafundInputs[i].UnlockConditions.UnlockHash() == addr {
			return true
		}
		if txn.SiafundInputs[i].ClaimAddress == addr {
			return true
		}
	}
	for i := range txn.SiafundOutputs {
		if txn.SiafundOutputs[i].Address == addr {
			return true
		}
	}
	for i := range txn.FileContracts {
		for _, sco := range txn.FileContracts[i].ValidProofOutputs {
			if sco.Address == addr {
				return true
			}
		}
		for _, sco := range txn.FileContracts[i].MissedProofOutputs {
			if sco.Address == addr {
				return true
			}
		}
	}
	for i := range txn.FileContractRevisions {
		for _, sco := range txn.FileContractRevisions[i].ValidProofOutputs {
			if sco.Address == addr {
				return true
			}
		}
		for _, sco := range txn.FileContractRevisions[i].MissedProofOutputs {
			if sco.Address == addr {
				return true
			}
		}
	}
	return false
}

func convertToCore(siad encoding.SiaMarshaler, core types.DecoderFrom) {
	var buf bytes.Buffer
	siad.MarshalSia(&buf)
	d := types.NewBufDecoder(buf.Bytes())
	core.DecodeFrom(d)
	if d.Err() != nil {
		panic(d.Err())
	}
}

func applyUnappliedOutputAdditions(tx *gorm.DB, sco dbWalletOutput) error {
	return tx.Create(&sco).Error
}

func applyUnappliedOutputRemovals(tx *gorm.DB, oid hash256) error {
	return tx.Where("output_id", oid).
		Delete(&dbWalletOutput{}).
		Error
}

func applyUnappliedTxnAdditions(tx *gorm.DB, txn dbWalletEvent) error {
	return tx.Create(&txn).Error
}

func applyUnappliedTxnRemovals(tx *gorm.DB, txnID hash256) error {
	return tx.Where("transaction_id", txnID).
		Delete(&dbWalletEvent{}).
		Error
}<|MERGE_RESOLUTION|>--- conflicted
+++ resolved
@@ -85,7 +85,6 @@
 
 // UnspentSiacoinElements returns a list of all unspent siacoin outputs
 func (s *SQLStore) UnspentSiacoinElements() ([]wallet.SiacoinElement, error) {
-<<<<<<< HEAD
 	var dbElems []dbWalletOutput
 	if err := s.db.Find(&dbElems).Error; err != nil {
 		return nil, err
@@ -109,27 +108,6 @@
 			Index: types.ChainIndex{
 				Height: el.Height,
 				ID:     types.BlockID(el.BlockID),
-=======
-	var elems []dbSiacoinElement
-	if err := s.db.Find(&elems).Error; err != nil {
-		return nil, err
-	}
-
-	utxo := make([]wallet.SiacoinElement, len(elems))
-	for i := range elems {
-		utxo[i] = wallet.SiacoinElement{
-			SiacoinElement: types.SiacoinElement{
-				StateElement: types.StateElement{
-					ID: types.Hash256(elems[i].OutputID),
-					// TODO: LeafIndex missing
-					// TODO: MerkleProof missing
-				},
-				SiacoinOutput: types.SiacoinOutput{
-					Address: types.Address(elems[i].Address),
-					Value:   types.Currency(elems[i].Value),
-				},
-				MaturityHeight: elems[i].MaturityHeight,
->>>>>>> c779d329
 			},
 			// TODO: Index missing
 		}
@@ -137,14 +115,8 @@
 	return elements, nil
 }
 
-<<<<<<< HEAD
 // WalletEvents returns a paginated list of events, ordered by maturity height,
 // descending. If no more events are available, (nil, nil) is returned.
-=======
-// WalletEvents returns a paginated list of transactions ordered by maturity
-// height, descending. If no more transactions are available, (nil, nil) should
-// be returned.
->>>>>>> c779d329
 func (s *SQLStore) WalletEvents(offset, limit int) ([]wallet.Event, error) {
 	if limit == 0 || limit == -1 {
 		limit = math.MaxInt64
@@ -158,44 +130,26 @@
 		return nil, err
 	}
 
-<<<<<<< HEAD
 	events := make([]wallet.Event, len(dbEvents))
 	for i, e := range dbEvents {
 		events[i] = wallet.Event{
 			ID: types.Hash256(e.EventID),
-=======
-	txns := make([]wallet.Event, len(dbTxns))
-	for i := range dbTxns {
-		txns[i] = wallet.Event{
-			Transaction: dbTxns[i].Raw,
->>>>>>> c779d329
 			Index: types.ChainIndex{
 				Height: e.Height,
 				ID:     types.BlockID(e.BlockID),
 			},
-<<<<<<< HEAD
 			Inflow:         types.Currency(e.Inflow),
 			Outflow:        types.Currency(e.Outflow),
 			Transaction:    e.Transaction,
 			Source:         wallet.EventSource(e.Source),
 			MaturityHeight: e.MaturityHeight,
 			Timestamp:      time.Unix(e.Timestamp, 0),
-=======
-			ID:        types.Hash256(dbTxns[i].TransactionID),
-			Inflow:    types.Currency(dbTxns[i].Inflow),
-			Outflow:   types.Currency(dbTxns[i].Outflow),
-			Timestamp: time.Unix(dbTxns[i].Timestamp, 0),
->>>>>>> c779d329
 		}
 	}
 	return events, nil
 }
 
-<<<<<<< HEAD
 // WalletEventCount returns the number of events relevant to the wallet.
-=======
-// WalletEventCount returns the total number of transactions in the wallet.
->>>>>>> c779d329
 func (s *SQLStore) WalletEventCount() (uint64, error) {
 	var count int64
 	if err := s.db.Model(&dbWalletEvent{}).Count(&count).Error; err != nil {
