--- conflicted
+++ resolved
@@ -13,39 +13,6 @@
 )
 
 type (
-	dbWalletEvent struct {
-		Model
-
-		// event
-		EventID        hash256 `gorm:"unique;index;NOT NULL;size:32"`
-		Inflow         currency
-		Outflow        currency
-		Transaction    types.Transaction `gorm:"serializer:json"`
-		MaturityHeight uint64            `gorm:"index"`
-		Source         string            `gorm:"index:idx_events_source"`
-		Timestamp      int64             `gorm:"index:idx_events_timestamp"`
-
-		// chain index
-		Height  uint64  `gorm:"index"`
-		BlockID hash256 `gorm:"size:32"`
-	}
-
-	dbWalletOutput struct {
-		Model
-
-		// siacoin element
-		OutputID       hash256 `gorm:"unique;index;NOT NULL;size:32"`
-		LeafIndex      uint64
-		MerkleProof    merkleProof
-		Value          currency
-		Address        hash256 `gorm:"size:32"`
-		MaturityHeight uint64  `gorm:"index"`
-
-		// chain index
-		Height  uint64  `gorm:"index"`
-		BlockID hash256 `gorm:"size:32"`
-	}
-
 	dbWalletEvent struct {
 		Model
 
@@ -63,12 +30,6 @@
 		BlockID hash256 `gorm:"size:32"`
 	}
 
-	txnChange struct {
-		addition bool
-		txnID    hash256
-		txn      dbTransaction
-	}
-
 	dbWalletOutput struct {
 		Model
 
@@ -87,11 +48,7 @@
 
 	outputChange struct {
 		addition bool
-<<<<<<< HEAD
-=======
 		oid      hash256
-		sco      dbSiacoinElement
->>>>>>> 2b09d88d
 		se       dbWalletOutput
 	}
 
@@ -102,20 +59,15 @@
 )
 
 // TableName implements the gorm.Tabler interface.
-func (dbWalletEvent) TableName() string { return "wallet_events" }
+func (dbWalletEvent) TableName() string {
+	return "wallet_events"
+}
 
 // TableName implements the gorm.Tabler interface.
-func (dbWalletOutput) TableName() string { return "wallet_outputs" }
-
-<<<<<<< HEAD
-=======
-// TableName implements the gorm.Tabler interface.
-func (dbWalletEvent) TableName() string { return "wallet_events" }
-
-// TableName implements the gorm.Tabler interface.
-func (dbWalletOutput) TableName() string { return "wallet_outputs" }
-
->>>>>>> 2b09d88d
+func (dbWalletOutput) TableName() string {
+	return "wallet_outputs"
+}
+
 func (e dbWalletEvent) Index() types.ChainIndex {
 	return types.ChainIndex{
 		Height: e.Height,
@@ -128,16 +80,6 @@
 		Height: se.Height,
 		ID:     types.BlockID(se.BlockID),
 	}
-<<<<<<< HEAD
-=======
-}
-
-func (s *SQLStore) Height() uint64 {
-	s.persistMu.Lock()
-	height := s.chainIndex.Height
-	s.persistMu.Unlock()
-	return height
->>>>>>> 2b09d88d
 }
 
 // Tip returns the consensus change ID and block height of the last wallet
@@ -160,7 +102,7 @@
 				StateElement: types.StateElement{
 					ID:          types.Hash256(el.OutputID),
 					LeafIndex:   el.LeafIndex,
-					MerkleProof: el.MerkleProof,
+					MerkleProof: el.MerkleProof.proof,
 				},
 				MaturityHeight: el.MaturityHeight,
 				SiacoinOutput: types.SiacoinOutput{
