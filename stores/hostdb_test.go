package stores

import (
	"context"
	"errors"
	"fmt"
	"reflect"
	"testing"
	"time"

	"github.com/google/go-cmp/cmp"
	rhpv2 "go.sia.tech/core/rhp/v2"
	"go.sia.tech/core/types"
	"go.sia.tech/coreutils/chain"
	"go.sia.tech/renterd/api"
	"go.sia.tech/renterd/hostdb"
	"go.sia.tech/siad/modules"
	stypes "go.sia.tech/siad/types"
	"gorm.io/gorm"
)

func (s *SQLStore) insertTestAnnouncement(a announcement) error {
	return insertAnnouncements(s.db, []announcement{a})
}

// TestSQLHostDB tests the basic functionality of SQLHostDB using an in-memory
// SQLite DB.
func TestSQLHostDB(t *testing.T) {
	ss := newTestSQLStore(t, defaultTestSQLStoreConfig)
	if ss.ccid != modules.ConsensusChangeBeginning {
		t.Fatal("wrong ccid", ss.ccid, modules.ConsensusChangeBeginning)
	}

	// Try to fetch a random host. Should fail.
	ctx := context.Background()
	hk := types.GeneratePrivateKey().PublicKey()
	_, err := ss.Host(ctx, hk)
	if !errors.Is(err, api.ErrHostNotFound) {
		t.Fatal(err)
	}

	// Add the host
	err = ss.addTestHost(hk)
	if err != nil {
		t.Fatal(err)
	}

	// Assert it's returned
	allHosts, err := ss.Hosts(ctx, 0, -1)
	if err != nil {
		t.Fatal(err)
	}
	if len(allHosts) != 1 || allHosts[0].PublicKey != hk {
		t.Fatal("unexpected result", len(allHosts))
	}

	// Insert an announcement for the host and another one for an unknown
	// host.
<<<<<<< HEAD
	a := announcement{
		blockHeight: 42,
		blockID:     types.BlockID{1, 2, 3},
		hk:          hk,
		timestamp:   time.Now().UTC().Round(time.Second),
		HostAnnouncement: chain.HostAnnouncement{
			NetAddress: "address",
		},
	}
	err = ss.insertTestAnnouncement(a)
=======
	ann := newTestHostDBAnnouncement("address")
	err = ss.insertTestAnnouncement(hk, ann)
>>>>>>> fc3625ac
	if err != nil {
		t.Fatal(err)
	}

	// Read the host and verify that the announcement related fields were
	// set.
	var h dbHost
<<<<<<< HEAD
	tx := ss.db.Where("last_announcement = ? AND net_address = ?", a.timestamp, a.NetAddress).Find(&h)
=======
	tx := ss.db.Where("last_announcement = ? AND net_address = ?", ann.Timestamp, ann.NetAddress).Find(&h)
>>>>>>> fc3625ac
	if tx.Error != nil {
		t.Fatal(tx.Error)
	}
	if types.PublicKey(h.PublicKey) != hk {
		t.Fatal("wrong host returned")
	}

	// Same thing again but with hosts.
	hosts, err := ss.hosts()
	if err != nil {
		t.Fatal(err)
	}
	if len(hosts) != 1 {
		t.Fatal("wrong number of hosts", len(hosts))
	}
	h1 := hosts[0]
	if !reflect.DeepEqual(h1, h) {
		fmt.Println(h1)
		fmt.Println(h)
		t.Fatal("mismatch")
	}

	// Same thing again but with Host.
	h2, err := ss.Host(ctx, hk)
	if err != nil {
		t.Fatal(err)
	}
	if h2.NetAddress != h.NetAddress {
		t.Fatal("wrong net address")
	}
	if h2.KnownSince.IsZero() {
		t.Fatal("known since not set")
	}

	// Insert another announcement for an unknown host.
<<<<<<< HEAD
	unknownKeyAnn := a
	unknownKeyAnn.hk = types.PublicKey{1, 4, 7}
	err = ss.insertTestAnnouncement(unknownKeyAnn)
=======
	unknownKey := types.PublicKey{1, 4, 7}
	err = ss.insertTestAnnouncement(unknownKey, ann)
>>>>>>> fc3625ac
	if err != nil {
		t.Fatal(err)
	}
	h3, err := ss.Host(ctx, unknownKeyAnn.hk)
	if err != nil {
		t.Fatal(err)
	}
	if h3.NetAddress != ann.NetAddress {
		t.Fatal("wrong net address")
	}
	if h3.KnownSince.IsZero() {
		t.Fatal("known since not set")
	}

	// Wait for the persist interval to pass to make sure an empty consensus
	// change triggers a persist.
	time.Sleep(testPersistInterval)

	// Apply a consensus change.
	ccid2 := modules.ConsensusChangeID{1, 2, 3}
	ss.ProcessConsensusChange(modules.ConsensusChange{
		ID:            ccid2,
		AppliedBlocks: []stypes.Block{{}},
		AppliedDiffs:  []modules.ConsensusChangeDiffs{{}},
	})

	// Connect to the same DB again.
	hdb2 := ss.Reopen()
	if hdb2.ccid != ccid2 {
		t.Fatal("ccid wasn't updated", hdb2.ccid, ccid2)
	}
	_, err = hdb2.Host(ctx, hk)
	if err != nil {
		t.Fatal(err)
	}
}

func (s *SQLStore) addTestScan(hk types.PublicKey, t time.Time, err error, settings rhpv2.HostSettings) error {
	return s.RecordHostScans(context.Background(), []hostdb.HostScan{
		{
			HostKey:   hk,
			Settings:  settings,
			Success:   err == nil,
			Timestamp: t,
		},
	})
}

// TestSQLHosts tests the Hosts method of the SQLHostDB type.
func TestSQLHosts(t *testing.T) {
	ss := newTestSQLStore(t, defaultTestSQLStoreConfig)
	defer ss.Close()
	ctx := context.Background()

	hks, err := ss.addTestHosts(3)
	if err != nil {
		t.Fatal(err)
	}
	hk1, hk2, hk3 := hks[0], hks[1], hks[2]

	// assert the hosts method returns the expected hosts
	if hosts, err := ss.Hosts(ctx, 0, -1); err != nil || len(hosts) != 3 {
		t.Fatal("unexpected", len(hosts), err)
	}
	if hosts, err := ss.Hosts(ctx, 0, 1); err != nil || len(hosts) != 1 {
		t.Fatal("unexpected", len(hosts), err)
	} else if host := hosts[0]; host.PublicKey != hk1 {
		t.Fatal("unexpected host", hk1, hk2, hk3, host.PublicKey)
	}
	if hosts, err := ss.Hosts(ctx, 1, 1); err != nil || len(hosts) != 1 {
		t.Fatal("unexpected", len(hosts), err)
	} else if host := hosts[0]; host.PublicKey != hk2 {
		t.Fatal("unexpected host", hk1, hk2, hk3, host.PublicKey)
	}
	if hosts, err := ss.Hosts(ctx, 3, 1); err != nil || len(hosts) != 0 {
		t.Fatal("unexpected", len(hosts), err)
	}
	if _, err := ss.Hosts(ctx, -1, -1); err != ErrNegativeOffset {
		t.Fatal("unexpected error", err)
	}

	// Add a scan for each host.
	n := time.Now()
	if err := ss.addTestScan(hk1, n.Add(-time.Minute), nil, rhpv2.HostSettings{}); err != nil {
		t.Fatal(err)
	}
	if err := ss.addTestScan(hk2, n.Add(-2*time.Minute), nil, rhpv2.HostSettings{}); err != nil {
		t.Fatal(err)
	}
	if err := ss.addTestScan(hk3, n.Add(-3*time.Minute), nil, rhpv2.HostSettings{}); err != nil {
		t.Fatal(err)
	}

	// Fetch all hosts using the HostsForScanning method.
	hostAddresses, err := ss.HostsForScanning(ctx, n, 0, 3)
	if err != nil {
		t.Fatal(err)
	}
	if len(hostAddresses) != 3 {
		t.Fatal("wrong number of addresses")
	}
	if hostAddresses[0].PublicKey != hk3 {
		t.Fatal("wrong key")
	}
	if hostAddresses[1].PublicKey != hk2 {
		t.Fatal("wrong key")
	}
	if hostAddresses[2].PublicKey != hk1 {
		t.Fatal("wrong key")
	}

	// Fetch one host by setting the cutoff exactly to hk2.
	hostAddresses, err = ss.HostsForScanning(ctx, n.Add(-2*time.Minute), 0, 3)
	if err != nil {
		t.Fatal(err)
	}
	if len(hostAddresses) != 1 {
		t.Fatal("wrong number of addresses")
	}

	// Fetch no hosts.
	hostAddresses, err = ss.HostsForScanning(ctx, time.Time{}, 0, 3)
	if err != nil {
		t.Fatal(err)
	}
	if len(hostAddresses) != 0 {
		t.Fatal("wrong number of addresses")
	}
}

// TestSearchHosts is a unit test for SearchHosts.
func TestSearchHosts(t *testing.T) {
	ss := newTestSQLStore(t, defaultTestSQLStoreConfig)
	defer ss.Close()
	ctx := context.Background()

	// add 3 hosts
	var hks []types.PublicKey
	for i := 0; i < 3; i++ {
		if err := ss.addCustomTestHost(types.PublicKey{byte(i)}, fmt.Sprintf("-%v-", i+1)); err != nil {
			t.Fatal(err)
		}
		hks = append(hks, types.PublicKey{byte(i)})
	}
	hk1, hk2, hk3 := hks[0], hks[1], hks[2]

	// Search by address.
	if hosts, err := ss.SearchHosts(ctx, api.HostFilterModeAll, "1", nil, 0, -1); err != nil || len(hosts) != 1 {
		t.Fatal("unexpected", len(hosts), err)
	}
	// Filter by key.
	if hosts, err := ss.SearchHosts(ctx, api.HostFilterModeAll, "", []types.PublicKey{hk1, hk2}, 0, -1); err != nil || len(hosts) != 2 {
		t.Fatal("unexpected", len(hosts), err)
	}
	// Filter by address and key.
	if hosts, err := ss.SearchHosts(ctx, api.HostFilterModeAll, "1", []types.PublicKey{hk1, hk2}, 0, -1); err != nil || len(hosts) != 1 {
		t.Fatal("unexpected", len(hosts), err)
	}
	// Filter by key and limit results
	if hosts, err := ss.SearchHosts(ctx, api.HostFilterModeAll, "3", []types.PublicKey{hk3}, 0, -1); err != nil || len(hosts) != 1 {
		t.Fatal("unexpected", len(hosts), err)
	}
}

// TestRecordScan is a test for recording scans.
func TestRecordScan(t *testing.T) {
	ss := newTestSQLStore(t, defaultTestSQLStoreConfig)
	defer ss.Close()

	// Add a host.
	hk := types.GeneratePrivateKey().PublicKey()
	err := ss.addCustomTestHost(hk, "host.com")
	if err != nil {
		t.Fatal(err)
	}

	// The host shouldn't have any interaction related fields set.
	ctx := context.Background()
	host, err := ss.Host(ctx, hk)
	if err != nil {
		t.Fatal(err)
	}
	if host.Interactions != (hostdb.Interactions{}) {
		t.Fatal("mismatch")
	}
	if host.Settings != (rhpv2.HostSettings{}) {
		t.Fatal("mismatch")
	}

	// Fetch the host directly to get the creation time.
	h, err := hostByPubKey(ss.db, hk)
	if err != nil {
		t.Fatal(err)
	}
	if h.CreatedAt.IsZero() {
		t.Fatal("creation time not set")
	}

	// Record a scan.
	firstScanTime := time.Now().UTC()
	settings := rhpv2.HostSettings{NetAddress: "host.com"}
	if err := ss.RecordHostScans(ctx, []hostdb.HostScan{newTestScan(hk, firstScanTime, settings, true)}); err != nil {
		t.Fatal(err)
	}
	host, err = ss.Host(ctx, hk)
	if err != nil {
		t.Fatal(err)
	}

	// We expect no uptime or downtime from only a single scan.
	uptime := time.Duration(0)
	downtime := time.Duration(0)
	if host.Interactions.LastScan.UnixNano() != firstScanTime.UnixNano() {
		t.Fatal("wrong time")
	}
	host.Interactions.LastScan = time.Time{}
	if expected := (hostdb.Interactions{
		TotalScans:              1,
		LastScan:                time.Time{},
		LastScanSuccess:         true,
		SecondToLastScanSuccess: false,
		Uptime:                  uptime,
		Downtime:                downtime,
		SuccessfulInteractions:  1,
		FailedInteractions:      0,
	}); host.Interactions != expected {
		t.Fatal("mismatch", cmp.Diff(host.Interactions, expected))
	}
	if !reflect.DeepEqual(host.Settings, settings) {
		t.Fatal("mismatch")
	}

	// Record another scan 1 hour after the previous one.
	secondScanTime := firstScanTime.Add(time.Hour)
	if err := ss.RecordHostScans(ctx, []hostdb.HostScan{newTestScan(hk, secondScanTime, settings, true)}); err != nil {
		t.Fatal(err)
	}
	host, err = ss.Host(ctx, hk)
	if err != nil {
		t.Fatal(err)
	}
	if host.Interactions.LastScan.UnixNano() != secondScanTime.UnixNano() {
		t.Fatal("wrong time")
	}
	host.Interactions.LastScan = time.Time{}
	uptime += secondScanTime.Sub(firstScanTime)
	if host.Interactions != (hostdb.Interactions{
		TotalScans:              2,
		LastScan:                time.Time{},
		LastScanSuccess:         true,
		SecondToLastScanSuccess: true,
		Uptime:                  uptime,
		Downtime:                downtime,
		SuccessfulInteractions:  2,
		FailedInteractions:      0,
	}) {
		t.Fatal("mismatch")
	}

	// Record another scan 2 hours after the second one. This time it fails.
	thirdScanTime := secondScanTime.Add(2 * time.Hour)
	if err := ss.RecordHostScans(ctx, []hostdb.HostScan{newTestScan(hk, thirdScanTime, settings, false)}); err != nil {
		t.Fatal(err)
	}
	host, err = ss.Host(ctx, hk)
	if err != nil {
		t.Fatal(err)
	}
	if host.Interactions.LastScan.UnixNano() != thirdScanTime.UnixNano() {
		t.Fatal("wrong time")
	}
	host.Interactions.LastScan = time.Time{}
	downtime += thirdScanTime.Sub(secondScanTime)
	if host.Interactions != (hostdb.Interactions{
		TotalScans:              3,
		LastScan:                time.Time{},
		LastScanSuccess:         false,
		SecondToLastScanSuccess: true,
		Uptime:                  uptime,
		Downtime:                downtime,
		SuccessfulInteractions:  2,
		FailedInteractions:      1,
	}) {
		t.Fatal("mismatch")
	}
}

func TestRemoveHosts(t *testing.T) {
	ss := newTestSQLStore(t, defaultTestSQLStoreConfig)
	defer ss.Close()

	// add a host
	hk := types.GeneratePrivateKey().PublicKey()
	err := ss.addTestHost(hk)
	if err != nil {
		t.Fatal(err)
	}

	// fetch the host and assert the recent downtime is zero
	h, err := hostByPubKey(ss.db, hk)
	if err != nil {
		t.Fatal(err)
	}
	if h.RecentDowntime != 0 {
		t.Fatal("downtime is not zero")
	}

	// assert no hosts are removed
	removed, err := ss.RemoveOfflineHosts(context.Background(), 0, time.Hour)
	if err != nil {
		t.Fatal(err)
	}
	if removed != 0 {
		t.Fatal("expected no hosts to be removed")
	}

	now := time.Now().UTC()
	t1 := now.Add(-time.Minute * 120) // 2 hours ago
	t2 := now.Add(-time.Minute * 90)  // 1.5 hours ago (30min downtime)
	hi1 := newTestScan(hk, t1, rhpv2.HostSettings{NetAddress: "host.com"}, false)
	hi2 := newTestScan(hk, t2, rhpv2.HostSettings{NetAddress: "host.com"}, false)

	// record interactions
	if err := ss.RecordHostScans(context.Background(), []hostdb.HostScan{hi1, hi2}); err != nil {
		t.Fatal(err)
	}

	// fetch the host and assert the recent downtime is 30 minutes and he has 2 recent scan failures
	h, err = hostByPubKey(ss.db, hk)
	if err != nil {
		t.Fatal(err)
	}
	if h.RecentDowntime.Minutes() != 30 {
		t.Fatal("downtime is not 30 minutes", h.RecentDowntime.Minutes())
	}
	if h.RecentScanFailures != 2 {
		t.Fatal("recent scan failures is not 2", h.RecentScanFailures)
	}

	// assert no hosts are removed
	removed, err = ss.RemoveOfflineHosts(context.Background(), 0, time.Hour)
	if err != nil {
		t.Fatal(err)
	}
	if removed != 0 {
		t.Fatal("expected no hosts to be removed")
	}

	// record interactions
	t3 := now.Add(-time.Minute * 60) // 1 hour ago (60min downtime)
	hi3 := newTestScan(hk, t3, rhpv2.HostSettings{NetAddress: "host.com"}, false)
	if err := ss.RecordHostScans(context.Background(), []hostdb.HostScan{hi3}); err != nil {
		t.Fatal(err)
	}

	// assert no hosts are removed at 61 minutes
	removed, err = ss.RemoveOfflineHosts(context.Background(), 0, time.Minute*61)
	if err != nil {
		t.Fatal(err)
	}
	if removed != 0 {
		t.Fatal("expected no hosts to be removed")
	}

	// assert no hosts are removed at 60 minutes if we require at least 4 failed scans
	removed, err = ss.RemoveOfflineHosts(context.Background(), 4, time.Minute*60)
	if err != nil {
		t.Fatal(err)
	}
	if removed != 0 {
		t.Fatal("expected no hosts to be removed")
	}

	// assert hosts gets removed at 60 minutes if we require at least 3 failed scans
	removed, err = ss.RemoveOfflineHosts(context.Background(), 3, time.Minute*60)
	if err != nil {
		t.Fatal(err)
	}
	if removed != 1 {
		t.Fatal("expected 1 host to be removed")
	}

	// assert host is removed from the database
	if _, err = hostByPubKey(ss.db, hk); err != gorm.ErrRecordNotFound {
		t.Fatal("expected record not found error")
	}
}

// TestInsertAnnouncements is a test for insertAnnouncements.
func TestInsertAnnouncements(t *testing.T) {
	ss := newTestSQLStore(t, defaultTestSQLStoreConfig)
	defer ss.Close()

	// Create announcements for 3 hosts.
	ann1 := announcement{
<<<<<<< HEAD
		timestamp:   time.Now(),
		blockHeight: 1,
		blockID:     types.BlockID{1},
		hk:          types.GeneratePrivateKey().PublicKey(),
		HostAnnouncement: chain.HostAnnouncement{
			NetAddress: "foo.bar:1000",
		},
	}
	ann2 := announcement{
		hk:               types.GeneratePrivateKey().PublicKey(),
		HostAnnouncement: chain.HostAnnouncement{},
	}
	ann3 := announcement{
		hk:               types.GeneratePrivateKey().PublicKey(),
		HostAnnouncement: chain.HostAnnouncement{},
=======
		hostKey:      publicKey(types.GeneratePrivateKey().PublicKey()),
		announcement: newTestHostDBAnnouncement("foo.bar:1000"),
	}
	ann2 := announcement{
		hostKey:      publicKey(types.GeneratePrivateKey().PublicKey()),
		announcement: newTestHostDBAnnouncement("bar.baz:1000"),
	}
	ann3 := announcement{
		hostKey:      publicKey(types.GeneratePrivateKey().PublicKey()),
		announcement: newTestHostDBAnnouncement("quz.qux:1000"),
>>>>>>> fc3625ac
	}

	// Insert the first one and check that all fields are set.
	if err := insertAnnouncements(ss.db, []announcement{ann1}); err != nil {
		t.Fatal(err)
	}
	var ann dbAnnouncement
	if err := ss.db.Find(&ann).Error; err != nil {
		t.Fatal(err)
	}
	ann.Model = Model{} // ignore
	expectedAnn := dbAnnouncement{
		HostKey:     publicKey(ann1.hk),
		BlockHeight: 1,
		BlockID:     types.BlockID{1}.String(),
		NetAddress:  "foo.bar:1000",
	}
	if ann != expectedAnn {
		t.Fatal("mismatch")
	}
	// Insert the first and second one.
	if err := insertAnnouncements(ss.db, []announcement{ann1, ann2}); err != nil {
		t.Fatal(err)
	}

	// Insert the first one twice. The second one again and the third one.
	if err := insertAnnouncements(ss.db, []announcement{ann1, ann2, ann1, ann3}); err != nil {
		t.Fatal(err)
	}

	// There should be 3 hosts in the db.
	hosts, err := ss.hosts()
	if err != nil {
		t.Fatal(err)
	}
	if len(hosts) != 3 {
		t.Fatal("invalid number of hosts")
	}

	// There should be 7 announcements total.
	var announcements []dbAnnouncement
	if err := ss.db.Find(&announcements).Error; err != nil {
		t.Fatal(err)
	}
	if len(announcements) != 7 {
		t.Fatal("invalid number of announcements")
	}

	// Add an entry to the blocklist to block host 1
	entry1 := "foo.bar"
	err = ss.UpdateHostBlocklistEntries(context.Background(), []string{entry1}, nil, false)
	if err != nil {
		t.Fatal(err)
	}

	// Insert multiple announcements for host 1 - this asserts that the UNIQUE
	// constraint on the blocklist table isn't triggered when inserting multiple
	// announcements for a host that's on the blocklist
	if err := insertAnnouncements(ss.db, []announcement{ann1, ann1}); err != nil {
		t.Fatal(err)
	}
}

func TestSQLHostAllowlist(t *testing.T) {
	ss := newTestSQLStore(t, defaultTestSQLStoreConfig)
	defer ss.Close()

	ctx := context.Background()

	numEntries := func() int {
		t.Helper()
		bl, err := ss.HostAllowlist(ctx)
		if err != nil {
			t.Fatal(err)
		}
		return len(bl)
	}

	numHosts := func() int {
		t.Helper()
		hosts, err := ss.Hosts(ctx, 0, -1)
		if err != nil {
			t.Fatal(err)
		}
		return len(hosts)
	}

	numRelations := func() (cnt int64) {
		t.Helper()
		err := ss.db.Table("host_allowlist_entry_hosts").Count(&cnt).Error
		if err != nil {
			t.Fatal(err)
		}
		return
	}

	isAllowed := func(hk types.PublicKey) bool {
		t.Helper()
		host, err := ss.Host(ctx, hk)
		if err != nil {
			t.Fatal(err)
		}
		return !host.Blocked
	}

	// add three hosts
	hks, err := ss.addTestHosts(3)
	if err != nil {
		t.Fatal(err)
	}
	hk1, hk2, hk3 := hks[0], hks[1], hks[2]

	// assert we can find them
	if numHosts() != 3 {
		t.Fatalf("unexpected number of hosts, %v != 3", numHosts())
	}

	// assert allowlist is empty
	if numEntries() != 0 {
		t.Fatalf("unexpected number of entries in allowlist, %v != 0", numEntries())
	}

	// assert we can add entries to the allowlist
	err = ss.UpdateHostAllowlistEntries(ctx, []types.PublicKey{hk1, hk2}, nil, false)
	if err != nil {
		t.Fatal(err)
	}
	if numEntries() != 2 {
		t.Fatalf("unexpected number of entries in allowlist, %v != 2", numEntries())
	}
	if numRelations() != 2 {
		t.Fatalf("unexpected number of entries in join table, %v != 2", numRelations())
	}

	// assert both h1 and h2 are allowed now
	if !isAllowed(hk1) || !isAllowed(hk2) || isAllowed(hk3) {
		t.Fatal("unexpected hosts are allowed", isAllowed(hk1), isAllowed(hk2), isAllowed(hk3))
	}

	// assert adding the same entry is a no-op and we can remove an entry at the same time
	err = ss.UpdateHostAllowlistEntries(ctx, []types.PublicKey{hk1}, []types.PublicKey{hk2}, false)
	if err != nil {
		t.Fatal(err)
	}
	if numEntries() != 1 {
		t.Fatalf("unexpected number of entries in allowlist, %v != 1", numEntries())
	}
	if numRelations() != 1 {
		t.Fatalf("unexpected number of entries in join table, %v != 1", numRelations())
	}

	// assert only h1 is allowed now
	if !isAllowed(hk1) || isAllowed(hk2) || isAllowed(hk3) {
		t.Fatal("unexpected hosts are allowed", isAllowed(hk1), isAllowed(hk2), isAllowed(hk3))
	}

	// assert removing a non-existing entry is a no-op
	err = ss.UpdateHostAllowlistEntries(ctx, nil, []types.PublicKey{hk2}, false)
	if err != nil {
		t.Fatal(err)
	}

	assertSearch := func(total, allowed, blocked int) error {
		t.Helper()
		hosts, err := ss.SearchHosts(context.Background(), api.HostFilterModeAll, "", nil, 0, -1)
		if err != nil {
			return err
		}
		if len(hosts) != total {
			return fmt.Errorf("invalid number of hosts: %v", len(hosts))
		}
		hosts, err = ss.SearchHosts(context.Background(), api.HostFilterModeAllowed, "", nil, 0, -1)
		if err != nil {
			return err
		}
		if len(hosts) != allowed {
			return fmt.Errorf("invalid number of hosts: %v", len(hosts))
		}
		hosts, err = ss.SearchHosts(context.Background(), api.HostFilterModeBlocked, "", nil, 0, -1)
		if err != nil {
			return err
		}
		if len(hosts) != blocked {
			return fmt.Errorf("invalid number of hosts: %v", len(hosts))
		}
		return nil
	}

	// Search for hosts using different modes. Should have 3 hosts in total, 2
	// allowed ones and 2 blocked ones.
	if err := assertSearch(3, 1, 2); err != nil {
		t.Fatal(err)
	}

	// remove host 1
	if err = ss.db.Model(&dbHost{}).Where(&dbHost{PublicKey: publicKey(hk1)}).Delete(&dbHost{}).Error; err != nil {
		t.Fatal(err)
	}
	if numHosts() != 0 {
		t.Fatalf("unexpected number of hosts, %v != 0", numHosts())
	}
	if numRelations() != 0 {
		t.Fatalf("unexpected number of entries in join table, %v != 0", numRelations())
	}
	if numEntries() != 1 {
		t.Fatalf("unexpected number of entries in blocklist, %v != 1", numEntries())
	}

	// Search for hosts using different modes. Should have 2 hosts in total, 0
	// allowed ones and 2 blocked ones.
	if err := assertSearch(2, 0, 2); err != nil {
		t.Fatal(err)
	}

	// remove the allowlist entry for h1
	err = ss.UpdateHostAllowlistEntries(ctx, nil, []types.PublicKey{hk1}, false)
	if err != nil {
		t.Fatal(err)
	}

	// Search for hosts using different modes. Should have 2 hosts in total, 2
	// allowed ones and 0 blocked ones.
	if err := assertSearch(2, 2, 0); err != nil {
		t.Fatal(err)
	}

	// assert hosts reappear
	if numHosts() != 2 {
		t.Fatalf("unexpected number of hosts, %v != 2", numHosts())
	}
	if numEntries() != 0 {
		t.Fatalf("unexpected number of entries in blocklist, %v != 0", numEntries())
	}
}

func TestSQLHostBlocklist(t *testing.T) {
	ss := newTestSQLStore(t, defaultTestSQLStoreConfig)
	defer ss.Close()

	ctx := context.Background()

	numEntries := func() int {
		t.Helper()
		bl, err := ss.HostBlocklist(ctx)
		if err != nil {
			t.Fatal(err)
		}
		return len(bl)
	}

	numHosts := func() int {
		t.Helper()
		hosts, err := ss.Hosts(ctx, 0, -1)
		if err != nil {
			t.Fatal(err)
		}
		return len(hosts)
	}

	numAllowlistRelations := func() (cnt int64) {
		t.Helper()
		err := ss.db.Table("host_allowlist_entry_hosts").Count(&cnt).Error
		if err != nil {
			t.Fatal(err)
		}
		return
	}

	numBlocklistRelations := func() (cnt int64) {
		t.Helper()
		err := ss.db.Table("host_blocklist_entry_hosts").Count(&cnt).Error
		if err != nil {
			t.Fatal(err)
		}
		return
	}

	isBlocked := func(hk types.PublicKey) bool {
		t.Helper()
		host, _ := ss.Host(ctx, hk)
		return host.Blocked
	}

	// add three hosts
	hk1 := types.GeneratePrivateKey().PublicKey()
	if err := ss.addCustomTestHost(hk1, "foo.bar.com:1000"); err != nil {
		t.Fatal(err)
	}
	hk2 := types.GeneratePrivateKey().PublicKey()
	if err := ss.addCustomTestHost(hk2, "bar.baz.com:2000"); err != nil {
		t.Fatal(err)
	}
	hk3 := types.GeneratePrivateKey().PublicKey()
	if err := ss.addCustomTestHost(hk3, "foobar.com:3000"); err != nil {
		t.Fatal(err)
	}

	// assert we can find them
	if numHosts() != 3 {
		t.Fatalf("unexpected number of hosts, %v != 3", numHosts())
	}

	// assert blocklist is empty
	if numEntries() != 0 {
		t.Fatalf("unexpected number of entries in blocklist, %v != 0", numEntries())
	}

	// assert we can add entries to the blocklist
	err := ss.UpdateHostBlocklistEntries(ctx, []string{"foo.bar.com", "bar.com"}, nil, false)
	if err != nil {
		t.Fatal(err)
	}
	if numEntries() != 2 {
		t.Fatalf("unexpected number of entries in blocklist, %v != 2", numEntries())
	}
	if numBlocklistRelations() != 2 {
		t.Fatalf("unexpected number of entries in join table, %v != 2", numBlocklistRelations())
	}

	// assert only host 1 is blocked now
	if !isBlocked(hk1) || isBlocked(hk2) || isBlocked(hk3) {
		t.Fatal("unexpected host is blocked", isBlocked(hk1), isBlocked(hk2), isBlocked(hk3))
	}
	if host, err := ss.Host(ctx, hk1); err != nil {
		t.Fatal("unexpected err", err)
	} else if !host.Blocked {
		t.Fatal("expected host to be blocked")
	}

	// assert adding the same entry is a no-op, and we can remove entries at the same time
	err = ss.UpdateHostBlocklistEntries(ctx, []string{"foo.bar.com", "bar.com"}, []string{"foo.bar.com"}, false)
	if err != nil {
		t.Fatal(err)
	}
	if numEntries() != 1 {
		t.Fatalf("unexpected number of entries in blocklist, %v != 1", numEntries())
	}
	if numBlocklistRelations() != 1 {
		t.Fatalf("unexpected number of entries in join table, %v != 1", numBlocklistRelations())
	}

	// assert the host is still blocked
	if !isBlocked(hk1) || isBlocked(hk2) {
		t.Fatal("unexpected host is blocked", isBlocked(hk1), isBlocked(hk2))
	}

	// assert removing a non-existing entry is a no-op
	err = ss.UpdateHostBlocklistEntries(ctx, nil, []string{"foo.bar.com"}, false)
	if err != nil {
		t.Fatal(err)
	}
	// remove the other entry and assert the delete cascaded properly
	err = ss.UpdateHostBlocklistEntries(ctx, nil, []string{"bar.com"}, false)
	if err != nil {
		t.Fatal(err)
	}
	if numEntries() != 0 {
		t.Fatalf("unexpected number of entries in blocklist, %v != 0", numEntries())
	}
	if isBlocked(hk1) || isBlocked(hk2) {
		t.Fatal("unexpected host is blocked", isBlocked(hk1), isBlocked(hk2))
	}
	if numBlocklistRelations() != 0 {
		t.Fatalf("unexpected number of entries in join table, %v != 0", numBlocklistRelations())
	}

	// block the second host
	err = ss.UpdateHostBlocklistEntries(ctx, []string{"baz.com"}, nil, false)
	if err != nil {
		t.Fatal(err)
	}
	if isBlocked(hk1) || !isBlocked(hk2) {
		t.Fatal("unexpected host is blocked", isBlocked(hk1), isBlocked(hk2))
	}
	if numBlocklistRelations() != 1 {
		t.Fatalf("unexpected number of entries in join table, %v != 1", numBlocklistRelations())
	}

	// delete host 2 and assert the delete cascaded properly
	if err = ss.db.Model(&dbHost{}).Where(&dbHost{PublicKey: publicKey(hk2)}).Delete(&dbHost{}).Error; err != nil {
		t.Fatal(err)
	}
	if numHosts() != 2 {
		t.Fatalf("unexpected number of hosts, %v != 2", numHosts())
	}
	if numBlocklistRelations() != 0 {
		t.Fatalf("unexpected number of entries in join table, %v != 0", numBlocklistRelations())
	}
	if numEntries() != 1 {
		t.Fatalf("unexpected number of entries in blocklist, %v != 1", numEntries())
	}

	// add two hosts, one that should be blocked by 'baz.com' and one that should not
	hk4 := types.GeneratePrivateKey().PublicKey()
	if err := ss.addCustomTestHost(hk4, "foo.baz.com:3000"); err != nil {
		t.Fatal(err)
	}
	hk5 := types.GeneratePrivateKey().PublicKey()
	if err := ss.addCustomTestHost(hk5, "foo.baz.commmmm:3000"); err != nil {
		t.Fatal(err)
	}

	if host, err := ss.Host(ctx, hk4); err != nil {
		t.Fatal(err)
	} else if !host.Blocked {
		t.Fatal("expected host to be blocked")
	}
	if _, err = ss.Host(ctx, hk5); err != nil {
		t.Fatal("expected host to be found")
	}

	// now update host 4's address so it's no longer blocked
	if err := ss.addCustomTestHost(hk4, "foo.baz.commmmm:3000"); err != nil {
		t.Fatal(err)
	}
	if _, err = ss.Host(ctx, hk4); err != nil {
		t.Fatal("expected host to be found")
	}
	if numBlocklistRelations() != 0 {
		t.Fatalf("unexpected number of entries in join table, %v != 0", numBlocklistRelations())
	}

	// add another entry that blocks multiple hosts
	err = ss.UpdateHostBlocklistEntries(ctx, []string{"com"}, nil, false)
	if err != nil {
		t.Fatal(err)
	}

	// assert 2 out of 5 hosts are blocked
	if !isBlocked(hk1) || !isBlocked(hk3) || isBlocked(hk4) || isBlocked(hk5) {
		t.Fatal("unexpected host is blocked", isBlocked(hk1), isBlocked(hk3), isBlocked(hk4), isBlocked(hk5))
	}

	// add host 5 to the allowlist
	err = ss.UpdateHostAllowlistEntries(ctx, []types.PublicKey{hk5}, nil, false)
	if err != nil {
		t.Fatal(err)
	}

	// assert all hosts except host 5 are blocked
	if !isBlocked(hk1) || !isBlocked(hk3) || !isBlocked(hk4) || isBlocked(hk5) {
		t.Fatal("unexpected host is blocked", isBlocked(hk1), isBlocked(hk3), isBlocked(hk4), isBlocked(hk5))
	}

	// add a rule to block host 5
	err = ss.UpdateHostBlocklistEntries(ctx, []string{"foo.baz.commmmm"}, nil, false)
	if err != nil {
		t.Fatal(err)
	}

	// assert all hosts are blocked
	if !isBlocked(hk1) || !isBlocked(hk3) || !isBlocked(hk4) || !isBlocked(hk5) {
		t.Fatal("unexpected host is blocked", isBlocked(hk1), isBlocked(hk3), isBlocked(hk4), isBlocked(hk5))
	}

	// clear the blocklist
	if numBlocklistRelations() == 0 {
		t.Fatalf("expected more than zero entries in join table, instead there were %v", numBlocklistRelations())
	}
	err = ss.UpdateHostBlocklistEntries(ctx, nil, nil, true)
	if err != nil {
		t.Fatal(err)
	}
	if numBlocklistRelations() != 0 {
		t.Fatalf("expected zero entries in join table, instead there were %v", numBlocklistRelations())
	}

	// clear the allowlist
	if numAllowlistRelations() == 0 {
		t.Fatalf("expected more than zero entries in join table, instead there were %v", numBlocklistRelations())
	}
	err = ss.UpdateHostAllowlistEntries(ctx, nil, nil, true)
	if err != nil {
		t.Fatal(err)
	}
	if numAllowlistRelations() != 0 {
		t.Fatalf("expected zero entries in join table, instead there were %v", numBlocklistRelations())
	}
}

func TestSQLHostBlocklistBasic(t *testing.T) {
	ss := newTestSQLStore(t, defaultTestSQLStoreConfig)
	defer ss.Close()

	ctx := context.Background()

	// add a host
	hk1 := types.GeneratePrivateKey().PublicKey()
	if err := ss.addCustomTestHost(hk1, "foo.bar.com:1000"); err != nil {
		t.Fatal(err)
	}

	// block that host
	err := ss.UpdateHostBlocklistEntries(ctx, []string{"foo.bar.com"}, nil, false)
	if err != nil {
		t.Fatal(err)
	}

	// assert it's blocked
	host, _ := ss.Host(ctx, hk1)
	if !host.Blocked {
		t.Fatal("unexpected")
	}

	// reannounce to ensure it's no longer blocked
	if err := ss.addCustomTestHost(hk1, "bar.baz.com:1000"); err != nil {
		t.Fatal(err)
	}

	// assert it's no longer blocked
	host, _ = ss.Host(ctx, hk1)
	if host.Blocked {
		t.Fatal("unexpected")
	}
}

// TestAnnouncementMaxAge verifies old announcements are ignored.
func TestAnnouncementMaxAge(t *testing.T) {
	db := newTestSQLStore(t, defaultTestSQLStoreConfig)
	defer db.Close()

	if len(db.unappliedAnnouncements) != 0 {
		t.Fatal("expected 0 announcements")
	}

	db.processConsensusChangeHostDB(
		modules.ConsensusChange{
			ID:          modules.ConsensusChangeID{1},
			BlockHeight: 1,
			AppliedBlocks: []stypes.Block{
				{
					Timestamp:    stypes.Timestamp(time.Now().Add(-time.Hour).Add(-time.Minute).Unix()),
					Transactions: []stypes.Transaction{newTestTransaction(newTestHostAnnouncement("foo.com:1000"))},
				},
				{
					Timestamp:    stypes.Timestamp(time.Now().Add(-time.Hour).Add(time.Minute).Unix()),
					Transactions: []stypes.Transaction{newTestTransaction(newTestHostAnnouncement("foo.com:1001"))},
				},
			},
		},
	)

	if len(db.unappliedAnnouncements) != 1 {
		t.Fatal("expected 1 announcement")
	} else if db.unappliedAnnouncements[0].NetAddress != "foo.com:1001" {
		t.Fatal("unexpected announcement")
	}
}

// addTestHosts adds 'n' hosts to the db and returns their keys.
func (s *SQLStore) addTestHosts(n int) (keys []types.PublicKey, err error) {
	cnt, err := s.contractsCount()
	if err != nil {
		return nil, err
	}

	for i := 0; i < n; i++ {
		keys = append(keys, types.PublicKey{byte(int(cnt) + i + 1)})
		if err := s.addTestHost(keys[len(keys)-1]); err != nil {
			return nil, err
		}
	}
	return
}

// addTestHost ensures a host with given hostkey exists.
func (s *SQLStore) addTestHost(hk types.PublicKey) error {
	return s.addCustomTestHost(hk, "")
}

// addCustomTestHost ensures a host with given hostkey and net address exists.
func (s *SQLStore) addCustomTestHost(hk types.PublicKey, na string) error {
	s.unappliedHostKeys[hk] = struct{}{}
	s.unappliedAnnouncements = append(s.unappliedAnnouncements, []announcement{{
<<<<<<< HEAD
		hk: hk,
		HostAnnouncement: chain.HostAnnouncement{
			NetAddress: na,
		},
=======
		hostKey:      publicKey(hk),
		announcement: newTestHostDBAnnouncement(na),
>>>>>>> fc3625ac
	}}...)
	s.lastSave = time.Now().Add(s.persistInterval * -2)
	return s.applyUpdates(false)
}

// hosts returns all hosts in the db. Only used in testing since preloading all
// interactions for all hosts is expensive in production.
func (db *SQLStore) hosts() ([]dbHost, error) {
	var hosts []dbHost
	tx := db.db.Find(&hosts)
	if tx.Error != nil {
		return nil, tx.Error
	}
	return hosts, nil
}

func hostByPubKey(tx *gorm.DB, hostKey types.PublicKey) (dbHost, error) {
	var h dbHost
	err := tx.Where("public_key", publicKey(hostKey)).
		Take(&h).Error
	return h, err
}

// newTestScan returns a host interaction with given parameters.
func newTestScan(hk types.PublicKey, scanTime time.Time, settings rhpv2.HostSettings, success bool) hostdb.HostScan {
	return hostdb.HostScan{
		HostKey:   hk,
		Success:   success,
		Timestamp: scanTime,
		Settings:  settings,
	}
}

func newTestPK() (types.PublicKey, types.PrivateKey) {
	sk := types.GeneratePrivateKey()
	pk := sk.PublicKey()
	return pk, sk
}

func newTestHostAnnouncement(na string) (chain.HostAnnouncement, types.PrivateKey) {
	_, sk := newTestPK()
	a := chain.HostAnnouncement{
		NetAddress: na,
	}
	return a, sk
}

<<<<<<< HEAD
func newTestTransaction(ha chain.HostAnnouncement, sk types.PrivateKey) stypes.Transaction {
	return stypes.Transaction{ArbitraryData: [][]byte{ha.ToArbitraryData(sk)}}
=======
func newTestHostDBAnnouncement(addr string) hostdb.Announcement {
	return hostdb.Announcement{
		Index:      types.ChainIndex{Height: 1, ID: types.BlockID{1}},
		Timestamp:  time.Now().UTC().Round(time.Second),
		NetAddress: addr,
	}
}

func newTestTransaction(ha modules.HostAnnouncement, sk types.PrivateKey) stypes.Transaction {
	var buf bytes.Buffer
	buf.Write(encoding.Marshal(ha))
	buf.Write(encoding.Marshal(sk.SignHash(types.Hash256(crypto.HashObject(ha)))))
	return stypes.Transaction{ArbitraryData: [][]byte{buf.Bytes()}}
>>>>>>> fc3625ac
}<|MERGE_RESOLUTION|>--- conflicted
+++ resolved
@@ -56,7 +56,6 @@
 
 	// Insert an announcement for the host and another one for an unknown
 	// host.
-<<<<<<< HEAD
 	a := announcement{
 		blockHeight: 42,
 		blockID:     types.BlockID{1, 2, 3},
@@ -67,10 +66,6 @@
 		},
 	}
 	err = ss.insertTestAnnouncement(a)
-=======
-	ann := newTestHostDBAnnouncement("address")
-	err = ss.insertTestAnnouncement(hk, ann)
->>>>>>> fc3625ac
 	if err != nil {
 		t.Fatal(err)
 	}
@@ -78,11 +73,7 @@
 	// Read the host and verify that the announcement related fields were
 	// set.
 	var h dbHost
-<<<<<<< HEAD
 	tx := ss.db.Where("last_announcement = ? AND net_address = ?", a.timestamp, a.NetAddress).Find(&h)
-=======
-	tx := ss.db.Where("last_announcement = ? AND net_address = ?", ann.Timestamp, ann.NetAddress).Find(&h)
->>>>>>> fc3625ac
 	if tx.Error != nil {
 		t.Fatal(tx.Error)
 	}
@@ -118,14 +109,9 @@
 	}
 
 	// Insert another announcement for an unknown host.
-<<<<<<< HEAD
 	unknownKeyAnn := a
 	unknownKeyAnn.hk = types.PublicKey{1, 4, 7}
 	err = ss.insertTestAnnouncement(unknownKeyAnn)
-=======
-	unknownKey := types.PublicKey{1, 4, 7}
-	err = ss.insertTestAnnouncement(unknownKey, ann)
->>>>>>> fc3625ac
 	if err != nil {
 		t.Fatal(err)
 	}
@@ -133,7 +119,7 @@
 	if err != nil {
 		t.Fatal(err)
 	}
-	if h3.NetAddress != ann.NetAddress {
+	if h3.NetAddress != unknownKeyAnn.NetAddress {
 		t.Fatal("wrong net address")
 	}
 	if h3.KnownSince.IsZero() {
@@ -521,7 +507,6 @@
 
 	// Create announcements for 3 hosts.
 	ann1 := announcement{
-<<<<<<< HEAD
 		timestamp:   time.Now(),
 		blockHeight: 1,
 		blockID:     types.BlockID{1},
@@ -537,18 +522,6 @@
 	ann3 := announcement{
 		hk:               types.GeneratePrivateKey().PublicKey(),
 		HostAnnouncement: chain.HostAnnouncement{},
-=======
-		hostKey:      publicKey(types.GeneratePrivateKey().PublicKey()),
-		announcement: newTestHostDBAnnouncement("foo.bar:1000"),
-	}
-	ann2 := announcement{
-		hostKey:      publicKey(types.GeneratePrivateKey().PublicKey()),
-		announcement: newTestHostDBAnnouncement("bar.baz:1000"),
-	}
-	ann3 := announcement{
-		hostKey:      publicKey(types.GeneratePrivateKey().PublicKey()),
-		announcement: newTestHostDBAnnouncement("quz.qux:1000"),
->>>>>>> fc3625ac
 	}
 
 	// Insert the first one and check that all fields are set.
@@ -1123,15 +1096,10 @@
 func (s *SQLStore) addCustomTestHost(hk types.PublicKey, na string) error {
 	s.unappliedHostKeys[hk] = struct{}{}
 	s.unappliedAnnouncements = append(s.unappliedAnnouncements, []announcement{{
-<<<<<<< HEAD
 		hk: hk,
 		HostAnnouncement: chain.HostAnnouncement{
 			NetAddress: na,
 		},
-=======
-		hostKey:      publicKey(hk),
-		announcement: newTestHostDBAnnouncement(na),
->>>>>>> fc3625ac
 	}}...)
 	s.lastSave = time.Now().Add(s.persistInterval * -2)
 	return s.applyUpdates(false)
@@ -1179,22 +1147,6 @@
 	return a, sk
 }
 
-<<<<<<< HEAD
 func newTestTransaction(ha chain.HostAnnouncement, sk types.PrivateKey) stypes.Transaction {
 	return stypes.Transaction{ArbitraryData: [][]byte{ha.ToArbitraryData(sk)}}
-=======
-func newTestHostDBAnnouncement(addr string) hostdb.Announcement {
-	return hostdb.Announcement{
-		Index:      types.ChainIndex{Height: 1, ID: types.BlockID{1}},
-		Timestamp:  time.Now().UTC().Round(time.Second),
-		NetAddress: addr,
-	}
-}
-
-func newTestTransaction(ha modules.HostAnnouncement, sk types.PrivateKey) stypes.Transaction {
-	var buf bytes.Buffer
-	buf.Write(encoding.Marshal(ha))
-	buf.Write(encoding.Marshal(sk.SignHash(types.Hash256(crypto.HashObject(ha)))))
-	return stypes.Transaction{ArbitraryData: [][]byte{buf.Bytes()}}
->>>>>>> fc3625ac
 }