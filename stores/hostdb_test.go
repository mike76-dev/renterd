--- conflicted
+++ resolved
@@ -122,95 +122,8 @@
 	}
 }
 
-<<<<<<< HEAD
-// TestSQLHosts tests the Hosts method of the SQLHostDB type.
-func TestSQLHosts(t *testing.T) {
-	ss := newTestSQLStore(t, defaultTestSQLStoreConfig)
-	defer ss.Close()
-	ctx := context.Background()
-
-	hks, err := ss.addTestHosts(3)
-	if err != nil {
-		t.Fatal(err)
-	}
-	hk1, hk2, hk3 := hks[0], hks[1], hks[2]
-
-	// assert the hosts method returns the expected hosts
-	if hosts, err := ss.Hosts(ctx, 0, -1); err != nil || len(hosts) != 3 {
-		t.Fatal("unexpected", len(hosts), err)
-	}
-	if hosts, err := ss.Hosts(ctx, 0, 1); err != nil || len(hosts) != 1 {
-		t.Fatal("unexpected", len(hosts), err)
-	} else if host := hosts[0]; host.PublicKey != hk1 {
-		t.Fatal("unexpected host", hk1, hk2, hk3, host.PublicKey)
-	}
-	if hosts, err := ss.Hosts(ctx, 1, 1); err != nil || len(hosts) != 1 {
-		t.Fatal("unexpected", len(hosts), err)
-	} else if host := hosts[0]; host.PublicKey != hk2 {
-		t.Fatal("unexpected host", hk1, hk2, hk3, host.PublicKey)
-	}
-	if hosts, err := ss.Hosts(ctx, 3, 1); err != nil || len(hosts) != 0 {
-		t.Fatal("unexpected", len(hosts), err)
-	}
-	if _, err := ss.Hosts(ctx, -1, -1); !errors.Is(err, sql.ErrNegativeOffset) {
-		t.Fatal("unexpected error", err)
-	}
-
-	// Add a scan for each host.
-	n := time.Now()
-	if err := ss.addTestScan(hk1, n.Add(-time.Minute), nil, rhpv2.HostSettings{}); err != nil {
-		t.Fatal(err)
-	}
-	if err := ss.addTestScan(hk2, n.Add(-2*time.Minute), nil, rhpv2.HostSettings{}); err != nil {
-		t.Fatal(err)
-	}
-	if err := ss.addTestScan(hk3, n.Add(-3*time.Minute), nil, rhpv2.HostSettings{}); err != nil {
-		t.Fatal(err)
-	}
-
-	// Fetch all hosts using the HostsForScanning method.
-	hostAddresses, err := ss.HostsForScanning(ctx, n, 0, 3)
-	if err != nil {
-		t.Fatal(err)
-	}
-	if len(hostAddresses) != 3 {
-		t.Fatal("wrong number of addresses")
-	}
-	if hostAddresses[0].PublicKey != hk3 {
-		t.Fatal("wrong key")
-	}
-	if hostAddresses[1].PublicKey != hk2 {
-		t.Fatal("wrong key")
-	}
-	if hostAddresses[2].PublicKey != hk1 {
-		t.Fatal("wrong key")
-	}
-
-	// Fetch one host by setting the cutoff exactly to hk2.
-	hostAddresses, err = ss.HostsForScanning(ctx, n.Add(-2*time.Minute), 0, 3)
-	if err != nil {
-		t.Fatal(err)
-	}
-	if len(hostAddresses) != 1 {
-		t.Fatal("wrong number of addresses")
-	}
-
-	// Fetch no hosts.
-	hostAddresses, err = ss.HostsForScanning(ctx, time.Time{}, 0, 3)
-	if err != nil {
-		t.Fatal(err)
-	}
-	if len(hostAddresses) != 0 {
-		t.Fatal("wrong number of addresses")
-	}
-}
-
-// TestSearchHosts is a unit test for SearchHosts.
-func TestSearchHosts(t *testing.T) {
-=======
 // TestHosts is a unit test for the Hosts method of the SQLHostDB type.
 func TestHosts(t *testing.T) {
->>>>>>> 61ab4646
 	ss := newTestSQLStore(t, defaultTestSQLStoreConfig)
 	defer ss.Close()
 	ctx := context.Background()
@@ -1349,18 +1262,6 @@
 	return
 }
 
-// addTestScan adds a host scan to the database.
-func (s *SQLStore) addTestScan(hk types.PublicKey, t time.Time, err error, settings rhpv2.HostSettings) error {
-	return s.RecordHostScans(context.Background(), []api.HostScan{
-		{
-			HostKey:   hk,
-			Settings:  settings,
-			Success:   err == nil,
-			Timestamp: t,
-		},
-	})
-}
-
 // announceHost adds a host announcement to the database.
 func (s *testSQLStore) announceHost(hk types.PublicKey, na string) error {
 	return s.db.Transaction(context.Background(), func(tx sql.DatabaseTx) error {
