--- conflicted
+++ resolved
@@ -9,13 +9,7 @@
       - dev
     tags:
       - 'v[0-9]+.[0-9]+.[0-9]+'
-<<<<<<< HEAD
-      - 'v[0-9]+.[0-9]+.[0-9]+-alpha+'
-      - 'v[0-9]+.[0-9]+.[0-9]+-beta+'
-      - 'v[0-9]+.[0-9]+.[0-9]+-satellite+'
-=======
       - 'v[0-9]+.[0-9]+.[0-9]+-**'
->>>>>>> 7e6dcd5c
 
 concurrency:
   group: ${{ github.workflow }}
@@ -26,54 +20,6 @@
   IMAGE_NAME: ${{ github.repository }}
 
 jobs:
-<<<<<<< HEAD
-=======
-  docker:
-    runs-on: ubuntu-latest
-    strategy:
-      matrix:
-        network: ["mainnet" , "zen"]
-    permissions:
-      packages: write
-    steps:
-      - uses: actions/checkout@v4
-      - uses: docker/setup-qemu-action@v2
-      - uses: docker/setup-buildx-action@v2
-      - uses: docker/login-action@v2
-        with:
-          registry: ghcr.io
-          username: ${{ github.repository_owner }}
-          password: ${{ secrets.GITHUB_TOKEN }}
-      - name: Prepare environment variables
-        run: |
-          if [[ "${{ matrix.network }}" == "zen" ]]; then
-            echo "BUILD_TAGS=testnet netgo" >> $GITHUB_ENV
-            echo "DOCKER_METADATA_SUFFIX=-zen" >> $GITHUB_ENV
-          else
-            echo "BUILD_TAGS=netgo" >> $GITHUB_ENV
-            echo "DOCKER_METADATA_SUFFIX=" >> $GITHUB_ENV
-          fi
-      - uses: docker/metadata-action@v4
-        name: Generate tags
-        id: meta
-        with:
-          images: ${{ env.REGISTRY }}/${{ env.IMAGE_NAME }}
-          flavor: |
-            suffix=${{ env.DOCKER_METADATA_SUFFIX }},onlatest=true
-          tags: |
-            type=ref,event=branch
-            type=sha,prefix=
-            type=semver,pattern={{version}}
-      - uses: docker/build-push-action@v4
-        with:
-          context: .
-          build-args: |
-            BUILD_TAGS=${{ env.BUILD_TAGS }}
-          file: ./docker/Dockerfile
-          platforms: linux/amd64,linux/arm64
-          push: true
-          tags: ${{ steps.meta.outputs.tags }}
->>>>>>> 7e6dcd5c
   build-linux:
     runs-on: ubuntu-latest
     strategy:
@@ -193,63 +139,4 @@
       - uses: actions/upload-artifact@v3
         with:
           name: renterd
-          path: release/
-
-  dispatch-homebrew: # only runs on full releases
-    if: startsWith(github.ref, 'refs/tags/v') && !contains(github.ref, '-')
-    needs: [docker, build-linux, build-mac, build-windows]
-    runs-on: ubuntu-latest
-    steps:
-      - name: Extract Tag Name
-        id: get_tag
-        run: echo "tag_name=${GITHUB_REF#refs/tags/}" >> $GITHUB_ENV
-
-      - name: Dispatch
-        uses: peter-evans/repository-dispatch@v3
-        with:
-          token: ${{ secrets.PAT_REPOSITORY_DISPATCH }}
-          repository: siafoundation/homebrew-sia
-          event-type: release-tagged
-          client-payload: >
-            {
-              "description": "Renterd: The Next-Gen Sia Renter",
-              "tag": "${{ env.tag_name }}",
-              "project": "renterd",
-              "workflow_id": "${{ github.run_id }}"
-            }
-  dispatch-linux: # run on full releases, release candidates, and master branch
-    if: startsWith(github.ref, 'refs/tags/v') || endsWith(github.ref, 'master')
-    needs: [docker, build-linux, build-mac, build-windows]
-    runs-on: ubuntu-latest
-    steps:
-      - name: Build Dispatch Payload
-        id: get_payload
-        uses: actions/github-script@v7
-        with:
-          script: |
-            const isRelease = context.ref.startsWith('refs/tags/v'),
-              isBeta = isRelease && context.ref.includes('-beta'),
-              tag = isRelease ? context.ref.replace('refs/tags/', '') : 'master';
-
-            let component = 'nightly';
-            if (isBeta) {
-              component = 'beta';
-            } else if (isRelease) {
-              component = 'main';
-            }
-
-            return {
-              description: "renterd: The Next-Gen Sia Renter",
-              tag: tag,
-              project: "renterd",
-              workflow_id: context.runId,
-              component: component
-            };
-
-      - name: Dispatch
-        uses: peter-evans/repository-dispatch@v3
-        with:
-          token: ${{ secrets.PAT_REPOSITORY_DISPATCH }}
-          repository: siafoundation/linux
-          event-type: release-tagged
-          client-payload: ${{ steps.get_payload.outputs.result }}+          path: release/