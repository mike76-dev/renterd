--- conflicted
+++ resolved
@@ -4,12 +4,9 @@
 on:
   # Triggers the workflow on new SemVer tags
   push:
-<<<<<<< HEAD
-=======
     branches:
       - master
       - dev
->>>>>>> 7407235e
     tags: 
       - 'v[0-9]+.[0-9]+.[0-9]+'
       - 'v[0-9]+.[0-9]+.[0-9]+-alpha+'
