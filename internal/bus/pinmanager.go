--- conflicted
+++ resolved
@@ -23,10 +23,6 @@
 		UpdateAutopilot(ctx context.Context, ap api.Autopilot) error
 	}
 
-<<<<<<< HEAD
-=======
-	// A SettingStore stores settings.
->>>>>>> 5c901713
 	SettingStore interface {
 		Setting(ctx context.Context, key string) (string, error)
 		UpdateSetting(ctx context.Context, key, value string) error
