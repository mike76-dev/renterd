--- conflicted
+++ resolved
@@ -278,11 +278,7 @@
 	// assert amount of prunable data
 	if res, err := b.PrunableData(context.Background()); err != nil {
 		t.Fatal(err)
-<<<<<<< HEAD
-	} else if n != int64(math.Ceil(float64(numObjects)/2))*int64(rs.TotalShards)*rhpv2.SectorSize {
-=======
-	} else if res.TotalPrunable != 5*uint64(rs.TotalShards)*rhpv2.SectorSize {
->>>>>>> 3e3c4629
+	} else if res.TotalPrunable != uint64(math.Ceil(float64(numObjects)/2))*uint64(rs.TotalShards)*rhpv2.SectorSize {
 		t.Fatal("unexpected prunable data", n)
 	}
 
@@ -295,9 +291,9 @@
 
 	// assert spending records were updated and prunable data is 0
 	if err = Retry(10, testBusFlushInterval, func() error {
-		if n, err := b.PrunableData(context.Background()); err != nil {
-			t.Fatal(err)
-		} else if n != 0 {
+		if res, err := b.PrunableData(context.Background()); err != nil {
+			t.Fatal(err)
+		} else if res.TotalPrunable != 0 {
 			return fmt.Errorf("unexpected prunable data: %d", n)
 		}
 		return nil
