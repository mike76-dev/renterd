--- conflicted
+++ resolved
@@ -188,10 +188,7 @@
 	}
 }
 
-<<<<<<< HEAD
-=======
 // TestEphemeralAccounts tests the use of ephemeral accounts.
->>>>>>> ec05409b
 func TestEphemeralAccounts(t *testing.T) {
 	if testing.Short() {
 		t.SkipNow()
@@ -209,9 +206,6 @@
 	w := cluster.Worker
 
 	// add host
-<<<<<<< HEAD
-	if _, err := cluster.AddHosts(1); err != nil {
-=======
 	nodes, err := cluster.AddHosts(1)
 	if err != nil {
 		t.Fatal(err)
@@ -219,7 +213,6 @@
 	host := nodes[0]
 	hg, err := host.HostGet()
 	if err != nil {
->>>>>>> ec05409b
 		t.Fatal(err)
 	}
 
@@ -236,9 +229,6 @@
 		t.Fatal(err)
 	}
 
-<<<<<<< HEAD
-	// TODO: fetch account balance.
-=======
 	// Expected account balance should have increased.
 	accounts, err := w.Accounts()
 	if err != nil {
@@ -257,5 +247,4 @@
 	if acc.Host != consensus.PublicKey(hg.PublicKey.ToPublicKey()) {
 		t.Fatal("wrong host")
 	}
->>>>>>> ec05409b
 }