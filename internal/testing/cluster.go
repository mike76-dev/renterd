package testing

import (
	"context"
	"encoding/hex"
	"errors"
	"fmt"
	"net"
	"net/http"
	"os"
	"path/filepath"
	"sync"
	"time"

	"go.sia.tech/core/consensus"
	rhpv2 "go.sia.tech/core/rhp/v2"
	"go.sia.tech/core/types"
	"go.sia.tech/jape"
	"go.sia.tech/renterd/api"
	"go.sia.tech/renterd/autopilot"
	"go.sia.tech/renterd/bus"
	"go.sia.tech/renterd/internal/node"
	"go.sia.tech/renterd/stores"
	"go.uber.org/zap"
	"gorm.io/gorm"
	"lukechampine.com/frand"

	"go.sia.tech/renterd/worker"
)

const (
	testBusFlushInterval = 100 * time.Millisecond
	testPersistInterval  = 2 * time.Second
	latestHardforkHeight = 50 // foundation hardfork height in testing
)

var (
	// testAutopilotConfig is the autopilot used for testing unless a different
	// one is explicitly set.
	testAutopilotConfig = api.AutopilotConfig{
		Contracts: api.ContractsConfig{
			Allowance:   types.Siacoins(1).Mul64(1e3),
			Amount:      3,
			Period:      144,
			RenewWindow: 72,

			Download: rhpv2.SectorSize * 500,
			Upload:   rhpv2.SectorSize * 500,
			Storage:  rhpv2.SectorSize * 5e3,

			Set: "autopilot",
		},
		Hosts: api.HostsConfig{
			MaxDowntimeHours:  10,
			AllowRedundantIPs: true, // allow for integration tests by default
		},
	}

	testRedundancySettings = api.RedundancySettings{
		MinShards:   2,
		TotalShards: 3,
	}

	testGougingSettings = api.GougingSettings{
		MinMaxCollateral: types.Siacoins(10),                   // at least up to 10 SC per contract
		MaxRPCPrice:      types.Siacoins(1).Div64(1000),        // 1mS per RPC
		MaxContractPrice: types.Siacoins(10),                   // 10 SC per contract
		MaxDownloadPrice: types.Siacoins(1).Mul64(1000),        // 1000 SC per 1 TiB
		MaxUploadPrice:   types.Siacoins(1).Mul64(1000),        // 1000 SC per 1 TiB
		MaxStoragePrice:  types.Siacoins(1000).Div64(144 * 30), // 1000 SC per month

		HostBlockHeightLeeway: 240, // amount of leeway given to host block height

		MinPriceTableValidity:         10 * time.Second,  // minimum value for price table validity
		MinAccountExpiry:              time.Hour,         // minimum value for account expiry
		MinMaxEphemeralAccountBalance: types.Siacoins(1), // 1SC
	}
)

// TestCluster is a helper type that allows for easily creating a number of
// nodes connected to each other and ready for testing.
type TestCluster struct {
	hosts []*Host

	Autopilot *autopilot.Client
	Bus       *bus.Client
	Worker    *worker.Client

	workerShutdownFns    []func(context.Context) error
	busShutdownFns       []func(context.Context) error
	autopilotShutdownFns []func(context.Context) error

	miner  *node.Miner
	dbName string
	dir    string
	logger *zap.Logger
	wk     types.PrivateKey
	wg     sync.WaitGroup
}

func (tc *TestCluster) ShutdownAutopilot(ctx context.Context) error {
	for _, fn := range tc.autopilotShutdownFns {
		if err := fn(ctx); err != nil {
			return err
		}
	}
	tc.autopilotShutdownFns = nil
	return nil
}

func (tc *TestCluster) ShutdownWorker(ctx context.Context) error {
	for _, fn := range tc.workerShutdownFns {
		if err := fn(ctx); err != nil {
			return err
		}
	}
	tc.workerShutdownFns = nil
	return nil
}

func (tc *TestCluster) ShutdownBus(ctx context.Context) error {
	for _, fn := range tc.busShutdownFns {
		if err := fn(ctx); err != nil {
			return err
		}
	}
	tc.busShutdownFns = nil
	return nil
}

// randomPassword creates a random 32 byte password encoded as a string.
func randomPassword() string {
	return hex.EncodeToString(frand.Bytes(32))
}

// Retry will call 'fn' 'tries' times, waiting 'durationBetweenAttempts'
// between each attempt, returning 'nil' the first time that 'fn' returns nil.
// If 'nil' is never returned, then the final error returned by 'fn' is
// returned.
func Retry(tries int, durationBetweenAttempts time.Duration, fn func() error) (err error) {
	for i := 1; i < tries; i++ {
		err = fn()
		if err == nil {
			return nil
		}
		time.Sleep(durationBetweenAttempts)
	}
	return fn()
}

// Reboot simulates a reboot of the cluster by calling Shutdown and creating a
// new cluster using the same settings as the previous one.
// NOTE: Simulating a reboot means that the hosts stay active and are not
// restarted.
func (c *TestCluster) Reboot(ctx context.Context) (*TestCluster, error) {
	hosts := c.hosts
	c.hosts = nil
	if err := c.Shutdown(ctx); err != nil {
		return nil, err
	}

	newCluster, err := newTestClusterWithFunding(c.dir, c.dbName, false, c.wk, c.logger)
	if err != nil {
		return nil, err
	}
	newCluster.hosts = hosts
	return newCluster, nil
}

// newTestCluster creates a new cluster without hosts with a funded bus.
func newTestCluster(dir string, logger *zap.Logger) (*TestCluster, error) {
	wk := types.GeneratePrivateKey()
	return newTestClusterWithFunding(dir, "", true, wk, logger)
}

// newTestClusterWithFunding creates a new cluster without hosts that is funded
// by mining multiple blocks if 'funding' is set.
func newTestClusterWithFunding(dir, dbName string, funding bool, wk types.PrivateKey, logger *zap.Logger) (*TestCluster, error) {
	return newTestClusterCustom(dir, dbName, funding, wk, testBusCfg(), testWorkerCfg(), testApCfg(), logger)
}

// newTestClusterCustom creates a customisable cluster.
func newTestClusterCustom(dir, dbName string, funding bool, wk types.PrivateKey, busCfg node.BusConfig, workerCfg node.WorkerConfig, apCfg node.AutopilotConfig, logger *zap.Logger) (*TestCluster, error) {
	// Check if we are testing against an external database. If so, we create a
	// database with a random name first.
	uri, user, password, _ := stores.DBConfigFromEnv()
	if uri != "" {
		tmpDB, err := gorm.Open(stores.NewMySQLConnection(user, password, uri, ""))
		if err != nil {
			return nil, err
		}
		if dbName == "" {
			dbName = "db" + hex.EncodeToString(frand.Bytes(16))
		}
		if err := tmpDB.Exec(fmt.Sprintf("CREATE DATABASE IF NOT EXISTS %s;", dbName)).Error; err != nil {
			return nil, err
		}
		busCfg.DBDialector = stores.NewMySQLConnection(user, password, uri, dbName)
	}

	// Prepare individual dirs.
	busDir := filepath.Join(dir, "bus")
	autopilotDir := filepath.Join(dir, "autopilot")

	// Generate API passwords.
	busPassword := randomPassword()
	workerPassword := randomPassword()
	autopilotPassword := randomPassword()

	busListener, err := net.Listen("tcp", "127.0.0.1:0")
	if err != nil {
		return nil, err
	}
	workerListener, err := net.Listen("tcp", "127.0.0.1:0")
	if err != nil {
		return nil, err
	}
	autopilotListener, err := net.Listen("tcp", "127.0.0.1:0")
	if err != nil {
		return nil, err
	}
	busAddr := "http://" + busListener.Addr().String()
	workerAddr := "http://" + workerListener.Addr().String()
	autopilotAddr := "http://" + autopilotListener.Addr().String()

	// Create clients.
	autopilotClient := autopilot.NewClient(autopilotAddr, autopilotPassword)
	busClient := bus.NewClient(busAddr, busPassword)
	workerClient := worker.NewClient(workerAddr, workerPassword)

	// Create miner.
	busCfg.Miner = node.NewMiner(busClient)

	// Create bus.
	b, bStopFn, err := node.NewBus(busCfg, busDir, wk, logger)
	if err != nil {
		return nil, err
	}
	busAuth := jape.BasicAuth(busPassword)
	busServer := http.Server{
		Handler: busAuth(b),
	}

	var busShutdownFns []func(context.Context) error
	busShutdownFns = append(busShutdownFns, busServer.Shutdown)
	busShutdownFns = append(busShutdownFns, bStopFn)

	// Create worker.
	w, wStopFn, err := node.NewWorker(workerCfg, busClient, wk, logger)
	if err != nil {
		return nil, err
	}
	workerAuth := jape.BasicAuth(workerPassword)
	workerServer := http.Server{
		Handler: workerAuth(w),
	}

	var workerShutdownFns []func(context.Context) error
	workerShutdownFns = append(workerShutdownFns, workerServer.Shutdown)
	workerShutdownFns = append(workerShutdownFns, wStopFn)

	// Create autopilot store.
	autopilotStore, err := stores.NewJSONAutopilotStore(autopilotDir)
	if err != nil {
		return nil, err
	}

	// Set autopilot config.
	err = autopilotStore.SetConfig(testAutopilotConfig)
	if err != nil {
		return nil, err
	}

	// Create autopilot.
	ap, aStartFn, aStopFn, err := node.NewAutopilot(apCfg, autopilotStore, busClient, []autopilot.Worker{workerClient}, logger)
	if err != nil {
		return nil, err
	}
	autopilotAuth := jape.BasicAuth(autopilotPassword)
	autopilotServer := http.Server{
		Handler: autopilotAuth(ap),
	}

	var autopilotShutdownFns []func(context.Context) error
	autopilotShutdownFns = append(autopilotShutdownFns, autopilotServer.Shutdown)
	autopilotShutdownFns = append(autopilotShutdownFns, aStopFn)

	cluster := &TestCluster{
		dir:    dir,
		dbName: dbName,
		logger: logger,
		miner:  busCfg.Miner,
		wk:     wk,

		Autopilot: autopilotClient,
		Bus:       busClient,
		Worker:    workerClient,

		workerShutdownFns:    workerShutdownFns,
		busShutdownFns:       busShutdownFns,
		autopilotShutdownFns: autopilotShutdownFns,
	}

	// Spin up the servers.
	cluster.wg.Add(1)
	go func() {
		_ = busServer.Serve(busListener)
		cluster.wg.Done()
	}()
	cluster.wg.Add(1)
	go func() {
		_ = workerServer.Serve(workerListener)
		cluster.wg.Done()
	}()
	cluster.wg.Add(1)
	go func() {
		_ = autopilotServer.Serve(autopilotListener)
		cluster.wg.Done()
	}()
	cluster.wg.Add(1)
	go func() {
		_ = aStartFn()
		cluster.wg.Done()
	}()

	// Fund the bus.
	if funding {
		if err := cluster.MineBlocks(latestHardforkHeight); err != nil {
			return nil, err
		}
		err = Retry(1000, 100*time.Millisecond, func() error {
			resp, err := busClient.ConsensusState(context.Background())
			if err != nil {
				return err
			}
			if !resp.Synced || resp.BlockHeight < latestHardforkHeight {
				return fmt.Errorf("chain not synced: %v %v", resp.Synced, resp.BlockHeight < latestHardforkHeight)
			}
			balance, err := cluster.Bus.WalletBalance(context.Background())
			if err != nil {
				return err
			}
			if balance.IsZero() {
				return errors.New("wallet not funded")
			}
			return nil
		})
		if err != nil {
			return nil, err
		}
	}

	// Update the bus settings.
	err = busClient.UpdateSetting(context.Background(), api.SettingGouging, testGougingSettings)
	if err != nil {
		return nil, err
	}
	err = busClient.UpdateSetting(context.Background(), api.SettingRedundancy, testRedundancySettings)
	if err != nil {
		return nil, err
	}

	return cluster, nil
}

// addStorageFolderToHosts adds a single storage folder to each host.
func addStorageFolderToHost(hosts []*Host) error {
	for _, host := range hosts {
		sectors := uint64(10)
		volumeDir := filepath.Join(host.dir, "volumes")
		if err := os.MkdirAll(volumeDir, 0777); err != nil {
			return err
		}
		if err := host.AddVolume(filepath.Join(volumeDir, "volume.dat"), sectors); err != nil {
			return err
		}
	}
	return nil
}

// announceHosts adds storage and a registry to each host and announces them to
// the group
func announceHosts(hosts []*Host) error {
	for _, host := range hosts {
		settings := defaultHostSettings
		settings.NetAddress = host.RHPv2Addr()
		settings.MaxRegistryEntries = 1 << 18
		if err := host.settings.UpdateSettings(settings); err != nil {
			return err
		}
		if err := host.settings.Announce(); err != nil {
			return err
		}
	}
	return nil
}

// MineToRenewWindow is a helper which mines enough blocks for the autopilot to
// reach its renew window.
func (c *TestCluster) MineToRenewWindow() error {
	cs, err := c.Bus.ConsensusState(context.Background())
	if err != nil {
		return err
	}
	cfg, err := c.Autopilot.Config()
	if err != nil {
		return err
	}
	currentPeriod, err := c.Autopilot.Status()
	if err != nil {
		return err
	}
	renewWindowStart := currentPeriod + cfg.Contracts.Period
	if cs.BlockHeight >= renewWindowStart {
		return fmt.Errorf("already in renew window: bh: %v, currentPeriod: %v, periodLength: %v, renewWindow: %v", cs.BlockHeight, currentPeriod, cfg.Contracts.Period, renewWindowStart)
	}
	err = c.MineBlocks(int(renewWindowStart - cs.BlockHeight))
	if err != nil {
		return err
	}
	return c.Sync()
}

// sync blocks until the cluster is synced.
func (c *TestCluster) sync(hosts []*Host) error {
	return Retry(100, 100*time.Millisecond, func() error {
		synced, err := c.synced(hosts)
		if err != nil {
			return err
		}
		if !synced {
			return errors.New("cluster was unable to sync in time")
		}
		return nil
	})
}

// synced returns true if bus and hosts are at the same blockheight.
func (c *TestCluster) synced(hosts []*Host) (bool, error) {
	cs, err := c.Bus.ConsensusState(context.Background())
	if err != nil {
		return false, err
	}
	if !cs.Synced {
		return false, nil // can't be synced if bus itself isn't synced
	}
	for _, h := range hosts {
		bh := h.cs.Height()
		if cs.BlockHeight != uint64(bh) {
			return false, nil
		}
	}
	return true, nil
}

// MineBlocks uses the bus' miner to mine n blocks.
func (c *TestCluster) MineBlocks(n int) error {
	addr, err := c.Bus.WalletAddress(context.Background())
	if err != nil {
		return err
	}
	// If we don't have any hosts in the cluster mine all blocks right away.
	if len(c.hosts) == 0 {
		if err := c.miner.Mine(addr, n); err != nil {
			return err
		}
		return c.Sync()
	}
	// Otherwise mine blocks in batches of 3 to avoid going out of sync with
	// hosts by too many blocks.
	for mined := 0; mined < n; {
		toMine := n - mined
		if toMine > 10 {
			toMine = 10
		}
		if err := c.miner.Mine(addr, toMine); err != nil {
			return err
		}
		if err := c.Sync(); err != nil {
			return err
		}
		mined += toMine
	}
	return nil
}

func (c *TestCluster) WaitForAccounts() ([]api.Account, error) {
	// build hosts map
	hostsMap := make(map[types.PublicKey]struct{})
	for _, host := range c.hosts {
		hostsMap[host.PublicKey()] = struct{}{}
	}

	//  wait for accounts to be filled
	if err := c.waitForHostAccounts(hostsMap); err != nil {
		return nil, err
	}

	// fetch all accounts
	return c.Bus.Accounts(context.Background())
}

func (c *TestCluster) WaitForContracts() ([]api.Contract, error) {
	// build hosts map
	hostsMap := make(map[types.PublicKey]struct{})
	for _, host := range c.hosts {
		hostsMap[host.PublicKey()] = struct{}{}
	}

	//  wait for the contracts to form
	if err := c.waitForHostContracts(hostsMap); err != nil {
		return nil, err
	}

	// fetch all contracts
	resp, err := c.Worker.Contracts(context.Background(), time.Minute)
	if err != nil {
		return nil, err
	}
	if resp.Error != "" {
		return nil, errors.New(resp.Error)
	}
	return resp.Contracts, nil
}

func (c *TestCluster) RemoveHost(host *Host) error {
	if err := host.Close(); err != nil {
		return err
	}

	for i, h := range c.hosts {
		if h.PublicKey().String() == host.PublicKey().String() {
			c.hosts = append(c.hosts[:i], c.hosts[i+1:]...)
			break
		}
	}
	return nil
}

func (c *TestCluster) NewHost() (*Host, error) {
	// Create host.
	hostDir := filepath.Join(c.dir, "hosts", fmt.Sprint(len(c.hosts)+1))
	h, err := NewHost(types.GeneratePrivateKey(), hostDir, false)
	if err != nil {
		return nil, err
	}

	// Connect gateways.
	if err := c.Bus.SyncerConnect(context.Background(), h.GatewayAddr()); err != nil {
		return nil, err
	}

	return h, nil
}

func (c *TestCluster) AddHost(h *Host) error {
	// Add the host
	c.hosts = append(c.hosts, h)

	// Fund host from bus.
	balance, err := c.Bus.WalletBalance(context.Background())
	if err != nil {
		return err
	}
	fundAmt := balance.Div64(2).Div64(uint64(len(c.hosts))) // 50% of bus balance
	var scos []types.SiacoinOutput
	for i := 0; i < 10; i++ {
		scos = append(scos, types.SiacoinOutput{
			Value:   fundAmt.Div64(10),
			Address: h.WalletAddress(),
		})
	}
	if err := c.Bus.SendSiacoins(context.Background(), scos); err != nil {
		return err
	}

	// Mine transaction.
	if err := c.MineBlocks(1); err != nil {
		return err
	}

	// Wait for hosts to sync up with consensus.
	hosts := []*Host{h}
	if err := c.sync(hosts); err != nil {
		return err
	}

	// Announce hosts.
	if err := addStorageFolderToHost(hosts); err != nil {
		return err
	}
	if err := announceHosts(hosts); err != nil {
		return err
	}

	// Mine a few blocks. The host should show up eventually.
	err = Retry(10, time.Second, func() error {
		if err := c.MineBlocks(1); err != nil {
			return err
		}

		_, err = c.Bus.Host(context.Background(), h.PublicKey())
		if err != nil {
			return err
		}

		return nil
	})
	if err != nil {
		return err
	}

	// Wait for host to be synced.
	if err := c.Sync(); err != nil {
		return err
	}

	return nil
}

// AddHosts adds n hosts to the cluster. These hosts will be funded and announce
// themselves on the network, ready to form contracts.
func (c *TestCluster) AddHosts(n int) ([]*Host, error) {
	var newHosts []*Host
	for i := 0; i < n; i++ {
		h, err := c.NewHost()
		if err != nil {
			return nil, err
		}
		err = c.AddHost(h)
		if err != nil {
			return nil, err
		}
		newHosts = append(newHosts, h)
	}
	return newHosts, nil
}

func (c *TestCluster) AddHostsBlocking(n int) ([]*Host, error) {
	// add hosts
	hosts, err := c.AddHosts(n)
	if err != nil {
		return nil, err
	}

	// build hosts map
	hostsmap := make(map[types.PublicKey]struct{})
	for _, host := range hosts {
		hostsmap[host.PublicKey()] = struct{}{}
	}

	// wait for contracts to form
	if err := c.waitForHostContracts(hostsmap); err != nil {
		return nil, err
	}

	return hosts, nil
}

// Shutdown shuts down a TestCluster.
func (c *TestCluster) Shutdown(ctx context.Context) error {
	if err := c.ShutdownAutopilot(ctx); err != nil {
		return err
	}
	if err := c.ShutdownWorker(ctx); err != nil {
		return err
	}
	if err := c.ShutdownBus(ctx); err != nil {
		return err
	}
	for _, h := range c.hosts {
		if err := h.Close(); err != nil {
			return err
		}
	}
	c.wg.Wait()
	return nil
}

// Sync blocks until the whole cluster has reached the same block height.
func (c *TestCluster) Sync() error {
	return c.sync(c.hosts)
}

// waitForHostAccounts will fetch the accounts from the worker and wait until
// they have money in them
func (c *TestCluster) waitForHostAccounts(hosts map[types.PublicKey]struct{}) error {
	return Retry(30, time.Second, func() error {
		accounts, err := c.Bus.Accounts(context.Background())
		if err != nil {
			return err
		}

		funded := make(map[types.PublicKey]struct{})
		for _, a := range accounts {
			if a.Balance.Uint64() > 0 {
				funded[a.HostKey] = struct{}{}
			}
		}

		for hpk := range hosts {
			if _, exists := funded[hpk]; !exists {
				return fmt.Errorf("missing funded account for host %v", hpk)
			}
		}
		return nil
	})
}

// waitForHostContracts will fetch the contracts from the bus and wait until we
// have a contract with every host in the given hosts map
func (c *TestCluster) waitForHostContracts(hosts map[types.PublicKey]struct{}) error {
	return Retry(30, time.Second, func() error {
		contracts, err := c.Bus.Contracts(context.Background())
		if err != nil {
			return err
		}

		existing := make(map[types.PublicKey]struct{})
		for _, c := range contracts {
			existing[c.HostKey] = struct{}{}
		}

		for hpk := range hosts {
			if _, exists := existing[hpk]; !exists {
				return fmt.Errorf("missing contract for host %v", hpk)
			}
		}
		return nil
	})
}

// testNetwork returns a custom network for testing which matches the
// configuration of siad consensus in testing.
func testNetwork() *consensus.Network {
	n := &consensus.Network{
		InitialCoinbase: types.Siacoins(300000),
		MinimumCoinbase: types.Siacoins(299990),
		InitialTarget:   types.BlockID{4: 32},
	}

	n.HardforkDevAddr.Height = 3
	n.HardforkDevAddr.OldAddress = types.Address{}
	n.HardforkDevAddr.NewAddress = types.Address{}

	n.HardforkTax.Height = 10

	n.HardforkStorageProof.Height = 10

	n.HardforkOak.Height = 20
	n.HardforkOak.FixHeight = 23
	n.HardforkOak.GenesisTimestamp = time.Now().Add(-1e6 * time.Second)

	n.HardforkASIC.Height = 5
	n.HardforkASIC.OakTime = 10000 * time.Second
	n.HardforkASIC.OakTarget = types.BlockID{255, 255}

	n.HardforkFoundation.Height = 50
	n.HardforkFoundation.PrimaryAddress = types.GeneratePrivateKey().PublicKey().StandardAddress()
	n.HardforkFoundation.FailsafeAddress = types.GeneratePrivateKey().PublicKey().StandardAddress()

	return n
}

func testBusCfg() node.BusConfig {
	return node.BusConfig{
		Bootstrap:       false,
		GatewayAddr:     "127.0.0.1:0",
		Network:         testNetwork(),
		PersistInterval: testPersistInterval,
		UsedUTXOExpiry:  time.Minute,
	}
}

func testWorkerCfg() node.WorkerConfig {
	return node.WorkerConfig{
<<<<<<< HEAD
		AllowPrivateIPs:          true,
		ContractLockTimeout:      5 * time.Second,
		ID:                       "worker",
		BusFlushInterval:         testBusFlushInterval,
		SessionLockTimeout:       30 * time.Second,
		SessionReconnectTimeout:  10 * time.Second,
		SessionTTL:               2 * time.Minute,
		DownloadOverdriveTimeout: 500 * time.Millisecond,
		UploadOverdriveTimeout:   500 * time.Millisecond,
		UploadMaxOverdrive:       5,
=======
		AllowPrivateIPs:        true,
		ContractLockTimeout:    5 * time.Second,
		ID:                     "worker",
		BusFlushInterval:       testBusFlushInterval,
		DownloadSectorTimeout:  500 * time.Millisecond,
		UploadOverdriveTimeout: 500 * time.Millisecond,
		UploadMaxOverdrive:     5,
>>>>>>> d50d6a28
	}
}

func testApCfg() node.AutopilotConfig {
	return node.AutopilotConfig{
		AccountsRefillInterval:   time.Second,
		Heartbeat:                time.Second,
		MigrationHealthCutoff:    0.99,
		ScannerInterval:          time.Second,
		ScannerBatchSize:         10,
		ScannerNumThreads:        1,
		ScannerMinRecentFailures: 5,
	}
}<|MERGE_RESOLUTION|>--- conflicted
+++ resolved
@@ -774,26 +774,13 @@
 
 func testWorkerCfg() node.WorkerConfig {
 	return node.WorkerConfig{
-<<<<<<< HEAD
 		AllowPrivateIPs:          true,
 		ContractLockTimeout:      5 * time.Second,
 		ID:                       "worker",
 		BusFlushInterval:         testBusFlushInterval,
-		SessionLockTimeout:       30 * time.Second,
-		SessionReconnectTimeout:  10 * time.Second,
-		SessionTTL:               2 * time.Minute,
 		DownloadOverdriveTimeout: 500 * time.Millisecond,
 		UploadOverdriveTimeout:   500 * time.Millisecond,
 		UploadMaxOverdrive:       5,
-=======
-		AllowPrivateIPs:        true,
-		ContractLockTimeout:    5 * time.Second,
-		ID:                     "worker",
-		BusFlushInterval:       testBusFlushInterval,
-		DownloadSectorTimeout:  500 * time.Millisecond,
-		UploadOverdriveTimeout: 500 * time.Millisecond,
-		UploadMaxOverdrive:     5,
->>>>>>> d50d6a28
 	}
 }
 
