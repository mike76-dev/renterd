--- conflicted
+++ resolved
@@ -303,6 +303,12 @@
 				},
 			},
 			{
+				ID: "00019_scan_reset",
+				Migrate: func(tx Tx) error {
+					return performMigration(ctx, tx, migrationsFs, dbIdentifier, "00019_scan_reset", log)
+				},
+			}, // NOTE: duplicate ID (00019) due to updating core deps directly on master
+			{
 				ID: "00020_idx_db_directory",
 				Migrate: func(tx Tx) error {
 					return performMigration(ctx, tx, migrationsFs, dbIdentifier, "00020_idx_db_directory", log)
@@ -339,21 +345,15 @@
 				},
 			},
 			{
-				ID: "00019_scan_reset",
-				Migrate: func(tx Tx) error {
-					return performMigration(ctx, tx, migrationsFs, dbIdentifier, "00019_scan_reset", log)
-				},
-			},
-			{
-<<<<<<< HEAD
+				ID: "00026_key_prefix",
+				Migrate: func(tx Tx) error {
+					return performMigration(ctx, tx, migrationsFs, dbIdentifier, "00026_key_prefix", log)
+				},
+			},
+			{
 				ID: "00027_contract_usability",
 				Migrate: func(tx Tx) error {
 					return performMigration(ctx, tx, migrationsFs, dbIdentifier, "00027_contract_usability", log)
-=======
-				ID: "00026_key_prefix",
-				Migrate: func(tx Tx) error {
-					return performMigration(ctx, tx, migrationsFs, dbIdentifier, "00026_key_prefix", log)
->>>>>>> c3c5654d
 				},
 			},
 		}
