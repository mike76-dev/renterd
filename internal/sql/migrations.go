--- conflicted
+++ resolved
@@ -164,21 +164,21 @@
 				},
 			},
 			{
-<<<<<<< HEAD
-				ID: "00009_peer_store",
-				Migrate: func(tx Tx) error {
-					return performMigration(tx, migrationsFs, dbIdentifier, "00009_peer_store", log)
-				},
-			},
-			{
-				ID: "00010_coreutils_wallet",
-				Migrate: func(tx Tx) error {
-					return performMigration(tx, migrationsFs, dbIdentifier, "00010_coreutils_wallet", log)
-=======
 				ID: "00009_json_settings",
 				Migrate: func(tx Tx) error {
 					return performMigration(ctx, tx, migrationsFs, dbIdentifier, "00009_json_settings", log)
->>>>>>> e33d7d76
+				},
+			},
+			{
+				ID: "00010_peer_store",
+				Migrate: func(tx Tx) error {
+					return performMigration(ctx, tx, migrationsFs, dbIdentifier, "00010_peer_store", log)
+				},
+			},
+			{
+				ID: "00011_coreutils_wallet",
+				Migrate: func(tx Tx) error {
+					return performMigration(ctx, tx, migrationsFs, dbIdentifier, "00011_coreutils_wallet", log)
 				},
 			},
 		}
