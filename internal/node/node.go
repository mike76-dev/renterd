package node

import (
	"context"
	"errors"
	"fmt"
	"net"
	"net/http"
	"os"
	"path/filepath"
	"time"

	"go.sia.tech/core/consensus"
	"go.sia.tech/core/gateway"
	"go.sia.tech/core/types"
	"go.sia.tech/coreutils"
	"go.sia.tech/coreutils/chain"
	"go.sia.tech/coreutils/syncer"
	"go.sia.tech/coreutils/wallet"
	"go.sia.tech/renterd/alerts"
	"go.sia.tech/renterd/autopilot"
	"go.sia.tech/renterd/bus"
	"go.sia.tech/renterd/config"
	"go.sia.tech/renterd/stores"
	"go.sia.tech/renterd/webhooks"
	"go.sia.tech/renterd/worker"
	"go.uber.org/zap"
	"golang.org/x/crypto/blake2b"
	"gorm.io/gorm"
	"gorm.io/gorm/logger"
)

// TODOs:
// - add wallet metrics
// - add UPNP support

type BusConfig struct {
	config.Bus
	Network             *consensus.Network
<<<<<<< HEAD
	Genesis             types.Block
	DBLoggerConfig      stores.LoggerConfig
=======
	Miner               *Miner
	DBLogger            logger.Interface
>>>>>>> cdad4147
	DBDialector         gorm.Dialector
	DBMetricsDialector  gorm.Dialector
	SlabPruningInterval time.Duration
	SlabPruningCooldown time.Duration
}

type AutopilotConfig struct {
	config.Autopilot
	ID string
}

type (
	RunFn      = func() error
	ShutdownFn = func(context.Context) error
)

func NewBus(cfg BusConfig, dir string, seed types.PrivateKey, logger *zap.Logger) (http.Handler, ShutdownFn, *chain.Manager, error) {
	// If no DB dialector was provided, use SQLite.
	dbConn := cfg.DBDialector
	if dbConn == nil {
		dbDir := filepath.Join(dir, "db")
		if err := os.MkdirAll(dbDir, 0700); err != nil {
			return nil, nil, nil, err
		}
		dbConn = stores.NewSQLiteConnection(filepath.Join(dbDir, "db.sqlite"))
	}
	dbMetricsConn := cfg.DBMetricsDialector
	if dbMetricsConn == nil {
		dbDir := filepath.Join(dir, "db")
		if err := os.MkdirAll(dbDir, 0700); err != nil {
			return nil, nil, nil, err
		}
		dbMetricsConn = stores.NewSQLiteConnection(filepath.Join(dbDir, "metrics.sqlite"))
	}

	consensusDir := filepath.Join(dir, "consensus")
	if err := os.MkdirAll(consensusDir, 0700); err != nil {
		return nil, nil, nil, err
	}
	bdb, err := coreutils.OpenBoltChainDB(filepath.Join(dir, "chain.db"))
	if err != nil {
		return nil, nil, nil, fmt.Errorf("failed to open chain database: %w", err)
	}

	alertsMgr := alerts.NewManager()
<<<<<<< HEAD
	sqlLogger := stores.NewSQLLogger(logger.Named("db"), cfg.DBLoggerConfig)
	walletAddr := types.StandardUnlockHash(seed.PublicKey())
=======
	walletAddr := wallet.StandardAddress(seed.PublicKey())
>>>>>>> cdad4147
	sqlStoreDir := filepath.Join(dir, "partial_slabs")
	announcementMaxAge := time.Duration(cfg.AnnouncementMaxAgeHours) * time.Hour
	sqlStore, err := stores.NewSQLStore(stores.Config{
		Conn:                          dbConn,
		ConnMetrics:                   dbMetricsConn,
		Alerts:                        alerts.WithOrigin(alertsMgr, "bus"),
		PartialSlabDir:                sqlStoreDir,
		Migrate:                       true,
		AnnouncementMaxAge:            announcementMaxAge,
		PersistInterval:               cfg.PersistInterval,
		WalletAddress:                 walletAddr,
		SlabBufferCompletionThreshold: cfg.SlabBufferCompletionThreshold,
<<<<<<< HEAD
		Logger:                        logger.Sugar(),
		GormLogger:                    sqlLogger,
=======
		Logger:                        l.Sugar(),
		GormLogger:                    cfg.DBLogger,
>>>>>>> cdad4147
		RetryTransactionIntervals:     []time.Duration{200 * time.Millisecond, 500 * time.Millisecond, time.Second, 3 * time.Second, 10 * time.Second, 10 * time.Second},
	})
	if err != nil {
		return nil, nil, nil, err
	}
	wh, err := webhooks.NewManager(logger.Named("webhooks").Sugar(), sqlStore)
	if err != nil {
		return nil, nil, nil, err
	}

	// Hook up webhooks to alerts.
	alertsMgr.RegisterWebhookBroadcaster(wh)

	// create chain manager
	store, state, err := chain.NewDBStore(bdb, cfg.Network, cfg.Genesis)
	if err != nil {
		return nil, nil, nil, err
	}
	cm := chain.NewManager(store, state)

	// create wallet
	w, err := wallet.NewSingleAddressWallet(seed, cm, sqlStore, wallet.WithReservationDuration(cfg.UsedUTXOExpiry))
	if err != nil {
		return nil, nil, nil, err
	}

	// create syncer
	l, err := net.Listen("tcp", cfg.GatewayAddr)
	if err != nil {
		return nil, nil, nil, err
	}
	syncerAddr := l.Addr().String()

	// peers will reject us if our hostname is empty or unspecified, so use loopback
	host, port, _ := net.SplitHostPort(syncerAddr)
	if ip := net.ParseIP(host); ip == nil || ip.IsUnspecified() {
		syncerAddr = net.JoinHostPort("127.0.0.1", port)
	}

	header := gateway.Header{
		GenesisID:  cfg.Genesis.ID(),
		UniqueID:   gateway.GenerateUniqueID(),
		NetAddress: syncerAddr,
	}
	s := syncer.New(l, cm, sqlStore, header, syncer.WithSyncInterval(100*time.Millisecond), syncer.WithLogger(logger.Named("syncer")))

	b, err := bus.New(alertsMgr, wh, cm, s, w, sqlStore, sqlStore, sqlStore, sqlStore, sqlStore, sqlStore, logger)
	if err != nil {
		return nil, nil, nil, err
	}

	// bootstrap the syncer
	if cfg.Bootstrap {
		if cfg.Network == nil {
			return nil, nil, nil, errors.New("cannot bootstrap without a network")
		}

		var bootstrapPeers []string
		switch cfg.Network.Name {
		case "mainnet":
			bootstrapPeers = syncer.MainnetBootstrapPeers
		case "zen":
			bootstrapPeers = syncer.ZenBootstrapPeers
		case "anagami":
			bootstrapPeers = syncer.AnagamiBootstrapPeers
		default:
			return nil, nil, nil, fmt.Errorf("no available bootstrap peers for unknown network '%s'", cfg.Network.Name)
		}

		for _, addr := range bootstrapPeers {
			if err := sqlStore.AddPeer(addr); err != nil {
				return nil, nil, nil, fmt.Errorf("%w: failed to add bootstrap peer '%s'", err, addr)
			}
		}
	}

	// start the syncer
	go s.Run()

	// fetch chain index
	ci, err := sqlStore.ChainIndex()
	if err != nil {
		return nil, nil, nil, fmt.Errorf("%w: failed to fetch chain index", err)
	}

	// subscribe the store to the chain manager
	err = cm.AddSubscriber(sqlStore, ci)
	if err != nil {
		return nil, nil, nil, err
	}

	shutdownFn := func(ctx context.Context) error {
		return errors.Join(
			l.Close(),
			w.Close(),
			b.Shutdown(ctx),
			sqlStore.Close(),
			store.Close(),
			bdb.Close(),
		)
	}
	return b.Handler(), shutdownFn, cm, nil
}

func NewWorker(cfg config.Worker, b worker.Bus, seed types.PrivateKey, l *zap.Logger) (http.Handler, ShutdownFn, error) {
	workerKey := blake2b.Sum256(append([]byte("worker"), seed...))
	w, err := worker.New(workerKey, cfg.ID, b, cfg.ContractLockTimeout, cfg.BusFlushInterval, cfg.DownloadOverdriveTimeout, cfg.UploadOverdriveTimeout, cfg.DownloadMaxOverdrive, cfg.UploadMaxOverdrive, cfg.DownloadMaxMemory, cfg.UploadMaxMemory, cfg.AllowPrivateIPs, l)
	if err != nil {
		return nil, nil, err
	}

	return w.Handler(), w.Shutdown, nil
}

func NewAutopilot(cfg AutopilotConfig, b autopilot.Bus, workers []autopilot.Worker, l *zap.Logger) (http.Handler, RunFn, ShutdownFn, error) {
	ap, err := autopilot.New(cfg.ID, b, workers, l, cfg.Heartbeat, cfg.ScannerInterval, cfg.ScannerBatchSize, cfg.ScannerNumThreads, cfg.MigrationHealthCutoff, cfg.AccountsRefillInterval, cfg.RevisionSubmissionBuffer, cfg.MigratorParallelSlabsPerWorker, cfg.RevisionBroadcastInterval)
	if err != nil {
		return nil, nil, nil, err
	}
	return ap.Handler(), ap.Run, ap.Shutdown, nil
}<|MERGE_RESOLUTION|>--- conflicted
+++ resolved
@@ -37,13 +37,8 @@
 type BusConfig struct {
 	config.Bus
 	Network             *consensus.Network
-<<<<<<< HEAD
 	Genesis             types.Block
-	DBLoggerConfig      stores.LoggerConfig
-=======
-	Miner               *Miner
 	DBLogger            logger.Interface
->>>>>>> cdad4147
 	DBDialector         gorm.Dialector
 	DBMetricsDialector  gorm.Dialector
 	SlabPruningInterval time.Duration
@@ -89,12 +84,7 @@
 	}
 
 	alertsMgr := alerts.NewManager()
-<<<<<<< HEAD
-	sqlLogger := stores.NewSQLLogger(logger.Named("db"), cfg.DBLoggerConfig)
 	walletAddr := types.StandardUnlockHash(seed.PublicKey())
-=======
-	walletAddr := wallet.StandardAddress(seed.PublicKey())
->>>>>>> cdad4147
 	sqlStoreDir := filepath.Join(dir, "partial_slabs")
 	announcementMaxAge := time.Duration(cfg.AnnouncementMaxAgeHours) * time.Hour
 	sqlStore, err := stores.NewSQLStore(stores.Config{
@@ -107,13 +97,8 @@
 		PersistInterval:               cfg.PersistInterval,
 		WalletAddress:                 walletAddr,
 		SlabBufferCompletionThreshold: cfg.SlabBufferCompletionThreshold,
-<<<<<<< HEAD
 		Logger:                        logger.Sugar(),
-		GormLogger:                    sqlLogger,
-=======
-		Logger:                        l.Sugar(),
 		GormLogger:                    cfg.DBLogger,
->>>>>>> cdad4147
 		RetryTransactionIntervals:     []time.Duration{200 * time.Millisecond, 500 * time.Millisecond, time.Second, 3 * time.Second, 10 * time.Second, 10 * time.Second},
 	})
 	if err != nil {
