--- conflicted
+++ resolved
@@ -12,13 +12,6 @@
 )
 
 func TestBlocklist(t *testing.T) {
-<<<<<<< HEAD
-	if testing.Short() {
-		t.SkipNow()
-	}
-
-=======
->>>>>>> ce6eb6b1
 	ctx := context.Background()
 
 	// create a new test cluster
