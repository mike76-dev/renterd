package e2e

import (
	"context"
	"encoding/hex"
	"errors"
	"fmt"
	"net"
	"net/http"
	"os"
	"path/filepath"
	"sync"
	"testing"
	"time"

	"github.com/aws/aws-sdk-go/aws"
	"github.com/aws/aws-sdk-go/aws/credentials"
	"github.com/aws/aws-sdk-go/aws/session"
	s3aws "github.com/aws/aws-sdk-go/service/s3"
	"go.sia.tech/core/consensus"
	"go.sia.tech/core/gateway"
	"go.sia.tech/core/types"
	"go.sia.tech/coreutils"
	"go.sia.tech/coreutils/chain"
	"go.sia.tech/coreutils/syncer"
	"go.sia.tech/coreutils/wallet"
	"go.sia.tech/jape"
	"go.sia.tech/renterd/alerts"
	"go.sia.tech/renterd/api"
	"go.sia.tech/renterd/autopilot"
	"go.sia.tech/renterd/bus"
	"go.sia.tech/renterd/config"
	"go.sia.tech/renterd/internal/test"
	"go.sia.tech/renterd/internal/utils"
	"go.sia.tech/renterd/stores"
	"go.sia.tech/renterd/stores/sql"
	"go.sia.tech/renterd/stores/sql/mysql"
	"go.sia.tech/renterd/stores/sql/sqlite"
	"go.sia.tech/renterd/webhooks"
	"go.sia.tech/renterd/worker/s3"
	"go.sia.tech/web/renterd"
	"go.uber.org/zap"
	"go.uber.org/zap/zapcore"
	"golang.org/x/crypto/blake2b"
	"lukechampine.com/frand"

	"go.sia.tech/renterd/worker"
)

const (
	testBucket           = "testbucket"
	testBusFlushInterval = 100 * time.Millisecond
)

var (
	clusterOptsDefault  = testClusterOptions{}
	clusterOptNoFunding = false
)

// TestCluster is a helper type that allows for easily creating a number of
// nodes connected to each other and ready for testing.
type TestCluster struct {
	hosts []*Host

	Autopilot *autopilot.Client
	Bus       *bus.Client
	Worker    *worker.Client
	S3        *s3TestClient

	workerShutdownFns    []func(context.Context) error
	busShutdownFns       []func(context.Context) error
	autopilotShutdownFns []func(context.Context) error
	s3ShutdownFns        []func(context.Context) error

	network      *consensus.Network
	genesisBlock types.Block
	bs           bus.Store
	cm           *chain.Manager
	apID         string
	dbName       string
	dir          string
	logger       *zap.Logger
	tt           test.TT
	wk           types.PrivateKey
	wg           sync.WaitGroup
}

type dbConfig struct {
	Database    config.Database
	DatabaseLog config.DatabaseLog
}

func (tc *TestCluster) Accounts() []api.Account {
	tc.tt.Helper()
	accounts, err := tc.Worker.Accounts(context.Background())
	tc.tt.OK(err)
	return accounts
}

func (tc *TestCluster) ContractRoots(ctx context.Context, fcid types.FileContractID) ([]types.Hash256, error) {
	tc.tt.Helper()

	c, err := tc.Bus.Contract(ctx, fcid)
	if err != nil {
		return nil, err
	}

	var h *Host
	for _, host := range tc.hosts {
		if host.PublicKey() == c.HostKey {
			h = host
			break
		}
	}
	if h == nil {
		return nil, fmt.Errorf("no host found for contract %v", c)
	}

	roots, err := h.store.SectorRoots()
	if err != nil {
		return nil, err
	}
	return roots[c.ID], nil
}

func (tc *TestCluster) ShutdownAutopilot(ctx context.Context) {
	tc.tt.Helper()
	for _, fn := range tc.autopilotShutdownFns {
		tc.tt.OK(fn(ctx))
	}
	tc.autopilotShutdownFns = nil
}

func (tc *TestCluster) ShutdownWorker(ctx context.Context) {
	tc.tt.Helper()
	for _, fn := range tc.workerShutdownFns {
		tc.tt.OK(fn(ctx))
	}
	tc.workerShutdownFns = nil
}

func (tc *TestCluster) ShutdownBus(ctx context.Context) {
	tc.tt.Helper()
	for _, fn := range tc.busShutdownFns {
		tc.tt.OK(fn(ctx))
	}
	tc.busShutdownFns = nil
}

func (tc *TestCluster) ShutdownS3(ctx context.Context) {
	tc.tt.Helper()
	for _, fn := range tc.s3ShutdownFns {
		tc.tt.OK(fn(ctx))
	}
	tc.s3ShutdownFns = nil
}

// randomPassword creates a random 32 byte password encoded as a string.
func randomPassword() string {
	return hex.EncodeToString(frand.Bytes(32))
}

// Reboot simulates a reboot of the cluster by calling Shutdown and creating a
// new cluster using the same settings as the previous one.
// NOTE: Simulating a reboot means that the hosts stay active and are not
// restarted.
func (c *TestCluster) Reboot(t *testing.T) *TestCluster {
	c.tt.Helper()
	hosts := c.hosts
	c.hosts = nil
	c.Shutdown()

	newCluster := newTestCluster(t, testClusterOptions{
		dir:       c.dir,
		dbName:    c.dbName,
		logger:    c.logger,
		funding:   &clusterOptNoFunding,
		walletKey: &c.wk,
	})
	newCluster.hosts = hosts
	return newCluster
}

// AutopilotConfig returns the autopilot's config and current period.
func (c *TestCluster) AutopilotConfig(ctx context.Context) (api.AutopilotConfig, uint64) {
	c.tt.Helper()
	ap, err := c.Bus.Autopilot(ctx, c.apID)
	c.tt.OK(err)
	return ap.Config, ap.CurrentPeriod
}

// UpdateAutopilotConfig updates the cluster's autopilot with given config.
func (c *TestCluster) UpdateAutopilotConfig(ctx context.Context, cfg api.AutopilotConfig) {
	c.tt.Helper()
	c.tt.OK(c.Bus.UpdateAutopilot(ctx, api.Autopilot{
		ID:     c.apID,
		Config: cfg,
	}))
}

type testClusterOptions struct {
	dbName               string
	dir                  string
	funding              *bool
	hosts                int
	logger               *zap.Logger
	uploadPacking        bool
	skipSettingAutopilot bool
	skipRunningAutopilot bool
	walletKey            *types.PrivateKey

	autopilotCfg      *config.Autopilot
	autopilotSettings *api.AutopilotConfig
	cm                *chain.Manager
	busCfg            *config.Bus
	workerCfg         *config.Worker
}

// newTestLogger creates a console logger used for testing.
func newTestLogger(enable bool) *zap.Logger {
	if !enable {
		return zap.NewNop()
	}
	config := zap.NewProductionEncoderConfig()
	config.EncodeTime = zapcore.RFC3339TimeEncoder
	config.EncodeLevel = zapcore.CapitalColorLevelEncoder
	config.StacktraceKey = ""
	consoleEncoder := zapcore.NewConsoleEncoder(config)

	return zap.New(
		zapcore.NewCore(consoleEncoder, zapcore.AddSync(os.Stdout), zap.DebugLevel),
		zap.AddCaller(),
		zap.AddStacktrace(zap.DebugLevel),
	)
}

// newTestCluster creates a new cluster without hosts with a funded bus.
func newTestCluster(t *testing.T, opts testClusterOptions) *TestCluster {
	// Skip any test that requires a cluster when running short tests.
	tt := test.NewTT(t)

	// Ensure we don't hang
	ctx, cancel := context.WithTimeout(context.Background(), time.Minute)
	defer cancel()

	// Apply options.
	dir := t.TempDir()
	if opts.dir != "" {
		dir = opts.dir
	}
	logger := newTestLogger(false) // enable logging here if needed
	if opts.logger != nil {
		logger = opts.logger
	}
	wk := types.GeneratePrivateKey()
	if opts.walletKey != nil {
		wk = *opts.walletKey
	}

	busCfg, workerCfg, apCfg, dbCfg := testBusCfg(), testWorkerCfg(), testApCfg(), testDBCfg()
	if opts.busCfg != nil {
		busCfg = *opts.busCfg
	}
	if opts.workerCfg != nil {
		workerCfg = *opts.workerCfg
	}
	if opts.autopilotCfg != nil {
		apCfg = *opts.autopilotCfg
	}
	funding := true
	if opts.funding != nil {
		funding = *opts.funding
	}
	nHosts := 0
	if opts.hosts != 0 {
		nHosts = opts.hosts
	}
	enableUploadPacking := false
	if opts.uploadPacking {
		enableUploadPacking = opts.uploadPacking
	}
	apSettings := test.AutopilotConfig
	if opts.autopilotSettings != nil {
		apSettings = *opts.autopilotSettings
	}
	if opts.dbName != "" {
		dbCfg.Database.MySQL.Database = opts.dbName
	}

	// Check if we are testing against an external database. If so, we create a
	// database with a random name first.
	if mysqlCfg := config.MySQLConfigFromEnv(); mysqlCfg.URI != "" {
		// generate a random database name if none are set
		if dbCfg.Database.MySQL.Database == "" {
			dbCfg.Database.MySQL.Database = "db" + hex.EncodeToString(frand.Bytes(16))
		}
		if dbCfg.Database.MySQL.MetricsDatabase == "" {
			dbCfg.Database.MySQL.MetricsDatabase = "db" + hex.EncodeToString(frand.Bytes(16))
		}

		tmpDB, err := mysql.Open(mysqlCfg.User, mysqlCfg.Password, mysqlCfg.URI, "")
		tt.OK(err)
		tt.OKAll(tmpDB.Exec(fmt.Sprintf("CREATE DATABASE IF NOT EXISTS %s;", dbCfg.Database.MySQL.Database)))
		tt.OKAll(tmpDB.Exec(fmt.Sprintf("CREATE DATABASE IF NOT EXISTS %s;", dbCfg.Database.MySQL.MetricsDatabase)))
		tt.OK(tmpDB.Close())
	}

	// Generate API passwords.
	busPassword := randomPassword()
	workerPassword := randomPassword()
	autopilotPassword := randomPassword()

	busListener, err := net.Listen("tcp", "127.0.0.1:0")
	tt.OK(err)

	workerListener, err := net.Listen("tcp", "127.0.0.1:0")
	tt.OK(err)

	s3Listener, err := net.Listen("tcp", "127.0.0.1:0")
	tt.OK(err)

	autopilotListener, err := net.Listen("tcp", "127.0.0.1:0")
	tt.OK(err)

	busAddr := fmt.Sprintf("http://%s/bus", busListener.Addr().String())
	workerAddr := "http://" + workerListener.Addr().String()
	s3Addr := "http://" + s3Listener.Addr().String() // not fully qualified path
	autopilotAddr := "http://" + autopilotListener.Addr().String()

	// Create clients.
	autopilotClient := autopilot.NewClient(autopilotAddr, autopilotPassword)
	busClient := bus.NewClient(busAddr, busPassword)
	workerClient := worker.NewClient(workerAddr, workerPassword)

	mySession := session.Must(session.NewSession())
	s3AWSClient := s3aws.New(mySession, aws.NewConfig().
		WithEndpoint(s3Addr).
		WithRegion("dummy").
		WithS3ForcePathStyle(true).
		WithCredentials(credentials.NewCredentials(&credentials.StaticProvider{
			Value: credentials.Value{
				AccessKeyID:     test.S3AccessKeyID,
				SecretAccessKey: test.S3SecretAccessKey,
			},
		})))

	cm := opts.cm
	network, genesis := testNetwork()
	if cm == nil {
		// create chain manager
		store, state, err := chain.NewDBStore(chain.NewMemDB(), network, genesis)
		tt.OK(err)
		cm = chain.NewManager(store, state)
	}

	// Create bus.
	busDir := filepath.Join(dir, "bus")
<<<<<<< HEAD
	network, genesis := testNetwork()
	b, bShutdownFn, cm, bs, err := newTestBus(ctx, busDir, busCfg, dbCfg, wk, network, genesis, logger)
=======
	b, bShutdownFn, cm, bs, err := newTestBus(ctx, cm, genesis, busDir, busCfg, dbCfg, wk, logger)
>>>>>>> e528e952
	tt.OK(err)

	busAuth := jape.BasicAuth(busPassword)
	busServer := &http.Server{
		Handler: utils.TreeMux{
			Handler: renterd.Handler(), // ui
			Sub: map[string]utils.TreeMux{
				"/bus": {
					Handler: busAuth(b.Handler()),
				},
			},
		},
	}

	var busShutdownFns []func(context.Context) error
	busShutdownFns = append(busShutdownFns, busServer.Shutdown)
	busShutdownFns = append(busShutdownFns, bShutdownFn)

	// Create worker.
	workerKey := blake2b.Sum256(append([]byte("worker"), wk...))
	w, err := worker.New(workerCfg, workerKey, busClient, logger)
	tt.OK(err)

	workerServer := http.Server{Handler: utils.Auth(workerPassword, false)(w.Handler())}
	var workerShutdownFns []func(context.Context) error
	workerShutdownFns = append(workerShutdownFns, workerServer.Shutdown)
	workerShutdownFns = append(workerShutdownFns, w.Shutdown)

	// Create S3 API.
	s3Handler, err := s3.New(busClient, w, logger, s3.Opts{})
	tt.OK(err)

	s3Server := http.Server{Handler: s3Handler}
	var s3ShutdownFns []func(context.Context) error
	s3ShutdownFns = append(s3ShutdownFns, s3Server.Shutdown)

	// Create autopilot.
	ap, err := autopilot.New(apCfg, busClient, []autopilot.Worker{workerClient}, logger)
	tt.OK(err)

	autopilotAuth := jape.BasicAuth(autopilotPassword)
	autopilotServer := http.Server{
		Handler: autopilotAuth(ap.Handler()),
	}

	var autopilotShutdownFns []func(context.Context) error
	autopilotShutdownFns = append(autopilotShutdownFns, autopilotServer.Shutdown)
	autopilotShutdownFns = append(autopilotShutdownFns, ap.Shutdown)

	cluster := &TestCluster{
		apID:         apCfg.ID,
		dir:          dir,
		dbName:       dbCfg.Database.MySQL.Database,
		logger:       logger,
		network:      network,
		genesisBlock: genesis,
		bs:           bs,
		cm:           cm,
		tt:           tt,
		wk:           wk,

		Autopilot: autopilotClient,
		Bus:       busClient,
		Worker:    workerClient,
		S3:        &s3TestClient{s3AWSClient},

		workerShutdownFns:    workerShutdownFns,
		busShutdownFns:       busShutdownFns,
		autopilotShutdownFns: autopilotShutdownFns,
		s3ShutdownFns:        s3ShutdownFns,
	}

	// Spin up the servers.
	cluster.wg.Add(1)
	go func() {
		_ = busServer.Serve(busListener)
		cluster.wg.Done()
	}()
	cluster.wg.Add(1)
	go func() {
		_ = workerServer.Serve(workerListener)
		cluster.wg.Done()
	}()
	cluster.wg.Add(1)
	go func() {
		_ = s3Server.Serve(s3Listener)
		cluster.wg.Done()
	}()
	cluster.wg.Add(1)
	go func() {
		_ = autopilotServer.Serve(autopilotListener)
		cluster.wg.Done()
	}()
	if !opts.skipRunningAutopilot {
		cluster.wg.Add(1)
		go func() {
			ap.Run()
			cluster.wg.Done()
		}()
	}

	// Finish worker setup.
	if err := w.Setup(ctx, workerAddr, workerPassword); err != nil {
		tt.Fatalf("failed to setup worker, err: %v", err)
	}

	// Set the test contract set to make sure we can add objects at the
	// beginning of a test right away.
	tt.OK(busClient.UpdateContractSet(ctx, test.ContractSet, nil, nil))

	// Update the autopilot to use test settings
	if !opts.skipSettingAutopilot {
		tt.OK(busClient.UpdateAutopilot(ctx, api.Autopilot{
			ID:     apCfg.ID,
			Config: apSettings,
		}))
	}

	// Build upload settings.
	us := test.UploadSettings
	us.Packing = api.UploadPackingSettings{
		Enabled:               enableUploadPacking,
		SlabBufferMaxSizeSoft: 1 << 32, // 4 GiB,
	}

	// Build S3 settings.
	s3 := api.S3Settings{
		Authentication: api.S3AuthenticationSettings{
			V4Keypairs: map[string]string{test.S3AccessKeyID: test.S3SecretAccessKey},
		},
	}

	// Update the bus settings.
	tt.OK(busClient.UpdateGougingSettings(ctx, test.GougingSettings))
	tt.OK(busClient.UpdateUploadSettings(ctx, us))
	tt.OK(busClient.UpdateS3Settings(ctx, s3))

	// Fund the bus.
	if funding {
		cluster.MineBlocks(network.HardforkFoundation.Height + network.MaturityDelay) // mine until the first block reward matures
		tt.Retry(100, 100*time.Millisecond, func() error {
			if cs, err := busClient.ConsensusState(ctx); err != nil {
				return err
			} else if !cs.Synced {
				return fmt.Errorf("chain not synced: %v", cs.Synced)
			}

			if res, err := cluster.Bus.Wallet(ctx); err != nil {
				return err
			} else if res.Confirmed.IsZero() {
				return fmt.Errorf("wallet not funded: %+v", res)
			} else {
				return nil
			}
		})
	}

	// Add test bucket
	err = cluster.Bus.CreateBucket(ctx, testBucket, api.CreateBucketOptions{})
	if err != nil && !utils.IsErr(err, api.ErrBucketExists) {
		tt.Fatalf("failed to create bucket: %v", err)
	}

	if nHosts > 0 {
		cluster.AddHostsBlocking(nHosts)
		cluster.WaitForPeers()
		cluster.WaitForContracts()
		cluster.WaitForContractSet(test.ContractSet, nHosts)
		cluster.WaitForAccounts()
	}

	// Ping the UI
	resp, err := http.DefaultClient.Get(fmt.Sprintf("http://%v", busListener.Addr()))
	tt.OK(err)
	if resp.StatusCode != http.StatusOK {
		tt.Fatalf("unexpected status code: %v", resp.StatusCode)
	}

	return cluster
}

<<<<<<< HEAD
func newTestBus(ctx context.Context, dir string, cfg config.Bus, cfgDb dbConfig, pk types.PrivateKey, network *consensus.Network, genesis types.Block, logger *zap.Logger) (*bus.Bus, func(ctx context.Context) error, *chain.Manager, bus.Store, error) {
=======
func newTestBus(ctx context.Context, cm *chain.Manager, genesisBlock types.Block, dir string, cfg config.Bus, cfgDb dbConfig, pk types.PrivateKey, logger *zap.Logger) (*bus.Bus, func(ctx context.Context) error, *chain.Manager, bus.Store, error) {
>>>>>>> e528e952
	// create store config
	alertsMgr := alerts.NewManager()
	storeCfg, err := buildStoreConfig(alertsMgr, dir, cfg.SlabBufferCompletionThreshold, cfgDb, pk, logger)
	if err != nil {
		return nil, nil, nil, nil, err
	}

	// create store
	sqlStore, err := stores.NewSQLStore(storeCfg)
	if err != nil {
		return nil, nil, nil, nil, err
	}

	// create webhooks manager
	wh, err := webhooks.NewManager(sqlStore, logger)
	if err != nil {
		return nil, nil, nil, nil, err
	}

	// hookup webhooks <-> alerts
	alertsMgr.RegisterWebhookBroadcaster(wh)

	// create consensus directory
	consensusDir := filepath.Join(dir, "consensus")
	if err := os.MkdirAll(consensusDir, 0700); err != nil {
		return nil, nil, nil, nil, err
	}

<<<<<<< HEAD
	// create chain database
	chainPath := filepath.Join(consensusDir, "blockchain.db")
	bdb, err := coreutils.OpenBoltChainDB(chainPath)
	if err != nil {
		return nil, nil, nil, nil, err
	}

	// create chain manager
	store, state, err := chain.NewDBStore(bdb, network, genesis)
	if err != nil {
		return nil, nil, nil, nil, err
	}
	cm := chain.NewManager(store, state)

=======
>>>>>>> e528e952
	// create wallet
	w, err := wallet.NewSingleAddressWallet(pk, cm, sqlStore, wallet.WithReservationDuration(cfg.UsedUTXOExpiry))
	if err != nil {
		return nil, nil, nil, nil, err
	}

	// create syncer, peers will reject us if our hostname is empty or
	// unspecified, so use loopback
	l, err := net.Listen("tcp", cfg.GatewayAddr)
	if err != nil {
		return nil, nil, nil, nil, err
	}
	syncerAddr := l.Addr().String()
	host, port, _ := net.SplitHostPort(syncerAddr)
	if ip := net.ParseIP(host); ip == nil || ip.IsUnspecified() {
		syncerAddr = net.JoinHostPort("127.0.0.1", port)
	}

	// create header
	header := gateway.Header{
		GenesisID:  genesisBlock.ID(),
		UniqueID:   gateway.GenerateUniqueID(),
		NetAddress: syncerAddr,
	}

	// create the syncer
	s := syncer.New(l, cm, sqlStore, header, syncer.WithLogger(logger.Named("syncer")), syncer.WithSendBlocksTimeout(time.Minute))

	// start syncer
	errChan := make(chan error, 1)
	go func() {
		errChan <- s.Run(context.Background())
		close(errChan)
	}()

	// create a helper function to wait for syncer to wind down on shutdown
	syncerShutdown := func(ctx context.Context) error {
		select {
		case err := <-errChan:
			return err
		case <-ctx.Done():
			return context.Cause(ctx)
		}
	}

	// create master key - we currently derive the same key used by the workers
	// to ensure contracts formed by the bus can be renewed by the autopilot
	masterKey := blake2b.Sum256(append([]byte("worker"), pk...))

	// create bus
	announcementMaxAgeHours := time.Duration(cfg.AnnouncementMaxAgeHours) * time.Hour
	b, err := bus.New(ctx, masterKey, alertsMgr, wh, cm, s, w, sqlStore, announcementMaxAgeHours, "", logger)
	if err != nil {
		return nil, nil, nil, nil, err
	}

	shutdownFn := func(ctx context.Context) error {
		return errors.Join(
			s.Close(),
			w.Close(),
			b.Shutdown(ctx),
			sqlStore.Close(),
			syncerShutdown(ctx),
		)
	}
	return b, shutdownFn, cm, sqlStore, nil
}

// addStorageFolderToHosts adds a single storage folder to each host.
func addStorageFolderToHost(ctx context.Context, hosts []*Host) error {
	for _, host := range hosts {
		sectors := uint64(10)
		volumeDir := filepath.Join(host.dir, "volumes")
		if err := os.MkdirAll(volumeDir, 0777); err != nil {
			return err
		}
		if err := host.AddVolume(ctx, filepath.Join(volumeDir, "volume.dat"), sectors); err != nil {
			return err
		}
	}
	return nil
}

// announceHosts configures hosts with default settings and announces them to
// the group
func announceHosts(hosts []*Host) error {
	for _, host := range hosts {
		settings := defaultHostSettings
		settings.NetAddress = host.RHPv2Addr()
		if err := host.settings.UpdateSettings(settings); err != nil {
			return err
		}
		if err := host.settings.Announce(); err != nil {
			return err
		}
	}
	return nil
}

// MineToRenewWindow is a helper which mines enough blocks for the autopilot to
// reach its renew window.
func (c *TestCluster) MineToRenewWindow() {
	c.tt.Helper()
	cs, err := c.Bus.ConsensusState(context.Background())
	c.tt.OK(err)

	ap, err := c.Bus.Autopilot(context.Background(), c.apID)
	c.tt.OK(err)

	renewWindowStart := ap.CurrentPeriod + ap.Config.Contracts.Period
	if cs.BlockHeight >= renewWindowStart {
		c.tt.Fatalf("already in renew window: bh: %v, currentPeriod: %v, periodLength: %v, renewWindow: %v", cs.BlockHeight, ap.CurrentPeriod, ap.Config.Contracts.Period, renewWindowStart)
	}
	c.MineBlocks(renewWindowStart - cs.BlockHeight)
}

// MineBlocks mines n blocks
func (c *TestCluster) MineBlocks(n uint64) {
	c.tt.Helper()
	wallet, err := c.Bus.Wallet(context.Background())
	c.tt.OK(err)

	c.tt.OK(c.mineBlocks(wallet.Address, n))
	c.sync()
}

func (c *TestCluster) sync() {
	tip := c.cm.Tip()
	c.tt.Retry(3000, time.Millisecond, func() error {
		cs, err := c.Bus.ConsensusState(context.Background())
		if err != nil {
			return err
		} else if !cs.Synced {
			return errors.New("bus is not synced")
		} else if cs.BlockHeight < tip.Height {
			return fmt.Errorf("subscriber hasn't caught up, %d < %d", cs.BlockHeight, tip.Height)
		}

		wallet, err := c.Bus.Wallet(context.Background())
		if err != nil {
			return err
		} else if wallet.ScanHeight < tip.Height {
			return fmt.Errorf("wallet hasn't caught up, %d < %d", wallet.ScanHeight, tip.Height)
		}
		return nil
	})
}

func (c *TestCluster) WaitForAccounts() []api.Account {
	c.tt.Helper()

	// build hosts map
	hostsMap := make(map[types.PublicKey]struct{})
	for _, host := range c.hosts {
		hostsMap[host.PublicKey()] = struct{}{}
	}

	//  wait for accounts to be filled
	c.waitForHostAccounts(hostsMap)

	// fetch all accounts
	accounts, err := c.Worker.Accounts(context.Background())
	c.tt.OK(err)
	return accounts
}

func (c *TestCluster) WaitForContracts() []api.Contract {
	c.tt.Helper()

	// build hosts map
	hostsMap := make(map[types.PublicKey]struct{})
	for _, host := range c.hosts {
		hostsMap[host.PublicKey()] = struct{}{}
	}

	//  wait for the contracts to form
	c.waitForHostContracts(hostsMap)

	// fetch all contracts
	resp, err := c.Worker.Contracts(context.Background(), time.Minute)
	c.tt.OK(err)
	if len(resp.Errors) > 0 {
		c.tt.Fatal(resp.Errors)
	}
	return resp.Contracts
}

func (c *TestCluster) WaitForContractSetContracts(set string, n int) {
	c.tt.Helper()

	// limit n to number of hosts we have
	if n > len(c.hosts) {
		n = len(c.hosts)
	}

	c.tt.Retry(3000, time.Millisecond, func() error {
		sets, err := c.Bus.ContractSets(context.Background())
		if err != nil {
			return err
		}

		// check if set exists
		if len(sets) == 0 {
			return errors.New("no contract sets found")
		} else {
			var found bool
			for _, s := range sets {
				if s == set {
					found = true
					break
				}
			}
			if !found {
				return fmt.Errorf("set '%v' not found, sets: %v", set, sets)
			}
		}

		// check if it contains the desired number of contracts
		csc, err := c.Bus.Contracts(context.Background(), api.ContractsOpts{ContractSet: set})
		if err != nil {
			return err
		}
		if len(csc) != n {
			return fmt.Errorf("contract set does not contain the desired number of contracts, %v!=%v", len(csc), n)
		}
		return nil
	})
}

func (c *TestCluster) WaitForPeers() {
	c.tt.Helper()
	c.tt.Retry(3000, time.Millisecond, func() error {
		peers, err := c.Bus.SyncerPeers(context.Background())
		if err != nil {
			return err
		} else if len(peers) == 0 {
			return errors.New("no peers found")
		}
		return nil
	})
}

func (c *TestCluster) RemoveHost(host *Host) {
	c.tt.Helper()
	c.tt.OK(host.Close())

	for i, h := range c.hosts {
		if h.PublicKey().String() == host.PublicKey().String() {
			c.hosts = append(c.hosts[:i], c.hosts[i+1:]...)
			break
		}
	}
}

func (c *TestCluster) NewHost() *Host {
	c.tt.Helper()
	// Create host.
	hostDir := filepath.Join(c.dir, "hosts", fmt.Sprint(len(c.hosts)+1))
	h, err := NewHost(types.GeneratePrivateKey(), c.cm, hostDir, c.network, c.genesisBlock)
	c.tt.OK(err)

	// Connect gateways.
	c.tt.OK(c.Bus.SyncerConnect(context.Background(), h.SyncerAddr()))
	return h
}

func (c *TestCluster) AddHost(h *Host) {
	c.tt.Helper()
	// Add the host
	c.hosts = append(c.hosts, h)

	// Fund host from bus.
	fundAmt := types.Siacoins(5e3)
	for i := 0; i < 5; i++ {
		c.tt.OKAll(c.Bus.SendSiacoins(context.Background(), h.WalletAddress(), fundAmt, true))
	}

	// Mine transaction.
	c.MineBlocks(1)

	// Wait for host's wallet to be funded
	c.tt.Retry(1000, time.Millisecond, func() error {
		balance, err := h.wallet.Balance()
		c.tt.OK(err)
		if balance.Confirmed.IsZero() {
			return errors.New("host wallet not funded")
		}
		return nil
	})

	// Announce hosts.
	ctx, cancel := context.WithTimeout(context.Background(), time.Minute)
	defer cancel()
	c.tt.OK(addStorageFolderToHost(ctx, []*Host{h}))
	c.tt.OK(announceHosts([]*Host{h}))

	// Mine a block and wait until the host shows up.
	c.MineBlocks(1)
	c.tt.Retry(1000, time.Millisecond, func() error {
		c.tt.Helper()

		_, err := c.Bus.Host(context.Background(), h.PublicKey())
		if err != nil {
			return err
		}
		return nil
	})
}

// AddHosts adds n hosts to the cluster. These hosts will be funded and announce
// themselves on the network, ready to form contracts.
func (c *TestCluster) AddHosts(n int) []*Host {
	c.tt.Helper()
	var newHosts []*Host
	for i := 0; i < n; i++ {
		h := c.NewHost()
		c.AddHost(h)
		newHosts = append(newHosts, h)
	}
	return newHosts
}

func (c *TestCluster) AddHostsBlocking(n int) []*Host {
	c.tt.Helper()

	// add hosts
	hosts := c.AddHosts(n)

	// build hosts map
	hostsmap := make(map[types.PublicKey]struct{})
	for _, host := range hosts {
		hostsmap[host.PublicKey()] = struct{}{}
	}

	// wait for contracts to form
	c.waitForHostContracts(hostsmap)
	return hosts
}

// MineTransactions tries to mine the transactions in the transaction pool until
// it is empty.
func (c *TestCluster) MineTransactions(ctx context.Context) error {
	return test.Retry(1000, 10*time.Millisecond, func() error {
		txns, err := c.Bus.TransactionPool(ctx)
		if err != nil {
			return err
		} else if len(txns) > 0 {
			c.MineBlocks(1)
		}
		return nil
	})
}

// Shutdown shuts down a TestCluster.
func (c *TestCluster) Shutdown() {
	c.tt.Helper()
	ctx := context.Background()
	c.ShutdownAutopilot(ctx)
	c.ShutdownS3(ctx)
	c.ShutdownWorker(ctx)
	c.ShutdownBus(ctx)
	for _, h := range c.hosts {
		c.tt.OK(h.Close())
	}
	c.wg.Wait()
}

// waitForHostAccounts will fetch the accounts from the worker and wait until
// they have money in them
func (c *TestCluster) waitForHostAccounts(hosts map[types.PublicKey]struct{}) {
	c.tt.Helper()
	c.tt.Retry(3000, time.Millisecond, func() error {
		accounts, err := c.Worker.Accounts(context.Background())
		if err != nil {
			return err
		}

		funded := make(map[types.PublicKey]struct{})
		for _, a := range accounts {
			if a.Balance.Uint64() > 0 {
				funded[a.HostKey] = struct{}{}
			}
		}

		for hpk := range hosts {
			if _, exists := funded[hpk]; !exists {
				return fmt.Errorf("missing funded account for host %v", hpk)
			}
		}
		return nil
	})
}

func (c *TestCluster) WaitForContractSet(set string, n int) {
	c.tt.Helper()
	c.tt.Retry(300, 100*time.Millisecond, func() error {
		ctx, cancel := context.WithTimeout(context.Background(), time.Second)
		defer cancel()

		contracts, err := c.Bus.Contracts(ctx, api.ContractsOpts{ContractSet: set})
		if err != nil {
			return err
		}
		if len(contracts) != n {
			return fmt.Errorf("contract set not ready yet, %v!=%v", len(contracts), n)
		}
		return nil
	})
}

// waitForHostContracts will fetch the contracts from the bus and wait until we
// have a contract with every host in the given hosts map
func (c *TestCluster) waitForHostContracts(hosts map[types.PublicKey]struct{}) {
	c.tt.Helper()
	c.tt.Retry(3000, time.Millisecond, func() error {
		contracts, err := c.Bus.Contracts(context.Background(), api.ContractsOpts{})
		if err != nil {
			return err
		}

		existing := make(map[types.PublicKey]struct{})
		for _, c := range contracts {
			existing[c.HostKey] = struct{}{}
		}

		for hpk := range hosts {
			if _, exists := existing[hpk]; !exists {
				return fmt.Errorf("missing contract for host %v", hpk)
			}
		}
		return nil
	})
}

func (c *TestCluster) mineBlocks(addr types.Address, n uint64) error {
	for i := uint64(0); i < n; i++ {
		if block, found := coreutils.MineBlock(c.cm, addr, 5*time.Second); !found {
			c.tt.Fatal("failed to mine block")
		} else if err := c.Bus.AcceptBlock(context.Background(), block); err != nil {
			return err
		}
	}
	return nil
}

// testNetwork returns a modified version of Zen used for testing
func testNetwork() (*consensus.Network, types.Block) {
	// use a modified version of Zen
	n, genesis := chain.TestnetZen()

	// we have to set the initial target to 128 to ensure blocks we mine match
	// the PoW testnet in siad testnet consensu
	n.InitialTarget = types.BlockID{0x80}

	// we have to make minimum coinbase get hit after 10 blocks to ensure we
	// match the siad test network settings, otherwise the blocksubsidy is
	// considered invalid after 10 blocks
	n.MinimumCoinbase = types.Siacoins(299990)
	n.HardforkDevAddr.Height = 1
	n.HardforkTax.Height = 1
	n.HardforkStorageProof.Height = 1
	n.HardforkOak.Height = 1
	n.HardforkASIC.Height = 1
	n.HardforkFoundation.Height = 1
	n.HardforkV2.AllowHeight = 1000
	n.HardforkV2.RequireHeight = 1020
	n.MaturityDelay = 1
	n.BlockInterval = 10 * time.Millisecond

	return n, genesis
}

func testBusCfg() config.Bus {
	return config.Bus{
		AnnouncementMaxAgeHours:       24 * 7 * 52, // 1 year
		Bootstrap:                     false,
		GatewayAddr:                   "127.0.0.1:0",
		UsedUTXOExpiry:                time.Minute,
		SlabBufferCompletionThreshold: 0,
	}
}

func testDBCfg() dbConfig {
	return dbConfig{
		Database: config.Database{
			MySQL: config.MySQLConfigFromEnv(),
		},
		DatabaseLog: config.DatabaseLog{
			Enabled:                   true,
			IgnoreRecordNotFoundError: true,
			SlowThreshold:             100 * time.Millisecond,
		},
	}
}

func testWorkerCfg() config.Worker {
	return config.Worker{
		AccountsRefillInterval:   10 * time.Millisecond,
		AllowPrivateIPs:          true,
		ContractLockTimeout:      5 * time.Second,
		ID:                       "worker",
		BusFlushInterval:         testBusFlushInterval,
		DownloadOverdriveTimeout: 500 * time.Millisecond,
		UploadOverdriveTimeout:   500 * time.Millisecond,
		DownloadMaxMemory:        1 << 28, // 256 MiB
		UploadMaxMemory:          1 << 28, // 256 MiB
		UploadMaxOverdrive:       5,
	}
}

func testApCfg() config.Autopilot {
	return config.Autopilot{
		Heartbeat:                      time.Second,
		ID:                             api.DefaultAutopilotID,
		MigrationHealthCutoff:          0.99,
		MigratorParallelSlabsPerWorker: 1,
		RevisionSubmissionBuffer:       0,
		ScannerInterval:                10 * time.Millisecond,
		ScannerBatchSize:               10,
		ScannerNumThreads:              1,
	}
}

func buildStoreConfig(am alerts.Alerter, dir string, slabBufferCompletionThreshold int64, cfg dbConfig, pk types.PrivateKey, logger *zap.Logger) (stores.Config, error) {
	// create database connections
	var dbMain sql.Database
	var dbMetrics sql.MetricsDatabase
	if cfg.Database.MySQL.URI != "" {
		// create MySQL connections
		connMain, err := mysql.Open(
			cfg.Database.MySQL.User,
			cfg.Database.MySQL.Password,
			cfg.Database.MySQL.URI,
			cfg.Database.MySQL.Database,
		)
		if err != nil {
			return stores.Config{}, fmt.Errorf("failed to open MySQL main database: %w", err)
		}
		connMetrics, err := mysql.Open(
			cfg.Database.MySQL.User,
			cfg.Database.MySQL.Password,
			cfg.Database.MySQL.URI,
			cfg.Database.MySQL.MetricsDatabase,
		)
		if err != nil {
			return stores.Config{}, fmt.Errorf("failed to open MySQL metrics database: %w", err)
		}
		dbMain, err = mysql.NewMainDatabase(connMain, logger, cfg.DatabaseLog.SlowThreshold, cfg.DatabaseLog.SlowThreshold)
		if err != nil {
			return stores.Config{}, fmt.Errorf("failed to create MySQL main database: %w", err)
		}
		dbMetrics, err = mysql.NewMetricsDatabase(connMetrics, logger, cfg.DatabaseLog.SlowThreshold, cfg.DatabaseLog.SlowThreshold)
		if err != nil {
			return stores.Config{}, fmt.Errorf("failed to create MySQL metrics database: %w", err)
		}
	} else {
		// create database directory
		dbDir := filepath.Join(dir, "db")
		if err := os.MkdirAll(dbDir, 0700); err != nil {
			return stores.Config{}, err
		}

		// create SQLite connections
		db, err := sqlite.Open(filepath.Join(dbDir, "db.sqlite"))
		if err != nil {
			return stores.Config{}, fmt.Errorf("failed to open SQLite main database: %w", err)
		}
		dbMain, err = sqlite.NewMainDatabase(db, logger, cfg.DatabaseLog.SlowThreshold, cfg.DatabaseLog.SlowThreshold)
		if err != nil {
			return stores.Config{}, fmt.Errorf("failed to create SQLite main database: %w", err)
		}

		dbm, err := sqlite.Open(filepath.Join(dbDir, "metrics.sqlite"))
		if err != nil {
			return stores.Config{}, fmt.Errorf("failed to open SQLite metrics database: %w", err)
		}
		dbMetrics, err = sqlite.NewMetricsDatabase(dbm, logger, cfg.DatabaseLog.SlowThreshold, cfg.DatabaseLog.SlowThreshold)
		if err != nil {
			return stores.Config{}, fmt.Errorf("failed to create SQLite metrics database: %w", err)
		}
	}

	return stores.Config{
		Alerts:                        alerts.WithOrigin(am, "bus"),
		DB:                            dbMain,
		DBMetrics:                     dbMetrics,
		PartialSlabDir:                filepath.Join(dir, "partial_slabs"),
		Migrate:                       true,
		SlabBufferCompletionThreshold: slabBufferCompletionThreshold,
		Logger:                        logger,
		WalletAddress:                 types.StandardUnlockHash(pk.PublicKey()),

		LongQueryDuration: cfg.DatabaseLog.SlowThreshold,
		LongTxDuration:    cfg.DatabaseLog.SlowThreshold,
	}, nil
}<|MERGE_RESOLUTION|>--- conflicted
+++ resolved
@@ -355,12 +355,7 @@
 
 	// Create bus.
 	busDir := filepath.Join(dir, "bus")
-<<<<<<< HEAD
-	network, genesis := testNetwork()
-	b, bShutdownFn, cm, bs, err := newTestBus(ctx, busDir, busCfg, dbCfg, wk, network, genesis, logger)
-=======
 	b, bShutdownFn, cm, bs, err := newTestBus(ctx, cm, genesis, busDir, busCfg, dbCfg, wk, logger)
->>>>>>> e528e952
 	tt.OK(err)
 
 	busAuth := jape.BasicAuth(busPassword)
@@ -542,11 +537,7 @@
 	return cluster
 }
 
-<<<<<<< HEAD
-func newTestBus(ctx context.Context, dir string, cfg config.Bus, cfgDb dbConfig, pk types.PrivateKey, network *consensus.Network, genesis types.Block, logger *zap.Logger) (*bus.Bus, func(ctx context.Context) error, *chain.Manager, bus.Store, error) {
-=======
 func newTestBus(ctx context.Context, cm *chain.Manager, genesisBlock types.Block, dir string, cfg config.Bus, cfgDb dbConfig, pk types.PrivateKey, logger *zap.Logger) (*bus.Bus, func(ctx context.Context) error, *chain.Manager, bus.Store, error) {
->>>>>>> e528e952
 	// create store config
 	alertsMgr := alerts.NewManager()
 	storeCfg, err := buildStoreConfig(alertsMgr, dir, cfg.SlabBufferCompletionThreshold, cfgDb, pk, logger)
@@ -575,23 +566,6 @@
 		return nil, nil, nil, nil, err
 	}
 
-<<<<<<< HEAD
-	// create chain database
-	chainPath := filepath.Join(consensusDir, "blockchain.db")
-	bdb, err := coreutils.OpenBoltChainDB(chainPath)
-	if err != nil {
-		return nil, nil, nil, nil, err
-	}
-
-	// create chain manager
-	store, state, err := chain.NewDBStore(bdb, network, genesis)
-	if err != nil {
-		return nil, nil, nil, nil, err
-	}
-	cm := chain.NewManager(store, state)
-
-=======
->>>>>>> e528e952
 	// create wallet
 	w, err := wallet.NewSingleAddressWallet(pk, cm, sqlStore, wallet.WithReservationDuration(cfg.UsedUTXOExpiry))
 	if err != nil {
