package e2e

import (
	"bytes"
	"context"
	"encoding/hex"
	"errors"
	"fmt"
	"net"
	"net/http"
	"os"
	"path/filepath"
	"sync"
	"testing"
	"time"

	"github.com/minio/minio-go/v7"
	"gitlab.com/NebulousLabs/encoding"
	"go.sia.tech/core/consensus"
	"go.sia.tech/core/types"
	"go.sia.tech/coreutils"
	"go.sia.tech/jape"
	"go.sia.tech/renterd/api"
	"go.sia.tech/renterd/autopilot"
	"go.sia.tech/renterd/build"
	"go.sia.tech/renterd/bus"
	"go.sia.tech/renterd/chain"
	"go.sia.tech/renterd/config"
	"go.sia.tech/renterd/internal/node"
	"go.sia.tech/renterd/internal/test"
	"go.sia.tech/renterd/internal/utils"
	"go.sia.tech/renterd/stores"
	"go.sia.tech/renterd/worker/s3"
	"go.sia.tech/web/renterd"
	"go.uber.org/zap"
	"go.uber.org/zap/zapcore"
	"gorm.io/gorm"
	"lukechampine.com/frand"

	"go.sia.tech/renterd/worker"
	stypes "go.sia.tech/siad/types"
	gormlogger "gorm.io/gorm/logger"
	"moul.io/zapgorm2"
)

const (
	testBusFlushInterval   = 100 * time.Millisecond
	testBusPersistInterval = 100 * time.Millisecond
)

var (
	clusterOptsDefault  = testClusterOptions{}
	clusterOptNoFunding = false
)

// TestCluster is a helper type that allows for easily creating a number of
// nodes connected to each other and ready for testing.
type TestCluster struct {
	hosts []*Host

	Autopilot *autopilot.Client
	Bus       *bus.Client
	Worker    *worker.Client
	S3        *minio.Client
	S3Core    *minio.Core

	workerShutdownFns    []func(context.Context) error
	busShutdownFns       []func(context.Context) error
	autopilotShutdownFns []func(context.Context) error
	s3ShutdownFns        []func(context.Context) error

	network *consensus.Network
	cm      *chain.Manager
	cs      *chain.Subscriber
	apID    string
	dbName  string
	dir     string
	logger  *zap.Logger
	tt      test.TT
	wk      types.PrivateKey
	wg      sync.WaitGroup
}

func (tc *TestCluster) ShutdownAutopilot(ctx context.Context) {
	tc.tt.Helper()
	for _, fn := range tc.autopilotShutdownFns {
		tc.tt.OK(fn(ctx))
	}
	tc.autopilotShutdownFns = nil
}

func (tc *TestCluster) ShutdownWorker(ctx context.Context) {
	tc.tt.Helper()
	for _, fn := range tc.workerShutdownFns {
		tc.tt.OK(fn(ctx))
	}
	tc.workerShutdownFns = nil
}

func (tc *TestCluster) ShutdownBus(ctx context.Context) {
	tc.tt.Helper()
	for _, fn := range tc.busShutdownFns {
		tc.tt.OK(fn(ctx))
	}
	tc.busShutdownFns = nil
}

func (tc *TestCluster) ShutdownS3(ctx context.Context) {
	tc.tt.Helper()
	for _, fn := range tc.s3ShutdownFns {
		tc.tt.OK(fn(ctx))
	}
	tc.s3ShutdownFns = nil
}

// randomPassword creates a random 32 byte password encoded as a string.
func randomPassword() string {
	return hex.EncodeToString(frand.Bytes(32))
}

// Reboot simulates a reboot of the cluster by calling Shutdown and creating a
// new cluster using the same settings as the previous one.
// NOTE: Simulating a reboot means that the hosts stay active and are not
// restarted.
func (c *TestCluster) Reboot(t *testing.T) *TestCluster {
	c.tt.Helper()
	hosts := c.hosts
	c.hosts = nil
	c.Shutdown()

	newCluster := newTestCluster(t, testClusterOptions{
		dir:       c.dir,
		dbName:    c.dbName,
		logger:    c.logger,
		funding:   &clusterOptNoFunding,
		walletKey: &c.wk,
	})
	newCluster.hosts = hosts
	return newCluster
}

// AutopilotConfig returns the autopilot's config and current period.
func (c *TestCluster) AutopilotConfig(ctx context.Context) (api.AutopilotConfig, uint64) {
	c.tt.Helper()
	ap, err := c.Bus.Autopilot(ctx, c.apID)
	c.tt.OK(err)
	return ap.Config, ap.CurrentPeriod
}

// UpdateAutopilotConfig updates the cluster's autopilot with given config.
func (c *TestCluster) UpdateAutopilotConfig(ctx context.Context, cfg api.AutopilotConfig) {
	c.tt.Helper()
	c.tt.OK(c.Bus.UpdateAutopilot(ctx, api.Autopilot{
		ID:     c.apID,
		Config: cfg,
	}))
}

type testClusterOptions struct {
	dbName               string
	dir                  string
	funding              *bool
	hosts                int
	logger               *zap.Logger
	uploadPacking        bool
	skipSettingAutopilot bool
	skipRunningAutopilot bool
	walletKey            *types.PrivateKey

	autopilotCfg      *node.AutopilotConfig
	autopilotSettings *api.AutopilotConfig
	busCfg            *node.BusConfig
	workerCfg         *config.Worker
}

// newTestLogger creates a console logger used for testing.
func newTestLogger() *zap.Logger {
	return newTestLoggerCustom(zapcore.DebugLevel)
}

// newTestLoggerCustom creates a console logger used for testing and allows
// passing in the desired log level.
func newTestLoggerCustom(level zapcore.Level) *zap.Logger {
	config := zap.NewProductionEncoderConfig()
	config.EncodeTime = zapcore.RFC3339TimeEncoder
	config.EncodeLevel = zapcore.CapitalColorLevelEncoder
	config.StacktraceKey = ""
	consoleEncoder := zapcore.NewConsoleEncoder(config)

	return zap.New(
		zapcore.NewCore(consoleEncoder, zapcore.AddSync(os.Stdout), level),
		zap.AddCaller(),
		zap.AddStacktrace(level),
	)
}

// newTestCluster creates a new cluster without hosts with a funded bus.
func newTestCluster(t *testing.T, opts testClusterOptions) *TestCluster {
	// Skip any test that requires a cluster when running short tests.
	if testing.Short() {
		t.SkipNow()
	}
	tt := test.NewTT(t)

	// Ensure we don't hang
	ctx, cancel := context.WithTimeout(context.Background(), time.Minute)
	defer cancel()

	// Apply options.
	dbName := opts.dbName
	dir := t.TempDir()
	if opts.dir != "" {
		dir = opts.dir
	}
	logger := newTestLogger()
	if opts.logger != nil {
		logger = opts.logger
	}
	wk := types.GeneratePrivateKey()
	if opts.walletKey != nil {
		wk = *opts.walletKey
	}
	busCfg, workerCfg, apCfg := testBusCfg(), testWorkerCfg(), testApCfg()
	if opts.busCfg != nil {
		busCfg = *opts.busCfg
	}
	if opts.workerCfg != nil {
		workerCfg = *opts.workerCfg
	}
	if opts.autopilotCfg != nil {
		apCfg = *opts.autopilotCfg
	}
	funding := true
	if opts.funding != nil {
		funding = *opts.funding
	}
	nHosts := 0
	if opts.hosts != 0 {
		nHosts = opts.hosts
	}
	enableUploadPacking := false
	if opts.uploadPacking {
		enableUploadPacking = opts.uploadPacking
	}
	apSettings := test.AutopilotConfig
	if opts.autopilotSettings != nil {
		apSettings = *opts.autopilotSettings
	}

	// default database logger
	if busCfg.DBLogger == nil {
		busCfg.DBLogger = zapgorm2.Logger{
			ZapLogger:                 logger.Named("SQL"),
			LogLevel:                  gormlogger.Warn,
			SlowThreshold:             100 * time.Millisecond,
			SkipCallerLookup:          false,
			IgnoreRecordNotFoundError: true,
			Context:                   nil,
		}
	}

	// Check if we are testing against an external database. If so, we create a
	// database with a random name first.
	uri, user, password, _ := stores.DBConfigFromEnv()
	if uri != "" {
		tmpDB, err := gorm.Open(stores.NewMySQLConnection(user, password, uri, ""))
		tt.OK(err)

		if dbName == "" {
			dbName = "db" + hex.EncodeToString(frand.Bytes(16))
		}
		dbMetricsName := "db" + hex.EncodeToString(frand.Bytes(16))
		tt.OK(tmpDB.Exec(fmt.Sprintf("CREATE DATABASE IF NOT EXISTS %s;", dbName)).Error)
		tt.OK(tmpDB.Exec(fmt.Sprintf("CREATE DATABASE IF NOT EXISTS %s;", dbMetricsName)).Error)

		busCfg.DBDialector = stores.NewMySQLConnection(user, password, uri, dbName)
		busCfg.DBMetricsDialector = stores.NewMySQLConnection(user, password, uri, dbMetricsName)
	}

	// Prepare individual dirs.
	busDir := filepath.Join(dir, "bus")

	// Generate API passwords.
	busPassword := randomPassword()
	workerPassword := randomPassword()
	autopilotPassword := randomPassword()

	busListener, err := net.Listen("tcp", "127.0.0.1:0")
	tt.OK(err)

	workerListener, err := net.Listen("tcp", "127.0.0.1:0")
	tt.OK(err)

	s3Listener, err := net.Listen("tcp", "127.0.0.1:0")
	tt.OK(err)

	autopilotListener, err := net.Listen("tcp", "127.0.0.1:0")
	tt.OK(err)

	busAddr := fmt.Sprintf("http://%s/bus", busListener.Addr().String())
	workerAddr := "http://" + workerListener.Addr().String()
	s3Addr := s3Listener.Addr().String() // not fully qualified path
	autopilotAddr := "http://" + autopilotListener.Addr().String()

	// Create clients.
	autopilotClient := autopilot.NewClient(autopilotAddr, autopilotPassword)
	busClient := bus.NewClient(busAddr, busPassword)
	workerClient := worker.NewClient(workerAddr, workerPassword)
	s3Client, err := minio.New(s3Addr, &minio.Options{
		Creds:  test.S3Credentials,
		Secure: false,
	})
	tt.OK(err)

	url := s3Client.EndpointURL()
	s3Core, err := minio.NewCore(url.Host+url.Path, &minio.Options{
		Creds: test.S3Credentials,
	})
	tt.OK(err)

	// Create bus.
	b, bShutdownFn, cm, cs, err := node.NewBus(busCfg, busDir, wk, logger)
	tt.OK(err)

	busAuth := jape.BasicAuth(busPassword)
	busServer := &http.Server{
		Handler: utils.TreeMux{
			Handler: renterd.Handler(), // ui
			Sub: map[string]utils.TreeMux{
				"/bus": {
					Handler: busAuth(b),
				},
			},
		},
	}

	var busShutdownFns []func(context.Context) error
	busShutdownFns = append(busShutdownFns, busServer.Shutdown)
	busShutdownFns = append(busShutdownFns, bShutdownFn)

	// Create worker.
	w, s3Handler, wShutdownFn, err := node.NewWorker(workerCfg, s3.Opts{}, busClient, wk, logger)
	tt.OK(err)

	workerAuth := jape.BasicAuth(workerPassword)
	workerServer := http.Server{
		Handler: workerAuth(w),
	}

	var workerShutdownFns []func(context.Context) error
	workerShutdownFns = append(workerShutdownFns, workerServer.Shutdown)
	workerShutdownFns = append(workerShutdownFns, wShutdownFn)

	// Create S3 API.
	s3Server := http.Server{
		Handler: s3Handler,
	}

	var s3ShutdownFns []func(context.Context) error
	s3ShutdownFns = append(s3ShutdownFns, s3Server.Shutdown)

	// Create autopilot.
	ap, aStartFn, aStopFn, err := node.NewAutopilot(apCfg, busClient, []autopilot.Worker{workerClient}, logger)
	tt.OK(err)

	autopilotAuth := jape.BasicAuth(autopilotPassword)
	autopilotServer := http.Server{
		Handler: autopilotAuth(ap),
	}

	var autopilotShutdownFns []func(context.Context) error
	autopilotShutdownFns = append(autopilotShutdownFns, autopilotServer.Shutdown)
	autopilotShutdownFns = append(autopilotShutdownFns, aStopFn)

	cluster := &TestCluster{
		apID:    apCfg.ID,
		dir:     dir,
		dbName:  dbName,
		logger:  logger,
		network: busCfg.Network,
		cm:      cm,
		cs:      cs,
		tt:      tt,
		wk:      wk,

		Autopilot: autopilotClient,
		Bus:       busClient,
		Worker:    workerClient,
		S3:        s3Client,
		S3Core:    s3Core,

		workerShutdownFns:    workerShutdownFns,
		busShutdownFns:       busShutdownFns,
		autopilotShutdownFns: autopilotShutdownFns,
		s3ShutdownFns:        s3ShutdownFns,
	}

	// Spin up the servers.
	cluster.wg.Add(1)
	go func() {
		_ = busServer.Serve(busListener)
		cluster.wg.Done()
	}()
	cluster.wg.Add(1)
	go func() {
		_ = workerServer.Serve(workerListener)
		cluster.wg.Done()
	}()
	cluster.wg.Add(1)
	go func() {
		_ = s3Server.Serve(s3Listener)
		cluster.wg.Done()
	}()
	cluster.wg.Add(1)
	go func() {
		_ = autopilotServer.Serve(autopilotListener)
		cluster.wg.Done()
	}()
	if !opts.skipRunningAutopilot {
		cluster.wg.Add(1)
		go func() {
			_ = aStartFn()
			cluster.wg.Done()
		}()
	}

	// Set the test contract set to make sure we can add objects at the
	// beginning of a test right away.
	tt.OK(busClient.SetContractSet(ctx, test.ContractSet, []types.FileContractID{}))

	// Update the autopilot to use test settings
	if !opts.skipSettingAutopilot {
		tt.OK(busClient.UpdateAutopilot(ctx, api.Autopilot{
			ID:     apCfg.ID,
			Config: apSettings,
		}))
	}

	// Update the bus settings.
	tt.OK(busClient.UpdateSetting(ctx, api.SettingGouging, test.GougingSettings))
	tt.OK(busClient.UpdateSetting(ctx, api.SettingRedundancy, test.RedundancySettings))
	tt.OK(busClient.UpdateSetting(ctx, api.SettingContractSet, test.ContractSetSettings))
	tt.OK(busClient.UpdateSetting(ctx, api.SettingS3Authentication, api.S3AuthenticationSettings{
		V4Keypairs: map[string]string{test.S3AccessKeyID: test.S3SecretAccessKey},
	}))
	tt.OK(busClient.UpdateSetting(ctx, api.SettingUploadPacking, api.UploadPackingSettings{
		Enabled:               enableUploadPacking,
		SlabBufferMaxSizeSoft: build.DefaultUploadPackingSettings.SlabBufferMaxSizeSoft,
	}))

	// Fund the bus.
	if funding {
		cluster.MineBlocks(busCfg.Network.HardforkFoundation.Height + blocksPerDay) // mine until the first block reward matures
		tt.Retry(100, 100*time.Millisecond, func() error {
			if cs, err := busClient.ConsensusState(ctx); err != nil {
				return err
			} else if !cs.Synced {
				return fmt.Errorf("chain not synced: %v", cs.Synced)
			}

			if res, err := cluster.Bus.Wallet(ctx); err != nil {
				return err
			} else if res.Confirmed.IsZero() {
				return fmt.Errorf("wallet not funded: %+v", res)
			} else {
				return nil
			}
		})
	}

	if nHosts > 0 {
		cluster.AddHostsBlocking(nHosts)
		cluster.WaitForPeers()
		cluster.WaitForContracts()
		cluster.WaitForContractSet(test.ContractSet, nHosts)
		cluster.WaitForAccounts()
	}

	// Ping the UI
	resp, err := http.DefaultClient.Get(fmt.Sprintf("http://%v", busListener.Addr()))
	tt.OK(err)
	if resp.StatusCode != http.StatusOK {
		tt.Fatalf("unexpected status code: %v", resp.StatusCode)
	}

	return cluster
}

// addStorageFolderToHosts adds a single storage folder to each host.
func addStorageFolderToHost(ctx context.Context, hosts []*Host) error {
	for _, host := range hosts {
		sectors := uint64(10)
		volumeDir := filepath.Join(host.dir, "volumes")
		if err := os.MkdirAll(volumeDir, 0777); err != nil {
			return err
		}
		if err := host.AddVolume(ctx, filepath.Join(volumeDir, "volume.dat"), sectors); err != nil {
			return err
		}
	}
	return nil
}

// announceHosts configures hosts with default settings and announces them to
// the group
func announceHosts(hosts []*Host) error {
	for _, host := range hosts {
		settings := defaultHostSettings
		settings.NetAddress = host.RHPv2Addr()
		if err := host.settings.UpdateSettings(settings); err != nil {
			return err
		}
		if err := host.settings.Announce(); err != nil {
			return err
		}
	}
	return nil
}

// MineToRenewWindow is a helper which mines enough blocks for the autopilot to
// reach its renew window.
func (c *TestCluster) MineToRenewWindow() {
	c.tt.Helper()
	cs, err := c.Bus.ConsensusState(context.Background())
	c.tt.OK(err)

	ap, err := c.Bus.Autopilot(context.Background(), c.apID)
	c.tt.OK(err)

	renewWindowStart := ap.CurrentPeriod + ap.Config.Contracts.Period
	if cs.BlockHeight >= renewWindowStart {
		c.tt.Fatalf("already in renew window: bh: %v, currentPeriod: %v, periodLength: %v, renewWindow: %v", cs.BlockHeight, ap.CurrentPeriod, ap.Config.Contracts.Period, renewWindowStart)
	}
	c.MineBlocks(renewWindowStart - cs.BlockHeight)
	c.Sync()
}

// sync blocks until the cluster is synced.
func (c *TestCluster) sync(hosts []*Host) {
	c.tt.Helper()
	c.tt.Retry(100, 100*time.Millisecond, func() error {
		synced, err := c.synced(hosts)
		if err != nil {
			return err
		}
		if !synced {
			return errors.New("cluster was unable to sync in time")
		}
		return nil
	})
}

// synced returns true if bus and hosts are at the same blockheight.
func (c *TestCluster) synced(hosts []*Host) (bool, error) {
	c.tt.Helper()
	cs, err := c.Bus.ConsensusState(context.Background())
	if err != nil {
		return false, err
	}
	if !cs.Synced {
		return false, nil // can't be synced if bus itself isn't synced
	}
	for _, h := range hosts {
		bh := h.cs.Height()
		if cs.BlockHeight != uint64(bh) {
			return false, nil
		}
	}
	return true, nil
}

// MineBlocks uses the bus' miner to mine n blocks.
func (c *TestCluster) MineBlocks(n uint64) {
	c.tt.Helper()
	wallet, err := c.Bus.Wallet(context.Background())
	c.tt.OK(err)

	// If we don't have any hosts in the cluster mine all blocks right away.
	if len(c.hosts) == 0 {
		c.tt.OK(c.mineBlocks(wallet.Address, n))
		c.Sync()
		return
	}

	// Otherwise mine blocks in batches of 10 blocks to avoid going out of sync
	// with hosts by too many blocks.
	for mined := uint64(0); mined < n; {
		toMine := n - mined
		if toMine > 10 {
			toMine = 10
		}
		c.tt.OK(c.mineBlocks(wallet.Address, toMine))
		mined += toMine

		// we briefly sleep here to allow the subscriber to catch up processing
		// new updates and avoid lagging behind the tip too much when mining a
		// bunch of blocks at once
		time.Sleep(10 * time.Millisecond)
		c.Sync()
	}
}

func (c *TestCluster) WaitForAccounts() []api.Account {
	c.tt.Helper()

	// build hosts map
	hostsMap := make(map[types.PublicKey]struct{})
	for _, host := range c.hosts {
		hostsMap[host.PublicKey()] = struct{}{}
	}

	//  wait for accounts to be filled
	c.waitForHostAccounts(hostsMap)

	// fetch all accounts
	accounts, err := c.Bus.Accounts(context.Background())
	c.tt.OK(err)
	return accounts
}

func (c *TestCluster) WaitForContracts() []api.Contract {
	c.tt.Helper()

	// build hosts map
	hostsMap := make(map[types.PublicKey]struct{})
	for _, host := range c.hosts {
		hostsMap[host.PublicKey()] = struct{}{}
	}

	//  wait for the contracts to form
	c.waitForHostContracts(hostsMap)

	// fetch all contracts
	resp, err := c.Worker.Contracts(context.Background(), time.Minute)
	c.tt.OK(err)
	if resp.Error != "" {
		c.tt.Fatal(resp.Error)
	}
	return resp.Contracts
}

func (c *TestCluster) WaitForContractSetContracts(set string, n int) {
	c.tt.Helper()

	// limit n to number of hosts we have
	if n > len(c.hosts) {
		n = len(c.hosts)
	}

	c.tt.Retry(300, 100*time.Millisecond, func() error {
		sets, err := c.Bus.ContractSets(context.Background())
		if err != nil {
			return err
		}

		// check if set exists
		if len(sets) == 0 {
			return errors.New("no contract sets found")
		} else {
			var found bool
			for _, s := range sets {
				if s == set {
					found = true
					break
				}
			}
			if !found {
				return fmt.Errorf("set '%v' not found, sets: %v", set, sets)
			}
		}

		// check if it contains the desired number of contracts
		csc, err := c.Bus.Contracts(context.Background(), api.ContractsOpts{ContractSet: set})
		if err != nil {
			return err
		}
		if len(csc) != n {
			return fmt.Errorf("contract set does not contain the desired number of contracts, %v!=%v", len(csc), n)
		}
		return nil
	})
}

func (c *TestCluster) WaitForPeers() {
	c.tt.Helper()
	c.tt.Retry(300, 100*time.Millisecond, func() error {
		peers, err := c.Bus.SyncerPeers(context.Background())
		if err != nil {
			return err
		} else if len(peers) == 0 {
			return errors.New("no peers found")
		}
		return nil
	})
}

func (c *TestCluster) RemoveHost(host *Host) {
	c.tt.Helper()
	c.tt.OK(host.Close())

	for i, h := range c.hosts {
		if h.PublicKey().String() == host.PublicKey().String() {
			c.hosts = append(c.hosts[:i], c.hosts[i+1:]...)
			break
		}
	}
}

func (c *TestCluster) NewHost() *Host {
	c.tt.Helper()
	// Create host.
	hostDir := filepath.Join(c.dir, "hosts", fmt.Sprint(len(c.hosts)+1))
	h, err := NewHost(types.GeneratePrivateKey(), hostDir, c.network, false)
	c.tt.OK(err)

	// Connect gateways.
	c.tt.OK(c.Bus.SyncerConnect(context.Background(), h.GatewayAddr()))
	return h
}

func (c *TestCluster) AddHost(h *Host) {
	c.tt.Helper()
	// Add the host
	c.hosts = append(c.hosts, h)

	// Fund host from bus.
	fundAmt := types.Siacoins(25e3)
	var scos []types.SiacoinOutput
	for i := 0; i < 10; i++ {
		scos = append(scos, types.SiacoinOutput{
			Value:   fundAmt.Div64(10),
			Address: h.WalletAddress(),
		})
	}
	c.tt.OK(c.Bus.SendSiacoins(context.Background(), scos, true))

	// Mine transaction.
	c.MineBlocks(1)

	// Wait for hosts to sync up with consensus.
	hosts := []*Host{h}
	c.sync(hosts)

	// Announce hosts.
	ctx, cancel := context.WithTimeout(context.Background(), time.Minute)
	defer cancel()
	c.tt.OK(addStorageFolderToHost(ctx, hosts))
	c.tt.OK(announceHosts(hosts))

	// Mine a few blocks. The host should show up eventually.
	c.tt.Retry(10, time.Second, func() error {
		c.tt.Helper()

<<<<<<< HEAD
		_, err = c.Bus.Host(context.Background(), h.PublicKey())
=======
		c.MineBlocks(1)
		_, err := c.Bus.Host(context.Background(), h.PublicKey())
>>>>>>> c91020f9
		if err != nil {
			c.MineBlocks(1)
			return err
		}
		return nil
	})

	// Wait for host to be synced.
	c.Sync()
}

// AddHosts adds n hosts to the cluster. These hosts will be funded and announce
// themselves on the network, ready to form contracts.
func (c *TestCluster) AddHosts(n int) []*Host {
	c.tt.Helper()
	var newHosts []*Host
	for i := 0; i < n; i++ {
		h := c.NewHost()
		c.AddHost(h)
		newHosts = append(newHosts, h)
	}
	return newHosts
}

func (c *TestCluster) AddHostsBlocking(n int) []*Host {
	c.tt.Helper()

	// add hosts
	hosts := c.AddHosts(n)

	// build hosts map
	hostsmap := make(map[types.PublicKey]struct{})
	for _, host := range hosts {
		hostsmap[host.PublicKey()] = struct{}{}
	}

	// wait for contracts to form
	c.waitForHostContracts(hostsmap)
	return hosts
}

// Shutdown shuts down a TestCluster.
func (c *TestCluster) Shutdown() {
	c.tt.Helper()
	ctx := context.Background()
	c.ShutdownAutopilot(ctx)
	c.ShutdownS3(ctx)
	c.ShutdownWorker(ctx)
	c.ShutdownBus(ctx)
	for _, h := range c.hosts {
		c.tt.OK(h.Close())
	}
	c.wg.Wait()
}

// Sync blocks until the whole cluster has reached the same block height.
func (c *TestCluster) Sync() {
	c.tt.Helper()
	c.sync(c.hosts)
}

// waitForHostAccounts will fetch the accounts from the worker and wait until
// they have money in them
func (c *TestCluster) waitForHostAccounts(hosts map[types.PublicKey]struct{}) {
	c.tt.Helper()
	c.tt.Retry(300, 100*time.Millisecond, func() error {
		accounts, err := c.Bus.Accounts(context.Background())
		if err != nil {
			return err
		}

		funded := make(map[types.PublicKey]struct{})
		for _, a := range accounts {
			if a.Balance.Uint64() > 0 {
				funded[a.HostKey] = struct{}{}
			}
		}

		for hpk := range hosts {
			if _, exists := funded[hpk]; !exists {
				return fmt.Errorf("missing funded account for host %v", hpk)
			}
		}
		return nil
	})
}

func (c *TestCluster) WaitForContractSet(set string, n int) {
	c.tt.Helper()
	c.tt.Retry(300, 100*time.Millisecond, func() error {
		ctx, cancel := context.WithTimeout(context.Background(), time.Second)
		defer cancel()

		contracts, err := c.Bus.Contracts(ctx, api.ContractsOpts{ContractSet: set})
		if err != nil {
			return err
		}
		if len(contracts) != n {
			return fmt.Errorf("contract set not ready yet, %v!=%v", len(contracts), n)
		}
		return nil
	})
}

// waitForHostContracts will fetch the contracts from the bus and wait until we
// have a contract with every host in the given hosts map
func (c *TestCluster) waitForHostContracts(hosts map[types.PublicKey]struct{}) {
	c.tt.Helper()
	c.tt.Retry(300, 100*time.Millisecond, func() error {
		contracts, err := c.Bus.Contracts(context.Background(), api.ContractsOpts{})
		if err != nil {
			return err
		}

		existing := make(map[types.PublicKey]struct{})
		for _, c := range contracts {
			existing[c.HostKey] = struct{}{}
		}

		for hpk := range hosts {
			if _, exists := existing[hpk]; !exists {
				return fmt.Errorf("missing contract for host %v", hpk)
			}
		}
		return nil
	})
}

func (c *TestCluster) mineBlocks(addr types.Address, n uint64) error {
	for i := uint64(0); i < n; i++ {
		if block, found := coreutils.MineBlock(c.cm, addr, 5*time.Second); !found {
			c.tt.Fatal("failed to mine block")
		} else if err := c.Bus.AcceptBlock(context.Background(), block); err != nil {
			return err
		}
	}
	return nil
}

func convertToCore(siad encoding.SiaMarshaler, core types.DecoderFrom) {
	var buf bytes.Buffer
	siad.MarshalSia(&buf)
	d := types.NewBufDecoder(buf.Bytes())
	core.DecodeFrom(d)
	if d.Err() != nil {
		panic(d.Err())
	}
}

// testNetwork returns a modified version of Zen used for testing
func testNetwork() (*consensus.Network, types.Block) {
	// use a modified version of Zen
	n, genesis := chain.TestnetZen()

	// we have to set the initial target to 128 to ensure blocks we mine match
	// the PoW testnet in siad testnet consensu
	n.InitialTarget = types.BlockID{0x80}

	// we have to make minimum coinbase get hit after 10 blocks to ensure we
	// match the siad test network settings, otherwise the blocksubsidy is
	// considered invalid after 10 blocks
	n.MinimumCoinbase = types.Siacoins(299990)
	n.HardforkDevAddr.Height = 1
	n.HardforkTax.Height = 1
	n.HardforkStorageProof.Height = 1
	n.HardforkOak.Height = 1
	n.HardforkASIC.Height = 1
	n.HardforkFoundation.Height = 1
	n.HardforkV2.AllowHeight = 1000
	n.HardforkV2.RequireHeight = 1020

	// TODO: remove once we got rid of all siad dependencies
	convertToCore(stypes.GenesisBlock, (*types.V1Block)(&genesis))
	return n, genesis
}

func testBusCfg() node.BusConfig {
	network, genesis := testNetwork()

	return node.BusConfig{
		Bus: config.Bus{
			AnnouncementMaxAgeHours:       24 * 7 * 52, // 1 year
			Bootstrap:                     false,
			GatewayAddr:                   "127.0.0.1:0",
			PersistInterval:               testBusPersistInterval,
			UsedUTXOExpiry:                time.Minute,
			SlabBufferCompletionThreshold: 0,
		},
		Network:                     network,
		Genesis:                     genesis,
		SlabPruningInterval:         time.Second,
		SyncerSyncInterval:          100 * time.Millisecond,
		SyncerPeerDiscoveryInterval: 100 * time.Millisecond,
		RetryTxIntervals: []time.Duration{
			100 * time.Millisecond,
			200 * time.Millisecond,
			300 * time.Millisecond,
			400 * time.Millisecond,
			500 * time.Millisecond,
			time.Second,
		},
	}
}

func testWorkerCfg() config.Worker {
	return config.Worker{
		AllowPrivateIPs:          true,
		ContractLockTimeout:      5 * time.Second,
		ID:                       "worker",
		BusFlushInterval:         testBusFlushInterval,
		DownloadOverdriveTimeout: 500 * time.Millisecond,
		UploadOverdriveTimeout:   500 * time.Millisecond,
		DownloadMaxMemory:        1 << 28, // 256 MiB
		UploadMaxMemory:          1 << 28, // 256 MiB
		UploadMaxOverdrive:       5,
	}
}

func testApCfg() node.AutopilotConfig {
	return node.AutopilotConfig{
		ID: api.DefaultAutopilotID,
		Autopilot: config.Autopilot{
			AccountsRefillInterval:         time.Second,
			Heartbeat:                      500 * time.Millisecond,
			MigrationHealthCutoff:          0.99,
			MigratorParallelSlabsPerWorker: 1,
			RevisionSubmissionBuffer:       0,
			ScannerInterval:                time.Second,
			ScannerBatchSize:               10,
			ScannerNumThreads:              1,
		},
	}
}<|MERGE_RESOLUTION|>--- conflicted
+++ resolved
@@ -751,12 +751,7 @@
 	c.tt.Retry(10, time.Second, func() error {
 		c.tt.Helper()
 
-<<<<<<< HEAD
-		_, err = c.Bus.Host(context.Background(), h.PublicKey())
-=======
-		c.MineBlocks(1)
 		_, err := c.Bus.Host(context.Background(), h.PublicKey())
->>>>>>> c91020f9
 		if err != nil {
 			c.MineBlocks(1)
 			return err
