package e2e

import (
	"bytes"
	"context"
	"encoding/hex"
	"encoding/json"
	"errors"
	"fmt"
	"io"
	"math"
	"os"
	"path/filepath"
	"reflect"
	"sort"
	"strings"
	"sync"
	"testing"
	"time"

	"github.com/google/go-cmp/cmp"
	rhpv2 "go.sia.tech/core/rhp/v2"
	rhpv3 "go.sia.tech/core/rhp/v3"
	"go.sia.tech/core/types"
	"go.sia.tech/coreutils/wallet"
	"go.sia.tech/renterd/alerts"
	"go.sia.tech/renterd/api"
	"go.sia.tech/renterd/autopilot/contractor"
	"go.sia.tech/renterd/config"
	"go.sia.tech/renterd/internal/test"
	"go.sia.tech/renterd/internal/utils"
	"go.sia.tech/renterd/object"
	"go.sia.tech/renterd/stores/sql/sqlite"
	"lukechampine.com/frand"
)

func TestObjectsWithNoDelimiter(t *testing.T) {
	// assertMetadata asserts ModTime, ETag and MimeType are set and then clears
	// them afterwards so we can compare without having to specify the metadata
	start := time.Now()
	assertMetadata := func(entries []api.ObjectMetadata) {
		for i := range entries {
			// assert bucket
			if entries[i].Bucket != testBucket {
				t.Fatal("unexpected bucket", entries[i].Bucket)
			}
			entries[i].Bucket = ""

			// assert mod time
			if !strings.HasSuffix(entries[i].Key, "/") && !entries[i].ModTime.Std().After(start.UTC()) {
				t.Fatal("mod time should be set")
			}
			entries[i].ModTime = api.TimeRFC3339{}

			// assert mime type
			isDir := strings.HasSuffix(entries[i].Key, "/") && entries[i].Key != "//double/" // double is a file
			if (isDir && entries[i].MimeType != "") || (!isDir && entries[i].MimeType == "") {
				t.Fatal("unexpected mime type", entries[i].MimeType)
			}
			entries[i].MimeType = ""

			// assert etag
			if isDir != (entries[i].ETag == "") {
				t.Fatal("etag should be set for files and empty for dirs")
			}
			entries[i].ETag = ""
		}
	}

	// create a test cluster
	cluster := newTestCluster(t, testClusterOptions{
		hosts: test.RedundancySettings.TotalShards,
	})
	defer cluster.Shutdown()

	b := cluster.Bus
	w := cluster.Worker
	tt := cluster.tt

	// upload the following paths
	uploads := []struct {
		key  string
		size int
	}{
		{"/foo/bar", 1},
		{"/foo/bat", 2},
		{"/foo/baz/quux", 3},
		{"/foo/baz/quuz", 4},
		{"/gab/guub", 5},
		{"/FOO/bar", 6}, // test case sensitivity
	}

	for _, upload := range uploads {
		if upload.size == 0 {
			tt.OKAll(w.UploadObject(context.Background(), bytes.NewReader(nil), testBucket, upload.key, api.UploadObjectOptions{}))
		} else {
			data := make([]byte, upload.size)
			frand.Read(data)
			tt.OKAll(w.UploadObject(context.Background(), bytes.NewReader(data), testBucket, upload.key, api.UploadObjectOptions{}))
		}
	}

	tests := []struct {
		prefix  string
		sortBy  string
		sortDir string
		want    []api.ObjectMetadata
	}{
		{"/", "", "", []api.ObjectMetadata{{Key: "/FOO/bar", Size: 6, Health: 1}, {Key: "/foo/bar", Size: 1, Health: 1}, {Key: "/foo/bat", Size: 2, Health: 1}, {Key: "/foo/baz/quux", Size: 3, Health: 1}, {Key: "/foo/baz/quuz", Size: 4, Health: 1}, {Key: "/gab/guub", Size: 5, Health: 1}}},
		{"/", "", api.SortDirAsc, []api.ObjectMetadata{{Key: "/FOO/bar", Size: 6, Health: 1}, {Key: "/foo/bar", Size: 1, Health: 1}, {Key: "/foo/bat", Size: 2, Health: 1}, {Key: "/foo/baz/quux", Size: 3, Health: 1}, {Key: "/foo/baz/quuz", Size: 4, Health: 1}, {Key: "/gab/guub", Size: 5, Health: 1}}},
		{"/", "", api.SortDirDesc, []api.ObjectMetadata{{Key: "/gab/guub", Size: 5, Health: 1}, {Key: "/foo/baz/quuz", Size: 4, Health: 1}, {Key: "/foo/baz/quux", Size: 3, Health: 1}, {Key: "/foo/bat", Size: 2, Health: 1}, {Key: "/foo/bar", Size: 1, Health: 1}, {Key: "/FOO/bar", Size: 6, Health: 1}}},
		{"/", api.ObjectSortByHealth, api.SortDirAsc, []api.ObjectMetadata{{Key: "/FOO/bar", Size: 6, Health: 1}, {Key: "/foo/bar", Size: 1, Health: 1}, {Key: "/foo/bat", Size: 2, Health: 1}, {Key: "/foo/baz/quux", Size: 3, Health: 1}, {Key: "/foo/baz/quuz", Size: 4, Health: 1}, {Key: "/gab/guub", Size: 5, Health: 1}}},
		{"/", api.ObjectSortByHealth, api.SortDirDesc, []api.ObjectMetadata{{Key: "/FOO/bar", Size: 6, Health: 1}, {Key: "/foo/bar", Size: 1, Health: 1}, {Key: "/foo/bat", Size: 2, Health: 1}, {Key: "/foo/baz/quux", Size: 3, Health: 1}, {Key: "/foo/baz/quuz", Size: 4, Health: 1}, {Key: "/gab/guub", Size: 5, Health: 1}}},
		{"/foo/b", "", "", []api.ObjectMetadata{{Key: "/foo/bar", Size: 1, Health: 1}, {Key: "/foo/bat", Size: 2, Health: 1}, {Key: "/foo/baz/quux", Size: 3, Health: 1}, {Key: "/foo/baz/quuz", Size: 4, Health: 1}}},
		{"o/baz/quu", "", "", []api.ObjectMetadata{}},
		{"/foo", "", "", []api.ObjectMetadata{{Key: "/foo/bar", Size: 1, Health: 1}, {Key: "/foo/bat", Size: 2, Health: 1}, {Key: "/foo/baz/quux", Size: 3, Health: 1}, {Key: "/foo/baz/quuz", Size: 4, Health: 1}}},
		{"/foo", api.ObjectSortBySize, api.SortDirAsc, []api.ObjectMetadata{{Key: "/foo/bar", Size: 1, Health: 1}, {Key: "/foo/bat", Size: 2, Health: 1}, {Key: "/foo/baz/quux", Size: 3, Health: 1}, {Key: "/foo/baz/quuz", Size: 4, Health: 1}}},
		{"/foo", api.ObjectSortBySize, api.SortDirDesc, []api.ObjectMetadata{{Key: "/foo/baz/quuz", Size: 4, Health: 1}, {Key: "/foo/baz/quux", Size: 3, Health: 1}, {Key: "/foo/bat", Size: 2, Health: 1}, {Key: "/foo/bar", Size: 1, Health: 1}}},
	}
	for _, test := range tests {
		// use the bus client
		res, err := b.Objects(context.Background(), test.prefix, api.ListObjectOptions{
			Bucket:  testBucket,
			SortBy:  test.sortBy,
			SortDir: test.sortDir,
			Limit:   -1,
		})
		if err != nil {
			t.Fatal(err, test.prefix)
		}
		assertMetadata(res.Objects)

		got := res.Objects
		if !(len(got) == 0 && len(test.want) == 0) && !reflect.DeepEqual(got, test.want) {
			t.Log(cmp.Diff(got, test.want, cmp.Comparer(api.CompareTimeRFC3339)))
			t.Fatalf("\nkey: %v\ngot: %v\nwant: %v\nsortBy: %v\nsortDir: %v", test.prefix, got, test.want, test.sortBy, test.sortDir)
		}
		if len(res.Objects) > 0 {
			marker := ""
			for offset := 0; offset < len(test.want); offset++ {
				res, err := b.Objects(context.Background(), test.prefix, api.ListObjectOptions{
					Bucket:  testBucket,
					SortBy:  test.sortBy,
					SortDir: test.sortDir,
					Marker:  marker,
					Limit:   1,
				})
				if err != nil {
					t.Fatal(err)
				}

				// assert metadata & clear it afterwards so we can compare
				assertMetadata(res.Objects)

				got := res.Objects
				if len(got) != 1 {
					t.Fatalf("expected 1 object, got %v", len(got))
				} else if got[0].Key != test.want[offset].Key {
					t.Fatalf("expected %v, got %v, offset %v, marker %v, sortBy %v, sortDir %v", test.want[offset].Key, got[0].Key, offset, marker, test.sortBy, test.sortDir)
				}
				marker = res.NextMarker
			}
		}
	}

	// list invalid marker
	_, err := b.Objects(context.Background(), "", api.ListObjectOptions{
		Bucket: testBucket,
		Marker: "invalid",
		SortBy: api.ObjectSortByHealth,
	})
	if !utils.IsErr(err, api.ErrMarkerNotFound) {
		t.Fatal(err)
	}
}

// TestNewTestCluster is a test for creating a cluster of Nodes for testing,
// making sure that it forms contracts, renews contracts and shuts down.
func TestNewTestCluster(t *testing.T) {
	cluster := newTestCluster(t, clusterOptsDefault)
	defer cluster.Shutdown()
	tt := cluster.tt

	// See if autopilot is running by triggering the loop.
	_, err := cluster.Autopilot.Trigger(false)
	tt.OK(err)

	// Add a host.
	cluster.AddHosts(1)

	// Wait for contracts to form.
	var contract api.Contract
	contracts := cluster.WaitForContracts()
	contract = contracts[0]

	// Verify startHeight and endHeight of the contract.
	cfg, currentPeriod := cluster.AutopilotConfig(context.Background())
	expectedEndHeight := currentPeriod + cfg.Contracts.Period + cfg.Contracts.RenewWindow
	if contract.EndHeight() != expectedEndHeight || contract.Revision.EndHeight() != expectedEndHeight {
		t.Fatal("wrong endHeight", contract.EndHeight(), contract.Revision.EndHeight())
	} else if contract.InitialRenterFunds.IsZero() || contract.ContractPrice.IsZero() {
		t.Fatal("InitialRenterFunds and ContractPrice shouldn't be zero")
	}

	// Wait for contract set to form
	cluster.WaitForContractSetContracts(cfg.Contracts.Set, int(cfg.Contracts.Amount))

	// Mine blocks until contracts start renewing.
	cluster.MineToRenewWindow()

	// Wait for the contract to be renewed.
	var renewalID types.FileContractID
	tt.Retry(100, 100*time.Millisecond, func() error {
		contracts, err := cluster.Bus.Contracts(context.Background(), api.ContractsOpts{})
		if err != nil {
			return err
		}
		if len(contracts) != 1 {
			return fmt.Errorf("unexpected number of contracts %d != 1", len(contracts))
		}
		if contracts[0].RenewedFrom != contract.ID {
			return fmt.Errorf("contract wasn't renewed %v != %v", contracts[0].RenewedFrom, contract.ID)
		}
		if contracts[0].ProofHeight != 0 {
			return errors.New("proof height should be 0 since the contract was renewed and therefore doesn't require a proof")
		}
		if contracts[0].ContractPrice.IsZero() {
			return errors.New("contract price shouldn't be zero")
		}
		if contracts[0].State != api.ContractStatePending {
			return fmt.Errorf("contract should be pending but was %v", contracts[0].State)
		}
		renewalID = contracts[0].ID
		return nil
	})

	// Mine until before the window start to give the host time to submit the
	// revision first.
	cs, err := cluster.Bus.ConsensusState(context.Background())
	tt.OK(err)
	cluster.MineBlocks(contract.WindowStart - cs.BlockHeight - 4)
	if cs.LastBlockTime.IsZero() {
		t.Fatal("last block time not set")
	}

	// Now wait for the revision and proof to be caught by the hostdb.
	var ac api.ContractMetadata
	tt.Retry(20, time.Second, func() error {
		archivedContracts, err := cluster.Bus.AncestorContracts(context.Background(), renewalID, 0)
		if err != nil {
			t.Fatal(err)
		}
		if len(archivedContracts) != 1 {
			return fmt.Errorf("should have 1 archived contract but got %v", len(archivedContracts))
		}
		ac = archivedContracts[0]
		if ac.RevisionHeight == 0 || ac.RevisionNumber != math.MaxUint64 {
			return fmt.Errorf("revision information is wrong: %v %v %v", ac.RevisionHeight, ac.RevisionNumber, ac.ID)
		}
		if ac.ProofHeight != 0 {
			t.Fatal("proof height should be 0 since the contract was renewed and therefore doesn't require a proof")
		}
		if ac.State != api.ContractStateComplete {
			return fmt.Errorf("contract should be complete but was %v", ac.State)
		}
		return nil
	})

	// Get host info for every host.
	hosts, err := cluster.Bus.Hosts(context.Background(), api.HostOptions{})
	tt.OK(err)
	for _, host := range hosts {
		hi, err := cluster.Bus.Host(context.Background(), host.PublicKey)
		if err != nil {
			t.Fatal(err)
		} else if checks := hi.Checks[testApCfg().ID]; checks == (api.HostCheck{}) {
			t.Fatal("host check not found")
		} else if checks.ScoreBreakdown.Score() == 0 {
			js, _ := json.MarshalIndent(checks.ScoreBreakdown, "", "  ")
			t.Fatalf("score shouldn't be 0 because that means one of the fields was 0: %s", string(js))
		} else if !checks.UsabilityBreakdown.IsUsable() {
			t.Fatal("host should be usable")
		} else if len(checks.UsabilityBreakdown.UnusableReasons()) != 0 {
			t.Fatal("usable hosts don't have any reasons set")
		} else if reflect.DeepEqual(hi, api.Host{}) {
			t.Fatal("host wasn't set")
		} else if hi.Settings.Release == "" {
			t.Fatal("release should be set")
		}
	}
	hostInfos, err := cluster.Bus.Hosts(context.Background(), api.HostOptions{
		FilterMode:    api.HostFilterModeAll,
		UsabilityMode: api.UsabilityFilterModeAll,
	})
	tt.OK(err)

	allHosts := make(map[types.PublicKey]struct{})
	for _, hi := range hostInfos {
		if checks := hi.Checks[testApCfg().ID]; checks == (api.HostCheck{}) {
			t.Fatal("host check not found")
		} else if checks.ScoreBreakdown.Score() == 0 {
			js, _ := json.MarshalIndent(checks.ScoreBreakdown, "", "  ")
			t.Fatalf("score shouldn't be 0 because that means one of the fields was 0: %s", string(js))
		} else if !checks.UsabilityBreakdown.IsUsable() {
			t.Fatal("host should be usable")
		} else if len(checks.UsabilityBreakdown.UnusableReasons()) != 0 {
			t.Fatal("usable hosts don't have any reasons set")
		} else if reflect.DeepEqual(hi, api.Host{}) {
			t.Fatal("host wasn't set")
		}
		allHosts[hi.PublicKey] = struct{}{}
	}

	hostInfosUnusable, err := cluster.Bus.Hosts(context.Background(), api.HostOptions{
		AutopilotID:   testApCfg().ID,
		FilterMode:    api.UsabilityFilterModeAll,
		UsabilityMode: api.UsabilityFilterModeUnusable,
	})
	tt.OK(err)
	if len(hostInfosUnusable) != 0 {
		t.Fatal("there should be no unusable hosts", len(hostInfosUnusable))
	}

	hostInfosUsable, err := cluster.Bus.Hosts(context.Background(), api.HostOptions{
		AutopilotID:   testApCfg().ID,
		FilterMode:    api.UsabilityFilterModeAll,
		UsabilityMode: api.UsabilityFilterModeUsable,
	})
	tt.OK(err)
	for _, hI := range hostInfosUsable {
		delete(allHosts, hI.PublicKey)
	}
	if len(hostInfosUsable) != len(hostInfos) || len(allHosts) != 0 {
		t.Fatalf("result for 'usable' should match the result for 'all', \n\nall: %+v \n\nusable: %+v", hostInfos, hostInfosUsable)
	}

	// Fetch the autopilot state
	state, err := cluster.Autopilot.State()
	tt.OK(err)
	if state.ID != api.DefaultAutopilotID {
		t.Fatal("autopilot should have default id", state.ID)
	} else if time.Time(state.StartTime).IsZero() {
		t.Fatal("autopilot should have start time")
	} else if time.Time(state.MigratingLastStart).IsZero() {
		t.Fatal("autopilot should have completed a migration")
	} else if time.Time(state.ScanningLastStart).IsZero() {
		t.Fatal("autopilot should have completed a scan")
	} else if state.UptimeMS == 0 {
		t.Fatal("uptime should be set")
	} else if !state.Configured {
		t.Fatal("autopilot should be configured")
	}

	// Fetch host
	if _, err := cluster.Bus.Host(context.Background(), cluster.hosts[0].PublicKey()); err != nil {
		t.Fatal("unexpected error", err)
	} else if _, err := cluster.Bus.Host(context.Background(), types.PublicKey{1}); !utils.IsErr(err, api.ErrHostNotFound) {
		t.Fatal("unexpected error", err)
	}
}

// TestObjectsBucket is a test that verifies whether we properly escape bucket
// names.
func TestObjectsBucket(t *testing.T) {
	// create a test cluster
	cluster := newTestCluster(t, testClusterOptions{
		hosts: test.RedundancySettings.TotalShards,
	})
	defer cluster.Shutdown()

	b := cluster.Bus
	w := cluster.Worker
	tt := cluster.tt

	// create a test bucket
	bucket := "hello world"
	tt.OK(b.CreateBucket(context.Background(), bucket, api.CreateBucketOptions{}))

	// upload an object to this bucket
	tt.OKAll(w.UploadObject(context.Background(), bytes.NewReader(nil), bucket, t.Name(), api.UploadObjectOptions{}))

	// assert we can fetch the object
	tt.OKAll(b.Object(context.Background(), bucket, t.Name(), api.GetObjectOptions{}))
	tt.OKAll(w.HeadObject(context.Background(), bucket, t.Name(), api.HeadObjectOptions{}))

	// assert delete object takes into account the bucket
	err := w.DeleteObject(context.Background(), bucket+"notthesame", t.Name())
	if !utils.IsErr(err, api.ErrObjectNotFound) {
		t.Fatal("expected object not found error", err)
	}
	tt.OK(w.DeleteObject(context.Background(), bucket, t.Name()))
}

// TestObjectsWithDelimiterSlash is an integration test that verifies
// objects are uploaded, download and deleted from and to the paths we
// would expect. It is similar to the TestObjectEntries unit test, but uses
// the worker and bus client to verify paths are passed correctly.
func TestObjectsWithDelimiterSlash(t *testing.T) {
	// assertMetadata asserts ModTime, ETag and MimeType are set and then clears
	// them afterwards so we can compare without having to specify the metadata
	start := time.Now()
	assertMetadata := func(entries []api.ObjectMetadata) {
		for i := range entries {
			// assert bucket
			if entries[i].Bucket != testBucket {
				t.Fatal("unexpected bucket", entries[i].Bucket)
			}
			entries[i].Bucket = ""

			// assert mod time
			if !strings.HasSuffix(entries[i].Key, "/") && !entries[i].ModTime.Std().After(start.UTC()) {
				t.Fatal("mod time should be set")
			}
			entries[i].ModTime = api.TimeRFC3339{}

			// assert mime type
			isDir := strings.HasSuffix(entries[i].Key, "/") && entries[i].Key != "//double/" // double is a file
			if (isDir && entries[i].MimeType != "") || (!isDir && entries[i].MimeType == "") {
				t.Fatal("unexpected mime type", entries[i].MimeType)
			}
			entries[i].MimeType = ""

			// assert etag
			if isDir != (entries[i].ETag == "") {
				t.Fatal("etag should be set for files and empty for dirs")
			}
			entries[i].ETag = ""
		}
	}

	// create a test cluster
	cluster := newTestCluster(t, testClusterOptions{
		hosts: test.RedundancySettings.TotalShards,
	})
	defer cluster.Shutdown()

	b := cluster.Bus
	w := cluster.Worker
	tt := cluster.tt

	// upload the following paths
	uploads := []struct {
		key  string
		size int
	}{
		{"/foo/bar", 1},
		{"/foo/bat", 2},
		{"/foo/baz/quux", 3},
		{"/foo/baz/quuz", 4},
		{"/gab/guub", 5},
		{"/fileś/śpecial", 6}, // utf8
		{"//double/", 7},
		{"///triple", 8},
		{"/FOO/bar", 9}, // test case sensitivity
	}

	for _, upload := range uploads {
		if upload.size == 0 {
			tt.OKAll(w.UploadObject(context.Background(), bytes.NewReader(nil), testBucket, upload.key, api.UploadObjectOptions{}))
		} else {
			data := make([]byte, upload.size)
			frand.Read(data)
			tt.OKAll(w.UploadObject(context.Background(), bytes.NewReader(data), testBucket, upload.key, api.UploadObjectOptions{}))
		}
	}

	tests := []struct {
		path    string
		prefix  string
		sortBy  string
		sortDir string
		want    []api.ObjectMetadata
	}{
		{"/", "", "", "", []api.ObjectMetadata{{Key: "//", Size: 15, Health: 1}, {Key: "/FOO/", Size: 9, Health: 1}, {Key: "/fileś/", Size: 6, Health: 1}, {Key: "/foo/", Size: 10, Health: 1}, {Key: "/gab/", Size: 5, Health: 1}}},
		{"//", "", "", "", []api.ObjectMetadata{{Key: "///", Size: 8, Health: 1}, {Key: "//double/", Size: 7, Health: 1}}},
		{"///", "", "", "", []api.ObjectMetadata{{Key: "///triple", Size: 8, Health: 1}}},
		{"/foo/", "", "", "", []api.ObjectMetadata{{Key: "/foo/bar", Size: 1, Health: 1}, {Key: "/foo/bat", Size: 2, Health: 1}, {Key: "/foo/baz/", Size: 7, Health: 1}}},
		{"/FOO/", "", "", "", []api.ObjectMetadata{{Key: "/FOO/bar", Size: 9, Health: 1}}},
		{"/foo/baz/", "", "", "", []api.ObjectMetadata{{Key: "/foo/baz/quux", Size: 3, Health: 1}, {Key: "/foo/baz/quuz", Size: 4, Health: 1}}},
		{"/gab/", "", "", "", []api.ObjectMetadata{{Key: "/gab/guub", Size: 5, Health: 1}}},
		{"/fileś/", "", "", "", []api.ObjectMetadata{{Key: "/fileś/śpecial", Size: 6, Health: 1}}},

		{"/", "f", "", "", []api.ObjectMetadata{{Key: "/fileś/", Size: 6, Health: 1}, {Key: "/foo/", Size: 10, Health: 1}}},
		{"/foo/", "fo", "", "", []api.ObjectMetadata{}},
		{"/foo/baz/", "quux", "", "", []api.ObjectMetadata{{Key: "/foo/baz/quux", Size: 3, Health: 1}}},
		{"/gab/", "/guub", "", "", []api.ObjectMetadata{}},

		{"/", "", "name", "ASC", []api.ObjectMetadata{{Key: "//", Size: 15, Health: 1}, {Key: "/FOO/", Size: 9, Health: 1}, {Key: "/fileś/", Size: 6, Health: 1}, {Key: "/foo/", Size: 10, Health: 1}, {Key: "/gab/", Size: 5, Health: 1}}},
		{"/", "", "name", "DESC", []api.ObjectMetadata{{Key: "/gab/", Size: 5, Health: 1}, {Key: "/foo/", Size: 10, Health: 1}, {Key: "/fileś/", Size: 6, Health: 1}, {Key: "/FOO/", Size: 9, Health: 1}, {Key: "//", Size: 15, Health: 1}}},

		{"/", "", "health", "ASC", []api.ObjectMetadata{{Key: "//", Size: 15, Health: 1}, {Key: "/FOO/", Size: 9, Health: 1}, {Key: "/fileś/", Size: 6, Health: 1}, {Key: "/foo/", Size: 10, Health: 1}, {Key: "/gab/", Size: 5, Health: 1}}},
		{"/", "", "health", "DESC", []api.ObjectMetadata{{Key: "//", Size: 15, Health: 1}, {Key: "/FOO/", Size: 9, Health: 1}, {Key: "/fileś/", Size: 6, Health: 1}, {Key: "/foo/", Size: 10, Health: 1}, {Key: "/gab/", Size: 5, Health: 1}}},

		{"/", "", "size", "ASC", []api.ObjectMetadata{{Key: "/gab/", Size: 5, Health: 1}, {Key: "/fileś/", Size: 6, Health: 1}, {Key: "/FOO/", Size: 9, Health: 1}, {Key: "/foo/", Size: 10, Health: 1}, {Key: "//", Size: 15, Health: 1}}},
		{"/", "", "size", "DESC", []api.ObjectMetadata{{Key: "//", Size: 15, Health: 1}, {Key: "/foo/", Size: 10, Health: 1}, {Key: "/FOO/", Size: 9, Health: 1}, {Key: "/fileś/", Size: 6, Health: 1}, {Key: "/gab/", Size: 5, Health: 1}}},
	}
	for _, test := range tests {
		// use the bus client
		res, err := b.Objects(context.Background(), test.path+test.prefix, api.ListObjectOptions{
			Bucket:    testBucket,
			Delimiter: "/",
			SortBy:    test.sortBy,
			SortDir:   test.sortDir,
		})
		if err != nil {
			t.Fatal(err, test.path)
		}
		assertMetadata(res.Objects)

		if !(len(res.Objects) == 0 && len(test.want) == 0) && !reflect.DeepEqual(res.Objects, test.want) {
			t.Fatalf("\nlist: %v\nprefix: %v\nsortBy: %v\nsortDir: %v\ngot: %v\nwant: %v", test.path, test.prefix, test.sortBy, test.sortDir, res.Objects, test.want)
		}
		var marker string
		for offset := 0; offset < len(test.want); offset++ {
			res, err := b.Objects(context.Background(), test.path+test.prefix, api.ListObjectOptions{
				Bucket:    testBucket,
				Delimiter: "/",
				SortBy:    test.sortBy,
				SortDir:   test.sortDir,
				Marker:    marker,
				Limit:     1,
			})
			marker = res.NextMarker
			if err != nil {
				t.Fatal(err)
			}
			assertMetadata(res.Objects)

			if len(res.Objects) != 1 || res.Objects[0] != test.want[offset] {
				t.Fatalf("\nlist: %v\nprefix: %v\nsortBy: %v\nsortDir: %v\ngot: %v\nwant: %v", test.path, test.prefix, test.sortBy, test.sortDir, res.Objects, test.want[offset])
			}
			moreRemaining := len(test.want)-offset-1 > 0
			if res.HasMore != moreRemaining {
				t.Fatalf("invalid value for hasMore (%t) at offset (%d) test (%+v)", res.HasMore, offset, test)
			}

			// make sure we stay within bounds
			if offset+1 >= len(test.want) {
				continue
			}

			res, err = b.Objects(context.Background(), test.path+test.prefix, api.ListObjectOptions{
				Bucket:    testBucket,
				Delimiter: "/",
				SortBy:    test.sortBy,
				SortDir:   test.sortDir,
				Marker:    test.want[offset].Key,
				Limit:     1,
			})
			if err != nil {
				t.Fatalf("\nlist: %v\nprefix: %v\nsortBy: %v\nsortDir: %vmarker: %v\n\nerr: %v", test.path, test.prefix, test.sortBy, test.sortDir, test.want[offset].Key, err)
			}
			assertMetadata(res.Objects)

			if len(res.Objects) != 1 || res.Objects[0] != test.want[offset+1] {
				t.Errorf("\nlist: %v\nprefix: %v\nmarker: %v\ngot: %v\nwant: %v", test.path, test.prefix, test.want[offset].Key, res.Objects, test.want[offset+1])
			}

			moreRemaining = len(test.want)-offset-2 > 0
			if res.HasMore != moreRemaining {
				t.Errorf("invalid value for hasMore (%t) at marker (%s) test (%+v)", res.HasMore, test.want[offset].Key, test)
			}
		}
	}

	// delete all uploads
	for _, upload := range uploads {
		tt.OK(w.DeleteObject(context.Background(), testBucket, upload.key))
	}

	// assert root dir is empty
	if resp, err := b.Objects(context.Background(), "/", api.ListObjectOptions{Bucket: testBucket}); err != nil {
		t.Fatal(err)
	} else if len(resp.Objects) != 0 {
		t.Fatal("there should be no entries left", resp.Objects)
	}
}

// TestObjectsRename tests renaming objects and downloading them afterwards.
func TestObjectsRename(t *testing.T) {
	// create a test cluster
	cluster := newTestCluster(t, testClusterOptions{
		hosts: test.RedundancySettings.TotalShards,
	})
	defer cluster.Shutdown()

	b := cluster.Bus
	w := cluster.Worker
	tt := cluster.tt

	// upload the following paths
	uploads := []string{
		"/foo/bar",
		"/foo/bat",
		"/foo/baz",
		"/foo/baz/quuz",
		"/bar2",
	}
	for _, path := range uploads {
		tt.OKAll(w.UploadObject(context.Background(), bytes.NewReader(nil), testBucket, path, api.UploadObjectOptions{}))
	}

	// rename
	if err := b.RenameObjects(context.Background(), testBucket, "/foo/", "/", false); err != nil {
		t.Fatal(err)
	}
	if err := b.RenameObject(context.Background(), testBucket, "/baz/quuz", "/quuz", false); err != nil {
		t.Fatal(err)
	}
	if err := b.RenameObject(context.Background(), testBucket, "/bar2", "/bar", false); err == nil || !strings.Contains(err.Error(), api.ErrObjectExists.Error()) {
		t.Fatal(err)
	} else if err := b.RenameObject(context.Background(), testBucket, "/bar2", "/bar", true); err != nil {
		t.Fatal(err)
	}

	// try to download the files
	for _, path := range []string{
		"/bar",
		"/bat",
		"/baz",
		"/quuz",
	} {
		buf := bytes.NewBuffer(nil)
		if err := w.DownloadObject(context.Background(), buf, testBucket, path, api.DownloadObjectOptions{}); err != nil {
			t.Fatal(err)
		}
	}
}

// TestUploadDownloadEmpty is an integration test that verifies empty objects
// can be uploaded and download correctly.
func TestUploadDownloadEmpty(t *testing.T) {
	// create a test cluster
	cluster := newTestCluster(t, testClusterOptions{
		hosts: test.RedundancySettings.TotalShards,
	})
	defer cluster.Shutdown()

	w := cluster.Worker
	tt := cluster.tt

	// upload an empty file
	tt.OKAll(w.UploadObject(context.Background(), bytes.NewReader(nil), testBucket, "empty", api.UploadObjectOptions{}))

	// download the empty file
	var buffer bytes.Buffer
	tt.OK(w.DownloadObject(context.Background(), &buffer, testBucket, "empty", api.DownloadObjectOptions{}))

	// assert it's empty
	if len(buffer.Bytes()) != 0 {
		t.Fatal("unexpected")
	}
}

// TestUploadDownloadBasic is an integration test that verifies objects can be
// uploaded and download correctly.
func TestUploadDownloadBasic(t *testing.T) {
	// sanity check the default settings
	if test.AutopilotConfig.Contracts.Amount < uint64(test.RedundancySettings.MinShards) {
		t.Fatal("too few hosts to support the redundancy settings")
	}

	// create a test cluster
	cluster := newTestCluster(t, testClusterOptions{
		hosts: test.RedundancySettings.TotalShards,
	})
	defer cluster.Shutdown()

	w := cluster.Worker
	tt := cluster.tt

	// prepare a file
	data := make([]byte, 128)
	tt.OKAll(frand.Read(data))

	// upload the data
	path := fmt.Sprintf("data_%v", len(data))
	tt.OKAll(w.UploadObject(context.Background(), bytes.NewReader(data), testBucket, path, api.UploadObjectOptions{}))

	// fetch object and check its slabs
	resp, err := cluster.Bus.Object(context.Background(), testBucket, path, api.GetObjectOptions{})
	tt.OK(err)
	for _, slab := range resp.Object.Slabs {
		hosts := make(map[types.PublicKey]struct{})
		roots := make(map[types.Hash256]struct{})
		if len(slab.Shards) != test.RedundancySettings.TotalShards {
			t.Fatal("wrong amount of shards", len(slab.Shards), test.RedundancySettings.TotalShards)
		}
		for _, shard := range slab.Shards {
			if len(shard.Contracts) != 1 {
				t.Fatal("each shard should have a host")
			} else if _, found := roots[shard.Root]; found {
				t.Fatal("each root should only exist once per slab")
			}
			for hpk, contracts := range shard.Contracts {
				if len(contracts) != 1 {
					t.Fatal("each host should have one contract")
				} else if _, found := hosts[hpk]; found {
					t.Fatal("each host should only be used once per slab")
				}
				hosts[hpk] = struct{}{}
			}
			roots[shard.Root] = struct{}{}
		}
	}

	// download data
	var buffer bytes.Buffer
	tt.OK(w.DownloadObject(context.Background(), &buffer, testBucket, path, api.DownloadObjectOptions{}))

	// assert it matches
	if !bytes.Equal(data, buffer.Bytes()) {
		t.Fatal("unexpected", len(data), buffer.Len())
	}

	// download again, 32 bytes at a time
	for i := int64(0); i < 4; i++ {
		offset := i * 32
		var buffer bytes.Buffer
		tt.OK(w.DownloadObject(context.Background(), &buffer, testBucket, path, api.DownloadObjectOptions{Range: &api.DownloadRange{Offset: offset, Length: 32}}))
		if !bytes.Equal(data[offset:offset+32], buffer.Bytes()) {
			fmt.Println(data[offset : offset+32])
			fmt.Println(buffer.Bytes())
			t.Fatalf("mismatch for offset %v", offset)
		}
	}

	// check that stored data on hosts was updated
	tt.Retry(100, 100*time.Millisecond, func() error {
		hosts, err := cluster.Bus.Hosts(context.Background(), api.HostOptions{})
		tt.OK(err)
		for _, host := range hosts {
			if host.StoredData != rhpv2.SectorSize {
				return fmt.Errorf("stored data should be %v, got %v", rhpv2.SectorSize, host.StoredData)
			}
		}
		return nil
	})
}

// TestUploadDownloadExtended is an integration test that verifies objects can
// be uploaded and download correctly.
func TestUploadDownloadExtended(t *testing.T) {
	// sanity check the default settings
	if test.AutopilotConfig.Contracts.Amount < uint64(test.RedundancySettings.MinShards) {
		t.Fatal("too few hosts to support the redundancy settings")
	}

	// create a test cluster
	cluster := newTestCluster(t, testClusterOptions{
		hosts: test.RedundancySettings.TotalShards,
	})
	defer cluster.Shutdown()

	b := cluster.Bus
	w := cluster.Worker
	tt := cluster.tt

	// upload two files under /foo
	file1 := make([]byte, rhpv2.SectorSize/12)
	file2 := make([]byte, rhpv2.SectorSize/12)
	frand.Read(file1)
	frand.Read(file2)
	tt.OKAll(w.UploadObject(context.Background(), bytes.NewReader(file1), testBucket, "fileś/file1", api.UploadObjectOptions{}))
	tt.OKAll(w.UploadObject(context.Background(), bytes.NewReader(file2), testBucket, "fileś/file2", api.UploadObjectOptions{}))

	// fetch all entries from the worker
	resp, err := cluster.Bus.Objects(context.Background(), "fileś/", api.ListObjectOptions{
		Bucket:    testBucket,
		Delimiter: "/",
	})
	tt.OK(err)

	if len(resp.Objects) != 2 {
		t.Fatal("expected two entries to be returned", len(resp.Objects))
	}
	for _, entry := range resp.Objects {
		if entry.MimeType != "application/octet-stream" {
			t.Fatal("wrong mime type", entry.MimeType)
		}
	}

	// fetch entries in /fileś starting with "file"
	res, err := cluster.Bus.Objects(context.Background(), "fileś/file", api.ListObjectOptions{
		Bucket:    testBucket,
		Delimiter: "/",
	})
	tt.OK(err)
	if len(res.Objects) != 2 {
		t.Fatal("expected two entry to be returned", len(res.Objects))
	}

	// fetch entries in /fileś starting with "foo"
	res, err = cluster.Bus.Objects(context.Background(), "fileś/foo", api.ListObjectOptions{
		Bucket:    testBucket,
		Delimiter: "/",
	})
	tt.OK(err)
	if len(res.Objects) != 0 {
		t.Fatal("expected no entries to be returned", len(res.Objects))
	}

	// prepare two files, a small one and a large one
	small := make([]byte, rhpv2.SectorSize/12)
	large := make([]byte, rhpv2.SectorSize*3)

	// upload the data
	for _, data := range [][]byte{small, large} {
		tt.OKAll(frand.Read(data))
		path := fmt.Sprintf("data_%v", len(data))
		tt.OKAll(w.UploadObject(context.Background(), bytes.NewReader(data), testBucket, path, api.UploadObjectOptions{}))
	}

	// check objects stats.
	tt.Retry(100, 100*time.Millisecond, func() error {
		for _, opts := range []api.ObjectsStatsOpts{
			{},                   // any bucket
			{Bucket: testBucket}, // specific bucket
		} {
			info, err := cluster.Bus.ObjectsStats(context.Background(), opts)
			tt.OK(err)
			objectsSize := uint64(len(file1) + len(file2) + len(small) + len(large))
			if info.TotalObjectsSize != objectsSize {
				return fmt.Errorf("wrong size %v %v", info.TotalObjectsSize, objectsSize)
			}
			sectorsSize := 15 * rhpv2.SectorSize
			if info.TotalSectorsSize != uint64(sectorsSize) {
				return fmt.Errorf("wrong size %v %v", info.TotalSectorsSize, sectorsSize)
			}
			if info.TotalUploadedSize != uint64(sectorsSize) {
				return fmt.Errorf("wrong size %v %v", info.TotalUploadedSize, sectorsSize)
			}
			if info.NumObjects != 4 {
				return fmt.Errorf("wrong number of objects %v %v", info.NumObjects, 4)
			}
			if info.MinHealth != 1 {
				return fmt.Errorf("expected minHealth of 1, got %v", info.MinHealth)
			}
		}
		return nil
	})

	// download the data
	for _, data := range [][]byte{small, large} {
		name := fmt.Sprintf("data_%v", len(data))
		var buffer bytes.Buffer
		tt.OK(w.DownloadObject(context.Background(), &buffer, testBucket, name, api.DownloadObjectOptions{}))

		// assert it matches
		if !bytes.Equal(data, buffer.Bytes()) {
			t.Fatal("unexpected")
		}
	}

	// update the bus setting and specify a non-existing contract set
	cfg, _ := cluster.AutopilotConfig(context.Background())
	cfg.Contracts.Set = t.Name()
	cluster.UpdateAutopilotConfig(context.Background(), cfg)
	tt.OK(b.UpdateContractSet(context.Background(), t.Name(), nil, nil))

	// assert there are no contracts in the set
	csc, err := b.Contracts(context.Background(), api.ContractsOpts{ContractSet: t.Name()})
	tt.OK(err)
	if len(csc) != 0 {
		t.Fatalf("expected no contracts, got %v", len(csc))
	}

	// download the data again
	for _, data := range [][]byte{small, large} {
		path := fmt.Sprintf("data_%v", len(data))

		var buffer bytes.Buffer
		tt.OK(w.DownloadObject(context.Background(), &buffer, testBucket, path, api.DownloadObjectOptions{}))

		// assert it matches
		if !bytes.Equal(data, buffer.Bytes()) {
			t.Fatal("unexpected")
		}

		// delete the object
		tt.OK(w.DeleteObject(context.Background(), testBucket, path))
	}
}

// TestUploadDownloadSpending is an integration test that verifies the upload
// and download spending metrics are tracked properly.
func TestUploadDownloadSpending(t *testing.T) {
	// sanity check the default settings
	if test.AutopilotConfig.Contracts.Amount < uint64(test.RedundancySettings.MinShards) {
		t.Fatal("too few hosts to support the redundancy settings")
	}

	// create a test cluster
	cluster := newTestCluster(t, testClusterOptions{
		hosts: test.RedundancySettings.TotalShards,
	})
	defer cluster.Shutdown()

	w := cluster.Worker
	rs := test.RedundancySettings
	tt := cluster.tt

	// check that the funding was recorded
	tt.Retry(100, testBusFlushInterval, func() error {
		cms, err := cluster.Bus.Contracts(context.Background(), api.ContractsOpts{})
		tt.OK(err)
		if len(cms) != test.RedundancySettings.TotalShards {
			t.Fatalf("unexpected number of contracts %v", len(cms))
		}

		nFunded := 0
		for _, c := range cms {
			if !c.Spending.Uploads.IsZero() {
				t.Fatal("upload spending should be zero")
			}
			if !c.Spending.FundAccount.IsZero() {
				nFunded++
				if c.RevisionNumber == 0 {
					t.Fatal("contract was used for funding but revision wasn't incremented")
				}
			}
		}
		if nFunded < rs.TotalShards {
			return fmt.Errorf("not enough contracts have fund account spending, %v<%v", nFunded, rs.TotalShards)
		}
		return nil
	})

	// prepare two files, a small one and a large one
	small := make([]byte, rhpv2.SectorSize/12)
	large := make([]byte, rhpv2.SectorSize*3)
	files := [][]byte{small, large}

	uploadDownload := func() {
		t.Helper()
		for _, data := range files {
			// prepare some data - make sure it's more than one sector
			tt.OKAll(frand.Read(data))

			// upload the data
			path := fmt.Sprintf("data_%v", len(data))
			tt.OKAll(w.UploadObject(context.Background(), bytes.NewReader(data), testBucket, path, api.UploadObjectOptions{}))

			// Should be registered in bus.
			_, err := cluster.Bus.Object(context.Background(), testBucket, path, api.GetObjectOptions{})
			tt.OK(err)

			// download the data
			var buffer bytes.Buffer
			tt.OK(w.DownloadObject(context.Background(), &buffer, testBucket, path, api.DownloadObjectOptions{}))

			// assert it matches
			if !bytes.Equal(data, buffer.Bytes()) {
				t.Fatal("unexpected")
			}
		}
	}

	// run uploads once
	uploadDownload()

	// Fuzzy search for uploaded data in various ways.
	resp, err := cluster.Bus.Objects(context.Background(), "", api.ListObjectOptions{Bucket: testBucket})
	tt.OK(err)
	if len(resp.Objects) != 2 {
		t.Fatalf("should have 2 objects but got %v", len(resp.Objects))
	}
	resp, err = cluster.Bus.Objects(context.Background(), "", api.ListObjectOptions{Bucket: testBucket, Substring: "ata"})
	tt.OK(err)
	if len(resp.Objects) != 2 {
		t.Fatalf("should have 2 objects but got %v", len(resp.Objects))
	}
	resp, err = cluster.Bus.Objects(context.Background(), "", api.ListObjectOptions{Bucket: testBucket, Substring: "1258"})
	tt.OK(err)
	if len(resp.Objects) != 1 {
		t.Fatalf("should have 1 objects but got %v", len(resp.Objects))
	}

	// renew contracts.
	cluster.MineToRenewWindow()

	// wait for the contract to be renewed
	tt.Retry(10, time.Second, func() error {
		// mine a block
		cluster.MineBlocks(1)

		// fetch contracts
		cms, err := cluster.Bus.Contracts(context.Background(), api.ContractsOpts{})
		tt.OK(err)
		if len(cms) == 0 {
			t.Fatal("no contracts found")
		}

		// fetch contract set contracts
		contracts, err := cluster.Bus.Contracts(context.Background(), api.ContractsOpts{ContractSet: test.AutopilotConfig.Contracts.Set})
		tt.OK(err)
		currentSet := make(map[types.FileContractID]struct{})
		for _, c := range contracts {
			currentSet[c.ID] = struct{}{}
		}

		// assert all contracts are renewed and in the set
		for _, cm := range cms {
			if cm.RenewedFrom == (types.FileContractID{}) {
				return errors.New("found contract that wasn't renewed")
			}
			if _, inset := currentSet[cm.ID]; !inset {
				return errors.New("found renewed contract that wasn't part of the set")
			}
		}
		return nil
	})

	// run uploads again
	uploadDownload()

	// check that the spending was recorded
	tt.Retry(100, testBusFlushInterval, func() error {
		cms, err := cluster.Bus.Contracts(context.Background(), api.ContractsOpts{})
		if err != nil {
			t.Fatal(err)
		}
		if len(cms) == 0 {
			t.Fatal("no contracts found")
		}

		for _, c := range cms {
			if c.Spending.Uploads.IsZero() {
				t.Fatal("upload spending shouldn't be zero")
			}
			if c.RevisionNumber == 0 {
				t.Fatalf("revision number for contract wasn't recorded: %v", c.RevisionNumber)
			}
			if c.Size == 0 {
				t.Fatalf("size for contract wasn't recorded: %v", c.Size)
			}
		}
		return nil
	})
	tt.OK(err)
}

func TestContractApplyChainUpdates(t *testing.T) {
	// create a test cluster without autopilot
	cluster := newTestCluster(t, testClusterOptions{skipRunningAutopilot: true})
	defer cluster.Shutdown()

	// convenience variables
	b := cluster.Bus
	tt := cluster.tt

	// add a host
	hosts := cluster.AddHosts(1)
	h, err := b.Host(context.Background(), hosts[0].PublicKey())
	tt.OK(err)

	// manually form a contract with the host
	cs, _ := b.ConsensusState(context.Background())
	wallet, _ := b.Wallet(context.Background())
	endHeight := cs.BlockHeight + test.AutopilotConfig.Contracts.Period + test.AutopilotConfig.Contracts.RenewWindow
	contract, err := b.FormContract(context.Background(), wallet.Address, types.Siacoins(1), h.PublicKey, h.NetAddress, types.Siacoins(1), endHeight)
	tt.OK(err)

	// assert revision height is 0
	if contract.RevisionHeight != 0 {
		t.Fatalf("expected revision height to be 0, got %v", contract.RevisionHeight)
	}

	// broadcast the revision for each contract
	tt.OKAll(b.BroadcastContract(context.Background(), contract.ID))
	cluster.MineBlocks(1)

	// check the revision height was updated.
	tt.Retry(100, 100*time.Millisecond, func() error {
		c, err := cluster.Bus.Contract(context.Background(), contract.ID)
		tt.OK(err)
		if c.RevisionHeight == 0 {
			return fmt.Errorf("contract %v should have been revised", c.ID)
		}
		return nil
	})
}

// TestEphemeralAccounts tests the use of ephemeral accounts.
func TestEphemeralAccounts(t *testing.T) {
	// create cluster
	cluster := newTestCluster(t, testClusterOptions{
		hosts: 1,
	})
	defer cluster.Shutdown()

	// convenience variables
	tt := cluster.tt

	// assert account state
	acc := cluster.Accounts()[0]
	host := cluster.hosts[0]
	if acc.Balance.Cmp(types.Siacoins(1).Big()) < 0 {
		t.Fatalf("wrong balance %v", acc.Balance)
	} else if acc.ID == (rhpv3.Account{}) {
		t.Fatal("account id not set")
	} else if acc.HostKey != types.PublicKey(host.PublicKey()) {
		t.Fatal("wrong host")
	} else if !acc.CleanShutdown {
		t.Fatal("account should indicate a clean shutdown")
	} else if acc.Owner != testWorkerCfg().ID {
		t.Fatalf("wrong owner %v", acc.Owner)
	}

	// Check that the spending was recorded for the contract. The recorded
	// spending should be > the fundAmt since it consists of the fundAmt plus
	// fee.
	contracts, err := cluster.Bus.Contracts(context.Background(), api.ContractsOpts{})
	tt.OK(err)
	if len(contracts) != 1 {
		t.Fatalf("expected 1 contract, got %v", len(contracts))
	}
	tt.Retry(10, testBusFlushInterval, func() error {
		cm, err := cluster.Bus.Contract(context.Background(), contracts[0].ID)
		tt.OK(err)

		fundAmt := types.Siacoins(1)
		if cm.Spending.FundAccount.Cmp(fundAmt) <= 0 {
			return fmt.Errorf("invalid spending reported: %v > %v", fundAmt.String(), cm.Spending.FundAccount.String())
		}
		return nil
	})

	// manuall save accounts in bus for 'owner' and mark it clean
	acc.Owner = "owner"
	tt.OK(cluster.Bus.UpdateAccounts(context.Background(), []api.Account{acc}))

	// fetch again
	busAccounts, err := cluster.Bus.Accounts(context.Background(), "owner")
	tt.OK(err)
	if len(busAccounts) != 1 || busAccounts[0].ID != acc.ID || busAccounts[0].CleanShutdown != acc.CleanShutdown {
		t.Fatalf("expected 1 clean account, got %v", len(busAccounts))
	}

	// again but with invalid owner
	busAccounts, err = cluster.Bus.Accounts(context.Background(), "invalid")
	tt.OK(err)
	if len(busAccounts) != 0 {
		t.Fatalf("expected 0 accounts, got %v", len(busAccounts))
	}

	// mark accounts unclean
	uncleanAcc := acc
	uncleanAcc.CleanShutdown = false
	tt.OK(cluster.Bus.UpdateAccounts(context.Background(), []api.Account{uncleanAcc}))
	busAccounts, err = cluster.Bus.Accounts(context.Background(), "owner")
	tt.OK(err)
	if len(busAccounts) != 1 || busAccounts[0].ID != acc.ID || busAccounts[0].CleanShutdown {
		t.Fatalf("expected 1 unclean account, got %v, %v", len(busAccounts), busAccounts[0].CleanShutdown)
	}
}

// TestParallelUpload tests uploading multiple files in parallel.
func TestParallelUpload(t *testing.T) {
	// create a test cluster
	cluster := newTestCluster(t, testClusterOptions{
		hosts: test.RedundancySettings.TotalShards,
	})
	defer cluster.Shutdown()

	w := cluster.Worker
	tt := cluster.tt

	upload := func() {
		t.Helper()
		// prepare some data - make sure it's more than one sector
		data := make([]byte, rhpv2.SectorSize)
		tt.OKAll(frand.Read(data))

		// upload the data
		path := fmt.Sprintf("/dir/data_%v", hex.EncodeToString(data[:16]))
		tt.OKAll(w.UploadObject(context.Background(), bytes.NewReader(data), testBucket, path, api.UploadObjectOptions{}))
	}

	// Upload in parallel
	var wg sync.WaitGroup
	for i := 0; i < 3; i++ {
		wg.Add(1)
		go func() {
			defer wg.Done()
			upload()
		}()
	}
	wg.Wait()

	// Check if objects exist.
	resp, err := cluster.Bus.Objects(context.Background(), "", api.ListObjectOptions{Bucket: testBucket, Substring: "/dir/", Limit: 100})
	tt.OK(err)
	if len(resp.Objects) != 3 {
		t.Fatal("wrong number of objects", len(resp.Objects))
	}

	// Upload one more object.
	tt.OKAll(w.UploadObject(context.Background(), bytes.NewReader([]byte("data")), testBucket, "/foo", api.UploadObjectOptions{}))

	resp, err = cluster.Bus.Objects(context.Background(), "", api.ListObjectOptions{Bucket: testBucket, Substring: "/", Limit: 100})
	tt.OK(err)
	if len(resp.Objects) != 4 {
		t.Fatal("wrong number of objects", len(resp.Objects))
	}

	// Delete all objects under /dir/.
	if err := cluster.Bus.RemoveObjects(context.Background(), testBucket, "/dir/"); err != nil {
		t.Fatal(err)
	}
	resp, err = cluster.Bus.Objects(context.Background(), "", api.ListObjectOptions{Bucket: testBucket, Substring: "/", Limit: 100})
	cluster.Bus.Objects(context.Background(), "", api.ListObjectOptions{Bucket: testBucket, Substring: "/", Limit: 100})
	tt.OK(err)
	if len(resp.Objects) != 1 {
		t.Fatal("objects weren't deleted")
	}

	// Delete all objects under /.
	if err := cluster.Bus.RemoveObjects(context.Background(), testBucket, "/"); err != nil {
		t.Fatal(err)
	}
	resp, err = cluster.Bus.Objects(context.Background(), "", api.ListObjectOptions{Bucket: testBucket, Substring: "/", Limit: 100})
	cluster.Bus.Objects(context.Background(), "", api.ListObjectOptions{Bucket: testBucket, Substring: "/", Limit: 100})
	tt.OK(err)
	if len(resp.Objects) != 0 {
		t.Fatal("objects weren't deleted")
	}
}

// TestParallelDownload tests downloading a file in parallel.
func TestParallelDownload(t *testing.T) {
	// create a test cluster
	cluster := newTestCluster(t, testClusterOptions{
		hosts: test.RedundancySettings.TotalShards,
	})
	defer cluster.Shutdown()

	w := cluster.Worker
	tt := cluster.tt

	// upload the data
	data := frand.Bytes(rhpv2.SectorSize)
	tt.OKAll(w.UploadObject(context.Background(), bytes.NewReader(data), testBucket, "foo", api.UploadObjectOptions{}))

	download := func() error {
		t.Helper()
		buf := bytes.NewBuffer(nil)
		err := w.DownloadObject(context.Background(), buf, testBucket, "foo", api.DownloadObjectOptions{})
		if err != nil {
			return err
		}
		if !bytes.Equal(buf.Bytes(), data) {
			return errors.New("data mismatch")
		}
		return nil
	}

	// Download in parallel
	var wg sync.WaitGroup
	for i := 0; i < 10; i++ {
		wg.Add(1)
		go func() {
			defer wg.Done()
			if err := download(); err != nil {
				t.Error(err)
				return
			}
		}()
	}
	wg.Wait()
}

// TestEphemeralAccountSync verifies that setting the requiresSync flag makes
// the autopilot resync the balance between renter and host.
func TestEphemeralAccountSync(t *testing.T) {
	if mysqlCfg := config.MySQLConfigFromEnv(); mysqlCfg.URI != "" {
		t.Skip("skipping MySQL suite")
	}

	dir := t.TempDir()
	cluster := newTestCluster(t, testClusterOptions{
		dir:   dir,
		hosts: 1,
	})
	tt := cluster.tt
	hk := cluster.hosts[0].PublicKey()

	// Fetch the account balance before setting the balance
	accounts := cluster.Accounts()
	if len(accounts) != 1 {
		t.Fatal("account should exist")
	} else if accounts[0].Balance.Cmp(types.ZeroCurrency.Big()) == 0 {
		t.Fatal("account isn't funded")
	} else if accounts[0].RequiresSync {
		t.Fatalf("account shouldn't require a sync, got %v", accounts[0].RequiresSync)
	}
	acc := accounts[0]

	// stop autopilot and mine transactions, this prevents an NDF where we
	// double spend outputs after restarting the bus
	cluster.ShutdownAutopilot(context.Background())
	tt.OK(cluster.MineTransactions(context.Background()))

	// stop the cluster
	host := cluster.hosts[0]
	cluster.hosts = nil // exclude hosts from shutdown
	cluster.Shutdown()

	// remove the cluster's database
	tt.OK(os.Remove(filepath.Join(dir, "bus", "db", "db.sqlite")))

	// start the cluster again
	cluster = newTestCluster(t, testClusterOptions{
		cm:        cluster.cm,
		dir:       cluster.dir,
		logger:    cluster.logger,
		walletKey: &cluster.wk,
	})
	cluster.hosts = append(cluster.hosts, host)
	defer cluster.Shutdown()

	// connect to the host again
	tt.OK(cluster.Bus.SyncerConnect(context.Background(), host.SyncerAddr()))
	cluster.sync()

	// ask for the account, this should trigger its creation
	account, err := cluster.Worker.Account(context.Background(), hk)
	tt.OK(err)
	if account.ID != acc.ID {
		t.Fatalf("account ID mismatch, expected %v got %v", acc.ID, account.ID)
	} else if account.CleanShutdown || !account.RequiresSync {
		t.Fatalf("account shouldn't be marked as clean shutdown or not require a sync, got %v %v", account.CleanShutdown, accounts[0].RequiresSync)
	}

	// make sure we form a contract
	cluster.WaitForContracts()
	cluster.MineBlocks(1)

	// assert account was funded
	tt.Retry(100, 100*time.Millisecond, func() error {
		accounts = cluster.Accounts()
		if len(accounts) != 1 || accounts[0].ID != acc.ID {
			return errors.New("account should exist")
		} else if accounts[0].Balance.Cmp(types.ZeroCurrency.Big()) == 0 {
			return errors.New("account isn't funded")
		} else if !accounts[0].CleanShutdown || accounts[0].RequiresSync {
			return fmt.Errorf("account should be marked as clean shutdown and not require a sync, got %v %v", accounts[0].CleanShutdown, accounts[0].RequiresSync)
		}
		return nil
	})
}

// TestUploadDownloadSameHost uploads a file to the same host through different
// contracts and tries downloading the file again.
func TestUploadDownloadSameHost(t *testing.T) {
	// create a test cluster
	cluster := newTestCluster(t, testClusterOptions{
		hosts: test.RedundancySettings.TotalShards,
	})
	defer cluster.Shutdown()
	tt := cluster.tt
	b := cluster.Bus
	w := cluster.Worker

	// shut down the autopilot to prevent it from doing contract maintenance if any kind
	cluster.ShutdownAutopilot(context.Background())

	// upload 3 objects so every host has 3 sectors
	var err error
	var hk types.PublicKey
	var res api.Object
	shards := make(map[types.PublicKey][]object.Sector)
	for i := 0; i < 3; i++ {
		// upload object
		tt.OKAll(w.UploadObject(context.Background(), bytes.NewReader(frand.Bytes(rhpv2.SectorSize)), testBucket, fmt.Sprintf("foo_%d", i), api.UploadObjectOptions{}))

		// download object from bus and keep track of its shards
		res, err = b.Object(context.Background(), testBucket, fmt.Sprintf("foo_%d", i), api.GetObjectOptions{})
		tt.OK(err)
		for _, shard := range res.Object.Slabs[0].Shards {
			for hk = range shard.Contracts {
				shards[hk] = append(shards[hk], shard)
				break
			}
		}

		// delete the object
		tt.OK(b.DeleteObject(context.Background(), testBucket, fmt.Sprintf("foo_%d", i)))
	}

	// wait until the slabs and sectors were pruned before constructing the
	// frankenstein object since constructing the object would otherwise violate
	// the UNIQUE constraint for the slab_id and slab_index. That's because we
	// don't want to allow inserting 2 sectors referencing the same slab with
	// the same index within the slab which happens on an upsert
	time.Sleep(time.Second)

	// build a frankenstein object constructed with all sectors on the same host
	res.Object.Slabs[0].Shards = shards[hk]
	tt.OK(b.AddObject(context.Background(), testBucket, "frankenstein", test.ContractSet, *res.Object, api.AddObjectOptions{}))

	// assert we can download this object
	tt.OK(w.DownloadObject(context.Background(), io.Discard, testBucket, "frankenstein", api.DownloadObjectOptions{}))
}

func TestContractArchival(t *testing.T) {
	// create a test cluster
	cluster := newTestCluster(t, testClusterOptions{
		hosts: 1,
	})
	defer cluster.Shutdown()
	tt := cluster.tt

	// check that we have 1 contract
	contracts, err := cluster.Bus.Contracts(context.Background(), api.ContractsOpts{})
	tt.OK(err)
	if len(contracts) != 1 {
		t.Fatal("expected 1 contract", len(contracts))
	}

	// remove the host
	cluster.RemoveHost(cluster.hosts[0])

	// mine until the contract is archived
	endHeight := contracts[0].WindowEnd
	cs, err := cluster.Bus.ConsensusState(context.Background())
	tt.OK(err)
	cluster.MineBlocks(endHeight - cs.BlockHeight + 1)

	// check that we have 0 contracts
	tt.Retry(100, 100*time.Millisecond, func() error {
		contracts, err := cluster.Bus.Contracts(context.Background(), api.ContractsOpts{})
		if err != nil {
			return err
		}
		if len(contracts) != 0 {
			// trigger contract maintenance again, there's an NDF where we use
			// the keep leeway because we can't fetch the revision preventing
			// the contract from being archived
			_, err := cluster.Autopilot.Trigger(false)
			tt.OK(err)

			cs, _ := cluster.Bus.ConsensusState(context.Background())
			return fmt.Errorf("expected 0 contracts, got %v (bh: %v we: %v)", len(contracts), cs.BlockHeight, contracts[0].WindowEnd)
		}
		return nil
	})
}

func TestUnconfirmedContractArchival(t *testing.T) {
	// create a test cluster
	cluster := newTestCluster(t, testClusterOptions{hosts: 1})
	defer cluster.Shutdown()
	tt := cluster.tt

	cs, err := cluster.Bus.ConsensusState(context.Background())
	tt.OK(err)

	// assert we have a contract
	contracts, err := cluster.Bus.Contracts(context.Background(), api.ContractsOpts{})
	tt.OK(err)
	if len(contracts) != 1 {
		t.Fatalf("expected 1 contract, got %v", len(contracts))
	}
	c := contracts[0]

	// manually insert a contract
	err = cluster.bs.PutContract(context.Background(), api.ContractMetadata{
		ID:                 types.FileContractID{1},
		HostKey:            c.HostKey,
		StartHeight:        cs.BlockHeight,
		State:              api.ContractStatePending,
		WindowStart:        math.MaxUint32,
		WindowEnd:          math.MaxUint32 + 10,
		ContractPrice:      types.NewCurrency64(1),
		InitialRenterFunds: types.NewCurrency64(2),
	})
	tt.OK(err)

	// should have 2 contracts now
	contracts, err = cluster.Bus.Contracts(context.Background(), api.ContractsOpts{})
	tt.OK(err)
	if len(contracts) != 2 {
		t.Fatalf("expected 2 contracts, got %v", len(contracts))
	}

	// mine enough blocks to ensure we're passed the confirmation deadline
	cluster.MineBlocks(contractor.ContractConfirmationDeadline + 1)

	tt.Retry(100, 100*time.Millisecond, func() error {
		contracts, err := cluster.Bus.Contracts(context.Background(), api.ContractsOpts{})
		tt.OK(err)
		if len(contracts) != 1 {
			return fmt.Errorf("expected 1 contract, got %v", len(contracts))
		}
		if contracts[0].ID != c.ID {
			t.Fatalf("expected contract %v, got %v", c.ID, contracts[0].ID)
		}
		return nil
	})
}

func TestWalletEvents(t *testing.T) {
	cluster := newTestCluster(t, clusterOptsDefault)
	defer cluster.Shutdown()
	b := cluster.Bus
	tt := cluster.tt

	// Make sure we get transactions that are spread out over multiple seconds.
	for i := 0; i < 3; i++ {
		time.Sleep(time.Second)
		cluster.MineBlocks(1)
	}

	// Get all events of the wallet.
	allTxns, err := b.WalletEvents(context.Background())
	tt.OK(err)
	if len(allTxns) < 5 {
		t.Fatalf("expected at least 5 events, got %v", len(allTxns))
	}
	if !sort.SliceIsSorted(allTxns, func(i, j int) bool {
		return allTxns[i].Timestamp.Unix() > allTxns[j].Timestamp.Unix()
	}) {
		t.Fatal("events are not sorted by timestamp")
	}

	// Get the events at an offset and compare.
	txns, err := b.WalletEvents(context.Background(), api.WalletTransactionsWithOffset(2))
	tt.OK(err)
	if !reflect.DeepEqual(txns, allTxns[2:]) {
		t.Fatal("events don't match", cmp.Diff(txns, allTxns[2:]))
	}

	// Limit the number of events to 5.
	txns, err = b.WalletEvents(context.Background(), api.WalletTransactionsWithLimit(5))
	tt.OK(err)
	if len(txns) != 5 {
		t.Fatalf("expected exactly 5 events, got %v", len(txns))
	}

	// Events should have 'Relevant' field set.
	resp, err := b.Wallet(context.Background())
	tt.OK(err)
	for _, txn := range txns {
		if len(txn.Relevant) != 1 || txn.Relevant[0] != resp.Address {
			t.Fatal("invalid 'Relevant' field in wallet event", txn.Relevant, resp.Address)
		}
	}
}

func TestUploadPacking(t *testing.T) {
	// sanity check the default settings
	if test.AutopilotConfig.Contracts.Amount < uint64(test.RedundancySettings.MinShards) {
		t.Fatal("too few hosts to support the redundancy settings")
	}

	// create a test cluster
	cluster := newTestCluster(t, testClusterOptions{
		hosts:         test.RedundancySettings.TotalShards,
		uploadPacking: true,
	})
	defer cluster.Shutdown()

	b := cluster.Bus
	w := cluster.Worker
	rs := test.RedundancySettings
	tt := cluster.tt

	// prepare 3 files which are all smaller than a slab but together make up
	// for 2 full slabs.
	slabSize := rhpv2.SectorSize * rs.MinShards
	totalDataSize := 2 * slabSize
	data1 := make([]byte, (totalDataSize-(slabSize-256))/2)
	data2 := make([]byte, slabSize-256) // large partial slab
	data3 := make([]byte, (totalDataSize-(slabSize-256))/2)
	frand.Read(data1)
	frand.Read(data2)
	frand.Read(data3)

	// declare helpers
	download := func(key string, data []byte, offset, length int64) {
		t.Helper()
		var buffer bytes.Buffer
		if err := w.DownloadObject(
			context.Background(),
			&buffer,
			testBucket,
			key,
			api.DownloadObjectOptions{Range: &api.DownloadRange{Offset: offset, Length: length}},
		); err != nil {
			t.Fatal(err)
		}
		if !bytes.Equal(data[offset:offset+length], buffer.Bytes()) {
			t.Fatal("unexpected", len(data), buffer.Len())
		}
	}
	uploadDownload := func(name string, data []byte) {
		t.Helper()
		tt.OKAll(w.UploadObject(context.Background(), bytes.NewReader(data), testBucket, name, api.UploadObjectOptions{}))
		download(name, data, 0, int64(len(data)))
		res, err := b.Object(context.Background(), testBucket, name, api.GetObjectOptions{})
		if err != nil {
			t.Fatal(err)
		}
		if res.Size != int64(len(data)) {
			t.Fatal("unexpected size after upload", res.Size, len(data))
		}
		resp, err := b.Objects(context.Background(), "", api.ListObjectOptions{Bucket: testBucket})
		if err != nil {
			t.Fatal(err)
		}
		var found bool
		for _, entry := range resp.Objects {
			if entry.Key == "/"+name {
				if entry.Size != int64(len(data)) {
					t.Fatal("unexpected size after upload", entry.Size, len(data))
				}
				found = true
				break
			}
		}
		if !found {
			t.Fatal("object not found in list", name, resp.Objects)
		}
	}

	// upload file 1 and download it.
	uploadDownload("file1", data1)

	// download it 32 bytes at a time.
	for i := int64(0); i < 4; i++ {
		download("file1", data1, 32*i, 32)
	}

	// upload file 2 and download it.
	uploadDownload("file2", data2)

	// file 1 should still be available.
	for i := int64(0); i < 4; i++ {
		download("file1", data1, 32*i, 32)
	}

	// upload file 3 and download it.
	uploadDownload("file3", data3)

	// file 1 should still be available.
	for i := int64(0); i < 4; i++ {
		download("file1", data1, 32*i, 32)
	}

	// file 2 should still be available. Download each half separately.
	download("file2", data2, 0, int64(len(data2)))
	download("file2", data2, 0, int64(len(data2))/2)
	download("file2", data2, int64(len(data2))/2, int64(len(data2))/2)

	// download file 3 32 bytes at a time as well.
	for i := int64(0); i < 4; i++ {
		download("file3", data3, 32*i, 32)
	}

	// upload 2 more files which are half a slab each to test filling up a slab
	// exactly.
	data4 := make([]byte, slabSize/2)
	uploadDownload("file4", data4)
	download("file4", data4, 0, int64(len(data4)))
	tt.Retry(100, 100*time.Millisecond, func() error {
		buffers, err := b.SlabBuffers()
		if err != nil {
			t.Fatal(err)
		}
		for _, buffer := range buffers {
			if buffer.Locked {
				return errors.New("buffer locked")
			}
		}
		ps, err := b.PackedSlabsForUpload(context.Background(), time.Millisecond, uint8(rs.MinShards), uint8(rs.TotalShards), test.ContractSet, 1)
		if err != nil {
			t.Fatal(err)
		} else if len(ps) > 0 {
			return errors.New("packed slabs left")
		}
		return nil
	})
	data5 := make([]byte, slabSize/2)
	uploadDownload("file5", data5)

	// assert number of objects
	os, err := b.ObjectsStats(context.Background(), api.ObjectsStatsOpts{})
	tt.OK(err)
	if os.NumObjects != 5 {
		t.Fatalf("expected 5 objects, got %v", os.NumObjects)
	}

	// check the object size stats, we use a retry loop since packed slabs are
	// uploaded in a separate goroutine, so the object stats might lag a bit
	tt.Retry(100, 100*time.Millisecond, func() error {
		os, err := b.ObjectsStats(context.Background(), api.ObjectsStatsOpts{})
		if err != nil {
			t.Fatal(err)
		}

		totalObjectSize := uint64(3 * slabSize)
		totalRedundantSize := totalObjectSize * uint64(rs.TotalShards) / uint64(rs.MinShards)
		if os.TotalObjectsSize != totalObjectSize {
			return fmt.Errorf("expected totalObjectSize of %v, got %v", totalObjectSize, os.TotalObjectsSize)
		}
		if os.TotalSectorsSize != uint64(totalRedundantSize) {
			return fmt.Errorf("expected totalSectorSize of %v, got %v", totalRedundantSize, os.TotalSectorsSize)
		}
		if os.TotalUploadedSize != uint64(totalRedundantSize) {
			return fmt.Errorf("expected totalUploadedSize of %v, got %v", totalRedundantSize, os.TotalUploadedSize)
		}
		if os.MinHealth != 1 {
			return fmt.Errorf("expected minHealth of 1, got %v", os.MinHealth)
		}
		return nil
	})

	// Objects should return 2 objects for the slab of file1 since file1 and
	// file2 share the same slab.
	o, err := b.Object(context.Background(), testBucket, "file1", api.GetObjectOptions{})
	tt.OK(err)
	res, err := b.Objects(context.Background(), "", api.ListObjectOptions{Bucket: testBucket, SlabEncryptionKey: o.Object.Slabs[0].EncryptionKey})
	tt.OK(err)
	if len(res.Objects) != 2 {
		t.Fatal("expected 2 objects", len(res.Objects))
	}
	sort.Slice(res.Objects, func(i, j int) bool {
		return res.Objects[i].Key < res.Objects[j].Key // make result deterministic
	})
	if res.Objects[0].Key != "/file1" {
		t.Fatal("expected file1", res.Objects[0].Key)
	} else if res.Objects[1].Key != "/file2" {
		t.Fatal("expected file2", res.Objects[1].Key)
	}
}

func TestWallet(t *testing.T) {
	cluster := newTestCluster(t, clusterOptsDefault)
	defer cluster.Shutdown()
	b := cluster.Bus
	tt := cluster.tt

	// Check wallet info is sane after startup.
	wr, err := b.Wallet(context.Background())
	tt.OK(err)
	if wr.Confirmed.IsZero() {
		t.Fatal("wallet confirmed balance should not be zero")
	}
	if !wr.Spendable.Equals(wr.Confirmed) {
		t.Fatal("wallet spendable balance should match confirmed")
	}
	if !wr.Unconfirmed.IsZero() {
		t.Fatal("wallet unconfirmed balance should be zero")
	}
	if wr.Address == (types.Address{}) {
		t.Fatal("wallet address should be set")
	}

	// Send 1 SC to an address outside our wallet.
	sendAmt := types.HastingsPerSiacoin
	_, err = b.SendSiacoins(context.Background(), types.Address{1, 2, 3}, sendAmt, false)
	tt.OK(err)

	txns, err := b.WalletEvents(context.Background())
	tt.OK(err)

	txns, err = b.WalletPending(context.Background())
	tt.OK(err)
	if len(txns) != 1 {
		t.Fatalf("expected 1 txn got %v", len(txns))
	}

	var minerFee types.Currency
	switch txn := txns[0].Data.(type) {
	case wallet.EventV1Transaction:
		for _, fee := range txn.Transaction.MinerFees {
			minerFee = minerFee.Add(fee)
		}
	case wallet.EventV2Transaction:
		minerFee = txn.MinerFee
	default:
		t.Fatalf("unexpected event %T", txn)
	}

	// The wallet should still have the same confirmed balance, a lower
	// spendable balance and a greater unconfirmed balance.
	tt.Retry(600, 100*time.Millisecond, func() error {
		updated, err := b.Wallet(context.Background())
		tt.OK(err)
		if !updated.Confirmed.Equals(wr.Confirmed) {
			return fmt.Errorf("wr confirmed balance should not have changed: %v %v", updated.Confirmed, wr.Confirmed)
		}

		// The diffs of the spendable balance and unconfirmed balance should add up
		// to the amount of money sent as well as the miner fees used.
		spendableDiff := wr.Spendable.Sub(updated.Spendable)
		if updated.Unconfirmed.Cmp(spendableDiff) > 0 {
			t.Fatalf("unconfirmed balance can't be greater than the difference in spendable balance here: \nconfirmed %v (%v) - >%v (%v) \nunconfirmed %v (%v) -> %v (%v) \nspendable %v (%v) -> %v (%v) \nfee %v (%v)",
				wr.Confirmed, wr.Confirmed.ExactString(), updated.Confirmed, updated.Confirmed.ExactString(),
				wr.Unconfirmed, wr.Unconfirmed.ExactString(), updated.Unconfirmed, updated.Unconfirmed.ExactString(),
				wr.Spendable, wr.Spendable.ExactString(), updated.Spendable, updated.Spendable.ExactString(),
				minerFee, minerFee.ExactString())
		}
		withdrawnAmt := spendableDiff.Sub(updated.Unconfirmed)
		expectedWithdrawnAmt := sendAmt.Add(minerFee)
		if !withdrawnAmt.Equals(expectedWithdrawnAmt) {
			return fmt.Errorf("withdrawn amount doesn't match expectation: %v!=%v", withdrawnAmt.ExactString(), expectedWithdrawnAmt.ExactString())
		}
		return nil
	})
}

func TestSlabBufferStats(t *testing.T) {
	// sanity check the default settings
	if test.AutopilotConfig.Contracts.Amount < uint64(test.RedundancySettings.MinShards) {
		t.Fatal("too few hosts to support the redundancy settings")
	}

	// create a test cluster
	busCfg := testBusCfg()
	threshold := 1 << 12 // 4 KiB
	busCfg.SlabBufferCompletionThreshold = int64(threshold)
	cluster := newTestCluster(t, testClusterOptions{
		busCfg:        &busCfg,
		hosts:         test.RedundancySettings.TotalShards,
		uploadPacking: true,
	})
	defer cluster.Shutdown()

	b := cluster.Bus
	w := cluster.Worker
	rs := test.RedundancySettings
	tt := cluster.tt

	// prepare 3 files which are all smaller than a slab but together make up
	// for 2 full slabs.
	slabSize := rhpv2.SectorSize * rs.MinShards
	data1 := make([]byte, (slabSize - threshold - 1))
	data2 := make([]byte, 1)
	frand.Read(data1)
	frand.Read(data2)

	// upload the first file - buffer should still be incomplete after this
	tt.OKAll(w.UploadObject(context.Background(), bytes.NewReader(data1), testBucket, "1", api.UploadObjectOptions{}))

	// assert number of objects
	os, err := b.ObjectsStats(context.Background(), api.ObjectsStatsOpts{})
	tt.OK(err)
	if os.NumObjects != 1 {
		t.Fatalf("expected 1 object, got %d", os.NumObjects)
	}

	// check the object size stats, we use a retry loop since packed slabs are
	// uploaded in a separate goroutine, so the object stats might lag a bit
	tt.Retry(60, time.Second, func() error {
		os, err := b.ObjectsStats(context.Background(), api.ObjectsStatsOpts{})
		if err != nil {
			t.Fatal(err)
		}
		if os.TotalObjectsSize != uint64(len(data1)) {
			return fmt.Errorf("expected totalObjectSize of %d, got %d", len(data1), os.TotalObjectsSize)
		}
		if os.TotalSectorsSize != 0 {
			return fmt.Errorf("expected totalSectorSize of 0, got %d", os.TotalSectorsSize)
		}
		if os.TotalUploadedSize != 0 {
			return fmt.Errorf("expected totalUploadedSize of 0, got %d", os.TotalUploadedSize)
		}
		if os.MinHealth != 1 {
			t.Errorf("expected minHealth of 1, got %v", os.MinHealth)
		}
		return nil
	})

	// check the slab buffers
	buffers, err := b.SlabBuffers()
	tt.OK(err)
	if len(buffers) != 1 {
		t.Fatal("expected 1 slab buffer, got", len(buffers))
	}
	if buffers[0].ContractSet != test.ContractSet {
		t.Fatalf("expected slab buffer contract set of %v, got %v", test.ContractSet, buffers[0].ContractSet)
	}
	if buffers[0].Size != int64(len(data1)) {
		t.Fatalf("expected slab buffer size of %v, got %v", len(data1), buffers[0].Size)
	}
	if buffers[0].MaxSize != int64(slabSize) {
		t.Fatalf("expected slab buffer max size of %v, got %v", slabSize, buffers[0].MaxSize)
	}
	if buffers[0].Complete {
		t.Fatal("expected slab buffer to be incomplete")
	}
	if buffers[0].Filename == "" {
		t.Fatal("expected slab buffer to have a filename")
	}
	if buffers[0].Locked {
		t.Fatal("expected slab buffer to be unlocked")
	}

	// upload the second file - this should fill the buffer
	tt.OKAll(w.UploadObject(context.Background(), bytes.NewReader(data2), testBucket, "2", api.UploadObjectOptions{}))

	// assert number of objects
	os, err = b.ObjectsStats(context.Background(), api.ObjectsStatsOpts{})
	tt.OK(err)
	if os.NumObjects != 2 {
		t.Fatalf("expected 1 object, got %d", os.NumObjects)
	}

	// check the object size stats, we use a retry loop since packed slabs are
	// uploaded in a separate goroutine, so the object stats might lag a bit
	tt.Retry(60, time.Second, func() error {
		os, err := b.ObjectsStats(context.Background(), api.ObjectsStatsOpts{})
		tt.OK(err)
		if os.TotalObjectsSize != uint64(len(data1)+len(data2)) {
			return fmt.Errorf("expected totalObjectSize of %d, got %d", len(data1)+len(data2), os.TotalObjectsSize)
		}
		if os.TotalSectorsSize != 3*rhpv2.SectorSize {
			return fmt.Errorf("expected totalSectorSize of %d, got %d", 3*rhpv2.SectorSize, os.TotalSectorsSize)
		}
		if os.TotalUploadedSize != 3*rhpv2.SectorSize {
			return fmt.Errorf("expected totalUploadedSize of %d, got %d", 3*rhpv2.SectorSize, os.TotalUploadedSize)
		}
		if os.MinHealth != 1 {
			t.Errorf("expected minHealth of 1, got %v", os.MinHealth)
		}
		return nil
	})

	// check the slab buffers, again a retry loop to avoid NDFs
	tt.Retry(100, 100*time.Millisecond, func() error {
		buffers, err = b.SlabBuffers()
		tt.OK(err)
		if len(buffers) != 0 {
			return fmt.Errorf("expected 0 slab buffers, got %d", len(buffers))
		}
		return nil
	})
}

func TestAlerts(t *testing.T) {
	cluster := newTestCluster(t, clusterOptsDefault)
	defer cluster.Shutdown()
	b := cluster.Bus
	tt := cluster.tt

	// register alert
	alert := alerts.Alert{
		ID:       frand.Entropy256(),
		Severity: alerts.SeverityCritical,
		Message:  "test",
		Data: map[string]interface{}{
			"origin": "test",
		},
		Timestamp: time.Now(),
	}
	tt.OK(b.RegisterAlert(context.Background(), alert))
	findAlert := func(id types.Hash256) *alerts.Alert {
		t.Helper()
		ar, err := b.Alerts(context.Background(), alerts.AlertsOpts{})
		tt.OK(err)
		for _, alert := range ar.Alerts {
			if alert.ID == id {
				return &alert
			}
		}
		return nil
	}
	foundAlert := findAlert(alert.ID)
	if foundAlert == nil {
		t.Fatal("alert not found")
	}
	if !cmp.Equal(*foundAlert, alert) {
		t.Fatal("alert mismatch", cmp.Diff(*foundAlert, alert))
	}

	// dismiss alert
	tt.OK(b.DismissAlerts(context.Background(), alert.ID))
	foundAlert = findAlert(alert.ID)
	if foundAlert != nil {
		t.Fatal("alert found")
	}

	// register 2 alerts
	alert2 := alert
	alert2.ID = frand.Entropy256()
	alert2.Timestamp = time.Now().Add(time.Second)
	tt.OK(b.RegisterAlert(context.Background(), alert))
	tt.OK(b.RegisterAlert(context.Background(), alert2))
	if foundAlert := findAlert(alert.ID); foundAlert == nil {
		t.Fatal("alert not found")
	} else if foundAlert := findAlert(alert2.ID); foundAlert == nil {
		t.Fatal("alert not found")
	}

	// try to find with offset = 1
	ar, err := b.Alerts(context.Background(), alerts.AlertsOpts{Offset: 1})
	foundAlerts := ar.Alerts
	tt.OK(err)
	if len(foundAlerts) != 1 || foundAlerts[0].ID != alert.ID {
		t.Fatal("wrong alert")
	}

	// try to find with limit = 1
	ar, err = b.Alerts(context.Background(), alerts.AlertsOpts{Limit: 1})
	foundAlerts = ar.Alerts
	tt.OK(err)
	if len(foundAlerts) != 1 || foundAlerts[0].ID != alert2.ID {
		t.Fatal("wrong alert")
	}

	// register more alerts
	for severity := alerts.SeverityInfo; severity <= alerts.SeverityCritical; severity++ {
		for j := 0; j < 3*int(severity); j++ {
			tt.OK(b.RegisterAlert(context.Background(), alerts.Alert{
				ID:       frand.Entropy256(),
				Severity: severity,
				Message:  "test",
				Data: map[string]interface{}{
					"origin": "test",
				},
				Timestamp: time.Now(),
			}))
		}
	}
	for severity := alerts.SeverityInfo; severity <= alerts.SeverityCritical; severity++ {
		ar, err = b.Alerts(context.Background(), alerts.AlertsOpts{Severity: severity})
		tt.OK(err)
		if ar.Total() != 32 {
			t.Fatal("expected 32 alerts", ar.Total())
		} else if ar.Totals.Info != 3 {
			t.Fatal("expected 3 info alerts", ar.Totals.Info)
		} else if ar.Totals.Warning != 6 {
			t.Fatal("expected 6 warning alerts", ar.Totals.Warning)
		} else if ar.Totals.Error != 9 {
			t.Fatal("expected 9 error alerts", ar.Totals.Error)
		} else if ar.Totals.Critical != 14 {
			t.Fatal("expected 14 critical alerts", ar.Totals.Critical)
		} else if severity == alerts.SeverityInfo && len(ar.Alerts) != ar.Totals.Info {
			t.Fatalf("expected %v info alerts, got %v", ar.Totals.Info, len(ar.Alerts))
		} else if severity == alerts.SeverityWarning && len(ar.Alerts) != ar.Totals.Warning {
			t.Fatalf("expected %v warning alerts, got %v", ar.Totals.Warning, len(ar.Alerts))
		} else if severity == alerts.SeverityError && len(ar.Alerts) != ar.Totals.Error {
			t.Fatalf("expected %v error alerts, got %v", ar.Totals.Error, len(ar.Alerts))
		} else if severity == alerts.SeverityCritical && len(ar.Alerts) != ar.Totals.Critical {
			t.Fatalf("expected %v critical alerts, got %v", ar.Totals.Critical, len(ar.Alerts))
		}
	}
}

func TestMultipartUploads(t *testing.T) {
	cluster := newTestCluster(t, testClusterOptions{
		hosts:         test.RedundancySettings.TotalShards,
		uploadPacking: true,
	})
	defer cluster.Shutdown()
	defer cluster.Shutdown()
	b := cluster.Bus
	w := cluster.Worker
	tt := cluster.tt

	// Start a new multipart upload.
	objPath := "/foo"
	mpr, err := b.CreateMultipartUpload(context.Background(), testBucket, objPath, api.CreateMultipartOptions{})
	tt.OK(err)
	if mpr.UploadID == "" {
		t.Fatal("expected non-empty upload ID")
	}

	// List uploads
	lmu, err := b.MultipartUploads(context.Background(), testBucket, "/f", "", "", 0)
	tt.OK(err)
	if len(lmu.Uploads) != 1 {
		t.Fatal("expected 1 upload got", len(lmu.Uploads))
	} else if upload := lmu.Uploads[0]; upload.UploadID != mpr.UploadID || upload.Key != objPath {
		t.Fatal("unexpected upload:", upload)
	}

	// Add 3 parts out of order to make sure the object is reconstructed
	// correctly.
	putPart := func(partNum int, offset int, data []byte) string {
		t.Helper()
		res, err := w.UploadMultipartUploadPart(context.Background(), bytes.NewReader(data), testBucket, objPath, mpr.UploadID, partNum, api.UploadMultipartUploadPartOptions{EncryptionOffset: &offset})
		tt.OK(err)
		if res.ETag == "" {
			t.Fatal("expected non-empty ETag")
		}
		return res.ETag
	}

	data1 := frand.Bytes(64)
	data2 := frand.Bytes(128)
	data3 := frand.Bytes(64)
	etag2 := putPart(2, len(data1), data2)
	etag1 := putPart(1, 0, data1)
	etag3 := putPart(3, len(data1)+len(data2), data3)
	size := int64(len(data1) + len(data2) + len(data3))
	expectedData := data1
	expectedData = append(expectedData, data2...)
	expectedData = append(expectedData, data3...)

	// List parts
	mup, err := b.MultipartUploadParts(context.Background(), testBucket, objPath, mpr.UploadID, 0, 0)
	tt.OK(err)
	if len(mup.Parts) != 3 {
		t.Fatal("expected 3 parts got", len(mup.Parts))
	} else if part1 := mup.Parts[0]; part1.PartNumber != 1 || part1.Size != int64(len(data1)) || part1.ETag == "" {
		t.Fatal("unexpected part:", part1)
	} else if part2 := mup.Parts[1]; part2.PartNumber != 2 || part2.Size != int64(len(data2)) || part2.ETag == "" {
		t.Fatal("unexpected part:", part2)
	} else if part3 := mup.Parts[2]; part3.PartNumber != 3 || part3.Size != int64(len(data3)) || part3.ETag == "" {
		t.Fatal("unexpected part:", part3)
	}

	// Check objects stats.
	os, err := b.ObjectsStats(context.Background(), api.ObjectsStatsOpts{})
	tt.OK(err)
	if os.NumObjects != 0 {
		t.Fatalf("expected 0 object, got %v", os.NumObjects)
	} else if os.TotalObjectsSize != 0 {
		t.Fatalf("expected object size of 0, got %v", os.TotalObjectsSize)
	} else if os.NumUnfinishedObjects != 1 {
		t.Fatalf("expected 1 unfinished object, got %v", os.NumUnfinishedObjects)
	} else if os.TotalUnfinishedObjectsSize != uint64(size) {
		t.Fatalf("expected unfinished object size of %v, got %v", size, os.TotalUnfinishedObjectsSize)
	}

	// Complete upload
	ui, err := b.CompleteMultipartUpload(context.Background(), testBucket, objPath, mpr.UploadID, []api.MultipartCompletedPart{
		{
			PartNumber: 1,
			ETag:       etag1,
		},
		{
			PartNumber: 2,
			ETag:       etag2,
		},
		{
			PartNumber: 3,
			ETag:       etag3,
		},
	}, api.CompleteMultipartOptions{})
	tt.OK(err)
	if ui.ETag == "" {
		t.Fatal("unexpected response:", ui)
	}

	// Download object
	gor, err := w.GetObject(context.Background(), testBucket, objPath, api.DownloadObjectOptions{})
	tt.OK(err)
	if gor.Range != nil {
		t.Fatal("unexpected range:", gor.Range)
	} else if gor.Size != size {
		t.Fatal("unexpected size:", gor.Size)
	} else if data, err := io.ReadAll(gor.Content); err != nil {
		t.Fatal(err)
	} else if !bytes.Equal(data, expectedData) {
		t.Fatal("unexpected data:", cmp.Diff(data, expectedData))
	}

	// Download a range of the object
	gor, err = w.GetObject(context.Background(), testBucket, objPath, api.DownloadObjectOptions{Range: &api.DownloadRange{Offset: 0, Length: 1}})
	tt.OK(err)
	if gor.Range == nil || gor.Range.Offset != 0 || gor.Range.Length != 1 {
		t.Fatal("unexpected range:", gor.Range)
	} else if gor.Size != size {
		t.Fatal("unexpected size:", gor.Size)
	} else if data, err := io.ReadAll(gor.Content); err != nil {
		t.Fatal(err)
	} else if expectedData := data1[:1]; !bytes.Equal(data, expectedData) {
		t.Fatal("unexpected data:", cmp.Diff(data, expectedData))
	}

	// Check objects stats.
	os, err = b.ObjectsStats(context.Background(), api.ObjectsStatsOpts{})
	tt.OK(err)
	if os.NumObjects != 1 {
		t.Fatalf("expected 1 object, got %v", os.NumObjects)
	} else if os.TotalObjectsSize != uint64(size) {
		t.Fatalf("expected object size of %v, got %v", size, os.TotalObjectsSize)
	} else if os.NumUnfinishedObjects != 0 {
		t.Fatalf("expected 0 unfinished object, got %v", os.NumUnfinishedObjects)
	} else if os.TotalUnfinishedObjectsSize != 0 {
		t.Fatalf("expected unfinished object size of 0, got %v", os.TotalUnfinishedObjectsSize)
	}
}

func TestWalletSendUnconfirmed(t *testing.T) {
	cluster := newTestCluster(t, clusterOptsDefault)
	defer cluster.Shutdown()
	b := cluster.Bus
	tt := cluster.tt

	wr, err := b.Wallet(context.Background())
	tt.OK(err)

	// check balance
	if !wr.Unconfirmed.IsZero() {
		t.Fatal("wallet should not have unconfirmed balance")
	} else if wr.Confirmed.IsZero() {
		t.Fatal("wallet should have confirmed balance")
	}

	// send the full balance back to the weallet
	toSend := wr.Confirmed.Sub(types.Siacoins(1)) // leave some for the fee
	tt.OKAll(b.SendSiacoins(context.Background(), wr.Address, toSend, false))

	// the unconfirmed balance should have changed to slightly more than toSend
	// since we paid a fee
	wr, err = b.Wallet(context.Background())
	tt.OK(err)

	if wr.Unconfirmed.Cmp(toSend) < 0 || wr.Unconfirmed.Add(types.Siacoins(1)).Cmp(toSend) < 0 {
		t.Fatal("wallet should have unconfirmed balance")
	}
	fmt.Println(wr.Confirmed, wr.Unconfirmed)

	// try again - this should fail
	_, err = b.SendSiacoins(context.Background(), wr.Address, toSend, false)
	tt.AssertIs(err, wallet.ErrNotEnoughFunds)

	// try again - this time using unconfirmed transactions
	tt.OKAll(b.SendSiacoins(context.Background(), wr.Address, toSend, true))

	// the unconfirmed balance should be almost the same
	wr, err = b.Wallet(context.Background())
	tt.OK(err)

	if wr.Unconfirmed.Cmp(toSend) < 0 || wr.Unconfirmed.Add(types.Siacoins(1)).Cmp(toSend) < 0 {
		t.Fatal("wallet should have unconfirmed balance")
	}
	fmt.Println(wr.Confirmed, wr.Unconfirmed)

	// mine a block, this should confirm the transactions
	cluster.MineBlocks(1)
	tt.Retry(100, time.Millisecond, func() error {
		wr, err = b.Wallet(context.Background())
		tt.OK(err)

		if !wr.Unconfirmed.IsZero() {
			return fmt.Errorf("wallet should not have unconfirmed balance")
		} else if wr.Confirmed.Cmp(toSend) < 0 || wr.Confirmed.Add(types.Siacoins(1)).Cmp(toSend) < 0 {
			return fmt.Errorf("wallet should have almost the same confirmed balance as in the beginning")
		}
		return nil
	})
}

func TestWalletFormUnconfirmed(t *testing.T) {
	// create cluster without autopilot
	cfg := clusterOptsDefault
	cfg.skipSettingAutopilot = true
	cluster := newTestCluster(t, cfg)
	defer cluster.Shutdown()

	// convenience variables
	b := cluster.Bus
	tt := cluster.tt

	// add a host (non-blocking)
	cluster.AddHosts(1)

	// send all money to ourselves, making sure it's unconfirmed
	feeReserve := types.Siacoins(1)
	wr, err := b.Wallet(context.Background())
	tt.OK(err)
	tt.OKAll(b.SendSiacoins(context.Background(), wr.Address, wr.Confirmed.Sub(feeReserve), false)) // leave some for the fee

	// check wallet only has the reserve in the confirmed balance
	wr, err = b.Wallet(context.Background())
	tt.OK(err)
	if wr.Confirmed.Sub(wr.Unconfirmed).Cmp(feeReserve) > 0 {
		t.Fatal("wallet should have hardly any confirmed balance")
	}

	// there shouldn't be any contracts yet
	contracts, err := b.Contracts(context.Background(), api.ContractsOpts{})
	tt.OK(err)
	if len(contracts) != 0 {
		t.Fatal("expected 0 contracts", len(contracts))
	}

	// enable the autopilot by configuring it
	cluster.UpdateAutopilotConfig(context.Background(), test.AutopilotConfig)

	// wait for a contract to form
	contractsFormed := cluster.WaitForContracts()
	if len(contractsFormed) != 1 {
		t.Fatal("expected 1 contract", len(contracts))
	}
}

func TestBusRecordedMetrics(t *testing.T) {
	startTime := time.Now().UTC().Round(time.Second)

	cluster := newTestCluster(t, testClusterOptions{
		hosts: 1,
	})
	defer cluster.Shutdown()

	// fetch contract set metrics
	cluster.tt.Retry(100, 100*time.Millisecond, func() error {
		csMetrics, err := cluster.Bus.ContractSetMetrics(context.Background(), startTime, api.MetricMaxIntervals, time.Second, api.ContractSetMetricsQueryOpts{})
		cluster.tt.OK(err)

		// expect at least 1 metric with contracts
		if len(csMetrics) < 1 {
			return fmt.Errorf("expected at least 1 metric, got %v", len(csMetrics))
		} else if m := csMetrics[len(csMetrics)-1]; m.Contracts != 1 {
			return fmt.Errorf("expected 1 contract, got %v", m.Contracts)
		} else if m.Name != test.ContractSet {
			return fmt.Errorf("expected contract set %v, got %v", test.ContractSet, m.Name)
		} else if m.Timestamp.Std().Before(startTime) {
			return fmt.Errorf("expected time to be after start time %v, got %v", startTime, m.Timestamp.Std())
		}
		return nil
	})

	// get churn metrics, should have 1 for the new contract
	cscMetrics, err := cluster.Bus.ContractSetChurnMetrics(context.Background(), startTime, api.MetricMaxIntervals, time.Second, api.ContractSetChurnMetricsQueryOpts{})
	cluster.tt.OK(err)
	if len(cscMetrics) != 1 {
		t.Fatalf("expected 1 metric, got %v", len(cscMetrics))
	} else if m := cscMetrics[0]; m.Direction != api.ChurnDirAdded {
		t.Fatalf("expected added churn, got %v", m.Direction)
	} else if m.ContractID == (types.FileContractID{}) {
		t.Fatal("expected non-zero FCID")
	} else if m.Name != test.ContractSet {
		t.Fatalf("expected contract set %v, got %v", test.ContractSet, m.Name)
	} else if m.Timestamp.Std().Before(startTime) {
		t.Fatalf("expected time to be after start time %v, got %v", startTime, m.Timestamp.Std())
	}

	// get contract metrics
	var cMetrics []api.ContractMetric
	cluster.tt.Retry(100, 100*time.Millisecond, func() error {
		// Retry fetching metrics since they are buffered.
		cMetrics, err = cluster.Bus.ContractMetrics(context.Background(), startTime, api.MetricMaxIntervals, time.Second, api.ContractMetricsQueryOpts{})
		cluster.tt.OK(err)
		if len(cMetrics) != 1 {
			return fmt.Errorf("expected 1 metric, got %v", len(cMetrics))
		}
		return nil
	})

	if len(cMetrics) != 1 {
		t.Fatalf("expected 1 metric, got %v", len(cMetrics))
	} else if m := cMetrics[0]; m.Timestamp.Std().Before(startTime) {
		t.Fatalf("expected time to be after start time %v, got %v", startTime, m.Timestamp.Std())
	} else if m.ContractID != (types.FileContractID{}) {
		t.Fatal("expected zero FCID")
	} else if m.HostKey != (types.PublicKey{}) {
		t.Fatal("expected zero Host")
	} else if m.RemainingCollateral == (types.Currency{}) {
		t.Fatal("expected non-zero RemainingCollateral")
	} else if m.RemainingFunds == (types.Currency{}) {
		t.Fatal("expected non-zero RemainingFunds")
	} else if m.RevisionNumber != 0 {
		t.Fatal("expected zero RevisionNumber")
	} else if !m.UploadSpending.IsZero() {
		t.Fatal("expected zero UploadSpending")
	} else if m.FundAccountSpending == (types.Currency{}) {
		t.Fatal("expected non-zero FundAccountSpending")
	} else if !m.DeleteSpending.IsZero() {
		t.Fatal("expected zero DeleteSpending")
	} else if !m.SectorRootsSpending.IsZero() {
		t.Fatal("expected zero SectorRootsSpending")
	}

	// prune one of the metrics
	if err := cluster.Bus.PruneMetrics(context.Background(), api.MetricContract, time.Now()); err != nil {
		t.Fatal(err)
	} else if cMetrics, err = cluster.Bus.ContractMetrics(context.Background(), startTime, api.MetricMaxIntervals, time.Second, api.ContractMetricsQueryOpts{}); err != nil {
		t.Fatal(err)
	} else if len(cMetrics) > 0 {
		t.Fatalf("expected 0 metrics, got %v", len(cscMetrics))
	}
}

func TestMultipartUploadWrappedByPartialSlabs(t *testing.T) {
	cluster := newTestCluster(t, testClusterOptions{
		hosts:         test.RedundancySettings.TotalShards,
		uploadPacking: true,
	})
	defer cluster.Shutdown()

	b := cluster.Bus
	w := cluster.Worker
	slabSize := test.RedundancySettings.SlabSizeNoRedundancy()
	tt := cluster.tt

	// start a new multipart upload. We upload the parts in reverse order
	objPath := "/foo"
	mpr, err := b.CreateMultipartUpload(context.Background(), testBucket, objPath, api.CreateMultipartOptions{})
	tt.OK(err)
	if mpr.UploadID == "" {
		t.Fatal("expected non-empty upload ID")
	}

	// upload a part that is a partial slab
	part3Data := bytes.Repeat([]byte{3}, int(slabSize)/4)
	offset := int(slabSize + slabSize/4)
	resp3, err := w.UploadMultipartUploadPart(context.Background(), bytes.NewReader(part3Data), testBucket, objPath, mpr.UploadID, 3, api.UploadMultipartUploadPartOptions{
		EncryptionOffset: &offset,
	})
	tt.OK(err)

	// upload a part that is exactly a full slab
	part2Data := bytes.Repeat([]byte{2}, int(slabSize))
	offset = int(slabSize / 4)
	resp2, err := w.UploadMultipartUploadPart(context.Background(), bytes.NewReader(part2Data), testBucket, objPath, mpr.UploadID, 2, api.UploadMultipartUploadPartOptions{
		EncryptionOffset: &offset,
	})
	tt.OK(err)

	// upload another part the same size as the first one
	part1Data := bytes.Repeat([]byte{1}, int(slabSize)/4)
	offset = 0
	resp1, err := w.UploadMultipartUploadPart(context.Background(), bytes.NewReader(part1Data), testBucket, objPath, mpr.UploadID, 1, api.UploadMultipartUploadPartOptions{
		EncryptionOffset: &offset,
	})
	tt.OK(err)

	// combine all parts data
	expectedData := part1Data
	expectedData = append(expectedData, part2Data...)
	expectedData = append(expectedData, part3Data...)

	// finish the upload
	tt.OKAll(b.CompleteMultipartUpload(context.Background(), testBucket, objPath, mpr.UploadID, []api.MultipartCompletedPart{
		{
			PartNumber: 1,
			ETag:       resp1.ETag,
		},
		{
			PartNumber: 2,
			ETag:       resp2.ETag,
		},
		{
			PartNumber: 3,
			ETag:       resp3.ETag,
		},
	}, api.CompleteMultipartOptions{}))

	// download the object and verify its integrity
	dst := new(bytes.Buffer)
	tt.OK(w.DownloadObject(context.Background(), dst, testBucket, objPath, api.DownloadObjectOptions{}))
	receivedData := dst.Bytes()
	if len(receivedData) != len(expectedData) {
		t.Fatalf("expected %v bytes, got %v", len(expectedData), len(receivedData))
	} else if !bytes.Equal(receivedData, expectedData) {
		t.Fatal("unexpected data")
	}
}

func TestWalletRedistribute(t *testing.T) {
	cluster := newTestCluster(t, testClusterOptions{
		hosts:         test.RedundancySettings.TotalShards,
		uploadPacking: true,
	})
	defer cluster.Shutdown()

	// mine to get more money
	cluster.MineBlocks(1)

	// redistribute into 2 outputs of 500KS each
	numOutputs := 2
	outputAmt := types.Siacoins(500e3)
	txnSet, err := cluster.Bus.WalletRedistribute(context.Background(), numOutputs, outputAmt)
	if err != nil {
		t.Fatal(err)
	} else if len(txnSet) == 0 {
		t.Fatal("nothing happened")
	}
	cluster.MineBlocks(1)

	// assert we have 5 outputs with 10 SC
	txns, err := cluster.Bus.WalletEvents(context.Background())
	cluster.tt.OK(err)

	nOutputs := 0
	for _, txn := range txns {
		switch txn := txn.Data.(type) {
		case wallet.EventV1Transaction:
			for _, sco := range txn.Transaction.SiacoinOutputs {
				if sco.Value.Equals(types.Siacoins(500e3)) {
					nOutputs++
				}
			}
		case wallet.EventV2Transaction:
			for _, sco := range txn.SiacoinOutputs {
				if sco.Value.Equals(types.Siacoins(500e3)) {
					nOutputs++
				}
			}
		case wallet.EventPayout:
		default:
			t.Fatalf("unexpected transaction type %T", txn)
		}
	}
	if cnt := nOutputs; cnt != numOutputs {
		t.Fatalf("expected 5 outputs with 10 SC, got %v", cnt)
	}

	// assert redistributing into 3 outputs succeeds, used to fail because we
	// were broadcasting an empty transaction set
	txnSet, err = cluster.Bus.WalletRedistribute(context.Background(), nOutputs, outputAmt)
	cluster.tt.OK(err)
	if len(txnSet) != 0 {
		t.Fatal("txnSet should be empty")
	}
}

func TestHostScan(t *testing.T) {
	// New cluster with autopilot disabled
	cfg := clusterOptsDefault
	cfg.skipRunningAutopilot = true
	cluster := newTestCluster(t, cfg)
	defer cluster.Shutdown()

	b := cluster.Bus
	w := cluster.Worker
	tt := cluster.tt

	// add 2 hosts to the cluster, 1 to scan and 1 to make sure we always have 1
	// peer and consider ourselves connected to the internet
	hosts := cluster.AddHosts(2)
	host := hosts[0]

	settings, err := host.RHPv2Settings()
	tt.OK(err)

	hk := host.PublicKey()
	hostIP := settings.NetAddress

	assertHost := func(ls time.Time, lss, slss bool, ts uint64) {
		t.Helper()

		hi, err := b.Host(context.Background(), host.PublicKey())
		tt.OK(err)

		if ls.IsZero() && !hi.Interactions.LastScan.IsZero() {
			t.Fatal("expected last scan to be zero")
		} else if !ls.IsZero() && !hi.Interactions.LastScan.After(ls) {
			t.Fatal("expected last scan to be after", ls)
		} else if hi.Interactions.LastScanSuccess != lss {
			t.Fatalf("expected last scan success to be %v, got %v", lss, hi.Interactions.LastScanSuccess)
		} else if hi.Interactions.SecondToLastScanSuccess != slss {
			t.Fatalf("expected second to last scan success to be %v, got %v", slss, hi.Interactions.SecondToLastScanSuccess)
		} else if hi.Interactions.TotalScans != ts {
			t.Fatalf("expected total scans to be %v, got %v", ts, hi.Interactions.TotalScans)
		}
	}

	scanHost := func() error {
		// timing on the CI can be weird, wait a bit to make sure time passes
		// between scans
		time.Sleep(time.Millisecond)

		resp, err := w.RHPScan(context.Background(), hk, hostIP, 10*time.Second)
		tt.OK(err)
		if resp.ScanError != "" {
			return errors.New(resp.ScanError)
		}
		return nil
	}

	assertHost(time.Time{}, false, false, 0)

	// scan the host the first time
	ls := time.Now()
	if err := scanHost(); err != nil {
		t.Fatal(err)
	}
	assertHost(ls, true, false, 1)

	// scan the host the second time
	ls = time.Now()
	if err := scanHost(); err != nil {
		t.Fatal(err)
	}
	assertHost(ls, true, true, 2)

	// close the host to make scans fail
	tt.OK(host.Close())

	// scan the host a third time
	ls = time.Now()
	if err := scanHost(); err == nil {
		t.Fatal("expected scan error")
	}
	assertHost(ls, false, true, 3)

	// fetch hosts for scanning with maxLastScan set to now which should return
	// all hosts
	tt.Retry(100, 100*time.Millisecond, func() error {
		toScan, err := b.Hosts(context.Background(), api.HostOptions{
			MaxLastScan: api.TimeRFC3339(time.Now()),
		})
		tt.OK(err)
		if len(toScan) != 2 {
			return fmt.Errorf("expected 2 hosts, got %v", len(toScan))
		}
		return nil
	})

	// fetch hosts again with the unix epoch timestamp which should only return
	// 1 host since that one hasn't been scanned yet
	toScan, err := b.Hosts(context.Background(), api.HostOptions{
		MaxLastScan: api.TimeRFC3339(time.UnixMilli(1)),
	})
	tt.OK(err)
	if len(toScan) != 1 {
		t.Fatalf("expected 1 hosts, got %v", len(toScan))
	}
}

// TestDownloadAllHosts makes sure we try to download sectors, from all hosts
// that a sector is stored on.
func TestDownloadAllHosts(t *testing.T) {
	if testing.Short() {
		t.SkipNow()
	}

	// get rid of redundancy
	rs := test.RedundancySettings
	rs.MinShards = rs.TotalShards

	// create a test cluster
	cluster := newTestCluster(t, testClusterOptions{
<<<<<<< HEAD
		logger:        zap.NewNop(), // newTestLoggerCustom(zapcore.ErrorLevel),
=======
>>>>>>> 7aff0fe1
		hosts:         rs.TotalShards,
		uploadPacking: false, // make sure data is uploaded
	})
	defer cluster.Shutdown()

	b := cluster.Bus
	w := cluster.Worker
	tt := cluster.tt

	// update redundancy settings
	us, err := b.UploadSettings(context.Background())
<<<<<<< HEAD
	tt.OK(err)
	us.Redundancy = rs
=======
	us.Redundancy = rs
	tt.OK(err)
>>>>>>> 7aff0fe1
	tt.OK(b.UpdateUploadSettings(context.Background(), us))

	// prepare a file
	data := make([]byte, 128)
	tt.OKAll(frand.Read(data))

	// upload the data
	path := fmt.Sprintf("data_%v", len(data))
	tt.OKAll(w.UploadObject(context.Background(), bytes.NewReader(data), testBucket, path, api.UploadObjectOptions{}))

	// fetch object
	obj, err := cluster.Bus.Object(context.Background(), testBucket, path, api.GetObjectOptions{})
	tt.OK(err)

	// build used hosts
	usedHosts := make(map[types.PublicKey]struct{})
	for _, s := range obj.Object.Slabs {
		for _, ss := range s.Shards {
			for hk := range ss.Contracts {
				usedHosts[hk] = struct{}{}
			}
		}
	}
	if len(usedHosts) != rs.TotalShards {
		t.Fatalf("unexpected number of used hosts %d", len(usedHosts))
	}

	// add a host
	cluster.AddHosts(1)

	// grab random used host
	var randomHost string
	for _, host := range cluster.hosts {
		if _, used := usedHosts[host.PublicKey()]; used {
			randomHost = host.settings.Settings().NetAddress
			break
		}
	}

	// add it to the blocklist
	tt.OK(b.UpdateHostBlocklist(context.Background(), []string{randomHost}, nil, false))

	// wait until we migrated away from that host
	var newHost types.PublicKey
	tt.Retry(100, 100*time.Millisecond, func() error {
		obj, err := cluster.Bus.Object(context.Background(), testBucket, path, api.GetObjectOptions{})
		tt.OK(err)
		for _, s := range obj.Object.Slabs {
			for _, ss := range s.Shards {
				for hk := range ss.Contracts {
					if _, used := usedHosts[hk]; !used {
						newHost = hk
						return nil
					}
				}
			}
		}
		return errors.New("no migration took place")
	})

	// download the object
	dst := new(bytes.Buffer)
	tt.OK(cluster.Worker.DownloadObject(context.Background(), dst, testBucket, path, api.DownloadObjectOptions{}))
	if !bytes.Equal(dst.Bytes(), data) {
		t.Fatal("data mismatch")
	}

	// block the new host but unblock the old one
	for _, host := range cluster.hosts {
		if host.PublicKey() == newHost {
			tt.OK(b.UpdateHostBlocklist(context.Background(), []string{host.settings.Settings().NetAddress}, []string{randomHost}, false))
		}
	}

	// gouge prices on the new host
	for _, host := range cluster.hosts {
		if host.PublicKey() == newHost {
			settings := host.settings.Settings()
			settings.StoragePrice = types.Siacoins(1e3)
			tt.OK(host.UpdateSettings(settings))
		}
	}

	// download the object
	dst = new(bytes.Buffer)
	tt.OK(cluster.Worker.DownloadObject(context.Background(), dst, testBucket, path, api.DownloadObjectOptions{}))
	if !bytes.Equal(dst.Bytes(), data) {
		t.Fatal("data mismatch")
	}
<<<<<<< HEAD
=======
}

func TestBackup(t *testing.T) {
	cluster := newTestCluster(t, clusterOptsDefault)
	defer cluster.Shutdown()
	bus := cluster.Bus

	// test that backup fails for MySQL
	isSqlite := config.MySQLConfigFromEnv().URI == ""
	if !isSqlite {
		err := bus.Backup(context.Background(), "main", "backup.sql")
		cluster.tt.AssertIs(err, api.ErrBackupNotSupported)
		return
	}

	// test creating a backup
	tmpDir := t.TempDir()
	mainDst := filepath.Join(tmpDir, "main.sqlite")
	metricsDst := filepath.Join(tmpDir, "metrics.sqlite")
	cluster.tt.OK(bus.Backup(context.Background(), "main", mainDst))
	cluster.tt.OK(bus.Backup(context.Background(), "metrics", metricsDst))
	cluster.tt.OKAll(os.Stat(mainDst))
	cluster.tt.OKAll(os.Stat(metricsDst))

	// test creating backing up an invalid db
	invalidDst := filepath.Join(tmpDir, "invalid.sqlite")
	err := bus.Backup(context.Background(), "invalid", invalidDst)
	cluster.tt.AssertIs(err, api.ErrInvalidDatabase)
	_, err = os.Stat(invalidDst)
	if !os.IsNotExist(err) {
		t.Fatal("expected file to not exist")
	}

	// ping backups
	dbMain, err := sqlite.Open(mainDst)
	cluster.tt.OK(err)
	defer dbMain.Close()
	cluster.tt.OK(dbMain.Ping())

	dbMetrics, err := sqlite.Open(metricsDst)
	cluster.tt.OK(err)
	defer dbMetrics.Close()
	cluster.tt.OK(dbMetrics.Ping())
>>>>>>> 7aff0fe1
}<|MERGE_RESOLUTION|>--- conflicted
+++ resolved
@@ -2629,10 +2629,6 @@
 
 	// create a test cluster
 	cluster := newTestCluster(t, testClusterOptions{
-<<<<<<< HEAD
-		logger:        zap.NewNop(), // newTestLoggerCustom(zapcore.ErrorLevel),
-=======
->>>>>>> 7aff0fe1
 		hosts:         rs.TotalShards,
 		uploadPacking: false, // make sure data is uploaded
 	})
@@ -2644,13 +2640,8 @@
 
 	// update redundancy settings
 	us, err := b.UploadSettings(context.Background())
-<<<<<<< HEAD
 	tt.OK(err)
 	us.Redundancy = rs
-=======
-	us.Redundancy = rs
-	tt.OK(err)
->>>>>>> 7aff0fe1
 	tt.OK(b.UpdateUploadSettings(context.Background(), us))
 
 	// prepare a file
@@ -2740,8 +2731,6 @@
 	if !bytes.Equal(dst.Bytes(), data) {
 		t.Fatal("data mismatch")
 	}
-<<<<<<< HEAD
-=======
 }
 
 func TestBackup(t *testing.T) {
@@ -2785,5 +2774,4 @@
 	cluster.tt.OK(err)
 	defer dbMetrics.Close()
 	cluster.tt.OK(dbMetrics.Ping())
->>>>>>> 7aff0fe1
 }