--- conflicted
+++ resolved
@@ -95,18 +95,9 @@
 // TableName implements the gorm.Tabler interface.
 func (dbContractSet) TableName() string { return "contract_sets" }
 
-<<<<<<< HEAD
-// TableName implements the gorm.Tabler interface.
-func (dbContractSetContract) TableName() string { return "contract_set_contracts" }
-
 // convert converts a dbContract to a bus.Contract type.
-func (c dbContract) convert() bus.Contract {
-	return bus.Contract{
-=======
-// convert converts a dbContract to a Contract type.
 func (c dbContract) convert() api.ContractMetadata {
 	return api.ContractMetadata{
->>>>>>> 1e61dd87
 		ID:          c.FCID,
 		HostIP:      c.Host.NetAddress(),
 		HostKey:     c.Host.PublicKey,
@@ -284,7 +275,7 @@
 	return renewed.convert(), nil
 }
 
-func (s *SQLStore) AncestorContracts(id types.FileContractID, startHeight uint64) ([]bus.ArchivedContract, error) {
+func (s *SQLStore) AncestorContracts(id types.FileContractID, startHeight uint64) ([]api.ArchivedContract, error) {
 	var ancestors []dbArchivedContract
 	err := s.db.Raw("WITH ancestors AS (SELECT * FROM archived_contracts WHERE renewed_to = ? UNION ALL SELECT archived_contracts.* FROM ancestors, archived_contracts WHERE archived_contracts.renewed_to = ancestors.fcid) SELECT * FROM ancestors WHERE start_height >= ?", gobEncode(id), startHeight).
 		Scan(&ancestors).
@@ -292,7 +283,7 @@
 	if err != nil {
 		return nil, err
 	}
-	contracts := make([]bus.ArchivedContract, len(ancestors))
+	contracts := make([]api.ArchivedContract, len(ancestors))
 	for i, ancestor := range ancestors {
 		contracts[i] = ancestor.convert()
 	}
@@ -310,13 +301,8 @@
 }
 
 // Contracts implements the bus.ContractStore interface.
-<<<<<<< HEAD
-func (s *SQLStore) Contracts(set string) ([]bus.Contract, error) {
+func (s *SQLStore) Contracts(set string) ([]api.ContractMetadata, error) {
 	dbContracts, err := s.contracts(set)
-=======
-func (s *SQLStore) Contracts() ([]api.ContractMetadata, error) {
-	dbContracts, err := s.contracts()
->>>>>>> 1e61dd87
 	if err != nil {
 		return nil, err
 	}
@@ -412,23 +398,7 @@
 		Delete(&contract).Error
 }
 
-<<<<<<< HEAD
 // isReservedSetName returns whether the given set name is reserved.
 func isReservedSetName(name string) bool {
 	return name == SetNameAll
-=======
-func (s *SQLStore) AncestorContracts(id types.FileContractID, startHeight uint64) ([]api.ArchivedContract, error) {
-	var ancestors []dbArchivedContract
-	err := s.db.Raw("WITH ancestors AS (SELECT * FROM archived_contracts WHERE renewed_to = ? UNION ALL SELECT archived_contracts.* FROM ancestors, archived_contracts WHERE archived_contracts.renewed_to = ancestors.fcid) SELECT * FROM ancestors WHERE start_height >= ?", gobEncode(id), startHeight).
-		Scan(&ancestors).
-		Error
-	if err != nil {
-		return nil, err
-	}
-	contracts := make([]api.ArchivedContract, len(ancestors))
-	for i, ancestor := range ancestors {
-		contracts[i] = ancestor.convert()
-	}
-	return contracts, nil
->>>>>>> 1e61dd87
 }