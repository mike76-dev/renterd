--- conflicted
+++ resolved
@@ -198,14 +198,11 @@
 	var revisionNumber uint64
 	_, _ = fmt.Sscan(c.RevisionNumber, &revisionNumber)
 	return api.ContractMetadata{
-		ID:          types.FileContractID(c.FCID),
-		HostIP:      c.Host.NetAddress,
-		HostKey:     types.PublicKey(c.Host.PublicKey),
-<<<<<<< HEAD
-		StartHeight: c.StartHeight,
-		SiamuxAddr:  c.Host.Settings.convert().SiamuxAddr(),
-=======
->>>>>>> 3476574b
+		ID:         types.FileContractID(c.FCID),
+		HostIP:     c.Host.NetAddress,
+		HostKey:    types.PublicKey(c.Host.PublicKey),
+		SiamuxAddr: c.Host.Settings.convert().SiamuxAddr(),
+
 		RenewedFrom: types.FileContractID(c.RenewedFrom),
 		TotalCost:   types.Currency(c.TotalCost),
 		Spending: api.ContractSpending{
