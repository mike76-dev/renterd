--- conflicted
+++ resolved
@@ -385,12 +385,7 @@
 	}
 
 	// create bus
-<<<<<<< HEAD
-	announcementMaxAgeHours := time.Duration(cfg.Bus.AnnouncementMaxAgeHours) * time.Hour
-	b, err := bus.New(ctx, masterKey, alertsMgr, wh, cm, s, w, sqlStore, announcementMaxAgeHours, explorerURL, cfg.Bus.RevisionSubmissionBuffer, logger)
-=======
-	b, err := bus.New(ctx, cfg.Bus, masterKey, alertsMgr, wh, cm, s, w, sqlStore, explorerURL, logger)
->>>>>>> eadd5e0b
+	b, err := bus.New(ctx, cfg.Bus, masterKey, alertsMgr, wh, cm, s, w, sqlStore, explorerURL, cfg.Bus.RevisionSubmissionBuffer, logger)
 	if err != nil {
 		return nil, nil, fmt.Errorf("failed to create bus: %w", err)
 	}
