package main

import (
	"context"
	"errors"
	"fmt"
	"net"
	"net/http"
	"os"
	"path/filepath"
	"runtime"
	"time"

	"go.sia.tech/core/consensus"
	"go.sia.tech/core/gateway"
	"go.sia.tech/core/types"
	"go.sia.tech/coreutils"
	"go.sia.tech/coreutils/chain"
	"go.sia.tech/coreutils/syncer"
	"go.sia.tech/coreutils/wallet"
	"go.sia.tech/jape"
	"go.sia.tech/renterd/alerts"
	"go.sia.tech/renterd/autopilot"
	"go.sia.tech/renterd/build"
	"go.sia.tech/renterd/bus"
	"go.sia.tech/renterd/config"
	"go.sia.tech/renterd/internal/utils"
	"go.sia.tech/renterd/stores"
	"go.sia.tech/renterd/stores/sql"
	"go.sia.tech/renterd/stores/sql/mysql"
	"go.sia.tech/renterd/stores/sql/sqlite"
	"go.sia.tech/renterd/webhooks"
	"go.sia.tech/renterd/worker"
	"go.sia.tech/renterd/worker/s3"
	"go.sia.tech/web/renterd"
	"go.uber.org/zap"
	"golang.org/x/crypto/blake2b"
	"golang.org/x/sys/cpu"
)

type (
	node struct {
		cfg config.Config

		apiSrv      *http.Server
		apiListener net.Listener

		s3Srv      *http.Server
		s3Listener net.Listener

		setupFns    []fn
		shutdownFns []fn

		bus    *bus.Client
		logger *zap.SugaredLogger
	}

	fn struct {
		name string
		fn   func(context.Context) error
	}
)

func newNode(cfg config.Config, network *consensus.Network, genesis types.Block) (*node, error) {
	var setupFns, shutdownFns []fn

	// validate config
	if cfg.Bus.RemoteAddr != "" && !cfg.Worker.Enabled && !cfg.Autopilot.Enabled {
		return nil, errors.New("remote bus, remote worker, and no autopilot -- nothing to do!")
	}
	if cfg.Worker.Enabled && cfg.Bus.RemoteAddr != "" && cfg.Worker.ExternalAddress == "" {
		return nil, errors.New("can't enable the worker using a remote bus, without configuring the worker's external address")
	}
	if cfg.Autopilot.Enabled && !cfg.Worker.Enabled && len(cfg.Worker.Remotes) == 0 {
		return nil, errors.New("can't enable autopilot without providing either workers to connect to or creating a worker")
	}

	// initialise directory
	err := os.MkdirAll(cfg.Directory, 0700)
	if err != nil {
		return nil, fmt.Errorf("failed to create directory: %w", err)
	}

	// initialise logger
	logger, closeFn, err := NewLogger(cfg.Directory, "renterd.log", cfg.Log)
	if err != nil {
		return nil, fmt.Errorf("failed to create logger: %w", err)
	}
	shutdownFns = append(shutdownFns, fn{
		name: "Logger",
		fn:   closeFn,
	})

	// print network and version
	logger.Info("renterd", zap.String("version", build.Version()), zap.String("network", network.Name), zap.String("commit", build.Commit()), zap.Time("buildDate", build.BuildTime()))
	if runtime.GOARCH == "amd64" && !cpu.X86.HasAVX2 {
		logger.Warn("renterd is running on a system without AVX2 support, performance may be degraded")
	}

	// initialise a listener and override the HTTP address, we have to do this
	// first so we know the actual api address if the user specifies port :0
	l, err := utils.ListenTCP(cfg.HTTP.Address, logger)
	if err != nil {
		return nil, fmt.Errorf("failed to create listener: %w", err)
	}
	cfg.HTTP.Address = "http://" + l.Addr().String()

	// initialise a web server
	mux := &utils.TreeMux{Sub: make(map[string]utils.TreeMux)}
	srv := &http.Server{Handler: mux}
	shutdownFns = append(shutdownFns, fn{
		name: "HTTP Server",
		fn:   srv.Shutdown,
	})

	// initialise auth handler
	auth := jape.BasicAuth(cfg.HTTP.Password)

	// generate private key from seed
	var pk types.PrivateKey
	if cfg.Seed != "" {
		var rawSeed [32]byte
		err := wallet.SeedFromPhrase(&rawSeed, cfg.Seed)
		if err != nil {
			return nil, fmt.Errorf("failed to load wallet: %w", err)
		}
		pk = wallet.KeyFromSeed(&rawSeed, 0)
	}

	// initialise bus
	busAddr, busPassword := cfg.Bus.RemoteAddr, cfg.Bus.RemotePassword
	if cfg.Bus.RemoteAddr == "" {
		// ensure we don't hang indefinitely
		ctx, cancel := context.WithTimeout(context.Background(), 5*time.Minute)
		defer cancel()

		// create bus
		b, shutdownFn, err := newBus(ctx, cfg, pk, network, genesis, logger)
		if err != nil {
			return nil, err
		}

		shutdownFns = append(shutdownFns, fn{
			name: "Bus",
			fn:   shutdownFn,
		})

		mux.Sub["/api/bus"] = utils.TreeMux{Handler: auth(b.Handler())}
		busAddr = cfg.HTTP.Address + "/api/bus"
		busPassword = cfg.HTTP.Password

		// only serve the UI if a bus is created
		mux.Handler = renterd.Handler()
	} else {
		logger.Info("connecting to remote bus at " + busAddr)
	}
	bc := bus.NewClient(busAddr, busPassword)

	// initialise workers
	var s3Srv *http.Server
	var s3Listener net.Listener
	var workers []autopilot.Worker
	if len(cfg.Worker.Remotes) == 0 {
		if cfg.Worker.Enabled {
			workerAddr := cfg.HTTP.Address + "/api/worker"
			var workerExternAddr string
			if cfg.Bus.RemoteAddr != "" {
				workerExternAddr = cfg.Worker.ExternalAddress
			} else {
				workerExternAddr = workerAddr
			}

			workerKey := blake2b.Sum256(append([]byte("worker"), pk...))
			w, err := worker.New(cfg.Worker, workerKey, bc, logger)
			if err != nil {
				logger.Fatal("failed to create worker: " + err.Error())
			}
			setupFns = append(setupFns, fn{
				name: "Worker",
				fn: func(ctx context.Context) error {
					return w.Setup(ctx, workerExternAddr, cfg.HTTP.Password)
				},
			})
			shutdownFns = append(shutdownFns, fn{
				name: "Worker",
				fn:   w.Shutdown,
			})

			mux.Sub["/api/worker"] = utils.TreeMux{Handler: utils.Auth(cfg.HTTP.Password, cfg.Worker.AllowUnauthenticatedDownloads)(w.Handler())}
			wc := worker.NewClient(workerAddr, cfg.HTTP.Password)
			workers = append(workers, wc)

			if cfg.S3.Enabled {
				s3Handler, err := s3.New(bc, w, logger, s3.Opts{
					AuthDisabled:      cfg.S3.DisableAuth,
					HostBucketBases:   cfg.S3.HostBucketBases,
					HostBucketEnabled: cfg.S3.HostBucketEnabled,
				})
				if err != nil {
					err = errors.Join(err, w.Shutdown(context.Background()))
					logger.Fatal("failed to create s3 handler: " + err.Error())
				}

				s3Srv = &http.Server{
					Addr:    cfg.S3.Address,
					Handler: s3Handler,
				}
				s3Listener, err = utils.ListenTCP(cfg.S3.Address, logger)
				if err != nil {
					logger.Fatal("failed to create listener: " + err.Error())
				}
				shutdownFns = append(shutdownFns, fn{
					name: "S3",
					fn:   s3Srv.Shutdown,
				})
			}
		}
	} else {
		for _, remote := range cfg.Worker.Remotes {
			workers = append(workers, worker.NewClient(remote.Address, remote.Password))
			logger.Info("connecting to remote worker at " + remote.Address)
		}
	}

	// initialise autopilot
	if cfg.Autopilot.Enabled {
		ap, err := autopilot.New(cfg.Autopilot, bc, workers, logger)
		if err != nil {
			logger.Fatal("failed to create autopilot: " + err.Error())
		}
		setupFns = append(setupFns, fn{
			name: "Autopilot",
			fn:   func(_ context.Context) error { go ap.Run(); return nil },
		})
		shutdownFns = append(shutdownFns, fn{
			name: "Autopilot",
			fn:   ap.Shutdown,
		})

		mux.Sub["/api/autopilot"] = utils.TreeMux{Handler: auth(ap.Handler())}
	}

	return &node{
		apiSrv:      srv,
		apiListener: l,

		s3Srv:      s3Srv,
		s3Listener: s3Listener,

		setupFns:    setupFns,
		shutdownFns: shutdownFns,

		bus: bc,
		cfg: cfg,

		logger: logger.Sugar(),
	}, nil
}

func newBus(ctx context.Context, cfg config.Config, pk types.PrivateKey, network *consensus.Network, genesis types.Block, logger *zap.Logger) (*bus.Bus, func(ctx context.Context) error, error) {
	// create store
	alertsMgr := alerts.NewManager()
	storeCfg, err := buildStoreConfig(alertsMgr, cfg, pk, logger)
	if err != nil {
		return nil, nil, err
	}
	sqlStore, err := stores.NewSQLStore(storeCfg)
	if err != nil {
		return nil, nil, err
	}

	// create webhooks manager
	wh, err := webhooks.NewManager(sqlStore, logger)
	if err != nil {
		return nil, nil, err
	}

	// hookup webhooks <-> alerts
	alertsMgr.RegisterWebhookBroadcaster(wh)

	// create consensus directory
	consensusDir := filepath.Join(cfg.Directory, "consensus")
	if err := os.MkdirAll(consensusDir, 0700); err != nil {
		return nil, nil, err
	}

	// migrate consensus database if necessary
	migrateConsensusDatabase(ctx, sqlStore, consensusDir, logger)

	// reset chain state if blockchain.db does not exist to make sure deleting
	// it forces a resync
	chainPath := filepath.Join(consensusDir, "blockchain.db")
	if _, err := os.Stat(chainPath); os.IsNotExist(err) {
		if err := sqlStore.ResetChainState(context.Background()); err != nil {
			return nil, nil, err
		}
	}

	// create chain database
	bdb, err := coreutils.OpenBoltChainDB(chainPath)
	if err != nil {
		return nil, nil, fmt.Errorf("failed to open chain database: %w", err)
	}

	// create chain manager
	store, state, err := chain.NewDBStore(bdb, network, genesis)
	if err != nil {
		return nil, nil, err
	}
	cm := chain.NewManager(store, state)

	// create wallet
	w, err := wallet.NewSingleAddressWallet(pk, cm, sqlStore, wallet.WithReservationDuration(cfg.Bus.UsedUTXOExpiry))
	if err != nil {
		return nil, nil, err
	}

	// bootstrap the syncer
	if cfg.Bus.Bootstrap {
		var peers []string
		switch network.Name {
		case "mainnet":
			peers = syncer.MainnetBootstrapPeers
		case "zen":
			peers = syncer.ZenBootstrapPeers
		case "anagami":
			peers = syncer.AnagamiBootstrapPeers
		default:
			return nil, nil, fmt.Errorf("no available bootstrap peers for unknown network '%s'", network.Name)
		}
		for _, addr := range peers {
			if err := sqlStore.AddPeer(addr); err != nil {
				return nil, nil, fmt.Errorf("%w: failed to add bootstrap peer '%s'", err, addr)
			}
		}
	}

	// create syncer, peers will reject us if our hostname is empty or
	// unspecified, so use loopback
	l, err := net.Listen("tcp", cfg.Bus.GatewayAddr)
	if err != nil {
		return nil, nil, err
	}
	syncerAddr := l.Addr().String()
	host, port, _ := net.SplitHostPort(syncerAddr)
	if ip := net.ParseIP(host); ip == nil || ip.IsUnspecified() {
		syncerAddr = net.JoinHostPort("127.0.0.1", port)
	}

	// create header
	header := gateway.Header{
		GenesisID:  genesis.ID(),
		UniqueID:   gateway.GenerateUniqueID(),
		NetAddress: syncerAddr,
	}

	// create the syncer
	s := syncer.New(l, cm, sqlStore, header, syncer.WithLogger(logger.Named("syncer")), syncer.WithSendBlocksTimeout(time.Minute))

	// start syncer
	errChan := make(chan error, 1)
	go func() {
		errChan <- s.Run(context.Background())
		close(errChan)
	}()

	// create a helper function to wait for syncer to wind down on shutdown
	syncerShutdown := func(ctx context.Context) error {
		select {
		case err := <-errChan:
			return err
		case <-ctx.Done():
			return context.Cause(ctx)
		}
	}

	// create master key - we currently derive the same key used by the workers
	// to ensure contracts formed by the bus can be renewed by the autopilot
	masterKey := blake2b.Sum256(append([]byte("worker"), pk...))

	// create bus
	announcementMaxAgeHours := time.Duration(cfg.Bus.AnnouncementMaxAgeHours) * time.Hour
	b, err := bus.New(ctx, masterKey, alertsMgr, wh, cm, s, w, sqlStore, announcementMaxAgeHours, logger)
	if err != nil {
		return nil, nil, fmt.Errorf("failed to create bus: %w", err)
	}

	return b, func(ctx context.Context) error {
		return errors.Join(
			s.Close(),
			w.Close(),
			b.Shutdown(ctx),
			sqlStore.Close(),
			bdb.Close(),
			syncerShutdown(ctx),
		)
	}, nil
}

func (n *node) Run() error {
	// start server
	go n.apiSrv.Serve(n.apiListener)
	n.logger.Info("api: Listening on " + n.apiListener.Addr().String())

	// execute run functions
	for _, fn := range n.setupFns {
		if err := fn.fn(context.Background()); err != nil {
			return fmt.Errorf("failed to run %v: %w", fn.name, err)
		}
	}

<<<<<<< HEAD
	// set initial S3 keys
	if n.cfg.S3.Enabled && !n.cfg.S3.DisableAuth {
		as, err := n.bus.S3AuthenticationSettings(context.Background())
		if err != nil && !strings.Contains(err.Error(), api.ErrSettingNotFound.Error()) {
			return fmt.Errorf("failed to fetch S3 authentication settings: %w", err)
		} else if as.V4Keypairs == nil {
			as.V4Keypairs = make(map[string]string)
		}

		// S3 key pair validation was broken at one point, we need to remove the
		// invalid key pairs here to ensure we don't fail when we update the
		// setting below.
		for k, v := range as.V4Keypairs {
			if err := (api.S3AuthenticationSettings{V4Keypairs: map[string]string{k: v}}).Validate(); err != nil {
				n.logger.Infof("removing invalid S3 keypair for AccessKeyID %s, reason: %v", k, err)
				delete(as.V4Keypairs, k)
			}
		}

		// update settings
		if err := n.bus.UpdateSetting(context.Background(), api.SettingS3Authentication, as); err != nil {
			return fmt.Errorf("failed to update S3 authentication settings: %w", err)
		}
	}

=======
>>>>>>> f4ce1d04
	// start S3 server
	if n.s3Srv != nil {
		go n.s3Srv.Serve(n.s3Listener)
		n.logger.Info("s3: Listening on " + n.s3Listener.Addr().String())
	}

	// fetch the syncer address
	syncerAddress, err := n.bus.SyncerAddress(context.Background())
	if err != nil {
		return fmt.Errorf("failed to fetch syncer address: %w", err)
	}
	n.logger.Info("bus: Listening on " + syncerAddress)

	// open the web UI if enabled
	if n.cfg.AutoOpenWebUI {
		time.Sleep(time.Millisecond) // give the web server a chance to start
		_, port, err := net.SplitHostPort(n.apiListener.Addr().String())
		if err != nil {
			n.logger.Debug("failed to parse API address", zap.Error(err))
		} else if err := utils.OpenBrowser(fmt.Sprintf("http://127.0.0.1:%s", port)); err != nil {
			n.logger.Debug("failed to open browser", zap.Error(err))
		}
	}
	return nil
}

func (n *node) Shutdown() error {
	n.logger.Info("Shutting down...")

	// give each service a fraction of the total shutdown timeout. One service
	// timing out shouldn't prevent the others from attempting a shutdown.
	timeout := n.cfg.ShutdownTimeout / time.Duration(len(n.shutdownFns))
	shutdown := func(fn func(ctx context.Context) error) error {
		ctx, cancel := context.WithTimeout(context.Background(), timeout)
		defer cancel()
		return fn(ctx)
	}

	// shut down the services in reverse order
	var errs []error
	for i := len(n.shutdownFns) - 1; i >= 0; i-- {
		if err := shutdown(n.shutdownFns[i].fn); err != nil {
			n.logger.Errorf("failed to shut down %v: %v", n.shutdownFns[i].name, err)
			errs = append(errs, err)
		} else {
			n.logger.Infof("%v shut down successfully", n.shutdownFns[i].name)
		}
	}

	return errors.Join(errs...)
}

// TODO: needs a better spot
func buildStoreConfig(am alerts.Alerter, cfg config.Config, pk types.PrivateKey, logger *zap.Logger) (stores.Config, error) {
	// create database connections
	var dbMain sql.Database
	var dbMetrics sql.MetricsDatabase
	if cfg.Database.MySQL.URI != "" {
		// check that both main and metrics databases are not the same
		if cfg.Database.MySQL.Database == cfg.Database.MySQL.MetricsDatabase {
			return stores.Config{}, errors.New("main and metrics databases cannot be the same")
		}

		// create MySQL connections
		connMain, err := mysql.Open(
			cfg.Database.MySQL.User,
			cfg.Database.MySQL.Password,
			cfg.Database.MySQL.URI,
			cfg.Database.MySQL.Database,
		)
		if err != nil {
			return stores.Config{}, fmt.Errorf("failed to open MySQL main database: %w", err)
		}
		connMetrics, err := mysql.Open(
			cfg.Database.MySQL.User,
			cfg.Database.MySQL.Password,
			cfg.Database.MySQL.URI,
			cfg.Database.MySQL.MetricsDatabase,
		)
		if err != nil {
			return stores.Config{}, fmt.Errorf("failed to open MySQL metrics database: %w", err)
		}
		dbMain, err = mysql.NewMainDatabase(connMain, logger, cfg.Log.Database.SlowThreshold, cfg.Log.Database.SlowThreshold)
		if err != nil {
			return stores.Config{}, fmt.Errorf("failed to create MySQL main database: %w", err)
		}
		dbMetrics, err = mysql.NewMetricsDatabase(connMetrics, logger, cfg.Log.Database.SlowThreshold, cfg.Log.Database.SlowThreshold)
		if err != nil {
			return stores.Config{}, fmt.Errorf("failed to create MySQL metrics database: %w", err)
		}
	} else {
		// create database directory
		dbDir := filepath.Join(cfg.Directory, "db")
		if err := os.MkdirAll(dbDir, 0700); err != nil {
			return stores.Config{}, err
		}

		// create SQLite connections
		db, err := sqlite.Open(filepath.Join(dbDir, "db.sqlite"))
		if err != nil {
			return stores.Config{}, fmt.Errorf("failed to open SQLite main database: %w", err)
		}
		dbMain, err = sqlite.NewMainDatabase(db, logger, cfg.Log.Database.SlowThreshold, cfg.Log.Database.SlowThreshold)
		if err != nil {
			return stores.Config{}, fmt.Errorf("failed to create SQLite main database: %w", err)
		}

		dbm, err := sqlite.Open(filepath.Join(dbDir, "metrics.sqlite"))
		if err != nil {
			return stores.Config{}, fmt.Errorf("failed to open SQLite metrics database: %w", err)
		}
		dbMetrics, err = sqlite.NewMetricsDatabase(dbm, logger, cfg.Log.Database.SlowThreshold, cfg.Log.Database.SlowThreshold)
		if err != nil {
			return stores.Config{}, fmt.Errorf("failed to create SQLite metrics database: %w", err)
		}
	}

	return stores.Config{
		Alerts:                        alerts.WithOrigin(am, "bus"),
		DB:                            dbMain,
		DBMetrics:                     dbMetrics,
		PartialSlabDir:                filepath.Join(cfg.Directory, "partial_slabs"),
		Migrate:                       true,
		SlabBufferCompletionThreshold: cfg.Bus.SlabBufferCompletionThreshold,
		Logger:                        logger,
		RetryTransactionIntervals: []time.Duration{
			200 * time.Millisecond,
			500 * time.Millisecond,
			time.Second,
			3 * time.Second,
			10 * time.Second,
			10 * time.Second,
		},
		WalletAddress:     types.StandardUnlockHash(pk.PublicKey()),
		LongQueryDuration: cfg.Log.Database.SlowThreshold,
		LongTxDuration:    cfg.Log.Database.SlowThreshold,
	}, nil
}

func migrateConsensusDatabase(ctx context.Context, store *stores.SQLStore, consensusDir string, logger *zap.Logger) error {
	oldConsensus, err := os.Stat(filepath.Join(consensusDir, "consensus.db"))
	if os.IsNotExist(err) {
		return nil
	} else if err != nil {
		return err
	}

	logger.Warn("found old consensus.db, indicating a migration is necessary")

	// reset chain state
	logger.Warn("Resetting chain state...")
	if err := store.ResetChainState(ctx); err != nil {
		return err
	}
	logger.Warn("Chain state was successfully reset.")

	// remove consensus.db and consensus.log file
	logger.Warn("Removing consensus database...")
	_ = os.RemoveAll(filepath.Join(consensusDir, "consensus.log")) // ignore error
	if err := os.Remove(filepath.Join(consensusDir, "consensus.db")); err != nil {
		return err
	}

	logger.Warn(fmt.Sprintf("Old 'consensus.db' was successfully removed, reclaimed %v of disk space.", utils.HumanReadableSize(int(oldConsensus.Size()))))
	logger.Warn("ATTENTION: consensus will now resync from scratch, this process may take several hours to complete")
	return nil
}<|MERGE_RESOLUTION|>--- conflicted
+++ resolved
@@ -409,34 +409,6 @@
 		}
 	}
 
-<<<<<<< HEAD
-	// set initial S3 keys
-	if n.cfg.S3.Enabled && !n.cfg.S3.DisableAuth {
-		as, err := n.bus.S3AuthenticationSettings(context.Background())
-		if err != nil && !strings.Contains(err.Error(), api.ErrSettingNotFound.Error()) {
-			return fmt.Errorf("failed to fetch S3 authentication settings: %w", err)
-		} else if as.V4Keypairs == nil {
-			as.V4Keypairs = make(map[string]string)
-		}
-
-		// S3 key pair validation was broken at one point, we need to remove the
-		// invalid key pairs here to ensure we don't fail when we update the
-		// setting below.
-		for k, v := range as.V4Keypairs {
-			if err := (api.S3AuthenticationSettings{V4Keypairs: map[string]string{k: v}}).Validate(); err != nil {
-				n.logger.Infof("removing invalid S3 keypair for AccessKeyID %s, reason: %v", k, err)
-				delete(as.V4Keypairs, k)
-			}
-		}
-
-		// update settings
-		if err := n.bus.UpdateSetting(context.Background(), api.SettingS3Authentication, as); err != nil {
-			return fmt.Errorf("failed to update S3 authentication settings: %w", err)
-		}
-	}
-
-=======
->>>>>>> f4ce1d04
 	// start S3 server
 	if n.s3Srv != nil {
 		go n.s3Srv.Serve(n.s3Listener)
