package main

import (
	"net/http"
	_ "net/http/pprof"
	"strings"
<<<<<<< HEAD

	"github.com/mike76-dev/sia-web/renterd/ui"
	//"go.sia.tech/web/renterd/ui"
=======
>>>>>>> 878bf62d
)

type treeMux struct {
	h   http.Handler
	sub map[string]treeMux
}

func (t treeMux) ServeHTTP(w http.ResponseWriter, req *http.Request) {
	// For testing only.
	if origin := req.Header.Get("Origin"); origin != "" {
		w.Header().Set("Access-Control-Allow-Origin", origin)
		w.Header().Set("Access-Control-Allow-Methods", "POST, GET, OPTIONS, PUT, DELETE")
		w.Header().Set("Access-Control-Allow-Headers", "Accept, Content-Type, Content-Length, Accept-Encoding, X-CSRF-Token, Authorization")
	}
	if req.Method == "OPTIONS" {
		return
	}

	if strings.HasPrefix(req.URL.Path, "/debug/pprof") {
		http.DefaultServeMux.ServeHTTP(w, req)
		return
	}

	for prefix, c := range t.sub {
		if strings.HasPrefix(req.URL.Path, prefix) {
			req.URL.Path = strings.TrimPrefix(req.URL.Path, prefix)
			c.ServeHTTP(w, req)
			return
		}
	}
	t.h.ServeHTTP(w, req)
}<|MERGE_RESOLUTION|>--- conflicted
+++ resolved
@@ -4,12 +4,6 @@
 	"net/http"
 	_ "net/http/pprof"
 	"strings"
-<<<<<<< HEAD
-
-	"github.com/mike76-dev/sia-web/renterd/ui"
-	//"go.sia.tech/web/renterd/ui"
-=======
->>>>>>> 878bf62d
 )
 
 type treeMux struct {
