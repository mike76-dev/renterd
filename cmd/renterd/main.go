--- conflicted
+++ resolved
@@ -292,11 +292,8 @@
 
 	flag.Parse()
 
-<<<<<<< HEAD
-	log.Println("renterd v0.9.0-satellite")
+	log.Println("renterd v0.9.1-satellite")
 	log.Println("Network", build.NetworkName())
-=======
->>>>>>> 969b48af
 	if flag.Arg(0) == "version" {
 		log.Println("Commit:", build.Commit())
 		log.Println("Build Date:", build.BuildTime())
