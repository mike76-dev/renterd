package main

import (
	"context"
	"flag"
	"fmt"
	"log"
	"net"
	"net/http"
	"os"
	"os/signal"
	"path/filepath"
	"strings"
	"syscall"
	"time"

	"go.sia.tech/core/types"
	"go.sia.tech/jape"
	"go.sia.tech/renterd/autopilot"
	"go.sia.tech/renterd/build"
	"go.sia.tech/renterd/bus"
	"go.sia.tech/renterd/internal/node"
	"go.sia.tech/renterd/stores"
	"go.sia.tech/renterd/tracing"
	"go.sia.tech/renterd/wallet"
	"go.sia.tech/renterd/worker"
	"golang.org/x/term"
	"gorm.io/gorm"

	// Satellite
<<<<<<< HEAD
	"go.sia.tech/renterd/satellite"
=======
	"github.com/mike76-dev/renterd-satellite"
>>>>>>> 2ebfda55
)

const (
	// accountRefillInterval is the amount of time between refills of ephemeral
	// accounts. If we conservatively assume that a good host charges 500 SC /
	// TiB, we can pay for about 2.2 GiB with 1 SC. Since we want to refill
	// ahead of time at 0.5 SC, that makes 1.1 GiB. Considering a 1 Gbps uplink
	// that is shared across 30 uploads, we upload at around 33 Mbps to each
	// host. That means uploading 1.1 GiB to drain 0.5 SC takes around 5
	// minutes. That's why we assume 10 seconds to be more than frequent enough
	// to refill an account when it's due for another refill.
	defaultAccountRefillInterval = 10 * time.Second
)

var (
	// to be supplied at build time
	githash   = "?"
	builddate = "?"

	// fetched once, then cached
	apiPassword *string
	seed        *types.PrivateKey
)

func check(context string, err error) {
	if err != nil {
		log.Fatalf("%v: %v", context, err)
	}
}

func getAPIPassword() string {
	if apiPassword == nil {
		pw := os.Getenv("RENTERD_API_PASSWORD")
		if pw != "" {
			fmt.Println("Using RENTERD_API_PASSWORD environment variable.")
			apiPassword = &pw
		} else {
			fmt.Print("Enter API password: ")
			pw, err := term.ReadPassword(int(os.Stdin.Fd()))
			fmt.Println()
			if err != nil {
				log.Fatal(err)
			}
			s := string(pw)
			apiPassword = &s
		}
	}
	return *apiPassword
}

func getSeed() types.PrivateKey {
	if seed == nil {
		phrase := os.Getenv("RENTERD_SEED")
		if phrase != "" {
			fmt.Println("Using RENTERD_SEED environment variable")
		} else {
			fmt.Print("Enter seed: ")
			pw, err := term.ReadPassword(int(os.Stdin.Fd()))
			check("Could not read seed phrase:", err)
			fmt.Println()
			phrase = string(pw)
		}
		key, err := wallet.KeyFromPhrase(phrase)
		if err != nil {
			log.Fatal(err)
		}
		seed = &key
	}
	return *seed
}

type currencyVar types.Currency

func newCurrencyVar(c *types.Currency, d types.Currency) *currencyVar {
	*c = d
	return (*currencyVar)(c)
}

func (c *currencyVar) Set(s string) (err error) {
	*(*types.Currency)(c), err = types.ParseCurrency(s)
	return
}

func (c *currencyVar) String() string {
	return strings.Replace((*types.Currency)(c).String(), " ", "", -1)
}

func flagCurrencyVar(c *types.Currency, name string, d types.Currency, usage string) {
	flag.Var(newCurrencyVar(c, d), name, usage)
}

func getDBDialectorFromEnv() gorm.Dialector {
	uri, user, password, dbName := stores.DBConfigFromEnv()
	if uri == "" {
		return nil
	}
	return stores.NewMySQLConnection(user, password, uri, dbName)
}

func parseEnvVar(s string, v interface{}) {
	if env, ok := os.LookupEnv(s); ok {
		if _, err := fmt.Sscan(env, v); err != nil {
			log.Fatalf("failed to parse %s: %v", s, err)
		}
		fmt.Printf("Using %s environment variable\n", s)
	}
}

func main() {
	log.SetFlags(0)

	var nodeCfg struct {
		shutdownTimeout time.Duration
	}

	var busCfg struct {
		remoteAddr  string
		apiPassword string
		node.BusConfig
	}
	busCfg.PersistInterval = 10 * time.Minute
	busCfg.DBDialector = getDBDialectorFromEnv()
	busCfg.Network = build.ConsensusNetwork

	var workerCfg struct {
		enabled     bool
		remoteAddrs string
		apiPassword string
		node.WorkerConfig
	}
	workerCfg.ContractLockTimeout = 30 * time.Second

	var autopilotCfg struct {
		enabled bool
		node.AutopilotConfig
	}

	apiAddr := flag.String("http", build.DefaultAPIAddress, "address to serve API on")
	tracingEnabled := flag.Bool("tracing-enabled", false, "Enables tracing through OpenTelemetry. If RENTERD_TRACING_ENABLED is set, it overwrites the CLI flag's value. Tracing can be configured using the standard OpenTelemetry environment variables. https://github.com/open-telemetry/opentelemetry-specification/blob/v1.8.0/specification/protocol/exporter.md")
	tracingServiceInstanceId := flag.String("tracing-service-instance-id", "cluster", "ID of the service instance used for tracing. If RENTERD_TRACING_SERVICE_INSTANCE_ID is set, it overwrites the CLI flag's value.")
	dir := flag.String("dir", ".", "directory to store node state in")
	flag.StringVar(&busCfg.remoteAddr, "bus.remoteAddr", "", "URL of remote bus service - can be overwritten using RENTERD_BUS_REMOTE_ADDR environment variable")
	flag.StringVar(&busCfg.apiPassword, "bus.apiPassword", "", "API password for remote bus service - can be overwritten using RENTERD_BUS_API_PASSWORD environment variable")
	flag.BoolVar(&busCfg.Bootstrap, "bus.bootstrap", true, "bootstrap the gateway and consensus modules")
	flag.StringVar(&busCfg.GatewayAddr, "bus.gatewayAddr", build.DefaultGatewayAddress, "address to listen on for Sia peer connections - can be overwritten using RENTERD_BUS_GATEWAY_ADDR environment variable")
	flag.BoolVar(&workerCfg.enabled, "worker.enabled", true, "enable/disable creating a worker - can be overwritten using the RENTERD_WORKER_ENABLED environment variable")
	flag.DurationVar(&workerCfg.BusFlushInterval, "worker.busFlushInterval", 5*time.Second, "time after which the worker flushes buffered data to bus for persisting")
	flag.StringVar(&workerCfg.WorkerConfig.ID, "worker.id", "worker", "unique identifier of worker used internally - can be overwritten using the RENTERD_WORKER_ID environment variable")
	flag.StringVar(&workerCfg.remoteAddrs, "worker.remoteAddrs", "", "URL of remote worker service(s). Multiple addresses can be provided by separating them with a semicolon. Can be overwritten using RENTERD_WORKER_REMOTE_ADDRS environment variable")
	flag.StringVar(&workerCfg.apiPassword, "worker.apiPassword", "", "API password for remote worker service")
	flag.DurationVar(&workerCfg.SessionLockTimeout, "worker.sessionLockTimeout", 30*time.Second, "the maximum amount of time a host should wait on the lock when the lock RPC is called")
	flag.DurationVar(&workerCfg.SessionReconnectTimeout, "worker.sessionReconnectTimeout", 10*time.Second, "the maximum amount of time reconnecting a session is allowed to take")
	flag.DurationVar(&workerCfg.SessionTTL, "worker.sessionTTL", 2*time.Minute, "the time a host session is valid for before reconnecting")
	flag.DurationVar(&workerCfg.DownloadSectorTimeout, "worker.downloadSectorTimeout", 3*time.Second, "timeout applied to sector downloads when downloading a slab")
	flag.DurationVar(&workerCfg.UploadSectorTimeout, "worker.uploadSectorTimeout", 5*time.Second, "timeout applied to sector uploads when uploading a slab")
	flag.Uint64Var(&workerCfg.DownloadMaxOverdrive, "worker.downloadMaxOverdrive", 5, "maximum number of active overdrive workers when downloading a slab")
	flag.Uint64Var(&workerCfg.UploadMaxOverdrive, "worker.uploadMaxOverdrive", 5, "maximum number of active overdrive workers when uploading a slab")
	flag.DurationVar(&autopilotCfg.AccountsRefillInterval, "autopilot.accountRefillInterval", defaultAccountRefillInterval, "interval at which the autopilot checks the workers' accounts balance and refills them if necessary")
	flag.BoolVar(&autopilotCfg.enabled, "autopilot.enabled", true, "enable/disable the autopilot - can be overwritten using the RENTERD_AUTOPILOT_ENABLED environment variable")
	flag.DurationVar(&autopilotCfg.Heartbeat, "autopilot.heartbeat", 10*time.Minute, "interval at which autopilot loop runs")
	flag.Float64Var(&autopilotCfg.MigrationHealthCutoff, "autopilot.migrationHealthCutoff", 0.75, "health threshold below which slabs are migrated to new hosts")
	flag.DurationVar(&autopilotCfg.ScannerInterval, "autopilot.scannerInterval", 24*time.Hour, "interval at which hosts are scanned")
	flag.Uint64Var(&autopilotCfg.ScannerBatchSize, "autopilot.scannerBatchSize", 1000, "size of the batch with which hosts are scanned")
	flag.Uint64Var(&autopilotCfg.ScannerMinRecentFailures, "autopilot.scannerMinRecentFailures", 10, "minimum amount of consesutive failed scans a host must have before it is removed for exceeding the max downtime")
	flag.Uint64Var(&autopilotCfg.ScannerNumThreads, "autopilot.scannerNumThreads", 100, "number of threads that scan hosts")
	flag.DurationVar(&nodeCfg.shutdownTimeout, "node.shutdownTimeout", 5*time.Minute, "the timeout applied to the node shutdown")

	flag.Parse()

	log.Println("renterd v0.1.0")
	log.Println("Network", build.ConsensusNetworkName)
	if flag.Arg(0) == "version" {
		log.Println("Commit:", githash)
		log.Println("Build Date:", builddate)
		return
	} else if flag.Arg(0) == "seed" {
		log.Println("Seed phrase:", wallet.NewSeedPhrase())
		return
	}

	// Overwrite flags from environment if set.
	parseEnvVar("RENTERD_BUS_REMOTE_ADDR", &busCfg.remoteAddr)
	parseEnvVar("RENTERD_BUS_API_PASSWORD", &busCfg.apiPassword)
	parseEnvVar("RENTERD_BUS_GATEWAY_ADDR", &busCfg.GatewayAddr)
	parseEnvVar("RENTERD_WORKER_REMOTE_ADDRS", &workerCfg.remoteAddrs)
	parseEnvVar("RENTERD_WORKER_API_PASSWORD", &workerCfg.apiPassword)
	parseEnvVar("RENTERD_WORKER_ENABLED", &workerCfg.enabled)
	parseEnvVar("RENTERD_WORKER_ID", &workerCfg.ID)
	parseEnvVar("RENTERD_AUTOPILOT_ENABLED", &autopilotCfg.enabled)
	parseEnvVar("RENTERD_TRACING_ENABLED", tracingEnabled)
	parseEnvVar("RENTERD_TRACING_SERVICE_INSTANCE_ID", tracingServiceInstanceId)

	var autopilotShutdownFn func(context.Context) error
	var shutdownFns []func(context.Context) error

	// Init tracing.
	if *tracingEnabled {
		shutdownFn, err := tracing.Init(*tracingServiceInstanceId)
		if err != nil {
			log.Fatal("failed to init tracing", err)
		}
		shutdownFns = append(shutdownFns, shutdownFn)
	}

	if busCfg.remoteAddr != "" && workerCfg.remoteAddrs != "" && !autopilotCfg.enabled {
		log.Fatal("remote bus, remote worker, and no autopilot -- nothing to do!")
	}
	if workerCfg.remoteAddrs == "" && !workerCfg.enabled && autopilotCfg.enabled {
		log.Fatal("can't enable autopilot without providing either workers to connect to or creating a worker")
	}

	// create listener first, so that we know the actual apiAddr if the user
	// specifies port :0
	l, err := net.Listen("tcp", *apiAddr)
	if err != nil {
		log.Fatal("failed to create listener", err)
	}
	shutdownFns = append(shutdownFns, func(_ context.Context) error {
		_ = l.Close()
		return nil
	})
	*apiAddr = "http://" + l.Addr().String()

	auth := jape.BasicAuth(getAPIPassword())
	mux := treeMux{
		h:   createUIHandler(),
		sub: make(map[string]treeMux),
	}

	// Create logger.
	renterdLog := filepath.Join(*dir, "renterd.log")
	logger, closeFn, err := node.NewLogger(renterdLog)
	if err != nil {
		log.Fatal("failed to create logger", err)
	}
	shutdownFns = append(shutdownFns, closeFn)

	busAddr, busPassword := busCfg.remoteAddr, busCfg.apiPassword
	if busAddr == "" {
		b, shutdownFn, err := node.NewBus(busCfg.BusConfig, *dir, getSeed(), logger)
		if err != nil {
			log.Fatal("failed to create bus, err: ", err)
		}
		shutdownFns = append(shutdownFns, shutdownFn)

		mux.sub["/api/bus"] = treeMux{h: auth(b)}
		busAddr = *apiAddr + "/api/bus"
		busPassword = getAPIPassword()
	} else {
		fmt.Println("connecting to remote bus at", busAddr)
	}
	bc := bus.NewClient(busAddr, busPassword)

	// Satellite.
	satAddr := *apiAddr + "/api/satellite"
	satPassword := getAPIPassword()
	satellite, err := satellite.NewSatellite(bc, *dir, getSeed(), logger, satAddr, satPassword)
	if err != nil {
		log.Fatal("failed to create satellite, err: ", err)
	}
	mux.sub["/api/satellite"] = treeMux{h: auth(satellite)}

	var workers []autopilot.Worker
	workerAddrs, workerPassword := workerCfg.remoteAddrs, workerCfg.apiPassword
	if workerAddrs == "" {
		if workerCfg.enabled {
			w, shutdownFn, err := node.NewWorker(workerCfg.WorkerConfig, bc, getSeed(), logger)
			if err != nil {
				log.Fatal("failed to create worker", err)
			}
			shutdownFns = append(shutdownFns, shutdownFn)

			mux.sub["/api/worker"] = treeMux{h: auth(w)}
			workerAddr := *apiAddr + "/api/worker"
			workerPassword = getAPIPassword()
			workers = append(workers, worker.NewClient(workerAddr, workerPassword))
		}
	} else {
		// TODO: all workers use the same password. Figure out a nice way to
		// have individual passwords.
		workerAddrsSplit := strings.Split(workerAddrs, ";")
		for _, workerAddr := range workerAddrsSplit {
			workers = append(workers, worker.NewClient(workerAddr, workerPassword))
			fmt.Println("connecting to remote worker at", workerAddr)
		}
	}

	autopilotErr := make(chan error, 1)
	if autopilotCfg.enabled {
		autopilotDir := filepath.Join(*dir, "autopilot")
		if err := os.MkdirAll(autopilotDir, 0700); err != nil {
			log.Fatal("failed to create autopilot dir", err)
		}

		s, err := stores.NewJSONAutopilotStore(autopilotDir)
		if err != nil {
			log.Fatal("failed to create JSON autopilot store", err)
		}

		ap, runFn, shutdownFn, err := node.NewAutopilot(autopilotCfg.AutopilotConfig, s, bc, workers, logger)
		if err != nil {
			log.Fatal("failed to create autopilot", err)
		}
		// NOTE: the autopilot shutdown function is not added to the shutdown
		// functions array because it needs to be called first
		autopilotShutdownFn = shutdownFn

		go func() { autopilotErr <- runFn() }()
		mux.sub["/api/autopilot"] = treeMux{h: auth(ap)}
	}

	srv := &http.Server{Handler: mux}
	go srv.Serve(l)
	log.Println("api: Listening on", l.Addr())

	syncerAddress, err := bc.SyncerAddress(context.Background())
	if err != nil {
		log.Fatal("failed to fetch syncer address", err)
	}
	log.Println("bus: Listening on", syncerAddress)

	signalCh := make(chan os.Signal, 1)
	signal.Notify(signalCh, os.Interrupt, syscall.SIGTERM)
	select {
	case <-signalCh:
		log.Println("Shutting down...")
		shutdownFns = append(shutdownFns, srv.Shutdown)
	case err := <-autopilotErr:
		log.Fatalln("Fatal autopilot error:", err)
	}

	// Shut down the autopilot first, then the rest of the services in reverse order.
	ctx, cancel := context.WithTimeout(context.Background(), nodeCfg.shutdownTimeout)
	defer cancel()
	if autopilotShutdownFn != nil {
		if err := autopilotShutdownFn(ctx); err != nil {
			log.Fatalf("Failed to shut down autopilot: %v", err)
		}
	}
	for i := len(shutdownFns) - 1; i >= 0; i-- {
		if err := shutdownFns[i](ctx); err != nil {
			log.Fatalf("Shutdown function %v failed: %v", i+1, err)
		}
	}
}<|MERGE_RESOLUTION|>--- conflicted
+++ resolved
@@ -28,11 +28,7 @@
 	"gorm.io/gorm"
 
 	// Satellite
-<<<<<<< HEAD
-	"go.sia.tech/renterd/satellite"
-=======
 	"github.com/mike76-dev/renterd-satellite"
->>>>>>> 2ebfda55
 )
 
 const (
