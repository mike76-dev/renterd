--- conflicted
+++ resolved
@@ -321,12 +321,8 @@
 
 	flag.Parse()
 
-<<<<<<< HEAD
 	log.Println("renterd v0.6.0-satellite")
 	log.Println("Compatible with Satellite v0.5.0")
-=======
-	log.Println("renterd v0.6.0")
->>>>>>> 7131fa71
 	log.Println("Network", build.NetworkName())
 	if flag.Arg(0) == "version" {
 		log.Println("Commit:", githash)
