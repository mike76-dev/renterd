--- conflicted
+++ resolved
@@ -97,12 +97,8 @@
 | `S3.Enabled`                         | Enables/disables S3 API                              | `true`                            | `--s3.enabled`                     | `RENTERD_S3_ENABLED`                           | `s3.enabled`                        |
 | `S3.HostBucketBases`       | Enables bucket rewriting in the router for the provided bases  | -                                 | `--s3.hostBucketBases`           | `RENTERD_S3_HOST_BUCKET_BASES`               | `s3.hostBucketBases`              |
 | `S3.HostBucketEnabled`               | Enables bucket rewriting in the router               | -                                 | `--s3.hostBucketEnabled`           | `RENTERD_S3_HOST_BUCKET_ENABLED`               | `s3.hostBucketEnabled`              |
-<<<<<<< HEAD
-| `S3.KeypairsV4 (DEPRECATED)`                      | V4 keypairs for S3                                   | -                                 | -                                  | -            | `s3.keypairsV4`                     |
 | `Explorer.Disable`                    | Disables explorer service                            | `false`                           | `--explorer.disable`               | `RENTERD_EXPLORER_DISABLE`                      | `explorer.disable`                  |
 | `Explorer.URL`                        | URL of service to retrieve data about the Sia network | `https://api.siascan.com`         | `--explorer.url`                   | `RENTERD_EXPLORER_URL`                          | `explorer.url`                      |
-=======
->>>>>>> 075d5b7d
 
 ### Single-Node Setup
 
