// Package rhp implements the Sia renter-host protocol, version 2.
package rhp

import (
	"bytes"
	"fmt"
	"net"
	"time"

	"go.sia.tech/renterd/internal/consensus"
	"go.sia.tech/siad/types"
)

// exported types from internal/consensus
type (
	// A Hash256 is a generic 256-bit cryptographic hash.
	Hash256 = consensus.Hash256
	// A PublicKey is an Ed25519 public key.
	PublicKey = consensus.PublicKey
	// A PrivateKey is an Ed25519 private key.
	PrivateKey = consensus.PrivateKey
	// A Signature is an Ed25519 signature.
	Signature = consensus.Signature
	// A BlockID uniquely identifies a block.
	BlockID = consensus.BlockID
	// A ChainIndex pairs a block's height with its ID.
	ChainIndex = consensus.ChainIndex
	// ConsensusState represents the full state of the chain as of a particular block.
	ConsensusState = consensus.State
)

func wrapErr(err *error, fnName string) {
	if *err != nil {
		*err = fmt.Errorf("%s: %w", fnName, *err)
	}
}

// A ContractRevision pairs a file contract with its signatures.
type ContractRevision struct {
	Revision   types.FileContractRevision
	Signatures [2]types.TransactionSignature
}

// EndHeight returns the height at which the host is no longer obligated to
// store contract data.
func (c ContractRevision) EndHeight() uint64 {
	return uint64(c.Revision.NewWindowStart)
}

// ID returns the ID of the original FileContract.
func (c ContractRevision) ID() types.FileContractID {
	return c.Revision.ParentID
}

// HostKey returns the public key of the host.
func (c ContractRevision) HostKey() (pk PublicKey) {
	copy(pk[:], c.Revision.UnlockConditions.PublicKeys[1].Key)
	return
}

// RenterFunds returns the funds remaining in the contract's Renter payout.
func (c ContractRevision) RenterFunds() types.Currency {
	return c.Revision.NewValidProofOutputs[0].Value
}

// NumSectors returns the number of sectors covered by the contract.
func (c ContractRevision) NumSectors() uint64 {
	return c.Revision.NewFileSize / SectorSize
}

// HostSettings are the settings and prices used when interacting with a host.
type HostSettings struct {
	AcceptingContracts         bool             `json:"acceptingcontracts"`
	MaxDownloadBatchSize       uint64           `json:"maxdownloadbatchsize"`
	MaxDuration                uint64           `json:"maxduration"`
	MaxReviseBatchSize         uint64           `json:"maxrevisebatchsize"`
	NetAddress                 string           `json:"netaddress"`
	RemainingStorage           uint64           `json:"remainingstorage"`
	SectorSize                 uint64           `json:"sectorsize"`
	TotalStorage               uint64           `json:"totalstorage"`
	UnlockHash                 types.UnlockHash `json:"unlockhash"`
	WindowSize                 uint64           `json:"windowsize"`
	Collateral                 types.Currency   `json:"collateral"`
	MaxCollateral              types.Currency   `json:"maxcollateral"`
	BaseRPCPrice               types.Currency   `json:"baserpcprice"`
	ContractPrice              types.Currency   `json:"contractprice"`
	DownloadBandwidthPrice     types.Currency   `json:"downloadbandwidthprice"`
	SectorAccessPrice          types.Currency   `json:"sectoraccessprice"`
	StoragePrice               types.Currency   `json:"storageprice"`
	UploadBandwidthPrice       types.Currency   `json:"uploadbandwidthprice"`
	EphemeralAccountExpiry     time.Duration    `json:"ephemeralaccountexpiry"`
	MaxEphemeralAccountBalance types.Currency   `json:"maxephemeralaccountbalance"`
	RevisionNumber             uint64           `json:"revisionnumber"`
	Version                    string           `json:"version"`
	SiaMuxPort                 string           `json:"siamuxport"`
}

// SiamuxAddr is a helper which returns an address that can be used to connect
// to the host's siamux.
<<<<<<< HEAD
func (s HostSettings) SiamuxAddr() (string, error) {
	host, _, err := net.SplitHostPort(s.NetAddress)
	if err != nil {
		return "", err
	}
	return net.JoinHostPort(host, s.SiaMuxPort), nil
=======
func (s HostSettings) SiamuxAddr() string {
	host, _, err := net.SplitHostPort(s.NetAddress)
	if err != nil {
		return ""
	}
	return net.JoinHostPort(host, s.SiaMuxPort)
>>>>>>> ec05409b
}

// A Specifier is a generic identification tag.
type Specifier [16]byte

func (s Specifier) String() string {
	return string(bytes.Trim(s[:], "\x00"))
}

func newSpecifier(str string) Specifier {
	if len(str) > 16 {
		panic("specifier is too long")
	}
	var s Specifier
	copy(s[:], str)
	return s
}

// RPC IDs
var (
	RPCFormContractID       = newSpecifier("LoopFormContract")
	RPCLockID               = newSpecifier("LoopLock")
	RPCReadID               = newSpecifier("LoopRead")
	RPCRenewContractID      = newSpecifier("LoopRenew")
	RPCRenewClearContractID = newSpecifier("LoopRenewClear")
	RPCSectorRootsID        = newSpecifier("LoopSectorRoots")
	RPCSettingsID           = newSpecifier("LoopSettings")
	RPCUnlockID             = newSpecifier("LoopUnlock")
	RPCWriteID              = newSpecifier("LoopWrite")
)

// Read/Write actions
var (
	RPCWriteActionAppend = newSpecifier("Append")
	RPCWriteActionTrim   = newSpecifier("Trim")
	RPCWriteActionSwap   = newSpecifier("Swap")
	RPCWriteActionUpdate = newSpecifier("Update")

	RPCReadStop = newSpecifier("ReadStop")
)

// RPC request/response objects
type (
	// RPCFormContractRequest contains the request parameters for the
	// FormContract and RenewContract RPCs.
	RPCFormContractRequest struct {
		Transactions []types.Transaction
		RenterKey    types.SiaPublicKey
	}

	// RPCRenewAndClearContractRequest contains the request parameters for the
	// RenewAndClearContract RPC.
	RPCRenewAndClearContractRequest struct {
		Transactions           []types.Transaction
		RenterKey              types.SiaPublicKey
		FinalValidProofValues  []types.Currency
		FinalMissedProofValues []types.Currency
	}

	// RPCFormContractAdditions contains the parent transaction, inputs, and
	// outputs added by the host when negotiating a file contract.
	RPCFormContractAdditions struct {
		Parents []types.Transaction
		Inputs  []types.SiacoinInput
		Outputs []types.SiacoinOutput
	}

	// RPCFormContractSignatures contains the signatures for a contract
	// transaction and initial revision. These signatures are sent by both the
	// renter and host during contract formation and renewal.
	RPCFormContractSignatures struct {
		ContractSignatures []types.TransactionSignature
		RevisionSignature  types.TransactionSignature
	}

	// RPCRenewAndClearContractSignatures contains the signatures for a contract
	// transaction, initial revision, and final revision of the contract being
	// renewed. These signatures are sent by both the renter and host during the
	// RenewAndClear RPC.
	RPCRenewAndClearContractSignatures struct {
		ContractSignatures     []types.TransactionSignature
		RevisionSignature      types.TransactionSignature
		FinalRevisionSignature Signature
	}

	// RPCLockRequest contains the request parameters for the Lock RPC.
	RPCLockRequest struct {
		ContractID types.FileContractID
		Signature  Signature
		Timeout    uint64
	}

	// RPCLockResponse contains the response data for the Lock RPC.
	RPCLockResponse struct {
		Acquired     bool
		NewChallenge [16]byte
		Revision     types.FileContractRevision
		Signatures   []types.TransactionSignature
	}

	// RPCReadRequestSection is a section requested in RPCReadRequest.
	RPCReadRequestSection struct {
		MerkleRoot Hash256
		Offset     uint64
		Length     uint64
	}

	// RPCReadRequest contains the request parameters for the Read RPC.
	RPCReadRequest struct {
		Sections    []RPCReadRequestSection
		MerkleProof bool

		NewRevisionNumber    uint64
		NewValidProofValues  []types.Currency
		NewMissedProofValues []types.Currency
		Signature            Signature
	}

	// RPCReadResponse contains the response data for the Read RPC.
	RPCReadResponse struct {
		Signature   Signature
		Data        []byte
		MerkleProof []Hash256
	}

	// RPCSectorRootsRequest contains the request parameters for the SectorRoots RPC.
	RPCSectorRootsRequest struct {
		RootOffset uint64
		NumRoots   uint64

		NewRevisionNumber    uint64
		NewValidProofValues  []types.Currency
		NewMissedProofValues []types.Currency
		Signature            Signature
	}

	// RPCSectorRootsResponse contains the response data for the SectorRoots RPC.
	RPCSectorRootsResponse struct {
		Signature   Signature
		SectorRoots []Hash256
		MerkleProof []Hash256
	}

	// RPCSettingsResponse contains the response data for the SettingsResponse RPC.
	RPCSettingsResponse struct {
		Settings []byte // JSON-encoded hostdb.HostSettings
	}

	// RPCWriteRequest contains the request parameters for the Write RPC.
	RPCWriteRequest struct {
		Actions     []RPCWriteAction
		MerkleProof bool

		NewRevisionNumber    uint64
		NewValidProofValues  []types.Currency
		NewMissedProofValues []types.Currency
	}

	// RPCWriteAction is a generic Write action. The meaning of each field
	// depends on the Type of the action.
	RPCWriteAction struct {
		Type Specifier
		A, B uint64
		Data []byte
	}

	// RPCWriteMerkleProof contains the optional Merkle proof for response data
	// for the Write RPC.
	RPCWriteMerkleProof struct {
		OldSubtreeHashes []Hash256
		OldLeafHashes    []Hash256
		NewMerkleRoot    Hash256
	}

	// RPCWriteResponse contains the response data for the Write RPC.
	RPCWriteResponse struct {
		Signature Signature
	}
)

// MetricRPC contains metrics relating to a single RPC.
type MetricRPC struct {
	HostKey    PublicKey
	RPC        Specifier
	Timestamp  time.Time
	Elapsed    time.Duration
	Contract   types.FileContractID // possibly empty
	Uploaded   uint64
	Downloaded uint64
	Cost       types.Currency
	Collateral types.Currency
	Err        error
}

// IsMetric implements metrics.Metric.
func (MetricRPC) IsMetric() {}

// IsMetric implements metrics.Metric.
func (m MetricRPC) IsSuccess() bool { return m.Err == nil }<|MERGE_RESOLUTION|>--- conflicted
+++ resolved
@@ -97,21 +97,12 @@
 
 // SiamuxAddr is a helper which returns an address that can be used to connect
 // to the host's siamux.
-<<<<<<< HEAD
-func (s HostSettings) SiamuxAddr() (string, error) {
-	host, _, err := net.SplitHostPort(s.NetAddress)
-	if err != nil {
-		return "", err
-	}
-	return net.JoinHostPort(host, s.SiaMuxPort), nil
-=======
 func (s HostSettings) SiamuxAddr() string {
 	host, _, err := net.SplitHostPort(s.NetAddress)
 	if err != nil {
 		return ""
 	}
 	return net.JoinHostPort(host, s.SiaMuxPort)
->>>>>>> ec05409b
 }
 
 // A Specifier is a generic identification tag.
