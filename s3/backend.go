--- conflicted
+++ resolved
@@ -148,15 +148,9 @@
 		}
 
 		item := &gofakes3.Content{
-<<<<<<< HEAD
-			Key:          gofakes3.URLEncode(key),
+			Key:          key,
 			LastModified: gofakes3.NewContentTime(object.ModTime),
 			ETag:         hex.EncodeToString(frand.Bytes(32)), // TODO: don't have that
-=======
-			Key:          key,
-			LastModified: gofakes3.NewContentTime(time.Unix(0, 0).UTC()), // TODO: don't have that
-			ETag:         hex.EncodeToString(frand.Bytes(32)),            // TODO: don't have that
->>>>>>> dce6a281
 			Size:         object.Size,
 			StorageClass: gofakes3.StorageStandard,
 		}
@@ -289,11 +283,7 @@
 	// TODO: When we support metadata we need to add it here.
 	metadata := map[string]string{
 		"Content-Type":  mime.TypeByExtension(objectName),
-<<<<<<< HEAD
 		"Last-Modified": res.Object.LastModified(),
-=======
-		"Last-Modified": time.Unix(0, 0).UTC().Format(http.TimeFormat), // TODO: update this when object has metadata
->>>>>>> dce6a281
 	}
 	return &gofakes3.Object{
 		Name:     gofakes3.URLEncode(objectName),
